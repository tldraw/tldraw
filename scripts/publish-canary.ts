import { exec } from './lib/exec'
import { getLatestVersion, publish, setAllVersions } from './lib/publishing'
import { uploadStaticAssets } from './upload-static-assets'

async function main() {
	const sha = (await exec('git', ['rev-parse', 'HEAD'])).trim().slice(0, 12)

	async function setCanaryVersions() {
		const latestVersion = await getLatestVersion()

		const nextVersion = latestVersion.prerelease.length
			? // if the package is in prerelease mode, we want to release a canary for the current version rather than bumping
				latestVersion
			: latestVersion?.inc('minor')
		const versionString = `${nextVersion.major}.${nextVersion.minor}.${nextVersion.patch}-canary.${sha}`

		await setAllVersions(versionString)
		return versionString
	}

	// module was called directly

	const versionString = await setCanaryVersions()
<<<<<<< HEAD
	await publish('canary')
	await uploadStaticAssets(versionString)
=======
	await uploadStaticAssets(versionString)
	await publish('canary')
>>>>>>> ac149c10
}

main()<|MERGE_RESOLUTION|>--- conflicted
+++ resolved
@@ -21,13 +21,8 @@
 	// module was called directly
 
 	const versionString = await setCanaryVersions()
-<<<<<<< HEAD
-	await publish('canary')
-	await uploadStaticAssets(versionString)
-=======
 	await uploadStaticAssets(versionString)
 	await publish('canary')
->>>>>>> ac149c10
 }
 
 main()