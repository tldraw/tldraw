--- conflicted
+++ resolved
@@ -22,11 +22,7 @@
 	Excerpt,
 	ReleaseTag,
 } from '@microsoft/api-extractor-model'
-<<<<<<< HEAD
-import { assert, assertExists, exhaustiveSwitchError } from '@tldraw/utils'
-=======
 import { assert, assertExists } from '@tldraw/utils'
->>>>>>> 83860763
 import { MarkdownWriter, formatWithPrettier, getPath, getSlug } from './docs-utils'
 
 type Result = { markdown: string }
@@ -331,7 +327,7 @@
 			code = code.replace(/^ {2}/gm, '')
 			break
 		default:
-			exhaustiveSwitchError(kind)
+			throw Error()
 	}
 
 	return ['```ts', code, '```'].join('\n')
