--- conflicted
+++ resolved
@@ -416,35 +416,21 @@
 
 function getNewPublishDates(packageVersion: string) {
 	const currentVersion = new SemVer(version)
-<<<<<<< HEAD
-	const currentPacakgeVersion = new SemVer(packageVersion)
-	const now = new Date().toISOString()
-	if (currentPacakgeVersion.major > currentVersion.major) {
-=======
 	const currentPackageVersion = new SemVer(packageVersion)
 	const now = new Date().toISOString()
 	if (currentPackageVersion.major > currentVersion.major) {
->>>>>>> fb190454
 		return {
 			major: now,
 			minor: now,
 			patch: now,
 		}
-<<<<<<< HEAD
-	} else if (currentPacakgeVersion.minor > currentVersion.minor) {
-=======
 	} else if (currentPackageVersion.minor > currentVersion.minor) {
->>>>>>> fb190454
 		return {
 			major: publishDates.major,
 			minor: now,
 			patch: now,
 		}
-<<<<<<< HEAD
-	} else if (currentPacakgeVersion.patch > currentVersion.patch) {
-=======
 	} else if (currentPackageVersion.patch > currentVersion.patch) {
->>>>>>> fb190454
 		return {
 			major: publishDates.major,
 			minor: publishDates.minor,
