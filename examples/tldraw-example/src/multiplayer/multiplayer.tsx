--- conflicted
+++ resolved
@@ -1,16 +1,11 @@
 /* eslint-disable @typescript-eslint/no-non-null-assertion */
 import * as React from 'react'
-import { TDShape, Tldraw } from '@tldraw/tldraw'
+import { Tldraw } from '@tldraw/tldraw'
 import { createClient } from '@liveblocks/client'
 import { LiveblocksProvider, RoomProvider } from '@liveblocks/react'
 import { useMultiplayerState } from './useMultiplayerState'
-// import { initializeApp } from 'firebase/app'
-// import firebaseConfig from '../firebase.config'
-// import { useMemo } from 'react'
-// import { getStorage, ref, uploadBytes, getDownloadURL, deleteObject } from 'firebase/storage'
 
 const client = createClient({
-  // @ts-ignore
   publicApiKey: process.env.LIVEBLOCKS_PUBLIC_API_KEY || '',
   throttle: 100,
 })
@@ -29,40 +24,11 @@
 
 function Editor({ roomId }: { roomId: string }) {
   const { error, ...events } = useMultiplayerState(roomId)
-<<<<<<< HEAD
-  // const app = useMemo(() => initializeApp(firebaseConfig), [firebaseConfig])
-  // const storage = useMemo(() => getStorage(app, firebaseConfig.storageBucket), [])
-
-=======
->>>>>>> 1c65c031
   if (error) return <div>Error: {error.message}</div>
 
   return (
     <div className="tldraw">
-<<<<<<< HEAD
-      <Tldraw
-        showPages={false}
-        {...events}
-        /**
-         * Warning: Keeping images enabled for multiplayer applications
-         * without provifing a storage bucket based solution will cause
-         * massive base64 string to be written to the liveblocks room.
-         */
-        disableImages
-        // onImageUpload={async (file: File, id: string) => {
-        //   const imageRef = ref(storage, id)
-        //   const snapshot = await uploadBytes(imageRef, file)
-        //   const url = await getDownloadURL(snapshot.ref)
-        //   return url
-        // }}
-        // onImageDelete={async (id: string) => {
-        //   const imageRef = ref(storage, id)
-        //   await deleteObject(imageRef)
-        // }}
-      />
-=======
       <Tldraw showPages={false} {...events} disableAssets={true} />
->>>>>>> 1c65c031
     </div>
   )
 }