{
  "name": "@tldraw/tldraw-example",
  "version": "1.2.10",
  "private": true,
  "description": "An example project for @tldraw/tldraw.",
  "author": "@steveruizok",
  "license": "MIT",
  "keywords": [
    "react",
    "typescript",
    "esbuild"
  ],
  "scripts": {
    "start": "node scripts/dev.mjs -w",
    "build": "node scripts/build.mjs"
  },
  "devDependencies": {
    "@liveblocks/client": "^0.13.0-beta.1",
    "@liveblocks/react": "0.13.0-beta.1",
<<<<<<< HEAD
    "@tldraw/tldraw": "^1.2.9",
    "@types/node": "^17.0.2",
=======
    "@tldraw/tldraw": "^1.2.10",
    "@types/node": "^14.14.35",
>>>>>>> 2f84abcc
    "@types/react": "^16.9.55",
    "@types/react-dom": "^16.9.9",
    "@types/react-router-dom": "^5.1.8",
    "concurrently": "6.0.1",
    "create-serve": "1.0.1",
    "esbuild": "^0.13.8",
    "esbuild-envfile-plugin": "^1.0.1",
    "esbuild-serve": "^1.0.1",
    "firebase": "^9.6.1",
    "react": "^17.0.2",
    "react-dom": "^17.0.2",
    "react-router": "^5.2.1",
    "react-router-dom": "^5.3.0",
    "rimraf": "3.0.2",
    "typescript": "4.2.3"
  },
  "gitHead": "a7dac0f83ad998e205c2aab58182cb4ba4e099a6"
}<|MERGE_RESOLUTION|>--- conflicted
+++ resolved
@@ -17,13 +17,8 @@
   "devDependencies": {
     "@liveblocks/client": "^0.13.0-beta.1",
     "@liveblocks/react": "0.13.0-beta.1",
-<<<<<<< HEAD
-    "@tldraw/tldraw": "^1.2.9",
-    "@types/node": "^17.0.2",
-=======
     "@tldraw/tldraw": "^1.2.10",
     "@types/node": "^14.14.35",
->>>>>>> 2f84abcc
     "@types/react": "^16.9.55",
     "@types/react-dom": "^16.9.9",
     "@types/react-router-dom": "^5.1.8",
