--- conflicted
+++ resolved
@@ -56,10 +56,7 @@
       "outputs": ["coverage/**"]
     },
     "lint": {
-<<<<<<< HEAD
-=======
       "dependsOn": ["build"],
->>>>>>> 2e36dadf
       "outputs": []
     },
     "clean": {
