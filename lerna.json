{
	"$schema": "node_modules/lerna/schemas/lerna-schema.json",
<<<<<<< HEAD
	"packages": ["packages/*"],
	"version": "3.8.1"
=======
	"packages": [
		"packages/*"
	],
	"version": "3.9.0"
>>>>>>> 21c2f941
}<|MERGE_RESOLUTION|>--- conflicted
+++ resolved
@@ -1,12 +1,5 @@
 {
 	"$schema": "node_modules/lerna/schemas/lerna-schema.json",
-<<<<<<< HEAD
 	"packages": ["packages/*"],
-	"version": "3.8.1"
-=======
-	"packages": [
-		"packages/*"
-	],
 	"version": "3.9.0"
->>>>>>> 21c2f941
 }