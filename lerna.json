{
	"$schema": "node_modules/lerna/schemas/lerna-schema.json",
<<<<<<< HEAD
	"packages": ["packages/*"],
	"version": "2.0.0-beta.7"
=======
	"packages": [
		"packages/*"
	],
	"version": "2.0.0-beta.8"
>>>>>>> 752c30ac
}<|MERGE_RESOLUTION|>--- conflicted
+++ resolved
@@ -1,12 +1,7 @@
 {
 	"$schema": "node_modules/lerna/schemas/lerna-schema.json",
-<<<<<<< HEAD
-	"packages": ["packages/*"],
-	"version": "2.0.0-beta.7"
-=======
 	"packages": [
 		"packages/*"
 	],
 	"version": "2.0.0-beta.8"
->>>>>>> 752c30ac
 }