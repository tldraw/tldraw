--- conflicted
+++ resolved
@@ -1,12 +1,5 @@
 {
 	"$schema": "node_modules/lerna/schemas/lerna-schema.json",
-<<<<<<< HEAD
 	"packages": ["packages/*"],
-	"version": "3.4.0"
-=======
-	"packages": [
-		"packages/*"
-	],
 	"version": "3.8.1"
->>>>>>> 4261d7f0
 }