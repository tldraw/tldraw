--- conflicted
+++ resolved
@@ -1437,11 +1437,7 @@
 .tlui-share-zone__details {
 	font-size: 11px;
 	font-weight: 400;
-<<<<<<< HEAD
-	padding: var(--space-3) var(--space-4) var(--space-4) var(--space-4);
-=======
 	padding: var(--space-4);
->>>>>>> 7131ab59
 	color: var(--color-text-1);
 	line-height: 1.5;
 	margin: 0px;
