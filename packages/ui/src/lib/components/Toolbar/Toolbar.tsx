import { GeoShapeGeoStyle, preventDefault, useEditor } from '@tldraw/editor'
import { track, useValue } from '@tldraw/state'
import classNames from 'classnames'
<<<<<<< HEAD
import React, { memo } from 'react'
import { track, useValue } from 'signia-react'
=======
import React from 'react'
>>>>>>> 5cb08711
import { useBreakpoint } from '../../hooks/useBreakpoint'
import { useReadonly } from '../../hooks/useReadonly'
import { TLUiToolbarItem, useToolbarSchema } from '../../hooks/useToolbarSchema'
import { TLUiToolItem } from '../../hooks/useTools'
import { useTranslation } from '../../hooks/useTranslation/useTranslation'
import { ActionsMenu } from '../ActionsMenu'
import { DuplicateButton } from '../DuplicateButton'
import { MobileStylePanel } from '../MobileStylePanel'
import { RedoButton } from '../RedoButton'
import { TrashButton } from '../TrashButton'
import { UndoButton } from '../UndoButton'
import { Button } from '../primitives/Button'
import * as M from '../primitives/DropdownMenu'
import { kbdStr } from '../primitives/shared'
import { ToggleToolLockedButton } from './ToggleToolLockedButton'

/** @public */
export const Toolbar = memo(function Toolbar() {
	const editor = useEditor()
	const msg = useTranslation()
	const breakpoint = useBreakpoint()

	const rMostRecentlyActiveDropdownItem = React.useRef<TLUiToolbarItem | undefined>(undefined)

	const isReadOnly = useReadonly()
	const toolbarItems = useToolbarSchema()
	const laserTool = toolbarItems.find((item) => item.toolItem.id === 'laser')

	const activeToolId = useValue('current tool id', () => editor.currentToolId, [editor])

	const isHandTool = activeToolId === 'hand'
	const geoState = useValue('geo', () => editor.sharedStyles.getAsKnownValue(GeoShapeGeoStyle), [
		editor,
	])

	const showEditingTools = !isReadOnly
	const showExtraActions = !(isReadOnly || isHandTool)

	const getTitle = (item: TLUiToolItem) =>
		item.label ? `${msg(item.label)} ${item.kbd ? kbdStr(item.kbd) : ''}` : ''

	const activeTLUiToolbarItem = toolbarItems.find((item) => {
		return isActiveTLUiToolItem(item.toolItem, activeToolId, geoState)
	})

	const { itemsInPanel, itemsInDropdown, dropdownFirstItem } = React.useMemo(() => {
		const itemsInPanel: TLUiToolbarItem[] = []
		const itemsInDropdown: TLUiToolbarItem[] = []
		let dropdownFirstItem: TLUiToolbarItem | undefined

		const overflowIndex = Math.min(8, 5 + breakpoint)

		for (let i = 4; i < toolbarItems.length; i++) {
			const item = toolbarItems[i]
			if (i < overflowIndex) {
				// Items below the overflow index will always be in the panel
				itemsInPanel.push(item)
			} else {
				// Items above will be in the dropdown menu unless the item
				// is active (or was the most recently selected active item)
				if (item === activeTLUiToolbarItem) {
					// If the dropdown item is active, make it the dropdownFirstItem
					dropdownFirstItem = item
				}
				// Otherwise, add it to the items in dropdown menu
				itemsInDropdown.push(item)
			}
		}

		if (dropdownFirstItem) {
			// noop
		} else {
			// If we don't have a currently active dropdown item, use the most
			// recently active dropdown item as the current dropdown first item.

			// If haven't ever had a most recently active dropdown item, then
			// make the first item in the dropdown menu the most recently
			// active dropdown item.
			if (!rMostRecentlyActiveDropdownItem.current) {
				rMostRecentlyActiveDropdownItem.current = itemsInDropdown[0]
			}

			dropdownFirstItem = rMostRecentlyActiveDropdownItem.current

			// If the most recently active dropdown item is no longer in the
			// dropdown (because the breakpoint has changed) then make the
			// first item in the dropdown menu the most recently active
			// dropdown item.
			if (!itemsInDropdown.includes(dropdownFirstItem)) {
				dropdownFirstItem = itemsInDropdown[0]
			}
		}

		// We want this ref set to remember which item from the current
		// set of dropdown items was most recently active
		rMostRecentlyActiveDropdownItem.current = dropdownFirstItem

		if (itemsInDropdown.length <= 2) {
			itemsInPanel.push(...itemsInDropdown)
			itemsInDropdown.length = 0
		}

		return { itemsInPanel, itemsInDropdown, dropdownFirstItem }
	}, [toolbarItems, activeTLUiToolbarItem, breakpoint])

	return (
		<div className="tlui-toolbar">
			<div className="tlui-toolbar__inner">
				<div className="tlui-toolbar__left">
					{!isReadOnly && (
						<div
							className={classNames('tlui-toolbar__extras', {
								'tlui-toolbar__extras__hidden': !showExtraActions,
							})}
						>
							{breakpoint < 6 && (
								<div className="tlui-toolbar__extras__controls">
									<UndoButton />
									<RedoButton />
									<TrashButton />
									<DuplicateButton />
									<ActionsMenu />
								</div>
							)}
							<ToggleToolLockedButton activeToolId={activeToolId} />
						</div>
					)}
					<div
						className={classNames('tlui-toolbar__tools', {
							'tlui-toolbar__tools__mobile': breakpoint < 5,
						})}
					>
						{/* Select / Hand */}
						{toolbarItems.slice(0, 2).map(({ toolItem }) => {
							return (
								<ToolbarButton
									key={toolItem.id}
									item={toolItem}
									title={getTitle(toolItem)}
									isSelected={isActiveTLUiToolItem(toolItem, activeToolId, geoState)}
								/>
							)
						})}
						{isReadOnly && laserTool && (
							<ToolbarButton
								key={laserTool.toolItem.id}
								item={laserTool.toolItem}
								title={getTitle(laserTool.toolItem)}
								isSelected={isActiveTLUiToolItem(laserTool.toolItem, activeToolId, geoState)}
							/>
						)}
						{showEditingTools && (
							<>
								{/* Draw / Eraser */}
								<div className="tlui-toolbar__divider" />
								{toolbarItems.slice(2, 4).map(({ toolItem }) => (
									<ToolbarButton
										key={toolItem.id}
										item={toolItem}
										title={getTitle(toolItem)}
										isSelected={isActiveTLUiToolItem(toolItem, activeToolId, geoState)}
									/>
								))}
								{/* Everything Else */}
								<div className="tlui-toolbar__divider" />
								{itemsInPanel.map(({ toolItem }) => (
									<ToolbarButton
										key={toolItem.id}
										item={toolItem}
										title={getTitle(toolItem)}
										isSelected={isActiveTLUiToolItem(toolItem, activeToolId, geoState)}
									/>
								))}
								{/* Overflowing Shapes */}
								{itemsInDropdown.length ? (
									<>
										{/* Last selected (or first) item from the overflow */}
										<ToolbarButton
											key={dropdownFirstItem.toolItem.id}
											item={dropdownFirstItem.toolItem}
											title={getTitle(dropdownFirstItem.toolItem)}
											isSelected={isActiveTLUiToolItem(
												dropdownFirstItem.toolItem,
												activeToolId,
												geoState
											)}
										/>
										{/* The dropdown to select everything else */}
										<M.Root id="toolbar overflow" modal={false}>
											<M.Trigger>
												<Button
													className="tlui-toolbar__tools__button tlui-toolbar__overflow"
													icon="chevron-up"
													data-testid="tools.more"
													title={msg('tool-panel.more')}
												/>
											</M.Trigger>
											<M.Content side="top" align="center">
												<OverflowToolsContent toolbarItems={itemsInDropdown} />
											</M.Content>
										</M.Root>
									</>
								) : null}
							</>
						)}
					</div>
				</div>
				{breakpoint < 5 && !isReadOnly && (
					<div className="tlui-toolbar__tools">
						<MobileStylePanel />
					</div>
				)}
			</div>
		</div>
	)
})

const OverflowToolsContent = track(function OverflowToolsContent({
	toolbarItems,
}: {
	toolbarItems: TLUiToolbarItem[]
}) {
	const msg = useTranslation()

	return (
		<div className="tlui-button-grid__four tlui-button-grid__reverse">
			{toolbarItems.map(({ toolItem: { id, meta, kbd, label, onSelect, icon } }) => {
				return (
					<M.Item
						key={id}
						className="tlui-button-grid__button"
						data-testid={`tools.${id}`}
						data-tool={id}
						data-geo={meta?.geo ?? ''}
						aria-label={label}
						onClick={() => onSelect('toolbar')}
						title={label ? `${msg(label)} ${kbd ? kbdStr(kbd) : ''}` : ''}
						icon={icon}
					/>
				)
			})}
		</div>
	)
})

function ToolbarButton({
	item,
	title,
	isSelected,
}: {
	item: TLUiToolItem
	title: string
	isSelected: boolean
}) {
	return (
		<Button
			className="tlui-toolbar__tools__button"
			data-testid={`tools.${item.id}`}
			data-tool={item.id}
			data-geo={item.meta?.geo ?? ''}
			aria-label={item.label}
			title={title}
			icon={item.icon}
			data-state={isSelected ? 'selected' : undefined}
			onClick={() => item.onSelect('toolbar')}
			onTouchStart={(e) => {
				preventDefault(e)
				item.onSelect('toolbar')
			}}
		/>
	)
}

const isActiveTLUiToolItem = (
	item: TLUiToolItem,
	activeToolId: string | undefined,
	geoState: string | null | undefined
) => {
	return item.meta?.geo
		? activeToolId === 'geo' && geoState === item.meta?.geo
		: activeToolId === item.id
}<|MERGE_RESOLUTION|>--- conflicted
+++ resolved
@@ -1,12 +1,7 @@
 import { GeoShapeGeoStyle, preventDefault, useEditor } from '@tldraw/editor'
 import { track, useValue } from '@tldraw/state'
 import classNames from 'classnames'
-<<<<<<< HEAD
 import React, { memo } from 'react'
-import { track, useValue } from 'signia-react'
-=======
-import React from 'react'
->>>>>>> 5cb08711
 import { useBreakpoint } from '../../hooks/useBreakpoint'
 import { useReadonly } from '../../hooks/useReadonly'
 import { TLUiToolbarItem, useToolbarSchema } from '../../hooks/useToolbarSchema'
