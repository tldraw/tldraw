--- conflicted
+++ resolved
@@ -905,14 +905,9 @@
 				label: 'action.back-to-content',
 				icon: 'arrow-left',
 				readonlyOk: true,
-<<<<<<< HEAD
-				onSelect() {
-					zoomToContents(app)
-=======
 				onSelect(source) {
 					trackEvent('zoom-to-content', { source })
 					app.zoomToContent()
->>>>>>> fff9c4c0
 				},
 			},
 		])
