import * as React from 'react'

/** @public */
export type TLUiEventSource =
	| 'menu'
	| 'context-menu'
	| 'zoom-menu'
	| 'navigation-zone'
	| 'quick-actions'
	| 'actions-menu'
	| 'kbd'
	| 'debug-panel'
	| 'page-menu'
	| 'share-menu'
	| 'export-menu'
	| 'toolbar'
	| 'people-menu'
	| 'dialog'
	| 'help-menu'
	| 'helper-buttons'
	| 'unknown'

/** @public */
export interface TLUiEventMap {
	// Actions
	undo: null
	redo: null
	'group-shapes': null
	'ungroup-shapes': null
	'convert-to-embed': null
	'convert-to-bookmark': null
	'open-embed-link': null
	'toggle-auto-size': null
	'copy-as': { format: 'svg' | 'png' | 'json' }
	'export-as': { format: 'svg' | 'png' | 'json' }
	'edit-link': null
	'insert-embed': null
	'insert-media': null
	'align-shapes': {
		operation: 'left' | 'center-horizontal' | 'right' | 'top' | 'center-vertical' | 'bottom'
	}
	'duplicate-shapes': null
	'pack-shapes': null
	'stack-shapes': { operation: 'horizontal' | 'vertical' }
	'flip-shapes': { operation: 'horizontal' | 'vertical' }
	'distribute-shapes': { operation: 'horizontal' | 'vertical' }
	'stretch-shapes': { operation: 'horizontal' | 'vertical' }
	'reorder-shapes': {
		operation: 'toBack' | 'toFront' | 'forward' | 'backward'
	}
	'delete-shapes': null
	'select-all-shapes': null
	'select-none-shapes': null
	'rotate-ccw': null
	'rotate-cw': null
	'zoom-in': null
	'zoom-out': null
	'zoom-to-fit': null
	'zoom-to-selection': null
	'reset-zoom': null
	'zoom-into-view': null
	'zoom-to-content': null
	'open-menu': { id: string }
	'close-menu': { id: string }
	'create-new-project': null
	'save-project-to-file': null
	'open-file': null
	'select-tool': { id: string }
	print: null
	copy: null
	paste: null
	cut: null
	'toggle-transparent': null
	'toggle-snap-mode': null
	'toggle-tool-lock': null
	'toggle-grid-mode': null
	'toggle-dark-mode': null
	'toggle-focus-mode': null
	'toggle-debug-mode': null
	'toggle-lock': null
	'toggle-reduce-motion': null
	'exit-pen-mode': null
	'stop-following': null
<<<<<<< HEAD
	'focus-color-picker': null
=======
	'open-cursor-chat': null
>>>>>>> f864d0cf
}

type Join<T, K> = K extends null
	? { [R in keyof T]: T[R] }
	: { [R in keyof T]: T[R] } & { [R in keyof K]: K[R] }

/** @public */
export type TLUiEventHandler<T extends keyof TLUiEventMap = keyof TLUiEventMap> = (
	name: T,
	data: Join<{ source: TLUiEventSource }, TLUiEventMap[T]>
) => void

/** @internal */
const defaultEventHandler: TLUiEventHandler = () => void null

/** @public */
export type TLUiEventContextType = TLUiEventHandler<keyof TLUiEventMap>

/** @internal */
export const EventsContext = React.createContext<TLUiEventContextType>({} as TLUiEventContextType)

/** @internal */
export type EventsProviderProps = {
	onEvent?: TLUiEventHandler
	children: any
}

/** @internal */
export function EventsProvider({ onEvent, children }: EventsProviderProps) {
	return (
		<EventsContext.Provider value={onEvent ?? defaultEventHandler}>
			{children}
		</EventsContext.Provider>
	)
}

/** @public */
export function useEvents() {
	return React.useContext(EventsContext)
}<|MERGE_RESOLUTION|>--- conflicted
+++ resolved
@@ -81,11 +81,8 @@
 	'toggle-reduce-motion': null
 	'exit-pen-mode': null
 	'stop-following': null
-<<<<<<< HEAD
 	'focus-color-picker': null
-=======
 	'open-cursor-chat': null
->>>>>>> f864d0cf
 }
 
 type Join<T, K> = K extends null
