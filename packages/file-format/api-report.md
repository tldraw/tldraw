## API Report File for "@tldraw/file-format"

> Do not edit this file. It is a report generated by [API Extractor](https://api-extractor.com/).

```ts

import { App } from '@tldraw/editor';
import { MigrationFailureReason } from '@tldraw/tlstore';
import { Result } from '@tldraw/utils';
import { SerializedSchema } from '@tldraw/tlstore';
import { TLInstanceId } from '@tldraw/editor';
import { TLStore } from '@tldraw/editor';
import { TLStoreSchema } from '@tldraw/editor';
import { TLTranslationKey } from '@tldraw/ui';
import { ToastsContextType } from '@tldraw/ui';
import { UnknownRecord } from '@tldraw/tlstore';

// @public (undocumented)
export function isV1File(data: any): boolean;

// @internal (undocumented)
export function parseAndLoadDocument(app: App, document: string, msg: (id: TLTranslationKey) => string, addToast: ToastsContextType['addToast'], onV1FileLoad?: () => void, forceDarkMode?: boolean): Promise<void>;

// @public (undocumented)
<<<<<<< HEAD
export function parseTldrawJsonFile({ json, userId, instanceId, schema, }: {
    schema: TLStoreSchema;
=======
export function parseTldrawJsonFile({ config, json, instanceId, }: {
    config: TldrawEditorConfig;
>>>>>>> 042edeb4
    json: string;
    instanceId: TLInstanceId;
}): Result<TLStore, TldrawFileParseError>;

// @public (undocumented)
export function serializeTldrawJson(store: TLStore): Promise<string>;

// @public (undocumented)
export function serializeTldrawJsonBlob(store: TLStore): Promise<Blob>;

// @public (undocumented)
export const TLDRAW_FILE_EXTENSION: ".tldr";

// @public (undocumented)
export const TLDRAW_FILE_MIMETYPE: "application/vnd.tldraw+json";

// @public (undocumented)
export interface TldrawFile {
    // (undocumented)
    records: UnknownRecord[];
    // (undocumented)
    schema: SerializedSchema;
    // (undocumented)
    tldrawFileFormatVersion: number;
}

// @public (undocumented)
export type TldrawFileParseError = {
    type: 'fileFormatVersionTooNew';
    version: number;
} | {
    type: 'invalidRecords';
    cause: unknown;
} | {
    type: 'migrationFailed';
    reason: MigrationFailureReason;
} | {
    type: 'notATldrawFile';
    cause: unknown;
} | {
    type: 'v1File';
    data: any;
};

// (No @packageDocumentation comment for this package)

```<|MERGE_RESOLUTION|>--- conflicted
+++ resolved
@@ -22,13 +22,8 @@
 export function parseAndLoadDocument(app: App, document: string, msg: (id: TLTranslationKey) => string, addToast: ToastsContextType['addToast'], onV1FileLoad?: () => void, forceDarkMode?: boolean): Promise<void>;
 
 // @public (undocumented)
-<<<<<<< HEAD
-export function parseTldrawJsonFile({ json, userId, instanceId, schema, }: {
+export function parseTldrawJsonFile({ json, instanceId, schema, }: {
     schema: TLStoreSchema;
-=======
-export function parseTldrawJsonFile({ config, json, instanceId, }: {
-    config: TldrawEditorConfig;
->>>>>>> 042edeb4
     json: string;
     instanceId: TLInstanceId;
 }): Result<TLStore, TldrawFileParseError>;
