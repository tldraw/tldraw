--- conflicted
+++ resolved
@@ -1,10 +1,6 @@
 import {
 	App,
-<<<<<<< HEAD
-=======
-	buildFromV1Document,
 	createTLStore,
->>>>>>> 3bc72cb8
 	fileToBase64,
 	TLAsset,
 	TLInstanceId,
