--- conflicted
+++ resolved
@@ -8,11 +8,7 @@
 	TLInstanceId,
 	TLRecord,
 	TLStore,
-<<<<<<< HEAD
 	TLStoreSchema,
-	TLUserId,
-=======
->>>>>>> 042edeb4
 } from '@tldraw/editor'
 import {
 	ID,
@@ -143,18 +139,7 @@
 	// we should be able to validate them. if any of the records at this stage
 	// are invalid, we don't open the file
 	try {
-<<<<<<< HEAD
-		return Result.ok(
-			createTldrawEditorStore({
-				schema,
-				initialData: migrationResult.value,
-				userId,
-				instanceId,
-			})
-		)
-=======
-		return Result.ok(config.createStore({ initialData: migrationResult.value, instanceId }))
->>>>>>> 042edeb4
+		return Result.ok(createTldrawEditorStore({ initialData: migrationResult.value, instanceId }))
 	} catch (e) {
 		// junk data in the records (they're not validated yet!) could cause the
 		// migrations to crash. We treat any throw from a migration as an
