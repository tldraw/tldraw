--- conflicted
+++ resolved
@@ -443,12 +443,6 @@
 		session.debounceTimer = null
 
 		if (session.outstandingDataMessages.length > 0) {
-<<<<<<< HEAD
-			session.socket.sendMessage({
-				type: 'data',
-				data: squishDataEvents(session.outstandingDataMessages),
-			})
-=======
 			if (session.isV4Client) {
 				// v4 clients don't support the "data" message, so we need to send each message separately
 				for (const message of session.outstandingDataMessages) {
@@ -460,7 +454,6 @@
 					data: squishDataEvents(session.outstandingDataMessages),
 				})
 			}
->>>>>>> 46dc6584
 			session.outstandingDataMessages.length = 0
 		}
 	}
