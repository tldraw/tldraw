--- conflicted
+++ resolved
@@ -364,11 +364,7 @@
             },
             {
               "kind": "Content",
-<<<<<<< HEAD
-              "text": "<{\n            type: \"point\";\n            x: number;\n            y: number;\n        } & {}>;\n    }, never>;\n    end: "
-=======
               "text": "<\"black\" | \"blue\" | \"green\" | \"grey\" | \"light-blue\" | \"light-green\" | \"light-red\" | \"light-violet\" | \"orange\" | \"red\" | \"violet\" | \"white\" | \"yellow\">;\n    labelPosition: "
->>>>>>> b5dfd815
             },
             {
               "kind": "Reference",
@@ -413,11 +409,7 @@
             },
             {
               "kind": "Content",
-<<<<<<< HEAD
-              "text": "<{\n            type: \"point\";\n            x: number;\n            y: number;\n        } & {}>;\n    }, never>;\n    bend: "
-=======
               "text": ";\n            isExact: boolean;\n            isPrecise: boolean;\n            normalizedAnchor: import(\"../misc/geometry-types\")."
->>>>>>> b5dfd815
             },
             {
               "kind": "Reference",
@@ -2882,11 +2874,7 @@
             },
             {
               "kind": "Content",
-<<<<<<< HEAD
-              "text": "<string, {\n        x: number;\n        y: number;\n        index: "
-=======
               "text": "<\"l\" | \"m\" | \"s\" | \"xl\">;\n    spline: import(\"../styles/StyleProp\")."
->>>>>>> b5dfd815
             },
             {
               "kind": "Reference",
@@ -2895,11 +2883,7 @@
             },
             {
               "kind": "Content",
-<<<<<<< HEAD
-              "text": ";\n        id: string;\n    } & {}>;\n}"
-=======
               "text": "<\"cubic\" | \"line\">;\n}"
->>>>>>> b5dfd815
             }
           ],
           "fileUrlPath": "packages/tlschema/src/shapes/TLLineShape.ts",
