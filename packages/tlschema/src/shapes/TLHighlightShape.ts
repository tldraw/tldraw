--- conflicted
+++ resolved
@@ -36,13 +36,9 @@
 	isPen: boolean
 	/** Scale factor applied to the highlight shape for display */
 	scale: number
-<<<<<<< HEAD
-	scaleX: number
-=======
 	/** Horizontal scale factor for lazy resize */
 	scaleX: number
 	/** Vertical scale factor for lazy resize */
->>>>>>> 2ccdbfa1
 	scaleY: number
 }
 
