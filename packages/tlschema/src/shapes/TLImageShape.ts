--- conflicted
+++ resolved
@@ -4,7 +4,6 @@
 import { TLAssetId } from '../records/TLAsset'
 import { createShapePropsMigrationIds, createShapePropsMigrationSequence } from '../records/TLShape'
 import { RecordProps } from '../recordsWithProps'
-<<<<<<< HEAD
 import {
 	DefaultColorStyle,
 	DefaultLabelColorStyle,
@@ -21,9 +20,7 @@
 	DefaultVerticalAlignStyle,
 	TLDefaultVerticalAlignStyle,
 } from '../styles/TLVerticalAlignStyle'
-=======
 import { TLShapeCrop } from './ShapeWithCrop'
->>>>>>> 4261d7f0
 import { TLBaseShape } from './TLBaseShape'
 
 /** @public */
