--- conflicted
+++ resolved
@@ -40,7 +40,7 @@
 export type TLStoreProps = {
 	instanceId: TLInstanceId
 	documentId: typeof TLDOCUMENT_ID
-	defaultProjectName: string
+	name: string
 }
 
 /** @public */
@@ -92,16 +92,12 @@
 		const { instanceId: tabId } = store.props
 		// make sure we have exactly one document
 		if (!store.has(TLDOCUMENT_ID)) {
-<<<<<<< HEAD
-			store.put([TLDocument.create({ id: TLDOCUMENT_ID, name: store.props.defaultProjectName })])
-=======
-			store.put([DocumentRecordType.create({ id: TLDOCUMENT_ID })])
+			store.put([DocumentRecordType.create({ id: TLDOCUMENT_ID, name: store.props.name })])
 			return ensureStoreIsUsable()
 		}
 
 		if (!store.has(TLPOINTER_ID)) {
 			store.put([PointerRecordType.create({ id: TLPOINTER_ID })])
->>>>>>> a3c39cde
 			return ensureStoreIsUsable()
 		}
 
