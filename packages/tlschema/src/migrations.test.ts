--- conflicted
+++ resolved
@@ -1029,7 +1029,6 @@
 	})
 })
 
-<<<<<<< HEAD
 describe('hoist opacity', () => {
 	test('hoists opacity from a shape to another', () => {
 		const { up, down } = rootShapeMigrations.migrators[rootShapeVersions.HoistOpacity]
@@ -1093,20 +1092,21 @@
 		expect(up(before)).toEqual(after)
 		expect(down(after)).toEqual(before)
 		expect(down(afterWithNonMatchingOpacity)).toEqual(before)
-=======
-describe('Adds NoteShape vertical alignment', () => {
-	const { up, down } = noteShapeMigrations.migrators[4]
-
-	test('up works as expected', () => {
-		expect(up({ props: { color: 'red' } })).toEqual({
-			props: { verticalAlign: 'middle', color: 'red' },
-		})
-	})
-	test('down works as expected', () => {
-		expect(down({ props: { verticalAlign: 'top', color: 'red' } })).toEqual({
-			props: { color: 'red' },
-		})
->>>>>>> 5d826c92
+	})
+
+	describe('Adds NoteShape vertical alignment', () => {
+		const { up, down } = noteShapeMigrations.migrators[4]
+
+		test('up works as expected', () => {
+			expect(up({ props: { color: 'red' } })).toEqual({
+				props: { verticalAlign: 'middle', color: 'red' },
+			})
+		})
+		test('down works as expected', () => {
+			expect(down({ props: { verticalAlign: 'top', color: 'red' } })).toEqual({
+				props: { color: 'red' },
+			})
+		})
 	})
 })
 
