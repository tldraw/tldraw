import { createRecordType } from '@tldraw/store'
import { getTestMigration, testSchema } from './__tests__/migrationTestUtils'
import { bookmarkAssetVersions } from './assets/TLBookmarkAsset'
import { imageAssetVersions } from './assets/TLImageAsset'
import { videoAssetVersions } from './assets/TLVideoAsset'
import { arrowBindingVersions } from './bindings/TLArrowBinding'
import { toRichText } from './misc/TLRichText'
import { assetVersions } from './records/TLAsset'
import { cameraVersions } from './records/TLCamera'
import { documentVersions } from './records/TLDocument'
import { instanceVersions } from './records/TLInstance'
import { pageVersions } from './records/TLPage'
import { instancePageStateVersions } from './records/TLPageState'
import { pointerVersions } from './records/TLPointer'
import { instancePresenceVersions } from './records/TLPresence'
import { TLShape, rootShapeVersions } from './records/TLShape'
import { arrowShapeVersions } from './shapes/TLArrowShape'
import { bookmarkShapeVersions } from './shapes/TLBookmarkShape'
import { drawShapeVersions } from './shapes/TLDrawShape'
import { embedShapeVersions } from './shapes/TLEmbedShape'
import { frameShapeVersions } from './shapes/TLFrameShape'
import { geoShapeVersions } from './shapes/TLGeoShape'
import { highlightShapeVersions } from './shapes/TLHighlightShape'
import { imageShapeVersions } from './shapes/TLImageShape'
import { lineShapeVersions } from './shapes/TLLineShape'
import { noteShapeVersions } from './shapes/TLNoteShape'
import { textShapeVersions } from './shapes/TLTextShape'
import { videoShapeVersions } from './shapes/TLVideoShape'
import { storeVersions } from './store-migrations'

/* ---  PUT YOUR MIGRATIONS TESTS BELOW HERE --- */

describe('TLVideoAsset AddIsAnimated', () => {
	const oldAsset = {
		id: '1',
		type: 'video',
		props: {
			src: 'https://www.youtube.com/watch?v=1',
			name: 'video',
			width: 100,
			height: 100,
			mimeType: 'video/mp4',
		},
	}

	const newAsset = {
		id: '1',
		type: 'video',
		props: {
			src: 'https://www.youtube.com/watch?v=1',
			name: 'video',
			width: 100,
			height: 100,
			mimeType: 'video/mp4',
			isAnimated: false,
		},
	}

	const { up, down } = getTestMigration(videoAssetVersions.AddIsAnimated)

	test('up works as expected', () => {
		expect(up(oldAsset)).toEqual(newAsset)
	})
	test('down works as expected', () => {
		expect(down(newAsset)).toEqual(oldAsset)
	})
})

describe('TLImageAsset AddIsAnimated', () => {
	const oldAsset = {
		id: '1',
		type: 'image',
		props: {
			src: 'https://www.youtube.com/watch?v=1',
			name: 'image',
			width: 100,
			height: 100,
			mimeType: 'image/gif',
		},
	}

	const newAsset = {
		id: '1',
		type: 'image',
		props: {
			src: 'https://www.youtube.com/watch?v=1',
			name: 'image',
			width: 100,
			height: 100,
			mimeType: 'image/gif',
			isAnimated: false,
		},
	}

	const { up, down } = getTestMigration(imageAssetVersions.AddIsAnimated)

	test('up works as expected', () => {
		expect(up(oldAsset)).toEqual(newAsset)
	})
	test('down works as expected', () => {
		expect(down(newAsset)).toEqual(oldAsset)
	})
})

describe('TLVideoAsset AddFileSize', () => {
	const oldAsset = {
		id: '1',
		type: 'video',
		props: {
			src: 'https://www.youtube.com/watch?v=1',
			name: 'video',
			width: 100,
			height: 100,
			mimeType: 'video/mp4',
		},
	}

	const newAsset = {
		id: '1',
		type: 'video',
		props: {
			src: 'https://www.youtube.com/watch?v=1',
			name: 'video',
			width: 100,
			height: 100,
			mimeType: 'video/mp4',
			fileSize: -1,
		},
	}

	const { up, down } = getTestMigration(videoAssetVersions.AddFileSize)

	test('up works as expected', () => {
		expect(up(oldAsset)).toEqual(newAsset)
	})
	test('down works as expected', () => {
		expect(down(newAsset)).toEqual(oldAsset)
	})
})

describe('TLImageAsset AddFileSize', () => {
	const oldAsset = {
		id: '1',
		type: 'image',
		props: {
			src: 'https://www.youtube.com/watch?v=1',
			name: 'image',
			width: 100,
			height: 100,
			mimeType: 'image/gif',
		},
	}

	const newAsset = {
		id: '1',
		type: 'image',
		props: {
			src: 'https://www.youtube.com/watch?v=1',
			name: 'image',
			width: 100,
			height: 100,
			mimeType: 'image/gif',
			fileSize: -1,
		},
	}

	const { up, down } = getTestMigration(imageAssetVersions.AddFileSize)

	test('up works as expected', () => {
		expect(up(oldAsset)).toEqual(newAsset)
	})
	test('down works as expected', () => {
		expect(down(newAsset)).toEqual(oldAsset)
	})
})

const ShapeRecord = createRecordType('shape', {
	validator: { validate: (record) => record as TLShape },
	scope: 'document',
})

describe('Store removing Icon and Code shapes', () => {
	const { up } = getTestMigration(storeVersions.RemoveCodeAndIconShapeTypes)
	test('up works as expected', () => {
		const snapshot = Object.fromEntries(
			[
				ShapeRecord.create({
					type: 'icon',
					parentId: 'page:any',
					index: 'a0',
					props: { name: 'a' },
				} as any),
				ShapeRecord.create({
					type: 'icon',
					parentId: 'page:any',
					index: 'a0',
					props: { name: 'b' },
				} as any),
				ShapeRecord.create({
					type: 'code',
					parentId: 'page:any',
					index: 'a0',
					props: { name: 'c' },
				} as any),
				ShapeRecord.create({
					type: 'code',
					parentId: 'page:any',
					index: 'a0',
					props: { name: 'd' },
				} as any),
				ShapeRecord.create({
					type: 'geo',
					parentId: 'page:any',
					index: 'a0',
					props: {
						geo: 'rectangle',
						w: 1,
						h: 1,
						growY: 1,
						richText: toRichText(''),
					},
				} as any),
			].map((shape) => [shape.id, shape])
		)
		const fixed = up(snapshot)
		expect(Object.entries(fixed)).toHaveLength(1)
	})
})

describe('Adding export background', () => {
	const { up } = getTestMigration(instanceVersions.AddTransparentExportBgs)
	test('up works as expected', () => {
		const before = {}
		const after = { exportBackground: true }
		expect(up(before)).toEqual(after)
	})
})

describe('Removing dialogs from instance', () => {
	const { up } = getTestMigration(instanceVersions.RemoveDialog)
	test('up works as expected', () => {
		const before = { dialog: null }
		const after = {}
		expect(up(before)).toEqual(after)
	})
})

describe('Adding url props', () => {
	for (const [name, { up }] of [
		['video shape', getTestMigration(videoShapeVersions.AddUrlProp)],
		['note shape', getTestMigration(noteShapeVersions.AddUrlProp)],
		['geo shape', getTestMigration(geoShapeVersions.AddUrlProp)],
		['image shape', getTestMigration(imageShapeVersions.AddUrlProp)],
	] as const) {
		test(`${name}: up works as expected`, () => {
			expect(up({ props: {} })).toEqual({ props: { url: '' } })
		})
	}
})

describe('Bookmark null asset id', () => {
	const { up } = getTestMigration(bookmarkShapeVersions.NullAssetId)
	test('up works as expected', () => {
		expect(up({ props: {} })).toEqual({ props: { assetId: null } })
	})
})

describe('Renaming asset props', () => {
	for (const [name, { up, down }] of [
		['image shape', getTestMigration(imageAssetVersions.RenameWidthHeight)],
		['video shape', getTestMigration(videoAssetVersions.RenameWidthHeight)],
	] as const) {
		test(`${name}: up works as expected`, () => {
			const before = { props: { width: 100, height: 100 } }
			const after = { props: { w: 100, h: 100 } }
			expect(up(before)).toEqual(after)
		})

		test(`${name}: down works as expected`, () => {
			const before = { props: { w: 100, h: 100 } }
			const after = { props: { width: 100, height: 100 } }
			expect(down(before)).toEqual(after)
		})
	}
})

describe('Adding instance.isToolLocked', () => {
	const { up } = getTestMigration(instanceVersions.AddToolLockMode)
	test('up works as expected', () => {
		expect(up({})).toMatchObject({ isToolLocked: false })
		expect(up({ isToolLocked: true })).toMatchObject({ isToolLocked: false })
	})
})

describe('Cleaning up junk data in instance.propsForNextShape', () => {
	const { up } = getTestMigration(instanceVersions.RemoveExtraPropsForNextShape)
	test('up works as expected', () => {
		expect(up({ propsForNextShape: { color: 'red', unknown: 'gone' } })).toEqual({
			propsForNextShape: {
				color: 'red',
			},
		})
	})
})

describe('Generating original URL from embed URL in GenOriginalUrlInEmbed', () => {
	const { up } = getTestMigration(embedShapeVersions.GenOriginalUrlInEmbed)
	test('up works as expected', () => {
		expect(up({ props: { url: 'https://codepen.io/Rplus/embed/PWZYRM' } })).toEqual({
			props: {
				url: 'https://codepen.io/Rplus/pen/PWZYRM',
				tmpOldUrl: 'https://codepen.io/Rplus/embed/PWZYRM',
			},
		})
	})

	test('invalid up works as expected', () => {
		expect(up({ props: { url: 'https://example.com' } })).toEqual({
			props: {
				url: '',
				tmpOldUrl: 'https://example.com',
			},
		})
	})
})

describe('Adding isPen prop', () => {
	const { up } = getTestMigration(drawShapeVersions.AddInPen)

	test('up works as expected with a shape that is not a pen shape', () => {
		expect(
			up({
				props: {
					segments: [
						{
							type: 'free',
							points: [
								{ x: 0, y: 0, z: 0.5 },
								{ x: 1, y: 1, z: 0.5 },
							],
						},
					],
				},
			})
		).toEqual({
			props: {
				isPen: false,
				segments: [
					{
						type: 'free',
						points: [
							{ x: 0, y: 0, z: 0.5 },
							{ x: 1, y: 1, z: 0.5 },
						],
					},
				],
			},
		})
	})

	test('up works as expected when converting to pen', () => {
		expect(
			up({
				props: {
					segments: [
						{
							type: 'free',
							points: [
								{ x: 0, y: 0, z: 0.2315 },
								{ x: 1, y: 1, z: 0.2421 },
							],
						},
					],
				},
			})
		).toEqual({
			props: {
				isPen: true,
				segments: [
					{
						type: 'free',
						points: [
							{ x: 0, y: 0, z: 0.2315 },
							{ x: 1, y: 1, z: 0.2421 },
						],
					},
				],
			},
		})
	})
})

describe('Adding isLocked prop', () => {
	const { up, down } = getTestMigration(rootShapeVersions.AddIsLocked)

	test('up works as expected', () => {
		expect(up({})).toEqual({ isLocked: false })
	})

	test('down works as expected', () => {
		expect(down({ isLocked: false })).toEqual({})
	})
})

describe('Adding labelColor prop to geo / arrow shapes', () => {
	for (const [name, { up }] of [
		['arrow shape', getTestMigration(arrowShapeVersions.AddLabelColor)],
		['geo shape', getTestMigration(geoShapeVersions.AddLabelColor)],
	] as const) {
		test(`${name}: up works as expected`, () => {
			expect(up({ props: { color: 'red' } })).toEqual({
				props: { color: 'red', labelColor: 'black' },
			})
		})
	}
})

describe('Adding labelColor prop to propsForNextShape', () => {
	const { up } = getTestMigration(instanceVersions.AddLabelColor)
	test('up works as expected', () => {
		expect(up({ propsForNextShape: { color: 'red' } })).toEqual({
			propsForNextShape: { color: 'red', labelColor: 'black' },
		})
	})
})

describe('Adding croppingShapeId to instancePageState', () => {
	const { up } = getTestMigration(instancePageStateVersions.AddCroppingId)
	test('up works as expected', () => {
		expect(up({})).toEqual({
			croppingShapeId: null,
		})
	})
})

describe('Renaming properties in instancePageState', () => {
	const { up, down } = getTestMigration(instancePageStateVersions.RenameProperties)
	test('up works as expected', () => {
		expect(
			up({
				selectedShapeIds: [],
				hintingShapeIds: [],
				erasingShapeIds: [],
				hoveredShapeId: null,
				editingShapeId: null,
				croppingShapeId: null,
				focusedGroupId: null,
				meta: {
					name: 'hallo',
				},
			})
		).toEqual({
			selectedShapeIds: [],
			hintingShapeIds: [],
			erasingShapeIds: [],
			hoveredShapeId: null,
			editingShapeId: null,
			croppingShapeId: null,
			focusedGroupId: null,
			meta: {
				name: 'hallo',
			},
		})
	})

	test('down works as expected', () => {
		expect(
			down({
				selectedShapeIds: [],
				hintingShapeIds: [],
				erasingShapeIds: [],
				hoveredShapeId: null,
				editingShapeId: null,
				croppingShapeId: null,
				focusedGroupId: null,
				meta: {
					name: 'hallo',
				},
			})
		).toEqual({
			selectedShapeIds: [],
			hintingShapeIds: [],
			erasingShapeIds: [],
			hoveredShapeId: null,
			editingShapeId: null,
			croppingShapeId: null,
			focusedGroupId: null,
			meta: {
				name: 'hallo',
			},
		})
	})
})

describe('Renaming properties again in instancePageState', () => {
	const { up, down } = getTestMigration(instancePageStateVersions.RenamePropertiesAgain)
	test('up works as expected', () => {
		expect(
			up({
				selectedIds: [],
				hintingIds: [],
				erasingIds: [],
				hoveredId: null,
				editingId: null,
				croppingId: null,
				focusLayerId: null,
				meta: {
					name: 'hallo',
				},
			})
		).toEqual({
			selectedShapeIds: [],
			hintingShapeIds: [],
			erasingShapeIds: [],
			hoveredShapeId: null,
			editingShapeId: null,
			croppingShapeId: null,
			focusedGroupId: null,
			meta: {
				name: 'hallo',
			},
		})
	})

	test('down works as expected', () => {
		expect(
			down({
				selectedShapeIds: [],
				hintingShapeIds: [],
				erasingShapeIds: [],
				hoveredShapeId: null,
				editingShapeId: null,
				croppingShapeId: null,
				focusedGroupId: null,
				meta: {
					name: 'hallo',
				},
			})
		).toEqual({
			selectedIds: [],
			hintingIds: [],
			erasingIds: [],
			hoveredId: null,
			editingId: null,
			croppingId: null,
			focusLayerId: null,
			meta: {
				name: 'hallo',
			},
		})
	})
})

describe('Adding followingUserId prop to instance', () => {
	const { up } = getTestMigration(instanceVersions.AddFollowingUserId)
	test('up works as expected', () => {
		expect(up({})).toEqual({ followingUserId: null })
	})
})

describe('Removing align=justify from propsForNextShape', () => {
	const { up } = getTestMigration(instanceVersions.RemoveAlignJustify)
	test('up works as expected', () => {
		expect(up({ propsForNextShape: { color: 'black', align: 'justify' } })).toEqual({
			propsForNextShape: { color: 'black', align: 'start' },
		})
		expect(up({ propsForNextShape: { color: 'black', align: 'end' } })).toEqual({
			propsForNextShape: { color: 'black', align: 'end' },
		})
	})
})

describe('Adding zoomBrush prop to instance', () => {
	const { up } = getTestMigration(instanceVersions.AddZoom)
	test('up works as expected', () => {
		expect(up({})).toEqual({ zoomBrush: null })
	})
})

describe('Removing align=justify from shape align props', () => {
	for (const [name, { up }] of [
		['text', getTestMigration(textShapeVersions.RemoveJustify)],
		['note', getTestMigration(noteShapeVersions.RemoveJustify)],
		['geo', getTestMigration(geoShapeVersions.RemoveJustify)],
	] as const) {
		test(`${name}: up works as expected`, () => {
			expect(up({ props: { align: 'justify' } })).toEqual({ props: { align: 'start' } })
			expect(up({ props: { align: 'end' } })).toEqual({ props: { align: 'end' } })
		})
	}
})

describe('Add crop=null to image shapes', () => {
	const { up, down } = getTestMigration(imageShapeVersions.AddCropProp)
	test('up works as expected', () => {
		expect(up({ props: { w: 100 } })).toEqual({ props: { w: 100, crop: null } })
	})

	test('down works as expected', () => {
		expect(down({ props: { w: 100, crop: null } })).toEqual({ props: { w: 100 } })
	})
})

describe('Adding instance_presence to the schema', () => {
	const { up } = getTestMigration(storeVersions.AddInstancePresenceType)

	test('up works as expected', () => {
		expect(up({})).toEqual({})
	})
})

describe('Adding name to document', () => {
	const { up, down } = getTestMigration(documentVersions.AddName)

	test('up works as expected', () => {
		expect(up({})).toEqual({ name: '' })
	})

	test('down works as expected', () => {
		expect(down({ name: '' })).toEqual({})
	})
})

describe('Adding check-box to geo shape', () => {
	const { up } = getTestMigration(geoShapeVersions.AddCheckBox)

	test('up works as expected', () => {
		expect(up({ props: { geo: 'rectangle' } })).toEqual({ props: { geo: 'rectangle' } })
	})
})

describe('Add verticalAlign to geo shape', () => {
	const { up } = getTestMigration(geoShapeVersions.AddVerticalAlign)

	test('up works as expected', () => {
		expect(up({ props: { type: 'ellipse' } })).toEqual({
			props: { type: 'ellipse', verticalAlign: 'middle' },
		})
	})
})

describe('Add verticalAlign to props for next shape', () => {
	const { up } = getTestMigration(instanceVersions.AddVerticalAlign)
	test('up works as expected', () => {
		expect(up({ propsForNextShape: { color: 'red' } })).toEqual({
			propsForNextShape: {
				color: 'red',
				verticalAlign: 'middle',
			},
		})
	})
})

describe('Migrate GeoShape legacy horizontal alignment', () => {
	const { up } = getTestMigration(geoShapeVersions.MigrateLegacyAlign)

	test('up works as expected', () => {
		expect(up({ props: { align: 'start', type: 'ellipse' } })).toEqual({
			props: {
				align: 'start-legacy',
				type: 'ellipse',
			},
		})
		expect(up({ props: { align: 'middle', type: 'ellipse' } })).toEqual({
			props: {
				align: 'middle-legacy',
				type: 'ellipse',
			},
		})
		expect(up({ props: { align: 'end', type: 'ellipse' } })).toEqual({
			props: { align: 'end-legacy', type: 'ellipse' },
		})
	})
})

describe('adding cloud shape', () => {
	const { up } = getTestMigration(geoShapeVersions.AddCloud)

	test('up does nothing', () => {
		expect(up({ props: { geo: 'rectangle' } })).toEqual({ props: { geo: 'rectangle' } })
	})
})

describe('Migrate NoteShape legacy horizontal alignment', () => {
	const { up } = getTestMigration(noteShapeVersions.MigrateLegacyAlign)

	test('up works as expected', () => {
		expect(up({ props: { align: 'start', color: 'red' } })).toEqual({
			props: { align: 'start-legacy', color: 'red' },
		})
		expect(up({ props: { align: 'middle', color: 'red' } })).toEqual({
			props: { align: 'middle-legacy', color: 'red' },
		})
		expect(up({ props: { align: 'end', color: 'red' } })).toEqual({
			props: { align: 'end-legacy', color: 'red' },
		})
	})
})

describe('Adds delay to scribble', () => {
	const { up } = getTestMigration(instanceVersions.AddScribbleDelay)

	test('up has no effect when scribble is null', () => {
		expect(
			up({
				scribble: null,
			})
		).toEqual({ scribble: null })
	})

	test('up adds the delay property', () => {
		expect(
			up({
				scribble: {
					points: [{ x: 0, y: 0 }],
					size: 4,
					color: 'black',
					opacity: 1,
					state: 'starting',
				},
			})
		).toEqual({
			scribble: {
				points: [{ x: 0, y: 0 }],
				size: 4,
				color: 'black',
				opacity: 1,
				state: 'starting',
				delay: 0,
			},
		})
	})
})

describe('Adds delay to scribble', () => {
	const { up } = getTestMigration(instancePresenceVersions.AddScribbleDelay)

	test('up has no effect when scribble is null', () => {
		expect(
			up({
				scribble: null,
			})
		).toEqual({ scribble: null })
	})

	test('up adds the delay property', () => {
		expect(
			up({
				scribble: {
					points: [{ x: 0, y: 0 }],
					size: 4,
					color: 'black',
					opacity: 1,
					state: 'starting',
				},
			})
		).toEqual({
			scribble: {
				points: [{ x: 0, y: 0 }],
				size: 4,
				color: 'black',
				opacity: 1,
				state: 'starting',
				delay: 0,
			},
		})
	})
})

describe('user config refactor', () => {
	test('removes user and user_presence types from snapshots', () => {
		const { up } = getTestMigration(storeVersions.RemoveTLUserAndPresenceAndAddPointer)

		const prevSnapshot = {
			'user:123': {
				id: 'user:123',
				typeName: 'user',
			},
			'user_presence:123': {
				id: 'user_presence:123',
				typeName: 'user_presence',
			},
			'instance:123': {
				id: 'instance:123',
				typeName: 'instance',
			},
		}

		const nextSnapshot = {
			'instance:123': {
				id: 'instance:123',
				typeName: 'instance',
			},
		}

		// up removes the user and user_presence types
		expect(up(prevSnapshot)).toEqual(nextSnapshot)
	})

	test('removes userId from the instance state', () => {
		const { up } = getTestMigration(instanceVersions.RemoveUserId)

		const prev = {
			id: 'instance:123',
			typeName: 'instance',
			userId: 'user:123',
		}

		const next = {
			id: 'instance:123',
			typeName: 'instance',
		}

		expect(up(prev)).toEqual(next)
	})
})

describe('making instance state independent', () => {
	it('adds isPenMode and isGridMode to instance state', () => {
		const { up } = getTestMigration(instanceVersions.AddIsPenModeAndIsGridMode)

		const prev = {
			id: 'instance:123',
			typeName: 'instance',
		}
		const next = {
			id: 'instance:123',
			typeName: 'instance',
			isPenMode: false,
			isGridMode: false,
		}

		expect(up(prev)).toEqual(next)
	})

	it('removes instanceId and cameraId from instancePageState', () => {
		const { up } = getTestMigration(instancePageStateVersions.RemoveInstanceIdAndCameraId)

		const prev = {
			id: 'instance_page_state:123',
			typeName: 'instance_page_state',
			instanceId: 'instance:123',
			cameraId: 'camera:123',
			selectedShapeIds: [],
		}

		const next = {
			id: 'instance_page_state:123',
			typeName: 'instance_page_state',
			selectedShapeIds: [],
		}

		expect(up(prev)).toEqual(next)
	})

	it('removes instanceId from instancePresence', () => {
		const { up } = getTestMigration(instancePresenceVersions.RemoveInstanceId)

		const prev = {
			id: 'instance_presence:123',
			typeName: 'instance_presence',
			instanceId: 'instance:123',
			selectedShapeIds: [],
		}

		const next = {
			id: 'instance_presence:123',
			typeName: 'instance_presence',
			selectedShapeIds: [],
		}

		expect(up(prev)).toEqual(next)
	})

	it('removes userDocument from the schema', () => {
		const { up } = getTestMigration(storeVersions.RemoveUserDocument)

		const prev = {
			'user_document:123': {
				id: 'user_document:123',
				typeName: 'user_document',
			},
			'instance:123': {
				id: 'instance:123',
				typeName: 'instance',
			},
		}

		const next = {
			'instance:123': {
				id: 'instance:123',
				typeName: 'instance',
			},
		}

		expect(up(prev)).toEqual(next)
	})
})

describe('Adds NoteShape vertical alignment', () => {
	const { up } = getTestMigration(noteShapeVersions.AddVerticalAlign)

	test('up works as expected', () => {
		expect(up({ props: { color: 'red' } })).toEqual({
			props: { color: 'red', verticalAlign: 'middle' },
		})
	})
})

describe('hoist opacity', () => {
	test('hoists opacity from props to the root of the shape', () => {
		const { up, down } = getTestMigration(rootShapeVersions.HoistOpacity)
		const before = {
			type: 'myShape',
			x: 0,
			y: 0,
			props: {
				color: 'red',
				opacity: '0.5',
			},
		}
		const after = {
			type: 'myShape',
			x: 0,
			y: 0,
			opacity: 0.5,
			props: {
				color: 'red',
			},
		}

		expect(up(before)).toEqual(after)
		expect(down(after)).toEqual(before)

		const afterWithNonMatchingOpacity = {
			type: 'myShape',
			x: 0,
			y: 0,
			opacity: 0.6,
			props: {
				color: 'red',
			},
		}

		expect(down(afterWithNonMatchingOpacity)).toEqual(before)
	})

	test('hoists opacity from propsForNextShape', () => {
		const { up } = getTestMigration(instanceVersions.HoistOpacity)
		const before = {
			isToolLocked: true,
			propsForNextShape: {
				color: 'black',
				opacity: '0.5',
			},
		}
		const after = {
			isToolLocked: true,
			opacityForNextShape: 0.5,
			propsForNextShape: {
				color: 'black',
			},
		}

		expect(up(before)).toEqual(after)
	})
})

describe('Adds highlightedUserIds to instance', () => {
	const { up } = getTestMigration(instanceVersions.AddHighlightedUserIds)

	test('up works as expected', () => {
		expect(up({})).toEqual({ highlightedUserIds: [] })
	})
})

describe('Adds chat message to presence', () => {
	const { up } = getTestMigration(instancePresenceVersions.AddChatMessage)

	test('up adds the chatMessage property', () => {
		expect(up({})).toEqual({ chatMessage: '' })
	})
})

describe('Adds chat properties to instance', () => {
	const { up } = getTestMigration(instanceVersions.AddChat)

	test('up adds the chatMessage property', () => {
		expect(up({})).toEqual({ chatMessage: '', isChatting: false })
	})
})

describe('Removes does resize from embed', () => {
	const { up } = getTestMigration(embedShapeVersions.RemoveDoesResize)
	test('up works as expected', () => {
		expect(up({ props: { url: 'https://tldraw.com', doesResize: true } })).toEqual({
			props: {
				url: 'https://tldraw.com',
			},
		})
	})
})

describe('Removes tmpOldUrl from embed', () => {
	const { up } = getTestMigration(embedShapeVersions.RemoveTmpOldUrl)
	test('up works as expected', () => {
		expect(up({ props: { url: 'https://tldraw.com', tmpOldUrl: 'https://tldraw.com' } })).toEqual({
			props: {
				url: 'https://tldraw.com',
			},
		})
	})
})

describe('Removes overridePermissions from embed', () => {
	const { up } = getTestMigration(embedShapeVersions.RemovePermissionOverrides)

	test('up works as expected', () => {
		expect(
			up({ props: { url: 'https://tldraw.com', overridePermissions: { display: 'maybe' } } })
		).toEqual({
			props: {
				url: 'https://tldraw.com',
			},
		})
	})
})

describe('propsForNextShape -> stylesForNextShape', () => {
	test('deletes propsForNextShape and adds stylesForNextShape without trying to bring across contents', () => {
		const { up } = getTestMigration(instanceVersions.ReplacePropsForNextShapeWithStylesForNextShape)
		const beforeUp = {
			isToolLocked: true,
			propsForNextShape: {
				color: 'red',
				size: 'm',
			},
		}
		const afterUp = {
			isToolLocked: true,
			stylesForNextShape: {},
		}

		expect(up(beforeUp)).toEqual(afterUp)
	})
})

describe('adds meta ', () => {
	const metaMigrations = [
		getTestMigration(assetVersions.AddMeta),
		getTestMigration(cameraVersions.AddMeta),
		getTestMigration(documentVersions.AddMeta),
		getTestMigration(instanceVersions.AddMeta),
		getTestMigration(instancePageStateVersions.AddMeta),
		getTestMigration(instancePresenceVersions.AddMeta),
		getTestMigration(pageVersions.AddMeta),
		getTestMigration(pointerVersions.AddMeta),
		getTestMigration(rootShapeVersions.AddMeta),
	]

	for (const { up, id } of metaMigrations) {
		test('up works as expected for ' + id, () => {
			expect(up({})).toEqual({ meta: {} })
		})
	}
})

describe('removes cursor color', () => {
	const { up } = getTestMigration(instanceVersions.RemoveCursorColor)

	test('up works as expected', () => {
		expect(
			up({
				cursor: {
					type: 'default',
					rotation: 0.1,
					color: 'black',
				},
			})
		).toEqual({
			cursor: {
				type: 'default',
				rotation: 0.1,
			},
		})
	})
})

describe('adds lonely properties', () => {
	const { up } = getTestMigration(instanceVersions.AddLonelyProperties)

	test('up works as expected', () => {
		expect(up({})).toEqual({
			canMoveCamera: true,
			isFocused: false,
			devicePixelRatio: 1,
			isCoarsePointer: false,
			openMenus: [],
			isChangingStyle: false,
			isReadOnly: false,
		})
	})
})

describe('rename isReadOnly to isReadonly', () => {
	const { up } = getTestMigration(instanceVersions.ReadOnlyReadonly)

	test('up works as expected', () => {
		expect(up({ isReadOnly: false })).toEqual({
			isReadonly: false,
		})
	})
})

describe('Renames selectedShapeIds in presence', () => {
	const { up } = getTestMigration(instancePresenceVersions.RenameSelectedShapeIds)

	test('up adds the chatMessage property', () => {
		expect(up({ selectedShapeIds: [] })).toEqual({ selectedShapeIds: [] })
	})
})

describe('Adding canSnap to line handles', () => {
	const { up } = getTestMigration(lineShapeVersions.AddSnapHandles)

	test(`up works as expected`, () => {
		expect(
			up({
				props: {
					handles: {
						start: {
							id: 'start',
							type: 'vertex',
							canBind: false,
							index: 'a1',
							x: 0,
							y: 0,
						},
						end: {
							id: 'end',
							type: 'vertex',
							canBind: false,
							index: 'a2',
							x: 100.66015625,
							y: -22.07421875,
						},
					},
				},
			})
		).toEqual({
			props: {
				handles: {
					start: {
						id: 'start',
						type: 'vertex',
						canBind: false,
						canSnap: true,
						index: 'a1',
						x: 0,
						y: 0,
					},
					end: {
						id: 'end',
						type: 'vertex',
						canBind: false,
						canSnap: true,
						index: 'a2',
						x: 100.66015625,
						y: -22.07421875,
					},
				},
			},
		})
	})
})

describe('add isHoveringCanvas to TLInstance', () => {
	const { up } = getTestMigration(instanceVersions.AddHoveringCanvas)

	test('up works as expected', () => {
		expect(up({})).toEqual({ isHoveringCanvas: null })
	})
})

describe('add isInset to TLInstance', () => {
	const { up, down } = getTestMigration(instanceVersions.AddInset)

	test('up works as expected', () => {
		expect(up({})).toEqual({ insets: [false, false, false, false] })
	})

	test('down works as expected', () => {
		expect(down({ insets: [false, false, false, false] })).toEqual({})
	})
})

describe('add scribbles to TLInstance', () => {
	const { up } = getTestMigration(instanceVersions.AddScribbles)

	test('up works as expected', () => {
		expect(
			up({
				scribble: null,
			})
		).toEqual({ scribbles: [] })
	})
})

describe('add isPrecise to arrow handles', () => {
	const { up, down } = getTestMigration(arrowShapeVersions.AddIsPrecise)

	test('up works as expected', () => {
		expect(
			up({
				props: {
					start: {
						type: 'point',
					},
					end: {
						type: 'binding',
						normalizedAnchor: { x: 0.5, y: 0.5 },
					},
				},
			})
		).toEqual({
			props: {
				start: {
					type: 'point',
				},
				end: {
					type: 'binding',
					normalizedAnchor: { x: 0.5, y: 0.5 },
					isPrecise: false,
				},
			},
		})
		expect(
			up({
				props: {
					start: {
						type: 'point',
					},
					end: {
						type: 'binding',
						normalizedAnchor: { x: 0.15, y: 0.15 },
					},
				},
			})
		).toEqual({
			props: {
				start: {
					type: 'point',
				},
				end: {
					type: 'binding',
					normalizedAnchor: { x: 0.15, y: 0.15 },
					isPrecise: true,
				},
			},
		})
	})

	test('down works as expected', () => {
		expect(
			down({
				props: {
					start: {
						type: 'point',
					},
					end: {
						type: 'binding',
						normalizedAnchor: { x: 0.5, y: 0.5 },
						isPrecise: true,
					},
				},
			})
		).toEqual({
			props: {
				start: {
					type: 'point',
				},
				end: {
					type: 'binding',
					normalizedAnchor: { x: 0.5, y: 0.5 },
				},
			},
		})

		expect(
			down({
				props: {
					start: {
						type: 'point',
					},
					end: {
						type: 'binding',
						normalizedAnchor: { x: 0.25, y: 0.25 },
						isPrecise: true,
					},
				},
			})
		).toEqual({
			props: {
				start: {
					type: 'point',
				},
				end: {
					type: 'binding',
					normalizedAnchor: { x: 0.25, y: 0.25 },
				},
			},
		})

		expect(
			down({
				props: {
					start: {
						type: 'binding',
						normalizedAnchor: { x: 0.5, y: 0.5 },
						isPrecise: false,
					},
					end: {
						type: 'binding',
						normalizedAnchor: { x: 0.15, y: 0.15 },
						isPrecise: false,
					},
				},
			})
		).toEqual({
			props: {
				start: {
					type: 'binding',
					normalizedAnchor: { x: 0.5, y: 0.5 },
				},
				end: {
					type: 'binding',
					normalizedAnchor: { x: 0.5, y: 0.5 },
				},
			},
		})
	})
})

describe('add AddLabelPosition to arrow handles', () => {
	const { up, down } = getTestMigration(arrowShapeVersions.AddLabelPosition)

	test('up works as expected', () => {
		expect(up({ props: {} })).toEqual({ props: { labelPosition: 0.5 } })
	})

	test('down works as expected', () => {
		expect(
			down({
				props: {
					labelPosition: 0.5,
				},
			})
		).toEqual({ props: {} })
	})
})

const invalidUrl = 'invalid-url'
const validUrl = ''

describe('Make urls valid for all the shapes', () => {
	const migrations = [
		['bookmark shape', getTestMigration(bookmarkShapeVersions.MakeUrlsValid)],
		['geo shape', getTestMigration(geoShapeVersions.MakeUrlsValid)],
		['image shape', getTestMigration(imageShapeVersions.MakeUrlsValid)],
		['note shape', getTestMigration(noteShapeVersions.MakeUrlsValid)],
		['video shape', getTestMigration(videoShapeVersions.MakeUrlsValid)],
	] as const

	for (const [shapeName, { up, down }] of migrations) {
		it(`works for ${shapeName}`, () => {
			const shape = { props: { url: invalidUrl } }
			expect(up(shape)).toEqual({ props: { url: validUrl } })
			expect(down(shape)).toEqual(shape)
		})
	}
})

describe('Add rich text', () => {
	const migrations = [
		['text shape', getTestMigration(textShapeVersions.AddRichText)],
		['geo shape', getTestMigration(geoShapeVersions.AddRichText)],
		['note shape', getTestMigration(noteShapeVersions.AddRichText)],
	] as const

	for (const [shapeName, { up }] of migrations) {
		it(`works for ${shapeName}`, () => {
			const shape = { props: { text: 'hello, world' } }
			expect(up(shape)).toEqual({
				props: { richText: toRichText('hello, world') },
			})
			// N.B. Explicitly no down state so that we force clients to update.
			// expect(down(originalShape)).toEqual(shape)
		})
	}
})

describe('Make urls valid for all the assets', () => {
	const migrations = [
		['bookmark asset', getTestMigration(bookmarkAssetVersions.MakeUrlsValid)],
		['image asset', getTestMigration(imageAssetVersions.MakeUrlsValid)],
		['video asset', getTestMigration(videoAssetVersions.MakeUrlsValid)],
	] as const

	for (const [assetName, { up, down }] of migrations) {
		it(`works for ${assetName}`, () => {
			const asset = { props: { src: invalidUrl } }
			expect(up(asset)).toEqual({ props: { src: validUrl } })
			expect(down(asset)).toEqual(asset)
		})
	}
})

describe('Ensure favicons are on bookmarks', () => {
	const { up, down } = getTestMigration(bookmarkAssetVersions.AddFavicon)
	it('up works as expected', () => {
		expect(
			up({
				props: {},
			})
		).toEqual({
			props: {
				favicon: '',
			},
		})
	})
	it('down works as expected', () => {
		expect(
			down({
				props: {
					favicon: 'https://tldraw.com/favicon.ico',
				},
			})
		).toEqual({
			props: {},
		})
	})
})

describe('Add duplicate props to instance', () => {
	const { up, down } = getTestMigration(instanceVersions.AddDuplicateProps)
	it('up works as expected', () => {
		expect(up({})).toEqual({ duplicateProps: null })
	})
	it('down works as expected', () => {
		expect(down({ duplicateProps: null })).toEqual({})
	})
})

describe('Remove extra handle props', () => {
	const { up, down } = getTestMigration(lineShapeVersions.RemoveExtraHandleProps)
	it('up works as expected', () => {
		expect(
			up({
				props: {
					handles: {
						start: {
							id: 'start',
							type: 'vertex',
							canBind: false,
							canSnap: true,
							index: 'a1',
							x: 0,
							y: 0,
						},
						end: {
							id: 'end',
							type: 'vertex',
							canBind: false,
							canSnap: true,
							index: 'a2',
							x: 190,
							y: -62,
						},
						'handle:a1V': {
							id: 'handle:a1V',
							type: 'vertex',
							canBind: false,
							index: 'a1V',
							x: 76,
							y: 60,
						},
					},
				},
			})
		).toEqual({
			props: {
				handles: {
					a1: { x: 0, y: 0 },
					a1V: { x: 76, y: 60 },
					a2: { x: 190, y: -62 },
				},
			},
		})
	})
	it('down works as expected', () => {
		expect(
			down({
				props: {
					handles: {
						a1: { x: 0, y: 0 },
						a1V: { x: 76, y: 60 },
						a2: { x: 190, y: -62 },
					},
				},
			})
		).toEqual({
			props: {
				handles: {
					start: {
						id: 'start',
						type: 'vertex',
						canBind: false,
						canSnap: true,
						index: 'a1',
						x: 0,
						y: 0,
					},
					end: {
						id: 'end',
						type: 'vertex',
						canBind: false,
						canSnap: true,
						index: 'a2',
						x: 190,
						y: -62,
					},
					'handle:a1V': {
						id: 'handle:a1V',
						type: 'vertex',
						canBind: false,
						canSnap: true,
						index: 'a1V',
						x: 76,
						y: 60,
					},
				},
			},
		})
	})
})

describe('Restore some handle props', () => {
	const { up, down } = getTestMigration(lineShapeVersions.HandlesToPoints)
	it('up works as expected', () => {
		expect(
			up({
				props: {
					handles: {
						a1: { x: 0, y: 0 },
						a1V: { x: 76, y: 60 },
						a2: { x: 190, y: -62 },
					},
				},
			})
		).toEqual({
			props: {
				points: [
					{ x: 0, y: 0 },
					{ x: 76, y: 60 },
					{ x: 190, y: -62 },
				],
			},
		})
	})
	it('down works as expected', () => {
		expect(
			down({
				props: {
					points: [
						{ x: 0, y: 0 },
						{ x: 76, y: 60 },
						{ x: 190, y: -62 },
					],
				},
			})
		).toEqual({
			props: {
				handles: {
					a1: { x: 0, y: 0 },
					a2: { x: 76, y: 60 },
					a3: { x: 190, y: -62 },
				},
			},
		})
	})
})

describe('Fractional indexing for line points', () => {
	const { up, down } = getTestMigration(lineShapeVersions.PointIndexIds)
	it('up works as expected', () => {
		expect(
			up({
				props: {
					points: [
						{ x: 0, y: 0 },
						{ x: 76, y: 60 },
						{ x: 190, y: -62 },
					],
				},
			})
		).toEqual({
			props: {
				points: {
					a1: { id: 'a1', index: 'a1', x: 0, y: 0 },
					a2: { id: 'a2', index: 'a2', x: 76, y: 60 },
					a3: { id: 'a3', index: 'a3', x: 190, y: -62 },
				},
			},
		})
	})
	it('down works as expected', () => {
		expect(
			down({
				props: {
					points: {
						a1: { id: 'a1', index: 'a1', x: 0, y: 0 },
						a3: { id: 'a3', index: 'a3', x: 190, y: -62 },
						a2: { id: 'a2', index: 'a2', x: 76, y: 60 },
					},
				},
			})
		).toEqual({
			props: {
				points: [
					{ x: 0, y: 0 },
					{ x: 76, y: 60 },
					{ x: 190, y: -62 },
				],
			},
		})
	})
})

describe('add white', () => {
	const { up, down } = getTestMigration(rootShapeVersions.AddWhite)

	test('up works as expected', () => {
		expect(
			up({
				props: {},
			})
		).toEqual({
			props: {},
		})
	})

	test('down works as expected', () => {
		expect(
			down({
				props: {
					color: 'white',
				},
			})
		).toEqual({
			props: {
				color: 'black',
			},
		})
	})
})

describe('Add font size adjustment to notes', () => {
	const { up, down } = getTestMigration(noteShapeVersions.AddFontSizeAdjustment)

	test('up works as expected', () => {
		expect(up({ props: {} })).toEqual({ props: { fontSizeAdjustment: 0 } })
	})

	test('down works as expected', () => {
		expect(down({ props: { fontSizeAdjustment: 0 } })).toEqual({ props: {} })
	})
})

describe('removes can move camera', () => {
	const { up, down } = getTestMigration(instanceVersions.RemoveCanMoveCamera)

	test('up works as expected', () => {
		expect(up({ canMoveCamera: true })).toStrictEqual({})
	})

	test('down works as expected', () => {
		expect(down({})).toStrictEqual({ canMoveCamera: true })
	})
})

describe('Add text align to text shapes', () => {
	const { up, down } = getTestMigration(textShapeVersions.AddTextAlign)

	test('up works as expected', () => {
		expect(up({ props: { align: 'middle' } })).toEqual({ props: { textAlign: 'middle' } })
	})

	test('down works as expected', () => {
		expect(down({ props: { textAlign: 'middle' } })).toEqual({ props: { align: 'middle' } })
	})
})

describe('Extract bindings from arrows', () => {
	const { up } = getTestMigration(arrowShapeVersions.ExtractBindings)

	test('up works as expected', () => {
		expect(
			up({
				'shape:arrow1': {
					id: 'shape:arrow1',
					type: 'arrow',
					props: {
						start: {
							type: 'binding',
							boundShapeId: 'shape:box1',
							normalizedAnchor: {
								x: 0.4383437225516159,
								y: 0.5065334673177019,
							},
							isPrecise: false,
							isExact: false,
						},
						end: {
							type: 'binding',
							boundShapeId: 'shape:box2',
							normalizedAnchor: {
								x: 0.5848167203201774,
								y: 0.5766996080606552,
							},
							isPrecise: false,
							isExact: false,
						},
					},
					typeName: 'shape',
				},
				'shape:arrow2': {
					id: 'shape:arrow2',
					type: 'arrow',
					props: {
						start: {
							type: 'binding',
							boundShapeId: 'shape:arrow2',
							normalizedAnchor: {
								x: 0.4383437225516159,
								y: 0.5065334673177019,
							},
							isPrecise: false,
							isExact: false,
						},
						end: {
							type: 'point',
							x: 174.75451263561803,
							y: -1.4725753187527948,
						},
					},
					typeName: 'shape',
				},
				'shape:arrow3': {
					id: 'shape:arrow3',
					type: 'arrow',
					props: {
						start: {
							type: 'point',
							x: 68.25440152898136,
							y: -1.0404886613512332,
						},
						end: {
							type: 'binding',
							boundShapeId: 'shape:box3',
							normalizedAnchor: {
								x: 0.5848167203201774,
								y: 0.5766996080606552,
							},
							isPrecise: true,
							isExact: false,
						},
					},
					typeName: 'shape',
				},
				'shape:arrow4': {
					id: 'shape:arrow4',
					type: 'arrow',
					props: {
						start: {
							type: 'point',
							x: 68.25440152898136,
							y: -1.0404886613512758,
						},
						end: {
							type: 'point',
							x: 174.75451263561803,
							y: -1.4725753187527948,
						},
					},
					typeName: 'shape',
				},
			})
		).toMatchInlineSnapshot(`
		{
		  "binding:nanoid_1": {
		    "fromId": "shape:arrow1",
		    "id": "binding:nanoid_1",
		    "meta": {},
		    "props": {
		      "isExact": false,
		      "isPrecise": false,
		      "normalizedAnchor": {
		        "x": 0.4383437225516159,
		        "y": 0.5065334673177019,
		      },
		      "terminal": "start",
		    },
		    "toId": "shape:box1",
		    "type": "arrow",
		    "typeName": "binding",
		  },
		  "binding:nanoid_2": {
		    "fromId": "shape:arrow1",
		    "id": "binding:nanoid_2",
		    "meta": {},
		    "props": {
		      "isExact": false,
		      "isPrecise": false,
		      "normalizedAnchor": {
		        "x": 0.5848167203201774,
		        "y": 0.5766996080606552,
		      },
		      "terminal": "end",
		    },
		    "toId": "shape:box2",
		    "type": "arrow",
		    "typeName": "binding",
		  },
		  "binding:nanoid_3": {
		    "fromId": "shape:arrow2",
		    "id": "binding:nanoid_3",
		    "meta": {},
		    "props": {
		      "isExact": false,
		      "isPrecise": false,
		      "normalizedAnchor": {
		        "x": 0.4383437225516159,
		        "y": 0.5065334673177019,
		      },
		      "terminal": "start",
		    },
		    "toId": "shape:arrow2",
		    "type": "arrow",
		    "typeName": "binding",
		  },
		  "binding:nanoid_4": {
		    "fromId": "shape:arrow3",
		    "id": "binding:nanoid_4",
		    "meta": {},
		    "props": {
		      "isExact": false,
		      "isPrecise": true,
		      "normalizedAnchor": {
		        "x": 0.5848167203201774,
		        "y": 0.5766996080606552,
		      },
		      "terminal": "end",
		    },
		    "toId": "shape:box3",
		    "type": "arrow",
		    "typeName": "binding",
		  },
		  "shape:arrow1": {
		    "id": "shape:arrow1",
		    "props": {
		      "end": {
		        "x": 0,
		        "y": 0,
		      },
		      "start": {
		        "x": 0,
		        "y": 0,
		      },
		    },
		    "type": "arrow",
		    "typeName": "shape",
		  },
		  "shape:arrow2": {
		    "id": "shape:arrow2",
		    "props": {
		      "end": {
		        "x": 174.75451263561803,
		        "y": -1.4725753187527948,
		      },
		      "start": {
		        "x": 0,
		        "y": 0,
		      },
		    },
		    "type": "arrow",
		    "typeName": "shape",
		  },
		  "shape:arrow3": {
		    "id": "shape:arrow3",
		    "props": {
		      "end": {
		        "x": 0,
		        "y": 0,
		      },
		      "start": {
		        "x": 68.25440152898136,
		        "y": -1.0404886613512332,
		      },
		    },
		    "type": "arrow",
		    "typeName": "shape",
		  },
		  "shape:arrow4": {
		    "id": "shape:arrow4",
		    "props": {
		      "end": {
		        "x": 174.75451263561803,
		        "y": -1.4725753187527948,
		      },
		      "start": {
		        "x": 68.25440152898136,
		        "y": -1.0404886613512758,
		      },
		    },
		    "type": "arrow",
		    "typeName": "shape",
		  },
		}
	`)
	})
})

describe('Add scale to draw shape', () => {
	const { up, down } = getTestMigration(drawShapeVersions.AddScale)

	test('up works as expected', () => {
		expect(up({ props: {} })).toEqual({ props: { scale: 1 } })
	})

	test('down works as expected', () => {
		expect(down({ props: { scale: 1 } })).toEqual({ props: {} })
	})
})

describe('Add scale to highlight shape', () => {
	const { up, down } = getTestMigration(highlightShapeVersions.AddScale)

	test('up works as expected', () => {
		expect(up({ props: {} })).toEqual({ props: { scale: 1 } })
	})

	test('down works as expected', () => {
		expect(down({ props: { scale: 1 } })).toEqual({ props: {} })
	})
})

describe('Add scale to geo shape', () => {
	const { up, down } = getTestMigration(geoShapeVersions.AddScale)

	test('up works as expected', () => {
		expect(up({ props: {} })).toEqual({ props: { scale: 1 } })
	})

	test('down works as expected', () => {
		expect(down({ props: { scale: 1 } })).toEqual({ props: {} })
	})
})

describe('Add scale to arrow shape', () => {
	const { up, down } = getTestMigration(arrowShapeVersions.AddScale)

	test('up works as expected', () => {
		expect(up({ props: {} })).toEqual({ props: { scale: 1 } })
	})

	test('down works as expected', () => {
		expect(down({ props: { scale: 1 } })).toEqual({ props: {} })
	})
})

describe('Add scale to note shape', () => {
	const { up, down } = getTestMigration(noteShapeVersions.AddScale)

	test('up works as expected', () => {
		expect(up({ props: {} })).toEqual({ props: { scale: 1 } })
	})

	test('down works as expected', () => {
		expect(down({ props: { scale: 1 } })).toEqual({ props: {} })
	})
})

describe('Add scale to line shape', () => {
	const { up, down } = getTestMigration(lineShapeVersions.AddScale)

	test('up works as expected', () => {
		expect(up({ props: {} })).toEqual({ props: { scale: 1 } })
	})

	test('down works as expected', () => {
		expect(down({ props: { scale: 1 } })).toEqual({ props: {} })
	})
})

describe('Make image asset file size optional', () => {
	const { up, down } = getTestMigration(imageAssetVersions.MakeFileSizeOptional)

	test('up works as expected', () => {
		expect(up({ props: { fileSize: -1 } })).toEqual({ props: {} })
		expect(up({ props: { fileSize: 0 } })).toEqual({ props: { fileSize: 0 } })
		expect(up({ props: { fileSize: 1 } })).toEqual({ props: { fileSize: 1 } })
	})

	test('down works as expected', () => {
		expect(down({ props: {} })).toEqual({ props: { fileSize: -1 } })
		expect(down({ props: { fileSize: 0 } })).toEqual({ props: { fileSize: 0 } })
		expect(down({ props: { fileSize: 1 } })).toEqual({ props: { fileSize: 1 } })
	})
})

describe('Add flipX, flipY to image shape', () => {
	const { up, down } = getTestMigration(imageShapeVersions.AddFlipProps)

	test('up works as expected', () => {
		expect(up({ props: {} })).toEqual({ props: { flipX: false, flipY: false } })
	})

	test('down works as expected', () => {
		expect(down({ props: { flipX: false, flipY: false } })).toEqual({ props: {} })
	})
})

describe('Make video asset file size optional', () => {
	const { up, down } = getTestMigration(videoAssetVersions.MakeFileSizeOptional)

	test('up works as expected', () => {
		expect(up({ props: { fileSize: -1 } })).toEqual({ props: {} })
		expect(up({ props: { fileSize: 0 } })).toEqual({ props: { fileSize: 0 } })
		expect(up({ props: { fileSize: 1 } })).toEqual({ props: { fileSize: 1 } })
	})

	test('down works as expected', () => {
		expect(down({ props: {} })).toEqual({ props: { fileSize: -1 } })
		expect(down({ props: { fileSize: 0 } })).toEqual({ props: { fileSize: 0 } })
		expect(down({ props: { fileSize: 1 } })).toEqual({ props: { fileSize: 1 } })
	})
})

describe('Adding label color to note shapes', () => {
	const { up, down } = getTestMigration(noteShapeVersions.AddLabelColor)

	test('up works as expected', () => {
		expect(up({ props: {} })).toEqual({ props: { labelColor: 'black' } })
	})

	test('down works as expected', () => {
		expect(down({ props: { labelColor: 'black' } })).toEqual({ props: {} })
	})
})

describe('TLPresence NullableCameraCursor', () => {
	const { up, down } = getTestMigration(instancePresenceVersions.NullableCameraCursor)

	test('up works as expected', () => {
		expect(
			up({
				lastActivityTimestamp: 123,
				followingUserId: null,
				color: '#FF0000',
				camera: { x: 1, y: 2, z: 3 },
				cursor: { type: 'default', x: 1, y: 2, rotation: 3 },
				screenBounds: { x: 0, y: 0, w: 1, h: 1 },
				selectedShapeIds: [],
				brush: null,
				scribbles: [],
				chatMessage: '',
				meta: {},
			})
		).toEqual({
			lastActivityTimestamp: 123,
			followingUserId: null,
			color: '#FF0000',
			camera: { x: 1, y: 2, z: 3 },
			cursor: { type: 'default', x: 1, y: 2, rotation: 3 },
			screenBounds: { x: 0, y: 0, w: 1, h: 1 },
			selectedShapeIds: [],
			brush: null,
			scribbles: [],
			chatMessage: '',
			meta: {},
		})
	})

	test('down works as expected', () => {
		expect(
			down({
				lastActivityTimestamp: null,
				followingUserId: null,
				color: '#FF0000',
				camera: null,
				cursor: null,
				screenBounds: null,
				selectedShapeIds: [],
				brush: null,
				scribbles: [],
				chatMessage: '',
				meta: {},
			})
		).toEqual({
			lastActivityTimestamp: 0,
			followingUserId: null,
			color: '#FF0000',
			camera: { x: 0, y: 0, z: 1 },
			cursor: { type: 'default', x: 0, y: 0, rotation: 0 },
			screenBounds: { x: 0, y: 0, w: 1, h: 1 },
			selectedShapeIds: [],
			brush: null,
			scribbles: [],
			chatMessage: '',
			meta: {},
		})
	})
})

<<<<<<< HEAD
describe('Add elbow kind to arrow shape', () => {
	const { up, down } = getTestMigration(arrowShapeVersions.AddElbow)

	test('up works as expected', () => {
		expect(up({ props: {} })).toEqual({ props: { kind: 'bendy' } })
	})

	test('down works as expected', () => {
		expect(down({ props: { kind: 'bendy' } })).toEqual({ props: {} })
		expect(down({ props: { kind: 'elbow' } })).toEqual({ props: {} })
	})
})

describe('Add side to arrow binding', () => {
	const { up, down } = getTestMigration(arrowBindingVersions.AddSide)

	test('up works as expected', () => {
		expect(up({ props: {} })).toEqual({ props: { side: null } })
	})

	test('down works as expected', () => {
		expect(down({ props: { side: null } })).toEqual({ props: {} })
		expect(down({ props: { side: 'top' } })).toEqual({ props: {} })
=======
describe('Adding color to frame shapes', () => {
	const { up, down } = getTestMigration(frameShapeVersions.AddColorProp)

	test('up works as expected', () => {
		expect(up({ props: {} })).toEqual({ props: { color: 'black' } })
	})

	test('down works as expected', () => {
		expect(down({ props: { color: 'black' } })).toEqual({ props: {} })
>>>>>>> 8640a17b
	})
})

/* ---  PUT YOUR MIGRATIONS TESTS ABOVE HERE --- */

// check that all migrator fns were called at least once
describe('all migrator fns were called at least once', () => {
	for (const migration of testSchema.sortedMigrations) {
		it(`migration ${migration.id}`, () => {
			expect((migration as any).up).toHaveBeenCalled()
			if (typeof migration.down === 'function') {
				expect((migration as any).down).toHaveBeenCalled()
			}
		})
	}
})<|MERGE_RESOLUTION|>--- conflicted
+++ resolved
@@ -2122,7 +2122,18 @@
 	})
 })
 
-<<<<<<< HEAD
+describe('Adding color to frame shapes', () => {
+	const { up, down } = getTestMigration(frameShapeVersions.AddColorProp)
+
+	test('up works as expected', () => {
+		expect(up({ props: {} })).toEqual({ props: { color: 'black' } })
+	})
+
+	test('down works as expected', () => {
+		expect(down({ props: { color: 'black' } })).toEqual({ props: {} })
+	})
+})
+
 describe('Add elbow kind to arrow shape', () => {
 	const { up, down } = getTestMigration(arrowShapeVersions.AddElbow)
 
@@ -2146,17 +2157,6 @@
 	test('down works as expected', () => {
 		expect(down({ props: { side: null } })).toEqual({ props: {} })
 		expect(down({ props: { side: 'top' } })).toEqual({ props: {} })
-=======
-describe('Adding color to frame shapes', () => {
-	const { up, down } = getTestMigration(frameShapeVersions.AddColorProp)
-
-	test('up works as expected', () => {
-		expect(up({ props: {} })).toEqual({ props: { color: 'black' } })
-	})
-
-	test('down works as expected', () => {
-		expect(down({ props: { color: 'black' } })).toEqual({ props: {} })
->>>>>>> 8640a17b
 	})
 })
 
