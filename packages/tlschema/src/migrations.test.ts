import { createRecordType } from '@tldraw/store'
import { getTestMigration, testSchema } from './__tests__/migrationTestUtils'
import { bookmarkAssetVersions } from './assets/TLBookmarkAsset'
import { imageAssetVersions } from './assets/TLImageAsset'
import { videoAssetVersions } from './assets/TLVideoAsset'
<<<<<<< HEAD
import { arrowBindingVersions } from './bindings/TLArrowBinding'
=======
import { toRichText } from './misc/TLRichText'
>>>>>>> 7c0dd224
import { assetVersions } from './records/TLAsset'
import { cameraVersions } from './records/TLCamera'
import { documentVersions } from './records/TLDocument'
import { instanceVersions } from './records/TLInstance'
import { pageVersions } from './records/TLPage'
import { instancePageStateVersions } from './records/TLPageState'
import { pointerVersions } from './records/TLPointer'
import { instancePresenceVersions } from './records/TLPresence'
import { TLShape, rootShapeVersions } from './records/TLShape'
import { arrowShapeVersions } from './shapes/TLArrowShape'
import { bookmarkShapeVersions } from './shapes/TLBookmarkShape'
import { drawShapeVersions } from './shapes/TLDrawShape'
import { embedShapeVersions } from './shapes/TLEmbedShape'
import { geoShapeVersions } from './shapes/TLGeoShape'
import { highlightShapeVersions } from './shapes/TLHighlightShape'
import { imageShapeVersions } from './shapes/TLImageShape'
import { lineShapeVersions } from './shapes/TLLineShape'
import { noteShapeVersions } from './shapes/TLNoteShape'
import { textShapeVersions } from './shapes/TLTextShape'
import { videoShapeVersions } from './shapes/TLVideoShape'
import { storeVersions } from './store-migrations'

/* ---  PUT YOUR MIGRATIONS TESTS BELOW HERE --- */

describe('TLVideoAsset AddIsAnimated', () => {
	const oldAsset = {
		id: '1',
		type: 'video',
		props: {
			src: 'https://www.youtube.com/watch?v=1',
			name: 'video',
			width: 100,
			height: 100,
			mimeType: 'video/mp4',
		},
	}

	const newAsset = {
		id: '1',
		type: 'video',
		props: {
			src: 'https://www.youtube.com/watch?v=1',
			name: 'video',
			width: 100,
			height: 100,
			mimeType: 'video/mp4',
			isAnimated: false,
		},
	}

	const { up, down } = getTestMigration(videoAssetVersions.AddIsAnimated)

	test('up works as expected', () => {
		expect(up(oldAsset)).toEqual(newAsset)
	})
	test('down works as expected', () => {
		expect(down(newAsset)).toEqual(oldAsset)
	})
})

describe('TLImageAsset AddIsAnimated', () => {
	const oldAsset = {
		id: '1',
		type: 'image',
		props: {
			src: 'https://www.youtube.com/watch?v=1',
			name: 'image',
			width: 100,
			height: 100,
			mimeType: 'image/gif',
		},
	}

	const newAsset = {
		id: '1',
		type: 'image',
		props: {
			src: 'https://www.youtube.com/watch?v=1',
			name: 'image',
			width: 100,
			height: 100,
			mimeType: 'image/gif',
			isAnimated: false,
		},
	}

	const { up, down } = getTestMigration(imageAssetVersions.AddIsAnimated)

	test('up works as expected', () => {
		expect(up(oldAsset)).toEqual(newAsset)
	})
	test('down works as expected', () => {
		expect(down(newAsset)).toEqual(oldAsset)
	})
})

describe('TLVideoAsset AddFileSize', () => {
	const oldAsset = {
		id: '1',
		type: 'video',
		props: {
			src: 'https://www.youtube.com/watch?v=1',
			name: 'video',
			width: 100,
			height: 100,
			mimeType: 'video/mp4',
		},
	}

	const newAsset = {
		id: '1',
		type: 'video',
		props: {
			src: 'https://www.youtube.com/watch?v=1',
			name: 'video',
			width: 100,
			height: 100,
			mimeType: 'video/mp4',
			fileSize: -1,
		},
	}

	const { up, down } = getTestMigration(videoAssetVersions.AddFileSize)

	test('up works as expected', () => {
		expect(up(oldAsset)).toEqual(newAsset)
	})
	test('down works as expected', () => {
		expect(down(newAsset)).toEqual(oldAsset)
	})
})

describe('TLImageAsset AddFileSize', () => {
	const oldAsset = {
		id: '1',
		type: 'image',
		props: {
			src: 'https://www.youtube.com/watch?v=1',
			name: 'image',
			width: 100,
			height: 100,
			mimeType: 'image/gif',
		},
	}

	const newAsset = {
		id: '1',
		type: 'image',
		props: {
			src: 'https://www.youtube.com/watch?v=1',
			name: 'image',
			width: 100,
			height: 100,
			mimeType: 'image/gif',
			fileSize: -1,
		},
	}

	const { up, down } = getTestMigration(imageAssetVersions.AddFileSize)

	test('up works as expected', () => {
		expect(up(oldAsset)).toEqual(newAsset)
	})
	test('down works as expected', () => {
		expect(down(newAsset)).toEqual(oldAsset)
	})
})

const ShapeRecord = createRecordType('shape', {
	validator: { validate: (record) => record as TLShape },
	scope: 'document',
})

describe('Store removing Icon and Code shapes', () => {
	const { up } = getTestMigration(storeVersions.RemoveCodeAndIconShapeTypes)
	test('up works as expected', () => {
		const snapshot = Object.fromEntries(
			[
				ShapeRecord.create({
					type: 'icon',
					parentId: 'page:any',
					index: 'a0',
					props: { name: 'a' },
				} as any),
				ShapeRecord.create({
					type: 'icon',
					parentId: 'page:any',
					index: 'a0',
					props: { name: 'b' },
				} as any),
				ShapeRecord.create({
					type: 'code',
					parentId: 'page:any',
					index: 'a0',
					props: { name: 'c' },
				} as any),
				ShapeRecord.create({
					type: 'code',
					parentId: 'page:any',
					index: 'a0',
					props: { name: 'd' },
				} as any),
				ShapeRecord.create({
					type: 'geo',
					parentId: 'page:any',
					index: 'a0',
					props: {
						geo: 'rectangle',
						w: 1,
						h: 1,
						growY: 1,
						richText: toRichText(''),
					},
				} as any),
			].map((shape) => [shape.id, shape])
		)
		const fixed = up(snapshot)
		expect(Object.entries(fixed)).toHaveLength(1)
	})
})

describe('Adding export background', () => {
	const { up } = getTestMigration(instanceVersions.AddTransparentExportBgs)
	test('up works as expected', () => {
		const before = {}
		const after = { exportBackground: true }
		expect(up(before)).toEqual(after)
	})
})

describe('Removing dialogs from instance', () => {
	const { up } = getTestMigration(instanceVersions.RemoveDialog)
	test('up works as expected', () => {
		const before = { dialog: null }
		const after = {}
		expect(up(before)).toEqual(after)
	})
})

describe('Adding url props', () => {
	for (const [name, { up }] of [
		['video shape', getTestMigration(videoShapeVersions.AddUrlProp)],
		['note shape', getTestMigration(noteShapeVersions.AddUrlProp)],
		['geo shape', getTestMigration(geoShapeVersions.AddUrlProp)],
		['image shape', getTestMigration(imageShapeVersions.AddUrlProp)],
	] as const) {
		test(`${name}: up works as expected`, () => {
			expect(up({ props: {} })).toEqual({ props: { url: '' } })
		})
	}
})

describe('Bookmark null asset id', () => {
	const { up } = getTestMigration(bookmarkShapeVersions.NullAssetId)
	test('up works as expected', () => {
		expect(up({ props: {} })).toEqual({ props: { assetId: null } })
	})
})

describe('Renaming asset props', () => {
	for (const [name, { up, down }] of [
		['image shape', getTestMigration(imageAssetVersions.RenameWidthHeight)],
		['video shape', getTestMigration(videoAssetVersions.RenameWidthHeight)],
	] as const) {
		test(`${name}: up works as expected`, () => {
			const before = { props: { width: 100, height: 100 } }
			const after = { props: { w: 100, h: 100 } }
			expect(up(before)).toEqual(after)
		})

		test(`${name}: down works as expected`, () => {
			const before = { props: { w: 100, h: 100 } }
			const after = { props: { width: 100, height: 100 } }
			expect(down(before)).toEqual(after)
		})
	}
})

describe('Adding instance.isToolLocked', () => {
	const { up } = getTestMigration(instanceVersions.AddToolLockMode)
	test('up works as expected', () => {
		expect(up({})).toMatchObject({ isToolLocked: false })
		expect(up({ isToolLocked: true })).toMatchObject({ isToolLocked: false })
	})
})

describe('Cleaning up junk data in instance.propsForNextShape', () => {
	const { up } = getTestMigration(instanceVersions.RemoveExtraPropsForNextShape)
	test('up works as expected', () => {
		expect(up({ propsForNextShape: { color: 'red', unknown: 'gone' } })).toEqual({
			propsForNextShape: {
				color: 'red',
			},
		})
	})
})

describe('Generating original URL from embed URL in GenOriginalUrlInEmbed', () => {
	const { up } = getTestMigration(embedShapeVersions.GenOriginalUrlInEmbed)
	test('up works as expected', () => {
		expect(up({ props: { url: 'https://codepen.io/Rplus/embed/PWZYRM' } })).toEqual({
			props: {
				url: 'https://codepen.io/Rplus/pen/PWZYRM',
				tmpOldUrl: 'https://codepen.io/Rplus/embed/PWZYRM',
			},
		})
	})

	test('invalid up works as expected', () => {
		expect(up({ props: { url: 'https://example.com' } })).toEqual({
			props: {
				url: '',
				tmpOldUrl: 'https://example.com',
			},
		})
	})
})

describe('Adding isPen prop', () => {
	const { up } = getTestMigration(drawShapeVersions.AddInPen)

	test('up works as expected with a shape that is not a pen shape', () => {
		expect(
			up({
				props: {
					segments: [
						{
							type: 'free',
							points: [
								{ x: 0, y: 0, z: 0.5 },
								{ x: 1, y: 1, z: 0.5 },
							],
						},
					],
				},
			})
		).toEqual({
			props: {
				isPen: false,
				segments: [
					{
						type: 'free',
						points: [
							{ x: 0, y: 0, z: 0.5 },
							{ x: 1, y: 1, z: 0.5 },
						],
					},
				],
			},
		})
	})

	test('up works as expected when converting to pen', () => {
		expect(
			up({
				props: {
					segments: [
						{
							type: 'free',
							points: [
								{ x: 0, y: 0, z: 0.2315 },
								{ x: 1, y: 1, z: 0.2421 },
							],
						},
					],
				},
			})
		).toEqual({
			props: {
				isPen: true,
				segments: [
					{
						type: 'free',
						points: [
							{ x: 0, y: 0, z: 0.2315 },
							{ x: 1, y: 1, z: 0.2421 },
						],
					},
				],
			},
		})
	})
})

describe('Adding isLocked prop', () => {
	const { up, down } = getTestMigration(rootShapeVersions.AddIsLocked)

	test('up works as expected', () => {
		expect(up({})).toEqual({ isLocked: false })
	})

	test('down works as expected', () => {
		expect(down({ isLocked: false })).toEqual({})
	})
})

describe('Adding labelColor prop to geo / arrow shapes', () => {
	for (const [name, { up }] of [
		['arrow shape', getTestMigration(arrowShapeVersions.AddLabelColor)],
		['geo shape', getTestMigration(geoShapeVersions.AddLabelColor)],
	] as const) {
		test(`${name}: up works as expected`, () => {
			expect(up({ props: { color: 'red' } })).toEqual({
				props: { color: 'red', labelColor: 'black' },
			})
		})
	}
})

describe('Adding labelColor prop to propsForNextShape', () => {
	const { up } = getTestMigration(instanceVersions.AddLabelColor)
	test('up works as expected', () => {
		expect(up({ propsForNextShape: { color: 'red' } })).toEqual({
			propsForNextShape: { color: 'red', labelColor: 'black' },
		})
	})
})

describe('Adding croppingShapeId to instancePageState', () => {
	const { up } = getTestMigration(instancePageStateVersions.AddCroppingId)
	test('up works as expected', () => {
		expect(up({})).toEqual({
			croppingShapeId: null,
		})
	})
})

describe('Renaming properties in instancePageState', () => {
	const { up, down } = getTestMigration(instancePageStateVersions.RenameProperties)
	test('up works as expected', () => {
		expect(
			up({
				selectedShapeIds: [],
				hintingShapeIds: [],
				erasingShapeIds: [],
				hoveredShapeId: null,
				editingShapeId: null,
				croppingShapeId: null,
				focusedGroupId: null,
				meta: {
					name: 'hallo',
				},
			})
		).toEqual({
			selectedShapeIds: [],
			hintingShapeIds: [],
			erasingShapeIds: [],
			hoveredShapeId: null,
			editingShapeId: null,
			croppingShapeId: null,
			focusedGroupId: null,
			meta: {
				name: 'hallo',
			},
		})
	})

	test('down works as expected', () => {
		expect(
			down({
				selectedShapeIds: [],
				hintingShapeIds: [],
				erasingShapeIds: [],
				hoveredShapeId: null,
				editingShapeId: null,
				croppingShapeId: null,
				focusedGroupId: null,
				meta: {
					name: 'hallo',
				},
			})
		).toEqual({
			selectedShapeIds: [],
			hintingShapeIds: [],
			erasingShapeIds: [],
			hoveredShapeId: null,
			editingShapeId: null,
			croppingShapeId: null,
			focusedGroupId: null,
			meta: {
				name: 'hallo',
			},
		})
	})
})

describe('Renaming properties again in instancePageState', () => {
	const { up, down } = getTestMigration(instancePageStateVersions.RenamePropertiesAgain)
	test('up works as expected', () => {
		expect(
			up({
				selectedIds: [],
				hintingIds: [],
				erasingIds: [],
				hoveredId: null,
				editingId: null,
				croppingId: null,
				focusLayerId: null,
				meta: {
					name: 'hallo',
				},
			})
		).toEqual({
			selectedShapeIds: [],
			hintingShapeIds: [],
			erasingShapeIds: [],
			hoveredShapeId: null,
			editingShapeId: null,
			croppingShapeId: null,
			focusedGroupId: null,
			meta: {
				name: 'hallo',
			},
		})
	})

	test('down works as expected', () => {
		expect(
			down({
				selectedShapeIds: [],
				hintingShapeIds: [],
				erasingShapeIds: [],
				hoveredShapeId: null,
				editingShapeId: null,
				croppingShapeId: null,
				focusedGroupId: null,
				meta: {
					name: 'hallo',
				},
			})
		).toEqual({
			selectedIds: [],
			hintingIds: [],
			erasingIds: [],
			hoveredId: null,
			editingId: null,
			croppingId: null,
			focusLayerId: null,
			meta: {
				name: 'hallo',
			},
		})
	})
})

describe('Adding followingUserId prop to instance', () => {
	const { up } = getTestMigration(instanceVersions.AddFollowingUserId)
	test('up works as expected', () => {
		expect(up({})).toEqual({ followingUserId: null })
	})
})

describe('Removing align=justify from propsForNextShape', () => {
	const { up } = getTestMigration(instanceVersions.RemoveAlignJustify)
	test('up works as expected', () => {
		expect(up({ propsForNextShape: { color: 'black', align: 'justify' } })).toEqual({
			propsForNextShape: { color: 'black', align: 'start' },
		})
		expect(up({ propsForNextShape: { color: 'black', align: 'end' } })).toEqual({
			propsForNextShape: { color: 'black', align: 'end' },
		})
	})
})

describe('Adding zoomBrush prop to instance', () => {
	const { up } = getTestMigration(instanceVersions.AddZoom)
	test('up works as expected', () => {
		expect(up({})).toEqual({ zoomBrush: null })
	})
})

describe('Removing align=justify from shape align props', () => {
	for (const [name, { up }] of [
		['text', getTestMigration(textShapeVersions.RemoveJustify)],
		['note', getTestMigration(noteShapeVersions.RemoveJustify)],
		['geo', getTestMigration(geoShapeVersions.RemoveJustify)],
	] as const) {
		test(`${name}: up works as expected`, () => {
			expect(up({ props: { align: 'justify' } })).toEqual({ props: { align: 'start' } })
			expect(up({ props: { align: 'end' } })).toEqual({ props: { align: 'end' } })
		})
	}
})

describe('Add crop=null to image shapes', () => {
	const { up, down } = getTestMigration(imageShapeVersions.AddCropProp)
	test('up works as expected', () => {
		expect(up({ props: { w: 100 } })).toEqual({ props: { w: 100, crop: null } })
	})

	test('down works as expected', () => {
		expect(down({ props: { w: 100, crop: null } })).toEqual({ props: { w: 100 } })
	})
})

describe('Adding instance_presence to the schema', () => {
	const { up } = getTestMigration(storeVersions.AddInstancePresenceType)

	test('up works as expected', () => {
		expect(up({})).toEqual({})
	})
})

describe('Adding name to document', () => {
	const { up, down } = getTestMigration(documentVersions.AddName)

	test('up works as expected', () => {
		expect(up({})).toEqual({ name: '' })
	})

	test('down works as expected', () => {
		expect(down({ name: '' })).toEqual({})
	})
})

describe('Adding check-box to geo shape', () => {
	const { up } = getTestMigration(geoShapeVersions.AddCheckBox)

	test('up works as expected', () => {
		expect(up({ props: { geo: 'rectangle' } })).toEqual({ props: { geo: 'rectangle' } })
	})
})

describe('Add verticalAlign to geo shape', () => {
	const { up } = getTestMigration(geoShapeVersions.AddVerticalAlign)

	test('up works as expected', () => {
		expect(up({ props: { type: 'ellipse' } })).toEqual({
			props: { type: 'ellipse', verticalAlign: 'middle' },
		})
	})
})

describe('Add verticalAlign to props for next shape', () => {
	const { up } = getTestMigration(instanceVersions.AddVerticalAlign)
	test('up works as expected', () => {
		expect(up({ propsForNextShape: { color: 'red' } })).toEqual({
			propsForNextShape: {
				color: 'red',
				verticalAlign: 'middle',
			},
		})
	})
})

describe('Migrate GeoShape legacy horizontal alignment', () => {
	const { up } = getTestMigration(geoShapeVersions.MigrateLegacyAlign)

	test('up works as expected', () => {
		expect(up({ props: { align: 'start', type: 'ellipse' } })).toEqual({
			props: {
				align: 'start-legacy',
				type: 'ellipse',
			},
		})
		expect(up({ props: { align: 'middle', type: 'ellipse' } })).toEqual({
			props: {
				align: 'middle-legacy',
				type: 'ellipse',
			},
		})
		expect(up({ props: { align: 'end', type: 'ellipse' } })).toEqual({
			props: { align: 'end-legacy', type: 'ellipse' },
		})
	})
})

describe('adding cloud shape', () => {
	const { up } = getTestMigration(geoShapeVersions.AddCloud)

	test('up does nothing', () => {
		expect(up({ props: { geo: 'rectangle' } })).toEqual({ props: { geo: 'rectangle' } })
	})
})

describe('Migrate NoteShape legacy horizontal alignment', () => {
	const { up } = getTestMigration(noteShapeVersions.MigrateLegacyAlign)

	test('up works as expected', () => {
		expect(up({ props: { align: 'start', color: 'red' } })).toEqual({
			props: { align: 'start-legacy', color: 'red' },
		})
		expect(up({ props: { align: 'middle', color: 'red' } })).toEqual({
			props: { align: 'middle-legacy', color: 'red' },
		})
		expect(up({ props: { align: 'end', color: 'red' } })).toEqual({
			props: { align: 'end-legacy', color: 'red' },
		})
	})
})

describe('Adds delay to scribble', () => {
	const { up } = getTestMigration(instanceVersions.AddScribbleDelay)

	test('up has no effect when scribble is null', () => {
		expect(
			up({
				scribble: null,
			})
		).toEqual({ scribble: null })
	})

	test('up adds the delay property', () => {
		expect(
			up({
				scribble: {
					points: [{ x: 0, y: 0 }],
					size: 4,
					color: 'black',
					opacity: 1,
					state: 'starting',
				},
			})
		).toEqual({
			scribble: {
				points: [{ x: 0, y: 0 }],
				size: 4,
				color: 'black',
				opacity: 1,
				state: 'starting',
				delay: 0,
			},
		})
	})
})

describe('Adds delay to scribble', () => {
	const { up } = getTestMigration(instancePresenceVersions.AddScribbleDelay)

	test('up has no effect when scribble is null', () => {
		expect(
			up({
				scribble: null,
			})
		).toEqual({ scribble: null })
	})

	test('up adds the delay property', () => {
		expect(
			up({
				scribble: {
					points: [{ x: 0, y: 0 }],
					size: 4,
					color: 'black',
					opacity: 1,
					state: 'starting',
				},
			})
		).toEqual({
			scribble: {
				points: [{ x: 0, y: 0 }],
				size: 4,
				color: 'black',
				opacity: 1,
				state: 'starting',
				delay: 0,
			},
		})
	})
})

describe('user config refactor', () => {
	test('removes user and user_presence types from snapshots', () => {
		const { up } = getTestMigration(storeVersions.RemoveTLUserAndPresenceAndAddPointer)

		const prevSnapshot = {
			'user:123': {
				id: 'user:123',
				typeName: 'user',
			},
			'user_presence:123': {
				id: 'user_presence:123',
				typeName: 'user_presence',
			},
			'instance:123': {
				id: 'instance:123',
				typeName: 'instance',
			},
		}

		const nextSnapshot = {
			'instance:123': {
				id: 'instance:123',
				typeName: 'instance',
			},
		}

		// up removes the user and user_presence types
		expect(up(prevSnapshot)).toEqual(nextSnapshot)
	})

	test('removes userId from the instance state', () => {
		const { up } = getTestMigration(instanceVersions.RemoveUserId)

		const prev = {
			id: 'instance:123',
			typeName: 'instance',
			userId: 'user:123',
		}

		const next = {
			id: 'instance:123',
			typeName: 'instance',
		}

		expect(up(prev)).toEqual(next)
	})
})

describe('making instance state independent', () => {
	it('adds isPenMode and isGridMode to instance state', () => {
		const { up } = getTestMigration(instanceVersions.AddIsPenModeAndIsGridMode)

		const prev = {
			id: 'instance:123',
			typeName: 'instance',
		}
		const next = {
			id: 'instance:123',
			typeName: 'instance',
			isPenMode: false,
			isGridMode: false,
		}

		expect(up(prev)).toEqual(next)
	})

	it('removes instanceId and cameraId from instancePageState', () => {
		const { up } = getTestMigration(instancePageStateVersions.RemoveInstanceIdAndCameraId)

		const prev = {
			id: 'instance_page_state:123',
			typeName: 'instance_page_state',
			instanceId: 'instance:123',
			cameraId: 'camera:123',
			selectedShapeIds: [],
		}

		const next = {
			id: 'instance_page_state:123',
			typeName: 'instance_page_state',
			selectedShapeIds: [],
		}

		expect(up(prev)).toEqual(next)
	})

	it('removes instanceId from instancePresence', () => {
		const { up } = getTestMigration(instancePresenceVersions.RemoveInstanceId)

		const prev = {
			id: 'instance_presence:123',
			typeName: 'instance_presence',
			instanceId: 'instance:123',
			selectedShapeIds: [],
		}

		const next = {
			id: 'instance_presence:123',
			typeName: 'instance_presence',
			selectedShapeIds: [],
		}

		expect(up(prev)).toEqual(next)
	})

	it('removes userDocument from the schema', () => {
		const { up } = getTestMigration(storeVersions.RemoveUserDocument)

		const prev = {
			'user_document:123': {
				id: 'user_document:123',
				typeName: 'user_document',
			},
			'instance:123': {
				id: 'instance:123',
				typeName: 'instance',
			},
		}

		const next = {
			'instance:123': {
				id: 'instance:123',
				typeName: 'instance',
			},
		}

		expect(up(prev)).toEqual(next)
	})
})

describe('Adds NoteShape vertical alignment', () => {
	const { up } = getTestMigration(noteShapeVersions.AddVerticalAlign)

	test('up works as expected', () => {
		expect(up({ props: { color: 'red' } })).toEqual({
			props: { color: 'red', verticalAlign: 'middle' },
		})
	})
})

describe('hoist opacity', () => {
	test('hoists opacity from props to the root of the shape', () => {
		const { up, down } = getTestMigration(rootShapeVersions.HoistOpacity)
		const before = {
			type: 'myShape',
			x: 0,
			y: 0,
			props: {
				color: 'red',
				opacity: '0.5',
			},
		}
		const after = {
			type: 'myShape',
			x: 0,
			y: 0,
			opacity: 0.5,
			props: {
				color: 'red',
			},
		}

		expect(up(before)).toEqual(after)
		expect(down(after)).toEqual(before)

		const afterWithNonMatchingOpacity = {
			type: 'myShape',
			x: 0,
			y: 0,
			opacity: 0.6,
			props: {
				color: 'red',
			},
		}

		expect(down(afterWithNonMatchingOpacity)).toEqual(before)
	})

	test('hoists opacity from propsForNextShape', () => {
		const { up } = getTestMigration(instanceVersions.HoistOpacity)
		const before = {
			isToolLocked: true,
			propsForNextShape: {
				color: 'black',
				opacity: '0.5',
			},
		}
		const after = {
			isToolLocked: true,
			opacityForNextShape: 0.5,
			propsForNextShape: {
				color: 'black',
			},
		}

		expect(up(before)).toEqual(after)
	})
})

describe('Adds highlightedUserIds to instance', () => {
	const { up } = getTestMigration(instanceVersions.AddHighlightedUserIds)

	test('up works as expected', () => {
		expect(up({})).toEqual({ highlightedUserIds: [] })
	})
})

describe('Adds chat message to presence', () => {
	const { up } = getTestMigration(instancePresenceVersions.AddChatMessage)

	test('up adds the chatMessage property', () => {
		expect(up({})).toEqual({ chatMessage: '' })
	})
})

describe('Adds chat properties to instance', () => {
	const { up } = getTestMigration(instanceVersions.AddChat)

	test('up adds the chatMessage property', () => {
		expect(up({})).toEqual({ chatMessage: '', isChatting: false })
	})
})

describe('Removes does resize from embed', () => {
	const { up } = getTestMigration(embedShapeVersions.RemoveDoesResize)
	test('up works as expected', () => {
		expect(up({ props: { url: 'https://tldraw.com', doesResize: true } })).toEqual({
			props: {
				url: 'https://tldraw.com',
			},
		})
	})
})

describe('Removes tmpOldUrl from embed', () => {
	const { up } = getTestMigration(embedShapeVersions.RemoveTmpOldUrl)
	test('up works as expected', () => {
		expect(up({ props: { url: 'https://tldraw.com', tmpOldUrl: 'https://tldraw.com' } })).toEqual({
			props: {
				url: 'https://tldraw.com',
			},
		})
	})
})

describe('Removes overridePermissions from embed', () => {
	const { up } = getTestMigration(embedShapeVersions.RemovePermissionOverrides)

	test('up works as expected', () => {
		expect(
			up({ props: { url: 'https://tldraw.com', overridePermissions: { display: 'maybe' } } })
		).toEqual({
			props: {
				url: 'https://tldraw.com',
			},
		})
	})
})

describe('propsForNextShape -> stylesForNextShape', () => {
	test('deletes propsForNextShape and adds stylesForNextShape without trying to bring across contents', () => {
		const { up } = getTestMigration(instanceVersions.ReplacePropsForNextShapeWithStylesForNextShape)
		const beforeUp = {
			isToolLocked: true,
			propsForNextShape: {
				color: 'red',
				size: 'm',
			},
		}
		const afterUp = {
			isToolLocked: true,
			stylesForNextShape: {},
		}

		expect(up(beforeUp)).toEqual(afterUp)
	})
})

describe('adds meta ', () => {
	const metaMigrations = [
		getTestMigration(assetVersions.AddMeta),
		getTestMigration(cameraVersions.AddMeta),
		getTestMigration(documentVersions.AddMeta),
		getTestMigration(instanceVersions.AddMeta),
		getTestMigration(instancePageStateVersions.AddMeta),
		getTestMigration(instancePresenceVersions.AddMeta),
		getTestMigration(pageVersions.AddMeta),
		getTestMigration(pointerVersions.AddMeta),
		getTestMigration(rootShapeVersions.AddMeta),
	]

	for (const { up, id } of metaMigrations) {
		test('up works as expected for ' + id, () => {
			expect(up({})).toEqual({ meta: {} })
		})
	}
})

describe('removes cursor color', () => {
	const { up } = getTestMigration(instanceVersions.RemoveCursorColor)

	test('up works as expected', () => {
		expect(
			up({
				cursor: {
					type: 'default',
					rotation: 0.1,
					color: 'black',
				},
			})
		).toEqual({
			cursor: {
				type: 'default',
				rotation: 0.1,
			},
		})
	})
})

describe('adds lonely properties', () => {
	const { up } = getTestMigration(instanceVersions.AddLonelyProperties)

	test('up works as expected', () => {
		expect(up({})).toEqual({
			canMoveCamera: true,
			isFocused: false,
			devicePixelRatio: 1,
			isCoarsePointer: false,
			openMenus: [],
			isChangingStyle: false,
			isReadOnly: false,
		})
	})
})

describe('rename isReadOnly to isReadonly', () => {
	const { up } = getTestMigration(instanceVersions.ReadOnlyReadonly)

	test('up works as expected', () => {
		expect(up({ isReadOnly: false })).toEqual({
			isReadonly: false,
		})
	})
})

describe('Renames selectedShapeIds in presence', () => {
	const { up } = getTestMigration(instancePresenceVersions.RenameSelectedShapeIds)

	test('up adds the chatMessage property', () => {
		expect(up({ selectedShapeIds: [] })).toEqual({ selectedShapeIds: [] })
	})
})

describe('Adding canSnap to line handles', () => {
	const { up } = getTestMigration(lineShapeVersions.AddSnapHandles)

	test(`up works as expected`, () => {
		expect(
			up({
				props: {
					handles: {
						start: {
							id: 'start',
							type: 'vertex',
							canBind: false,
							index: 'a1',
							x: 0,
							y: 0,
						},
						end: {
							id: 'end',
							type: 'vertex',
							canBind: false,
							index: 'a2',
							x: 100.66015625,
							y: -22.07421875,
						},
					},
				},
			})
		).toEqual({
			props: {
				handles: {
					start: {
						id: 'start',
						type: 'vertex',
						canBind: false,
						canSnap: true,
						index: 'a1',
						x: 0,
						y: 0,
					},
					end: {
						id: 'end',
						type: 'vertex',
						canBind: false,
						canSnap: true,
						index: 'a2',
						x: 100.66015625,
						y: -22.07421875,
					},
				},
			},
		})
	})
})

describe('add isHoveringCanvas to TLInstance', () => {
	const { up } = getTestMigration(instanceVersions.AddHoveringCanvas)

	test('up works as expected', () => {
		expect(up({})).toEqual({ isHoveringCanvas: null })
	})
})

describe('add isInset to TLInstance', () => {
	const { up, down } = getTestMigration(instanceVersions.AddInset)

	test('up works as expected', () => {
		expect(up({})).toEqual({ insets: [false, false, false, false] })
	})

	test('down works as expected', () => {
		expect(down({ insets: [false, false, false, false] })).toEqual({})
	})
})

describe('add scribbles to TLInstance', () => {
	const { up } = getTestMigration(instanceVersions.AddScribbles)

	test('up works as expected', () => {
		expect(
			up({
				scribble: null,
			})
		).toEqual({ scribbles: [] })
	})
})

describe('add isPrecise to arrow handles', () => {
	const { up, down } = getTestMigration(arrowShapeVersions.AddIsPrecise)

	test('up works as expected', () => {
		expect(
			up({
				props: {
					start: {
						type: 'point',
					},
					end: {
						type: 'binding',
						normalizedAnchor: { x: 0.5, y: 0.5 },
					},
				},
			})
		).toEqual({
			props: {
				start: {
					type: 'point',
				},
				end: {
					type: 'binding',
					normalizedAnchor: { x: 0.5, y: 0.5 },
					isPrecise: false,
				},
			},
		})
		expect(
			up({
				props: {
					start: {
						type: 'point',
					},
					end: {
						type: 'binding',
						normalizedAnchor: { x: 0.15, y: 0.15 },
					},
				},
			})
		).toEqual({
			props: {
				start: {
					type: 'point',
				},
				end: {
					type: 'binding',
					normalizedAnchor: { x: 0.15, y: 0.15 },
					isPrecise: true,
				},
			},
		})
	})

	test('down works as expected', () => {
		expect(
			down({
				props: {
					start: {
						type: 'point',
					},
					end: {
						type: 'binding',
						normalizedAnchor: { x: 0.5, y: 0.5 },
						isPrecise: true,
					},
				},
			})
		).toEqual({
			props: {
				start: {
					type: 'point',
				},
				end: {
					type: 'binding',
					normalizedAnchor: { x: 0.5, y: 0.5 },
				},
			},
		})

		expect(
			down({
				props: {
					start: {
						type: 'point',
					},
					end: {
						type: 'binding',
						normalizedAnchor: { x: 0.25, y: 0.25 },
						isPrecise: true,
					},
				},
			})
		).toEqual({
			props: {
				start: {
					type: 'point',
				},
				end: {
					type: 'binding',
					normalizedAnchor: { x: 0.25, y: 0.25 },
				},
			},
		})

		expect(
			down({
				props: {
					start: {
						type: 'binding',
						normalizedAnchor: { x: 0.5, y: 0.5 },
						isPrecise: false,
					},
					end: {
						type: 'binding',
						normalizedAnchor: { x: 0.15, y: 0.15 },
						isPrecise: false,
					},
				},
			})
		).toEqual({
			props: {
				start: {
					type: 'binding',
					normalizedAnchor: { x: 0.5, y: 0.5 },
				},
				end: {
					type: 'binding',
					normalizedAnchor: { x: 0.5, y: 0.5 },
				},
			},
		})
	})
})

describe('add AddLabelPosition to arrow handles', () => {
	const { up, down } = getTestMigration(arrowShapeVersions.AddLabelPosition)

	test('up works as expected', () => {
		expect(up({ props: {} })).toEqual({ props: { labelPosition: 0.5 } })
	})

	test('down works as expected', () => {
		expect(
			down({
				props: {
					labelPosition: 0.5,
				},
			})
		).toEqual({ props: {} })
	})
})

const invalidUrl = 'invalid-url'
const validUrl = ''

describe('Make urls valid for all the shapes', () => {
	const migrations = [
		['bookmark shape', getTestMigration(bookmarkShapeVersions.MakeUrlsValid)],
		['geo shape', getTestMigration(geoShapeVersions.MakeUrlsValid)],
		['image shape', getTestMigration(imageShapeVersions.MakeUrlsValid)],
		['note shape', getTestMigration(noteShapeVersions.MakeUrlsValid)],
		['video shape', getTestMigration(videoShapeVersions.MakeUrlsValid)],
	] as const

	for (const [shapeName, { up, down }] of migrations) {
		it(`works for ${shapeName}`, () => {
			const shape = { props: { url: invalidUrl } }
			expect(up(shape)).toEqual({ props: { url: validUrl } })
			expect(down(shape)).toEqual(shape)
		})
	}
})

describe('Add rich text', () => {
	const migrations = [
		['text shape', getTestMigration(textShapeVersions.AddRichText)],
		['geo shape', getTestMigration(geoShapeVersions.AddRichText)],
		['note shape', getTestMigration(noteShapeVersions.AddRichText)],
	] as const

	for (const [shapeName, { up }] of migrations) {
		it(`works for ${shapeName}`, () => {
			const shape = { props: { text: 'hello, world' } }
			expect(up(shape)).toEqual({
				props: { richText: toRichText('hello, world') },
			})
			// N.B. Explicitly no down state so that we force clients to update.
			// expect(down(originalShape)).toEqual(shape)
		})
	}
})

describe('Make urls valid for all the assets', () => {
	const migrations = [
		['bookmark asset', getTestMigration(bookmarkAssetVersions.MakeUrlsValid)],
		['image asset', getTestMigration(imageAssetVersions.MakeUrlsValid)],
		['video asset', getTestMigration(videoAssetVersions.MakeUrlsValid)],
	] as const

	for (const [assetName, { up, down }] of migrations) {
		it(`works for ${assetName}`, () => {
			const asset = { props: { src: invalidUrl } }
			expect(up(asset)).toEqual({ props: { src: validUrl } })
			expect(down(asset)).toEqual(asset)
		})
	}
})

describe('Ensure favicons are on bookmarks', () => {
	const { up, down } = getTestMigration(bookmarkAssetVersions.AddFavicon)
	it('up works as expected', () => {
		expect(
			up({
				props: {},
			})
		).toEqual({
			props: {
				favicon: '',
			},
		})
	})
	it('down works as expected', () => {
		expect(
			down({
				props: {
					favicon: 'https://tldraw.com/favicon.ico',
				},
			})
		).toEqual({
			props: {},
		})
	})
})

describe('Add duplicate props to instance', () => {
	const { up, down } = getTestMigration(instanceVersions.AddDuplicateProps)
	it('up works as expected', () => {
		expect(up({})).toEqual({ duplicateProps: null })
	})
	it('down works as expected', () => {
		expect(down({ duplicateProps: null })).toEqual({})
	})
})

describe('Remove extra handle props', () => {
	const { up, down } = getTestMigration(lineShapeVersions.RemoveExtraHandleProps)
	it('up works as expected', () => {
		expect(
			up({
				props: {
					handles: {
						start: {
							id: 'start',
							type: 'vertex',
							canBind: false,
							canSnap: true,
							index: 'a1',
							x: 0,
							y: 0,
						},
						end: {
							id: 'end',
							type: 'vertex',
							canBind: false,
							canSnap: true,
							index: 'a2',
							x: 190,
							y: -62,
						},
						'handle:a1V': {
							id: 'handle:a1V',
							type: 'vertex',
							canBind: false,
							index: 'a1V',
							x: 76,
							y: 60,
						},
					},
				},
			})
		).toEqual({
			props: {
				handles: {
					a1: { x: 0, y: 0 },
					a1V: { x: 76, y: 60 },
					a2: { x: 190, y: -62 },
				},
			},
		})
	})
	it('down works as expected', () => {
		expect(
			down({
				props: {
					handles: {
						a1: { x: 0, y: 0 },
						a1V: { x: 76, y: 60 },
						a2: { x: 190, y: -62 },
					},
				},
			})
		).toEqual({
			props: {
				handles: {
					start: {
						id: 'start',
						type: 'vertex',
						canBind: false,
						canSnap: true,
						index: 'a1',
						x: 0,
						y: 0,
					},
					end: {
						id: 'end',
						type: 'vertex',
						canBind: false,
						canSnap: true,
						index: 'a2',
						x: 190,
						y: -62,
					},
					'handle:a1V': {
						id: 'handle:a1V',
						type: 'vertex',
						canBind: false,
						canSnap: true,
						index: 'a1V',
						x: 76,
						y: 60,
					},
				},
			},
		})
	})
})

describe('Restore some handle props', () => {
	const { up, down } = getTestMigration(lineShapeVersions.HandlesToPoints)
	it('up works as expected', () => {
		expect(
			up({
				props: {
					handles: {
						a1: { x: 0, y: 0 },
						a1V: { x: 76, y: 60 },
						a2: { x: 190, y: -62 },
					},
				},
			})
		).toEqual({
			props: {
				points: [
					{ x: 0, y: 0 },
					{ x: 76, y: 60 },
					{ x: 190, y: -62 },
				],
			},
		})
	})
	it('down works as expected', () => {
		expect(
			down({
				props: {
					points: [
						{ x: 0, y: 0 },
						{ x: 76, y: 60 },
						{ x: 190, y: -62 },
					],
				},
			})
		).toEqual({
			props: {
				handles: {
					a1: { x: 0, y: 0 },
					a2: { x: 76, y: 60 },
					a3: { x: 190, y: -62 },
				},
			},
		})
	})
})

describe('Fractional indexing for line points', () => {
	const { up, down } = getTestMigration(lineShapeVersions.PointIndexIds)
	it('up works as expected', () => {
		expect(
			up({
				props: {
					points: [
						{ x: 0, y: 0 },
						{ x: 76, y: 60 },
						{ x: 190, y: -62 },
					],
				},
			})
		).toEqual({
			props: {
				points: {
					a1: { id: 'a1', index: 'a1', x: 0, y: 0 },
					a2: { id: 'a2', index: 'a2', x: 76, y: 60 },
					a3: { id: 'a3', index: 'a3', x: 190, y: -62 },
				},
			},
		})
	})
	it('down works as expected', () => {
		expect(
			down({
				props: {
					points: {
						a1: { id: 'a1', index: 'a1', x: 0, y: 0 },
						a3: { id: 'a3', index: 'a3', x: 190, y: -62 },
						a2: { id: 'a2', index: 'a2', x: 76, y: 60 },
					},
				},
			})
		).toEqual({
			props: {
				points: [
					{ x: 0, y: 0 },
					{ x: 76, y: 60 },
					{ x: 190, y: -62 },
				],
			},
		})
	})
})

describe('add white', () => {
	const { up, down } = getTestMigration(rootShapeVersions.AddWhite)

	test('up works as expected', () => {
		expect(
			up({
				props: {},
			})
		).toEqual({
			props: {},
		})
	})

	test('down works as expected', () => {
		expect(
			down({
				props: {
					color: 'white',
				},
			})
		).toEqual({
			props: {
				color: 'black',
			},
		})
	})
})

describe('Add font size adjustment to notes', () => {
	const { up, down } = getTestMigration(noteShapeVersions.AddFontSizeAdjustment)

	test('up works as expected', () => {
		expect(up({ props: {} })).toEqual({ props: { fontSizeAdjustment: 0 } })
	})

	test('down works as expected', () => {
		expect(down({ props: { fontSizeAdjustment: 0 } })).toEqual({ props: {} })
	})
})

describe('removes can move camera', () => {
	const { up, down } = getTestMigration(instanceVersions.RemoveCanMoveCamera)

	test('up works as expected', () => {
		expect(up({ canMoveCamera: true })).toStrictEqual({})
	})

	test('down works as expected', () => {
		expect(down({})).toStrictEqual({ canMoveCamera: true })
	})
})

describe('Add text align to text shapes', () => {
	const { up, down } = getTestMigration(textShapeVersions.AddTextAlign)

	test('up works as expected', () => {
		expect(up({ props: { align: 'middle' } })).toEqual({ props: { textAlign: 'middle' } })
	})

	test('down works as expected', () => {
		expect(down({ props: { textAlign: 'middle' } })).toEqual({ props: { align: 'middle' } })
	})
})

describe('Extract bindings from arrows', () => {
	const { up } = getTestMigration(arrowShapeVersions.ExtractBindings)

	test('up works as expected', () => {
		expect(
			up({
				'shape:arrow1': {
					id: 'shape:arrow1',
					type: 'arrow',
					props: {
						start: {
							type: 'binding',
							boundShapeId: 'shape:box1',
							normalizedAnchor: {
								x: 0.4383437225516159,
								y: 0.5065334673177019,
							},
							isPrecise: false,
							isExact: false,
						},
						end: {
							type: 'binding',
							boundShapeId: 'shape:box2',
							normalizedAnchor: {
								x: 0.5848167203201774,
								y: 0.5766996080606552,
							},
							isPrecise: false,
							isExact: false,
						},
					},
					typeName: 'shape',
				},
				'shape:arrow2': {
					id: 'shape:arrow2',
					type: 'arrow',
					props: {
						start: {
							type: 'binding',
							boundShapeId: 'shape:arrow2',
							normalizedAnchor: {
								x: 0.4383437225516159,
								y: 0.5065334673177019,
							},
							isPrecise: false,
							isExact: false,
						},
						end: {
							type: 'point',
							x: 174.75451263561803,
							y: -1.4725753187527948,
						},
					},
					typeName: 'shape',
				},
				'shape:arrow3': {
					id: 'shape:arrow3',
					type: 'arrow',
					props: {
						start: {
							type: 'point',
							x: 68.25440152898136,
							y: -1.0404886613512332,
						},
						end: {
							type: 'binding',
							boundShapeId: 'shape:box3',
							normalizedAnchor: {
								x: 0.5848167203201774,
								y: 0.5766996080606552,
							},
							isPrecise: true,
							isExact: false,
						},
					},
					typeName: 'shape',
				},
				'shape:arrow4': {
					id: 'shape:arrow4',
					type: 'arrow',
					props: {
						start: {
							type: 'point',
							x: 68.25440152898136,
							y: -1.0404886613512758,
						},
						end: {
							type: 'point',
							x: 174.75451263561803,
							y: -1.4725753187527948,
						},
					},
					typeName: 'shape',
				},
			})
		).toMatchInlineSnapshot(`
		{
		  "binding:nanoid_1": {
		    "fromId": "shape:arrow1",
		    "id": "binding:nanoid_1",
		    "meta": {},
		    "props": {
		      "isExact": false,
		      "isPrecise": false,
		      "normalizedAnchor": {
		        "x": 0.4383437225516159,
		        "y": 0.5065334673177019,
		      },
		      "terminal": "start",
		    },
		    "toId": "shape:box1",
		    "type": "arrow",
		    "typeName": "binding",
		  },
		  "binding:nanoid_2": {
		    "fromId": "shape:arrow1",
		    "id": "binding:nanoid_2",
		    "meta": {},
		    "props": {
		      "isExact": false,
		      "isPrecise": false,
		      "normalizedAnchor": {
		        "x": 0.5848167203201774,
		        "y": 0.5766996080606552,
		      },
		      "terminal": "end",
		    },
		    "toId": "shape:box2",
		    "type": "arrow",
		    "typeName": "binding",
		  },
		  "binding:nanoid_3": {
		    "fromId": "shape:arrow2",
		    "id": "binding:nanoid_3",
		    "meta": {},
		    "props": {
		      "isExact": false,
		      "isPrecise": false,
		      "normalizedAnchor": {
		        "x": 0.4383437225516159,
		        "y": 0.5065334673177019,
		      },
		      "terminal": "start",
		    },
		    "toId": "shape:arrow2",
		    "type": "arrow",
		    "typeName": "binding",
		  },
		  "binding:nanoid_4": {
		    "fromId": "shape:arrow3",
		    "id": "binding:nanoid_4",
		    "meta": {},
		    "props": {
		      "isExact": false,
		      "isPrecise": true,
		      "normalizedAnchor": {
		        "x": 0.5848167203201774,
		        "y": 0.5766996080606552,
		      },
		      "terminal": "end",
		    },
		    "toId": "shape:box3",
		    "type": "arrow",
		    "typeName": "binding",
		  },
		  "shape:arrow1": {
		    "id": "shape:arrow1",
		    "props": {
		      "end": {
		        "x": 0,
		        "y": 0,
		      },
		      "start": {
		        "x": 0,
		        "y": 0,
		      },
		    },
		    "type": "arrow",
		    "typeName": "shape",
		  },
		  "shape:arrow2": {
		    "id": "shape:arrow2",
		    "props": {
		      "end": {
		        "x": 174.75451263561803,
		        "y": -1.4725753187527948,
		      },
		      "start": {
		        "x": 0,
		        "y": 0,
		      },
		    },
		    "type": "arrow",
		    "typeName": "shape",
		  },
		  "shape:arrow3": {
		    "id": "shape:arrow3",
		    "props": {
		      "end": {
		        "x": 0,
		        "y": 0,
		      },
		      "start": {
		        "x": 68.25440152898136,
		        "y": -1.0404886613512332,
		      },
		    },
		    "type": "arrow",
		    "typeName": "shape",
		  },
		  "shape:arrow4": {
		    "id": "shape:arrow4",
		    "props": {
		      "end": {
		        "x": 174.75451263561803,
		        "y": -1.4725753187527948,
		      },
		      "start": {
		        "x": 68.25440152898136,
		        "y": -1.0404886613512758,
		      },
		    },
		    "type": "arrow",
		    "typeName": "shape",
		  },
		}
	`)
	})
})

describe('Add scale to draw shape', () => {
	const { up, down } = getTestMigration(drawShapeVersions.AddScale)

	test('up works as expected', () => {
		expect(up({ props: {} })).toEqual({ props: { scale: 1 } })
	})

	test('down works as expected', () => {
		expect(down({ props: { scale: 1 } })).toEqual({ props: {} })
	})
})

describe('Add scale to highlight shape', () => {
	const { up, down } = getTestMigration(highlightShapeVersions.AddScale)

	test('up works as expected', () => {
		expect(up({ props: {} })).toEqual({ props: { scale: 1 } })
	})

	test('down works as expected', () => {
		expect(down({ props: { scale: 1 } })).toEqual({ props: {} })
	})
})

describe('Add scale to geo shape', () => {
	const { up, down } = getTestMigration(geoShapeVersions.AddScale)

	test('up works as expected', () => {
		expect(up({ props: {} })).toEqual({ props: { scale: 1 } })
	})

	test('down works as expected', () => {
		expect(down({ props: { scale: 1 } })).toEqual({ props: {} })
	})
})

describe('Add scale to arrow shape', () => {
	const { up, down } = getTestMigration(arrowShapeVersions.AddScale)

	test('up works as expected', () => {
		expect(up({ props: {} })).toEqual({ props: { scale: 1 } })
	})

	test('down works as expected', () => {
		expect(down({ props: { scale: 1 } })).toEqual({ props: {} })
	})
})

describe('Add scale to note shape', () => {
	const { up, down } = getTestMigration(noteShapeVersions.AddScale)

	test('up works as expected', () => {
		expect(up({ props: {} })).toEqual({ props: { scale: 1 } })
	})

	test('down works as expected', () => {
		expect(down({ props: { scale: 1 } })).toEqual({ props: {} })
	})
})

describe('Add scale to line shape', () => {
	const { up, down } = getTestMigration(lineShapeVersions.AddScale)

	test('up works as expected', () => {
		expect(up({ props: {} })).toEqual({ props: { scale: 1 } })
	})

	test('down works as expected', () => {
		expect(down({ props: { scale: 1 } })).toEqual({ props: {} })
	})
})

describe('Make image asset file size optional', () => {
	const { up, down } = getTestMigration(imageAssetVersions.MakeFileSizeOptional)

	test('up works as expected', () => {
		expect(up({ props: { fileSize: -1 } })).toEqual({ props: {} })
		expect(up({ props: { fileSize: 0 } })).toEqual({ props: { fileSize: 0 } })
		expect(up({ props: { fileSize: 1 } })).toEqual({ props: { fileSize: 1 } })
	})

	test('down works as expected', () => {
		expect(down({ props: {} })).toEqual({ props: { fileSize: -1 } })
		expect(down({ props: { fileSize: 0 } })).toEqual({ props: { fileSize: 0 } })
		expect(down({ props: { fileSize: 1 } })).toEqual({ props: { fileSize: 1 } })
	})
})

describe('Add flipX, flipY to image shape', () => {
	const { up, down } = getTestMigration(imageShapeVersions.AddFlipProps)

	test('up works as expected', () => {
		expect(up({ props: {} })).toEqual({ props: { flipX: false, flipY: false } })
	})

	test('down works as expected', () => {
		expect(down({ props: { flipX: false, flipY: false } })).toEqual({ props: {} })
	})
})

describe('Make video asset file size optional', () => {
	const { up, down } = getTestMigration(videoAssetVersions.MakeFileSizeOptional)

	test('up works as expected', () => {
		expect(up({ props: { fileSize: -1 } })).toEqual({ props: {} })
		expect(up({ props: { fileSize: 0 } })).toEqual({ props: { fileSize: 0 } })
		expect(up({ props: { fileSize: 1 } })).toEqual({ props: { fileSize: 1 } })
	})

	test('down works as expected', () => {
		expect(down({ props: {} })).toEqual({ props: { fileSize: -1 } })
		expect(down({ props: { fileSize: 0 } })).toEqual({ props: { fileSize: 0 } })
		expect(down({ props: { fileSize: 1 } })).toEqual({ props: { fileSize: 1 } })
	})
})

describe('Adding label color to note shapes', () => {
	const { up, down } = getTestMigration(noteShapeVersions.AddLabelColor)

	test('up works as expected', () => {
		expect(up({ props: {} })).toEqual({ props: { labelColor: 'black' } })
	})

	test('down works as expected', () => {
		expect(down({ props: { labelColor: 'black' } })).toEqual({ props: {} })
	})
})

describe('TLPresence NullableCameraCursor', () => {
	const { up, down } = getTestMigration(instancePresenceVersions.NullableCameraCursor)

	test('up works as expected', () => {
		expect(
			up({
				lastActivityTimestamp: 123,
				followingUserId: null,
				color: '#FF0000',
				camera: { x: 1, y: 2, z: 3 },
				cursor: { type: 'default', x: 1, y: 2, rotation: 3 },
				screenBounds: { x: 0, y: 0, w: 1, h: 1 },
				selectedShapeIds: [],
				brush: null,
				scribbles: [],
				chatMessage: '',
				meta: {},
			})
		).toEqual({
			lastActivityTimestamp: 123,
			followingUserId: null,
			color: '#FF0000',
			camera: { x: 1, y: 2, z: 3 },
			cursor: { type: 'default', x: 1, y: 2, rotation: 3 },
			screenBounds: { x: 0, y: 0, w: 1, h: 1 },
			selectedShapeIds: [],
			brush: null,
			scribbles: [],
			chatMessage: '',
			meta: {},
		})
	})

	test('down works as expected', () => {
		expect(
			down({
				lastActivityTimestamp: null,
				followingUserId: null,
				color: '#FF0000',
				camera: null,
				cursor: null,
				screenBounds: null,
				selectedShapeIds: [],
				brush: null,
				scribbles: [],
				chatMessage: '',
				meta: {},
			})
		).toEqual({
			lastActivityTimestamp: 0,
			followingUserId: null,
			color: '#FF0000',
			camera: { x: 0, y: 0, z: 1 },
			cursor: { type: 'default', x: 0, y: 0, rotation: 0 },
			screenBounds: { x: 0, y: 0, w: 1, h: 1 },
			selectedShapeIds: [],
			brush: null,
			scribbles: [],
			chatMessage: '',
			meta: {},
		})
	})
})

describe('Add elbow kind to arrow shape', () => {
	const { up, down } = getTestMigration(arrowShapeVersions.AddElbow)

	test('up works as expected', () => {
		expect(up({ props: {} })).toEqual({ props: { kind: 'bendy' } })
	})

	test('down works as expected', () => {
		expect(down({ props: { kind: 'bendy' } })).toEqual({ props: {} })
		expect(down({ props: { kind: 'elbow' } })).toEqual({ props: {} })
	})
})

describe('Add side to arrow binding', () => {
	const { up, down } = getTestMigration(arrowBindingVersions.AddSide)

	test('up works as expected', () => {
		expect(up({ props: {} })).toEqual({ props: { side: null } })
	})

	test('down works as expected', () => {
		expect(down({ props: { side: null } })).toEqual({ props: {} })
		expect(down({ props: { side: 'top' } })).toEqual({ props: {} })
	})
})

/* ---  PUT YOUR MIGRATIONS TESTS ABOVE HERE --- */

// check that all migrator fns were called at least once
describe('all migrator fns were called at least once', () => {
	for (const migration of testSchema.sortedMigrations) {
		it(`migration ${migration.id}`, () => {
			expect((migration as any).up).toHaveBeenCalled()
			if (typeof migration.down === 'function') {
				expect((migration as any).down).toHaveBeenCalled()
			}
		})
	}
})<|MERGE_RESOLUTION|>--- conflicted
+++ resolved
@@ -3,11 +3,8 @@
 import { bookmarkAssetVersions } from './assets/TLBookmarkAsset'
 import { imageAssetVersions } from './assets/TLImageAsset'
 import { videoAssetVersions } from './assets/TLVideoAsset'
-<<<<<<< HEAD
 import { arrowBindingVersions } from './bindings/TLArrowBinding'
-=======
 import { toRichText } from './misc/TLRichText'
->>>>>>> 7c0dd224
 import { assetVersions } from './records/TLAsset'
 import { cameraVersions } from './records/TLCamera'
 import { documentVersions } from './records/TLDocument'
