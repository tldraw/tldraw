import { BaseRecord, createRecordType, defineMigrations, ID } from '@tldraw/tlstore'
import { T } from '@tldraw/tlvalidate'
import { idValidator } from '../validation'

/**
 * TLPointer
 *
 * @public
 */
export interface TLPointer extends BaseRecord<'pointer', TLPointerId> {
	x: number
	y: number
	lastActivityTimestamp: number
}

/** @public */
export type TLPointerId = ID<TLPointer>

/** @public */
export const pointerTypeValidator: T.Validator<TLPointer> = T.model(
	'pointer',
	T.object({
		typeName: T.literal('pointer'),
		id: idValidator<TLPointerId>('pointer'),
		x: T.number,
		y: T.number,
		lastActivityTimestamp: T.number,
	})
)

/** @public */
<<<<<<< HEAD
export const TLPointer = createRecordType<TLPointer>('pointer', {
=======
export const PointerRecordType = createRecordType<TLPointer>('pointer', {
	validator: pointerTypeValidator,
>>>>>>> 3450de52
	scope: 'instance',
}).withDefaultProperties(
	(): Omit<TLPointer, 'id' | 'typeName'> => ({
		x: 0,
		y: 0,
		lastActivityTimestamp: 0,
	})
)

/** @public */
export const TLPOINTER_ID = PointerRecordType.createCustomId('pointer')

/** @public */
export const pointerTypeMigrations = defineMigrations({})<|MERGE_RESOLUTION|>--- conflicted
+++ resolved
@@ -29,12 +29,7 @@
 )
 
 /** @public */
-<<<<<<< HEAD
-export const TLPointer = createRecordType<TLPointer>('pointer', {
-=======
 export const PointerRecordType = createRecordType<TLPointer>('pointer', {
-	validator: pointerTypeValidator,
->>>>>>> 3450de52
 	scope: 'instance',
 }).withDefaultProperties(
 	(): Omit<TLPointer, 'id' | 'typeName'> => ({
