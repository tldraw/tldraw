import { BaseRecord, createRecordType, defineMigrations, RecordId } from '@tldraw/store'
import { T } from '@tldraw/validate'
import { Box2dModel } from '../misc/geometry-types'
import { idValidator } from '../misc/id-validator'
import { cursorValidator, TLCursor } from '../misc/TLCursor'
import { scribbleValidator, TLScribble } from '../misc/TLScribble'
import { alignValidator } from '../styles/TLAlignStyle'
import { arrowheadValidator } from '../styles/TLArrowheadStyle'
import { TL_STYLE_TYPES, TLStyleType } from '../styles/TLBaseStyle'
import { colorValidator } from '../styles/TLColorStyle'
import { dashValidator } from '../styles/TLDashStyle'
import { fillValidator } from '../styles/TLFillStyle'
import { fontValidator } from '../styles/TLFontStyle'
import { geoValidator } from '../styles/TLGeoStyle'
import { iconValidator } from '../styles/TLIconStyle'
import { opacityValidator, TLOpacityType } from '../styles/TLOpacityStyle'
import { sizeValidator } from '../styles/TLSizeStyle'
import { splineValidator } from '../styles/TLSplineStyle'
import { verticalAlignValidator } from '../styles/TLVerticalAlignStyle'
import { pageIdValidator, TLPageId } from './TLPage'
import { TLShapeProps } from './TLShape'

/** @public */
export type TLInstancePropsForNextShape = Pick<TLShapeProps, TLStyleType>

/**
 * TLInstance
 *
 * State that is particular to a single browser tab
 *
 * @public
 */
export interface TLInstance extends BaseRecord<'instance', TLInstanceId> {
	currentPageId: TLPageId
	followingUserId: string | null
	brush: Box2dModel | null
	opacityForNextShape: TLOpacityType
	propsForNextShape: TLInstancePropsForNextShape
	cursor: TLCursor
	scribble: TLScribble | null
	isFocusMode: boolean
	isDebugMode: boolean
	isToolLocked: boolean
	exportBackground: boolean
	screenBounds: Box2dModel
	zoomBrush: Box2dModel | null
<<<<<<< HEAD
	chatMessage: string
	isChatting: boolean
=======
	isPenMode: boolean
	isGridMode: boolean
>>>>>>> 9d87ee9d
}

/** @public */
export type TLInstanceId = RecordId<TLInstance>

/** @internal */
export const instanceIdValidator = idValidator<TLInstanceId>('instance')

/** @internal */
export const instanceTypeValidator: T.Validator<TLInstance> = T.model(
	'instance',
	T.object({
		typeName: T.literal('instance'),
		id: idValidator<TLInstanceId>('instance'),
		currentPageId: pageIdValidator,
		followingUserId: T.string.nullable(),
		brush: T.boxModel.nullable(),
		opacityForNextShape: opacityValidator,
		propsForNextShape: T.object({
			color: colorValidator,
			labelColor: colorValidator,
			dash: dashValidator,
			fill: fillValidator,
			size: sizeValidator,
			font: fontValidator,
			align: alignValidator,
			verticalAlign: verticalAlignValidator,
			icon: iconValidator,
			geo: geoValidator,
			arrowheadStart: arrowheadValidator,
			arrowheadEnd: arrowheadValidator,
			spline: splineValidator,
		}),
		cursor: cursorValidator,
		scribble: scribbleValidator.nullable(),
		isFocusMode: T.boolean,
		isDebugMode: T.boolean,
		isToolLocked: T.boolean,
		exportBackground: T.boolean,
		screenBounds: T.boxModel,
		zoomBrush: T.boxModel.nullable(),
<<<<<<< HEAD
		chatMessage: T.string,
		isChatting: T.boolean,
=======
		isPenMode: T.boolean,
		isGridMode: T.boolean,
>>>>>>> 9d87ee9d
	})
)

const Versions = {
	AddTransparentExportBgs: 1,
	RemoveDialog: 2,
	AddToolLockMode: 3,
	RemoveExtraPropsForNextShape: 4,
	AddLabelColor: 5,
	AddFollowingUserId: 6,
	RemoveAlignJustify: 7,
	AddZoom: 8,
	AddVerticalAlign: 9,
	AddScribbleDelay: 10,
	RemoveUserId: 11,
<<<<<<< HEAD
	AddChat: 12,
=======
	AddIsPenModeAndIsGridMode: 12,
	HoistOpacity: 13,
>>>>>>> 9d87ee9d
} as const

export { Versions as instanceTypeVersions }

/** @public */
export const instanceMigrations = defineMigrations({
<<<<<<< HEAD
	currentVersion: Versions.AddChat,
=======
	currentVersion: Versions.HoistOpacity,
>>>>>>> 9d87ee9d
	migrators: {
		[Versions.AddTransparentExportBgs]: {
			up: (instance: TLInstance) => {
				return { ...instance, exportBackground: true }
			},
			down: ({ exportBackground: _, ...instance }: TLInstance) => {
				return instance
			},
		},
		[Versions.RemoveDialog]: {
			up: ({ dialog: _, ...instance }: any) => {
				return instance
			},
			down: (instance: TLInstance) => {
				return { ...instance, dialog: null }
			},
		},
		[Versions.AddToolLockMode]: {
			up: (instance: TLInstance) => {
				return { ...instance, isToolLocked: false }
			},
			down: ({ isToolLocked: _, ...instance }: TLInstance) => {
				return instance
			},
		},
		[Versions.RemoveExtraPropsForNextShape]: {
			up: ({ propsForNextShape, ...instance }: any) => {
				return {
					...instance,
					propsForNextShape: Object.fromEntries(
						Object.entries(propsForNextShape).filter(([key]) =>
							TL_STYLE_TYPES.has(key as TLStyleType)
						)
					),
				}
			},
			down: (instance: TLInstance) => {
				// we can't restore these, so do nothing :/
				return instance
			},
		},
		[Versions.AddLabelColor]: {
			up: ({ propsForNextShape, ...instance }: any) => {
				return {
					...instance,
					propsForNextShape: {
						...propsForNextShape,
						labelColor: 'black',
					},
				}
			},
			down: (instance: TLInstance) => {
				const { labelColor: _, ...rest } = instance.propsForNextShape
				return {
					...instance,
					propsForNextShape: {
						...rest,
					},
				}
			},
		},
		[Versions.AddFollowingUserId]: {
			up: (instance: TLInstance) => {
				return { ...instance, followingUserId: null }
			},
			down: ({ followingUserId: _, ...instance }: TLInstance) => {
				return instance
			},
		},
		[Versions.RemoveAlignJustify]: {
			up: (instance: any) => {
				let newAlign = instance.propsForNextShape.align
				if (newAlign === 'justify') {
					newAlign = 'start'
				}

				return {
					...instance,
					propsForNextShape: {
						...instance.propsForNextShape,
						align: newAlign,
					},
				}
			},
			down: (instance: TLInstance) => {
				return { ...instance }
			},
		},
		[Versions.AddZoom]: {
			up: (instance: TLInstance) => {
				return { ...instance, zoomBrush: null }
			},
			down: ({ zoomBrush: _, ...instance }: TLInstance) => {
				return instance
			},
		},
		[Versions.AddVerticalAlign]: {
			up: (instance: TLInstance) => {
				return {
					...instance,
					propsForNextShape: {
						...instance.propsForNextShape,
						verticalAlign: 'middle',
					},
				}
			},
			down: (instance: TLInstance) => {
				const { verticalAlign: _, ...propsForNextShape } = instance.propsForNextShape
				return {
					...instance,
					propsForNextShape,
				}
			},
		},
		[Versions.AddScribbleDelay]: {
			up: (instance) => {
				if (instance.scribble !== null) {
					return { ...instance, scribble: { ...instance.scribble, delay: 0 } }
				}
				return { ...instance }
			},
			down: (instance) => {
				if (instance.scribble !== null) {
					const { delay: _delay, ...rest } = instance.scribble
					return { ...instance, scribble: rest }
				}
				return { ...instance }
			},
		},
		[Versions.RemoveUserId]: {
			up: ({ userId: _, ...instance }: any) => {
				return instance
			},
			down: (instance: TLInstance) => {
				return { ...instance, userId: 'user:none' }
			},
		},
<<<<<<< HEAD
		[Versions.AddChat]: {
			up: (instance: TLInstance) => {
				return { ...instance, chatMessage: '', isChatting: false }
			},
			down: ({ chatMessage: _, isChatting: __, ...instance }: TLInstance) => {
				return instance
			},
		},
=======
		[Versions.AddIsPenModeAndIsGridMode]: {
			up: (instance: TLInstance) => {
				return { ...instance, isPenMode: false, isGridMode: false }
			},
			down: ({ isPenMode: _, isGridMode: __, ...instance }: TLInstance) => {
				return instance
			},
		},
		[Versions.HoistOpacity]: {
			up: ({ propsForNextShape: { opacity, ...propsForNextShape }, ...instance }: any) => {
				return { ...instance, opacityForNextShape: Number(opacity ?? '1'), propsForNextShape }
			},
			down: ({ opacityForNextShape: opacity, ...instance }: any) => {
				return {
					...instance,
					propsForNextShape: {
						...instance.propsForNextShape,
						opacity:
							opacity < 0.175
								? '0.1'
								: opacity < 0.375
								? '0.25'
								: opacity < 0.625
								? '0.5'
								: opacity < 0.875
								? '0.75'
								: '1',
					},
				}
			},
		},
>>>>>>> 9d87ee9d
	},
})

/** @public */
export const InstanceRecordType = createRecordType<TLInstance>('instance', {
	migrations: instanceMigrations,
	validator: instanceTypeValidator,
	scope: 'session',
}).withDefaultProperties(
	(): Omit<TLInstance, 'typeName' | 'id' | 'currentPageId'> => ({
		followingUserId: null,
		opacityForNextShape: 1,
		propsForNextShape: {
			color: 'black',
			labelColor: 'black',
			dash: 'draw',
			fill: 'none',
			size: 'm',
			icon: 'file',
			font: 'draw',
			align: 'middle',
			verticalAlign: 'middle',
			geo: 'rectangle',
			arrowheadStart: 'none',
			arrowheadEnd: 'arrow',
			spline: 'line',
		},
		brush: null,
		scribble: null,
		cursor: {
			type: 'default',
			color: 'black',
			rotation: 0,
		},
		isFocusMode: false,
		exportBackground: false,
		isDebugMode: process.env.NODE_ENV === 'development',
		isToolLocked: false,
		screenBounds: { x: 0, y: 0, w: 1080, h: 720 },
		zoomBrush: null,
<<<<<<< HEAD
		chatMessage: '',
		isChatting: false,
=======
		isGridMode: false,
		isPenMode: false,
>>>>>>> 9d87ee9d
	})
)

/** @public */
export const TLINSTANCE_ID = InstanceRecordType.createId('instance')<|MERGE_RESOLUTION|>--- conflicted
+++ resolved
@@ -44,13 +44,12 @@
 	exportBackground: boolean
 	screenBounds: Box2dModel
 	zoomBrush: Box2dModel | null
-<<<<<<< HEAD
+
 	chatMessage: string
 	isChatting: boolean
-=======
+
 	isPenMode: boolean
 	isGridMode: boolean
->>>>>>> 9d87ee9d
 }
 
 /** @public */
@@ -92,13 +91,10 @@
 		exportBackground: T.boolean,
 		screenBounds: T.boxModel,
 		zoomBrush: T.boxModel.nullable(),
-<<<<<<< HEAD
 		chatMessage: T.string,
 		isChatting: T.boolean,
-=======
 		isPenMode: T.boolean,
 		isGridMode: T.boolean,
->>>>>>> 9d87ee9d
 	})
 )
 
@@ -114,23 +110,16 @@
 	AddVerticalAlign: 9,
 	AddScribbleDelay: 10,
 	RemoveUserId: 11,
-<<<<<<< HEAD
-	AddChat: 12,
-=======
 	AddIsPenModeAndIsGridMode: 12,
 	HoistOpacity: 13,
->>>>>>> 9d87ee9d
+	AddChat: 14,
 } as const
 
 export { Versions as instanceTypeVersions }
 
 /** @public */
 export const instanceMigrations = defineMigrations({
-<<<<<<< HEAD
 	currentVersion: Versions.AddChat,
-=======
-	currentVersion: Versions.HoistOpacity,
->>>>>>> 9d87ee9d
 	migrators: {
 		[Versions.AddTransparentExportBgs]: {
 			up: (instance: TLInstance) => {
@@ -268,16 +257,6 @@
 				return { ...instance, userId: 'user:none' }
 			},
 		},
-<<<<<<< HEAD
-		[Versions.AddChat]: {
-			up: (instance: TLInstance) => {
-				return { ...instance, chatMessage: '', isChatting: false }
-			},
-			down: ({ chatMessage: _, isChatting: __, ...instance }: TLInstance) => {
-				return instance
-			},
-		},
-=======
 		[Versions.AddIsPenModeAndIsGridMode]: {
 			up: (instance: TLInstance) => {
 				return { ...instance, isPenMode: false, isGridMode: false }
@@ -309,7 +288,14 @@
 				}
 			},
 		},
->>>>>>> 9d87ee9d
+		[Versions.AddChat]: {
+			up: (instance: TLInstance) => {
+				return { ...instance, chatMessage: '', isChatting: false }
+			},
+			down: ({ chatMessage: _, isChatting: __, ...instance }: TLInstance) => {
+				return instance
+			},
+		},
 	},
 })
 
@@ -350,13 +336,10 @@
 		isToolLocked: false,
 		screenBounds: { x: 0, y: 0, w: 1080, h: 720 },
 		zoomBrush: null,
-<<<<<<< HEAD
 		chatMessage: '',
 		isChatting: false,
-=======
 		isGridMode: false,
 		isPenMode: false,
->>>>>>> 9d87ee9d
 	})
 )
 
