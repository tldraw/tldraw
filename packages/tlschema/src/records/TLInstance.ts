--- conflicted
+++ resolved
@@ -114,22 +114,15 @@
 	RemoveUserId: 11,
 	AddIsPenModeAndIsGridMode: 12,
 	HoistOpacity: 13,
-<<<<<<< HEAD
-	AddHighlightedUserIds: 14,
-=======
 	AddChat: 14,
->>>>>>> 3bbb34eb
+	AddHighlightedUserIds: 15,
 } as const
 
 export { Versions as instanceTypeVersions }
 
 /** @public */
 export const instanceMigrations = defineMigrations({
-<<<<<<< HEAD
 	currentVersion: Versions.AddHighlightedUserIds,
-=======
-	currentVersion: Versions.AddChat,
->>>>>>> 3bbb34eb
 	migrators: {
 		[Versions.AddTransparentExportBgs]: {
 			up: (instance: TLInstance) => {
@@ -298,19 +291,19 @@
 				}
 			},
 		},
-<<<<<<< HEAD
+		[Versions.AddChat]: {
+			up: (instance: TLInstance) => {
+				return { ...instance, chatMessage: '', isChatting: false }
+			},
+			down: ({ chatMessage: _, isChatting: __, ...instance }: TLInstance) => {
+				return instance
+			},
+		},
 		[Versions.AddHighlightedUserIds]: {
 			up: (instance: TLInstance) => {
 				return { ...instance, highlightedUserIds: [] }
 			},
 			down: ({ highlightedUserIds: _, ...instance }: TLInstance) => {
-=======
-		[Versions.AddChat]: {
-			up: (instance: TLInstance) => {
-				return { ...instance, chatMessage: '', isChatting: false }
-			},
-			down: ({ chatMessage: _, isChatting: __, ...instance }: TLInstance) => {
->>>>>>> 3bbb34eb
 				return instance
 			},
 		},
