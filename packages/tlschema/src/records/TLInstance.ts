import { BaseRecord, createRecordType, defineMigrations, ID } from '@tldraw/tlstore'
import { T } from '@tldraw/tlvalidate'
import { Box2dModel } from '../geometry-types'
import { TL_STYLE_TYPES, TLStyleType } from '../style-types'
import { cursorValidator, scribbleTypeValidator, TLCursor, TLScribble } from '../ui-types'
import {
	alignValidator,
	arrowheadValidator,
	colorValidator,
	dashValidator,
	fillValidator,
	fontValidator,
	geoValidator,
	iconValidator,
	idValidator,
	opacityValidator,
	pageIdValidator,
	sizeValidator,
	splineValidator,
	userIdValidator,
	verticalAlignValidator,
} from '../validation'
import { TLPageId } from './TLPage'
import { TLShapeProps } from './TLShape'
import { TLUserId } from './TLUser'

/** @public */
export type TLInstancePropsForNextShape = Pick<TLShapeProps, TLStyleType>

/**
 * TLInstance
 *
 * State that is particular to a single browser tab
 *
 * @public
 */
export interface TLInstance extends BaseRecord<'instance'> {
	userId: TLUserId
	currentPageId: TLPageId
	followingUserId: TLUserId | null
	brush: Box2dModel | null
	propsForNextShape: TLInstancePropsForNextShape
	cursor: TLCursor
	scribble: TLScribble | null
	isFocusMode: boolean
	isDebugMode: boolean
	isToolLocked: boolean
	exportBackground: boolean
	screenBounds: Box2dModel
	zoomBrush: Box2dModel | null
}

/** @public */
export type TLInstanceId = ID<TLInstance>

// --- VALIDATION ---
/** @public */
export const instanceTypeValidator: T.Validator<TLInstance> = T.model(
	'instance',
	T.object({
		typeName: T.literal('instance'),
		id: idValidator<TLInstanceId>('instance'),
		userId: userIdValidator,
		currentPageId: pageIdValidator,
		followingUserId: userIdValidator.nullable(),
		brush: T.boxModel.nullable(),
		propsForNextShape: T.object({
			color: colorValidator,
			labelColor: colorValidator,
			dash: dashValidator,
			fill: fillValidator,
			size: sizeValidator,
			opacity: opacityValidator,
			font: fontValidator,
			align: alignValidator,
			verticalAlign: verticalAlignValidator,
			icon: iconValidator,
			geo: geoValidator,
			arrowheadStart: arrowheadValidator,
			arrowheadEnd: arrowheadValidator,
			spline: splineValidator,
		}),
		cursor: cursorValidator,
		scribble: scribbleTypeValidator.nullable(),
		isFocusMode: T.boolean,
		isDebugMode: T.boolean,
		isToolLocked: T.boolean,
		exportBackground: T.boolean,
		screenBounds: T.boxModel,
		zoomBrush: T.boxModel.nullable(),
	})
)

// --- MIGRATIONS ---
// STEP 1: Add a new version number here, give it a meaningful name.
// It should be 1 higher than the current version
const Versions = {
	Initial: 0,
	AddTransparentExportBgs: 1,
	RemoveDialog: 2,
	AddToolLockMode: 3,
	RemoveExtraPropsForNextShape: 4,
	AddLabelColor: 5,
	AddFollowingUserId: 6,
	RemoveAlignJustify: 7,
	AddZoom: 8,
<<<<<<< HEAD
	AddScribbleDelay: 9,
=======
	AddVerticalAlign: 9,
>>>>>>> f59bfe01
} as const

/** @public */
export const instanceTypeMigrations = defineMigrations({
	firstVersion: Versions.Initial,
	// STEP 2: Update the current version to point to your latest version
<<<<<<< HEAD
	currentVersion: Versions.AddScribbleDelay,
=======
	currentVersion: Versions.AddVerticalAlign,
>>>>>>> f59bfe01
	// STEP 3: Add an up+down migration for the new version here
	migrators: {
		[Versions.AddTransparentExportBgs]: {
			up: (instance: TLInstance) => {
				return { ...instance, exportBackground: true }
			},
			down: ({ exportBackground: _, ...instance }: TLInstance) => {
				return instance
			},
		},
		[Versions.RemoveDialog]: {
			up: ({ dialog: _, ...instance }: any) => {
				return instance
			},
			down: (instance: TLInstance) => {
				return { ...instance, dialog: null }
			},
		},
		[Versions.AddToolLockMode]: {
			up: (instance: TLInstance) => {
				return { ...instance, isToolLocked: false }
			},
			down: ({ isToolLocked: _, ...instance }: TLInstance) => {
				return instance
			},
		},
		[Versions.RemoveExtraPropsForNextShape]: {
			up: ({ propsForNextShape, ...instance }: any) => {
				return {
					...instance,
					propsForNextShape: Object.fromEntries(
						Object.entries(propsForNextShape).filter(([key]) =>
							TL_STYLE_TYPES.has(key as TLStyleType)
						)
					),
				}
			},
			down: (instance: TLInstance) => {
				// we can't restore these, so do nothing :/
				return instance
			},
		},
		[Versions.AddLabelColor]: {
			up: ({ propsForNextShape, ...instance }: any) => {
				return {
					...instance,
					propsForNextShape: {
						...propsForNextShape,
						labelColor: 'black',
					},
				}
			},
			down: (instance: TLInstance) => {
				const { labelColor: _, ...rest } = instance.propsForNextShape
				return {
					...instance,
					propsForNextShape: {
						...rest,
					},
				}
			},
		},
		[Versions.AddFollowingUserId]: {
			up: (instance: TLInstance) => {
				return { ...instance, followingUserId: null }
			},
			down: ({ followingUserId: _, ...instance }: TLInstance) => {
				return instance
			},
		},
		[Versions.RemoveAlignJustify]: {
			up: (instance: any) => {
				let newAlign = instance.propsForNextShape.align
				if (newAlign === 'justify') {
					newAlign = 'start'
				}

				return {
					...instance,
					propsForNextShape: {
						...instance.propsForNextShape,
						align: newAlign,
					},
				}
			},
			down: (instance: TLInstance) => {
				return { ...instance }
			},
		},
		[Versions.AddZoom]: {
			up: (instance: TLInstance) => {
				return { ...instance, zoomBrush: null }
			},
			down: ({ zoomBrush: _, ...instance }: TLInstance) => {
				return instance
			},
		},
<<<<<<< HEAD
		[Versions.AddScribbleDelay]: {
			up: (instance) => {
				if (instance.scribble !== null) {
					return { ...instance, scribble: { ...instance.scribble, delay: 0 } }
				}
				return { ...instance }
			},
			down: (instance) => {
				if (instance.scribble !== null) {
					const { delay: _delay, ...rest } = instance.scribble
					return { ...instance, scribble: rest }
				}
				return { ...instance }
=======
		[Versions.AddVerticalAlign]: {
			up: (instance: TLInstance) => {
				return {
					...instance,
					propsForNextShape: {
						...instance.propsForNextShape,
						verticalAlign: 'middle',
					},
				}
			},
			down: (instance: TLInstance) => {
				const { verticalAlign: _, ...propsForNextShape } = instance.propsForNextShape
				return {
					...instance,
					propsForNextShape,
				}
>>>>>>> f59bfe01
			},
		},
	},
})

/** @public */
export const TLInstance = createRecordType<TLInstance>('instance', {
	migrations: instanceTypeMigrations,
	validator: instanceTypeValidator,
	scope: 'instance',
}).withDefaultProperties(
	(): Omit<TLInstance, 'typeName' | 'id' | 'userId' | 'currentPageId'> => ({
		followingUserId: null,
		propsForNextShape: {
			opacity: '1',
			color: 'black',
			labelColor: 'black',
			dash: 'draw',
			fill: 'none',
			size: 'm',
			icon: 'file',
			font: 'draw',
			align: 'middle',
			verticalAlign: 'middle',
			geo: 'rectangle',
			arrowheadStart: 'none',
			arrowheadEnd: 'arrow',
			spline: 'line',
		},
		brush: null,
		scribble: null,
		cursor: {
			type: 'default',
			color: 'black',
			rotation: 0,
		},
		isFocusMode: false,
		exportBackground: false,
		isDebugMode: process.env.NODE_ENV === 'development',
		isToolLocked: false,
		screenBounds: { x: 0, y: 0, w: 1080, h: 720 },
		zoomBrush: null,
	})
)<|MERGE_RESOLUTION|>--- conflicted
+++ resolved
@@ -104,22 +104,15 @@
 	AddFollowingUserId: 6,
 	RemoveAlignJustify: 7,
 	AddZoom: 8,
-<<<<<<< HEAD
-	AddScribbleDelay: 9,
-=======
 	AddVerticalAlign: 9,
->>>>>>> f59bfe01
+	AddScribbleDelay: 10,
 } as const
 
 /** @public */
 export const instanceTypeMigrations = defineMigrations({
 	firstVersion: Versions.Initial,
 	// STEP 2: Update the current version to point to your latest version
-<<<<<<< HEAD
 	currentVersion: Versions.AddScribbleDelay,
-=======
-	currentVersion: Versions.AddVerticalAlign,
->>>>>>> f59bfe01
 	// STEP 3: Add an up+down migration for the new version here
 	migrators: {
 		[Versions.AddTransparentExportBgs]: {
@@ -217,7 +210,24 @@
 				return instance
 			},
 		},
-<<<<<<< HEAD
+		[Versions.AddVerticalAlign]: {
+			up: (instance: TLInstance) => {
+				return {
+					...instance,
+					propsForNextShape: {
+						...instance.propsForNextShape,
+						verticalAlign: 'middle',
+					},
+				}
+			},
+			down: (instance: TLInstance) => {
+				const { verticalAlign: _, ...propsForNextShape } = instance.propsForNextShape
+				return {
+					...instance,
+					propsForNextShape,
+				}
+			},
+		},
 		[Versions.AddScribbleDelay]: {
 			up: (instance) => {
 				if (instance.scribble !== null) {
@@ -231,24 +241,6 @@
 					return { ...instance, scribble: rest }
 				}
 				return { ...instance }
-=======
-		[Versions.AddVerticalAlign]: {
-			up: (instance: TLInstance) => {
-				return {
-					...instance,
-					propsForNextShape: {
-						...instance.propsForNextShape,
-						verticalAlign: 'middle',
-					},
-				}
-			},
-			down: (instance: TLInstance) => {
-				const { verticalAlign: _, ...propsForNextShape } = instance.propsForNextShape
-				return {
-					...instance,
-					propsForNextShape,
-				}
->>>>>>> f59bfe01
 			},
 		},
 	},
