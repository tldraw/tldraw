--- conflicted
+++ resolved
@@ -66,21 +66,14 @@
 
 const Versions = {
 	AddScribbleDelay: 1,
-<<<<<<< HEAD
-	AddChatMessage: 2,
-} as const
-
-export const instancePresenceMigrations = defineMigrations({
-	currentVersion: Versions.AddChatMessage,
-=======
 	RemoveInstanceId: 2,
+	AddChatMessage: 3,
 } as const
 
 export { Versions as instancePresenceVersions }
 
 export const instancePresenceMigrations = defineMigrations({
-	currentVersion: Versions.RemoveInstanceId,
->>>>>>> 9d87ee9d
+	currentVersion: Versions.AddChatMessage,
 	migrators: {
 		[Versions.AddScribbleDelay]: {
 			up: (instance) => {
@@ -97,7 +90,14 @@
 				return { ...instance }
 			},
 		},
-<<<<<<< HEAD
+		[Versions.RemoveInstanceId]: {
+			up: ({ instanceId: _, ...instance }) => {
+				return instance
+			},
+			down: (instance) => {
+				return { ...instance, instanceId: TLINSTANCE_ID }
+			},
+		},
 		[Versions.AddChatMessage]: {
 			up: (instance) => {
 				return { ...instance, chatMessage: '' }
@@ -105,15 +105,6 @@
 			down: ({ chatMessage: _, ...instance }) => {
 				return instance
 			},
-=======
-		[Versions.RemoveInstanceId]: {
-			up: ({ instanceId: _, ...instance }) => {
-				return instance
-			},
-			down: (instance) => {
-				return { ...instance, instanceId: TLINSTANCE_ID }
-			},
->>>>>>> 9d87ee9d
 		},
 	},
 })
