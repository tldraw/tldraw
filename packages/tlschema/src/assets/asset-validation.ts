<<<<<<< HEAD
import { BaseRecord } from '@tldraw/store'
import { T } from '@tldraw/tlvalidate'
=======
import { BaseRecord } from '@tldraw/tlstore'
import { T } from '@tldraw/validate'
>>>>>>> 7307282f
import { TLAssetId } from '../records/TLAsset'
import { assetIdValidator } from '../validation'

/** @public */
export interface TLBaseAsset<Type extends string, Props> extends BaseRecord<'asset', TLAssetId> {
	type: Type
	props: Props
}

/** @public */
export function createAssetValidator<Type extends string, Props extends object>(
	type: Type,
	props: T.Validator<Props>
): T.ObjectValidator<{
	id: TLAssetId
	typeName: 'asset'
	type: Type
	props: Props
}> {
	return T.object({
		id: assetIdValidator,
		typeName: T.literal('asset'),
		type: T.literal(type),
		props,
	})
}<|MERGE_RESOLUTION|>--- conflicted
+++ resolved
@@ -1,10 +1,5 @@
-<<<<<<< HEAD
 import { BaseRecord } from '@tldraw/store'
-import { T } from '@tldraw/tlvalidate'
-=======
-import { BaseRecord } from '@tldraw/tlstore'
 import { T } from '@tldraw/validate'
->>>>>>> 7307282f
 import { TLAssetId } from '../records/TLAsset'
 import { assetIdValidator } from '../validation'
 
