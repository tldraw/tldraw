--- conflicted
+++ resolved
@@ -56,12 +56,7 @@
 		]
 	},
 	"dependencies": {
-<<<<<<< HEAD
 		"@tldraw/store": "workspace:*",
-		"@tldraw/tlvalidate": "workspace:*",
-=======
-		"@tldraw/tlstore": "workspace:*",
->>>>>>> 7307282f
 		"@tldraw/utils": "workspace:*",
 		"@tldraw/validate": "workspace:*",
 		"nanoid": "4.0.2"
