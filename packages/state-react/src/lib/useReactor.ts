import { EffectScheduler } from '@tldraw/state'
import { throttleToNextFrame } from '@tldraw/utils'
import { useEffect } from 'react'

/**
<<<<<<< HEAD
 * A React hook that runs side effects in response to signal changes, with updates throttled to animation frames for optimal performance.
 *
 * Unlike regular React effects, `useReactor` automatically tracks which signals are accessed within the effect function
 * and re-executes the effect when those signals change. Updates are batched and throttled to animation frames to
 * prevent excessive re-execution during rapid state changes.
 *
 * The effect runs immediately when the component mounts, then again whenever tracked signals change, but updates
 * are batched to animation frames for smooth performance.
 *
 * @param name - A descriptive name for the effect, used for debugging and development tools
 * @param reactFn - The effect function to execute. This function will be tracked for signal dependencies and re-executed when they change
 * @param deps - Optional dependency array similar to other React hooks. When provided, the effect will only be recreated if dependencies change. Defaults to an empty array
 *
 * @example
 * ```ts
 * function CanvasRenderer() {
 *   const shapes = useAtom('shapes', [])
 *
 *   useReactor('canvas-update', () => {
 *     // This runs at most once per animation frame
 *     redrawCanvas(shapes.get())
 *   }, [shapes])
 *
 *   return <canvas ref={canvasRef} />
=======
 * A React hook that runs a side effect in response to changes in signals (reactive state).
 *
 * The effect function will automatically track any signals (atoms, computed values) that are
 * accessed during its execution. When any of those signals change, the effect will be
 * scheduled to run again on the next animation frame.
 *
 * This is useful for performing side effects (like updating the DOM, making API calls, or
 * updating external state) in response to changes in tldraw's reactive state system, while
 * keeping those effects efficiently batched and throttled.
 *
 * @example
 * ```tsx
 * import { useReactor, useEditor } from 'tldraw'
 *
 * function MyComponent() {
 *   const editor = useEditor()
 *
 *   // Update document title when shapes change
 *   useReactor(
 *     'update title',
 *     () => {
 *       const shapes = editor.getCurrentPageShapes()
 *       document.title = `Shapes: ${shapes.length}`
 *     },
 *     [editor]
 *   )
 *
 *   return <div>...</div>
>>>>>>> 3fb526c3
 * }
 * ```
 *
 * @example
<<<<<<< HEAD
 * ```ts
 * function AnimatedCounter() {
 *   const count = useAtom('count', 0)
 *   const elementRef = useRef<HTMLDivElement>(null)
 *
 *   useReactor('animate-color', () => {
 *     const element = elementRef.current
 *     if (element) {
 *       // Animate background color based on count
 *       element.style.backgroundColor = count.get() > 10 ? 'green' : 'blue'
 *     }
 *   }, [count])
 *
 *   return (
 *     <div ref={elementRef}>
 *       <button onClick={() => count.set(count.get() + 1)}>
 *         Count: {count.get()}
 *       </button>
 *     </div>
 *   )
 * }
 * ```
 *
=======
 * ```tsx
 * import { useReactor, useEditor } from 'tldraw'
 *
 * function SelectionAnnouncer() {
 *   const editor = useEditor()
 *
 *   // Announce selection changes for accessibility
 *   useReactor(
 *     'announce selection',
 *     () => {
 *       const selectedIds = editor.getSelectedShapeIds()
 *       if (selectedIds.length > 0) {
 *         console.log(`Selected ${selectedIds.length} shape(s)`)
 *       }
 *     },
 *     [editor]
 *   )
 *
 *   return null
 * }
 * ```
 *
 * @remarks
 * The effect is throttled to run at most once per animation frame using `requestAnimationFrame`.
 * This makes it suitable for effects that need to respond to state changes but don't need to
 * run synchronously.
 *
 * If you need the effect to run immediately without throttling, use {@link useQuickReactor} instead.
 *
 * The effect function will be re-created when any of the `deps` change, similar to React's
 * `useEffect`. The effect automatically tracks which signals it accesses, so you don't need
 * to manually specify them as dependencies.
 *
 * @param name - A debug name for the effect, useful for debugging and performance profiling.
 * @param reactFn - The effect function to run. Any signals accessed in this function will be tracked.
 * @param deps - React dependencies array. The effect will be recreated when these change. Defaults to `[]`.
 *
>>>>>>> 3fb526c3
 * @public
 */
export function useReactor(name: string, reactFn: () => void, deps: undefined | any[] = []) {
	useEffect(() => {
		let cancelFn: () => void | undefined
		const scheduler = new EffectScheduler(name, reactFn, {
			scheduleEffect: (cb) => {
				cancelFn = throttleToNextFrame(cb)
			},
		})
		scheduler.attach()
		scheduler.execute()
		return () => {
			scheduler.detach()
			cancelFn?.()
		}
		// eslint-disable-next-line react-hooks/exhaustive-deps
	}, deps)
}<|MERGE_RESOLUTION|>--- conflicted
+++ resolved
@@ -3,32 +3,6 @@
 import { useEffect } from 'react'
 
 /**
-<<<<<<< HEAD
- * A React hook that runs side effects in response to signal changes, with updates throttled to animation frames for optimal performance.
- *
- * Unlike regular React effects, `useReactor` automatically tracks which signals are accessed within the effect function
- * and re-executes the effect when those signals change. Updates are batched and throttled to animation frames to
- * prevent excessive re-execution during rapid state changes.
- *
- * The effect runs immediately when the component mounts, then again whenever tracked signals change, but updates
- * are batched to animation frames for smooth performance.
- *
- * @param name - A descriptive name for the effect, used for debugging and development tools
- * @param reactFn - The effect function to execute. This function will be tracked for signal dependencies and re-executed when they change
- * @param deps - Optional dependency array similar to other React hooks. When provided, the effect will only be recreated if dependencies change. Defaults to an empty array
- *
- * @example
- * ```ts
- * function CanvasRenderer() {
- *   const shapes = useAtom('shapes', [])
- *
- *   useReactor('canvas-update', () => {
- *     // This runs at most once per animation frame
- *     redrawCanvas(shapes.get())
- *   }, [shapes])
- *
- *   return <canvas ref={canvasRef} />
-=======
  * A React hook that runs a side effect in response to changes in signals (reactive state).
  *
  * The effect function will automatically track any signals (atoms, computed values) that are
@@ -57,36 +31,10 @@
  *   )
  *
  *   return <div>...</div>
->>>>>>> 3fb526c3
  * }
  * ```
  *
  * @example
-<<<<<<< HEAD
- * ```ts
- * function AnimatedCounter() {
- *   const count = useAtom('count', 0)
- *   const elementRef = useRef<HTMLDivElement>(null)
- *
- *   useReactor('animate-color', () => {
- *     const element = elementRef.current
- *     if (element) {
- *       // Animate background color based on count
- *       element.style.backgroundColor = count.get() > 10 ? 'green' : 'blue'
- *     }
- *   }, [count])
- *
- *   return (
- *     <div ref={elementRef}>
- *       <button onClick={() => count.set(count.get() + 1)}>
- *         Count: {count.get()}
- *       </button>
- *     </div>
- *   )
- * }
- * ```
- *
-=======
  * ```tsx
  * import { useReactor, useEditor } from 'tldraw'
  *
@@ -124,7 +72,6 @@
  * @param reactFn - The effect function to run. Any signals accessed in this function will be tracked.
  * @param deps - React dependencies array. The effect will be recreated when these change. Defaults to `[]`.
  *
->>>>>>> 3fb526c3
  * @public
  */
 export function useReactor(name: string, reactFn: () => void, deps: undefined | any[] = []) {
