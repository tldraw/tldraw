--- conflicted
+++ resolved
@@ -61,11 +61,8 @@
 	let response: Response
 
 	try {
-<<<<<<< HEAD
+		response = (await fetch(url)) as any
 		// we use cloudflare's special html parser https://developers.cloudflare.com/workers/runtime-apis/html-rewriter/
-=======
-		response = (await fetch(url)) as any
->>>>>>> 8aac6dc5
 		await new HTMLRewriter()
 			.on('meta', meta$)
 			.on('title', title$)
