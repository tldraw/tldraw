import * as T from '../lib/validation'

describe('validations', () => {
	it('Returns referentially identical objects', () => {
		const validator = T.object({
			name: T.string,
			items: T.arrayOf(T.string.nullable()),
		})

		const value = {
			name: 'toad',
			items: ['toad', 'berd', null, 'bot'],
		}

		expect(validator.validate(value)).toStrictEqual(value)
	})
	it('Rejects unknown object keys', () => {
		expect(() =>
			T.object({ moo: T.literal('cow') }).validate({ moo: 'cow', cow: 'moo' })
		).toThrowErrorMatchingInlineSnapshot(`"At cow: Unexpected property"`)
	})
	it('Produces nice error messages', () => {
		expect(() =>
			T.object({
				toad: T.object({
					name: T.number,
					friends: T.arrayOf(
						T.object({
							name: T.string,
						})
					),
				}),
			}).validate({
				toad: {
					name: 'toad',
					friends: [
						{
							name: 'bird',
						},

						{
							name: 1235,
						},
					],
				},
			})
		).toThrowErrorMatchingInlineSnapshot(`"At toad.name: Expected number, got a string"`)

		expect(() =>
			T.model(
				'shape',
				T.object({
					id: T.string,
					x: T.number,
					y: T.number,
				})
			).validate({
				id: 'abc123',
				x: 132,
				y: NaN,
			})
		).toThrowErrorMatchingInlineSnapshot(`"At shape().y: Expected a number, got NaN"`)

		expect(() =>
			T.model(
				'shape',
				T.object({
					id: T.string,
					color: T.setEnum(new Set(['red', 'green', 'blue'])),
				})
			).validate({ id: 'abc13', color: 'rubbish' })
		).toThrowErrorMatchingInlineSnapshot(
<<<<<<< HEAD
			`"At shape().color: Expected \\"red\\" or \\"green\\" or \\"blue\\", got rubbish"`
=======
			`"At shape(id = abc13).color: Expected "red" or "green" or "blue", got rubbish"`
>>>>>>> b50cda0a
		)
	})

	it('Understands unions & produces nice error messages', () => {
		const catSchema = T.object({
			type: T.literal('cat'),
			id: T.string,
			meow: T.boolean,
		})
		const dogSchema = T.object({
			type: T.literal('dog'),
			id: T.string,
			bark: T.boolean,
		})
		const animalSchema = T.union('type', {
			cat: catSchema,
			dog: dogSchema,
		})

		const nested = T.object({
			animal: animalSchema,
		})

		expect(() =>
			nested.validate({ animal: { type: 'cow', moo: true, id: 'abc123' } })
		).toThrowErrorMatchingInlineSnapshot(
			`"At animal.type: Expected one of "cat" or "dog", got "cow""`
		)

		expect(() =>
			nested.validate({ animal: { type: 'cat', meow: 'yes', id: 'abc123' } })
		).toThrowErrorMatchingInlineSnapshot(
			`"At animal(type = cat).meow: Expected boolean, got a string"`
		)

		expect(() =>
			T.model('animal', animalSchema).validate({ type: 'cat', moo: true, id: 'abc123' })
		).toThrowErrorMatchingInlineSnapshot(
			`"At animal(type = cat).meow: Expected boolean, got undefined"`
		)
	})
})

describe('T.refine', () => {
	it.todo('Refines a validator.')
	it.todo('Produces a type error if the refinement is not of the correct type.')
})

describe('T.check', () => {
	it.todo('Adds a check to a validator.')
})<|MERGE_RESOLUTION|>--- conflicted
+++ resolved
@@ -70,11 +70,7 @@
 				})
 			).validate({ id: 'abc13', color: 'rubbish' })
 		).toThrowErrorMatchingInlineSnapshot(
-<<<<<<< HEAD
-			`"At shape().color: Expected \\"red\\" or \\"green\\" or \\"blue\\", got rubbish"`
-=======
-			`"At shape(id = abc13).color: Expected "red" or "green" or "blue", got rubbish"`
->>>>>>> b50cda0a
+			`"At shape().color: Expected "red" or "green" or "blue", got rubbish"`
 		)
 	})
 
