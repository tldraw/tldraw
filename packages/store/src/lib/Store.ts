--- conflicted
+++ resolved
@@ -586,17 +586,10 @@
 			throw new Error(`Failed to migrate snapshot: ${migrationResult.reason}`)
 		}
 
-<<<<<<< HEAD
-		this.atomic(() => {
-			this.clear()
-			this.put(Object.values(migrationResult.value))
-			this.ensureStoreIsUsable()
-		})
-=======
 		const prevRunCallbacks = this._runCallbacks
 		try {
 			this._runCallbacks = false
-			transact(() => {
+			this.atomic(() => {
 				this.clear()
 				this.put(Object.values(migrationResult.value))
 				this.ensureStoreIsUsable()
@@ -604,7 +597,6 @@
 		} finally {
 			this._runCallbacks = prevRunCallbacks
 		}
->>>>>>> 4507ce63
 	}
 
 	/**
