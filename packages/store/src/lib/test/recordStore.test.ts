--- conflicted
+++ resolved
@@ -1,10 +1,7 @@
 import { Computed, react, RESET_VALUE, transact } from '@tldraw/state'
 import { BaseRecord, RecordId } from '../BaseRecord'
-<<<<<<< HEAD
+import { createMigrationSequence } from '../migrate'
 import { RecordsDiff, reverseRecordsDiff } from '../RecordsDiff'
-=======
-import { createMigrationSequence } from '../migrate'
->>>>>>> 4507ce63
 import { createRecordType } from '../RecordType'
 import { CollectionDiff, Store } from '../Store'
 import { StoreSchema } from '../StoreSchema'
