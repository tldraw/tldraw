--- conflicted
+++ resolved
@@ -26,13 +26,9 @@
 	TLWheelEventInfo,
 } from '../app/types/event-types'
 import { RequiredKeys } from '../app/types/misc-types'
-<<<<<<< HEAD
 import { createTldrawEditorStore } from '../config/createTldrawEditorStore'
 import { defaultTools } from '../config/defaultTools'
-=======
-import { TldrawEditorConfig } from '../config/TldrawEditorConfig'
 import { shapesFromJsx } from './jsx'
->>>>>>> e3cf05f4
 
 jest.useFakeTimers()
 
