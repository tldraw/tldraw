import { ComponentType, Fragment } from 'react'

/**
 * Options for configuring tldraw. For defaults, see {@link defaultTldrawOptions}.
 *
 * @example
 * ```tsx
 * const options: Partial<TldrawOptions> = {
 *     maxPages: 3,
 *     maxShapesPerPage: 1000,
 * }
 *
 * function MyTldrawComponent() {
 *     return <Tldraw options={options} />
 * }
 * ```
 *
 * @public
 */
export interface TldrawOptions {
	readonly maxShapesPerPage: number
	readonly maxFilesAtOnce: number
	readonly maxPages: number
	readonly animationMediumMs: number
	readonly followChaseViewportSnap: number
	readonly doubleClickDurationMs: number
	readonly multiClickDurationMs: number
	readonly coarseDragDistanceSquared: number
	readonly dragDistanceSquared: number
	readonly defaultSvgPadding: number
	readonly cameraSlideFriction: number
	readonly gridSteps: readonly {
		readonly min: number
		readonly mid: number
		readonly step: number
	}[]
	readonly collaboratorInactiveTimeoutMs: number
	readonly collaboratorIdleTimeoutMs: number
	readonly collaboratorCheckIntervalMs: number
	readonly cameraMovingTimeoutMs: number
	readonly hitTestMargin: number
	readonly edgeScrollDelay: number
	readonly edgeScrollEaseDuration: number
	readonly edgeScrollSpeed: number
	readonly edgeScrollDistance: number
	readonly coarsePointerWidth: number
	readonly coarseHandleRadius: number
	readonly handleRadius: number
	readonly longPressDurationMs: number
	readonly textShadowLod: number
	readonly adjacentShapeMargin: number
	readonly flattenImageBoundsExpand: number
	readonly flattenImageBoundsPadding: number
	readonly laserDelayMs: number
	readonly maxExportDelayMs: number
	/**
	 * How long should previews created by {@link Editor.createTemporaryAssetPreview} last before
	 * they expire? Defaults to 3 minutes.
	 */
	readonly temporaryAssetPreviewLifetimeMs: number
	readonly actionShortcutsLocation: 'menu' | 'toolbar' | 'swap'
	readonly createTextOnCanvasDoubleClick: boolean
	/**
	 * The react provider to use when exporting an image. This is useful if your shapes depend on
	 * external context providers. By default, this is `React.Fragment`.
	 */
	readonly exportProvider: ComponentType<{ children: React.ReactNode }>
	/**
	 * Options that relate to tldraw's built-in default shapes.
	 */
<<<<<<< HEAD
	readonly shapes: {
		draw: {
			maxPoints: number
		}
		note: {
			/**
			 * How should the note shape resize? By default it does not resize (except automatically based on its text content),
			 * but you can set it to be user-resizable using scale.
			 */
			resizeMode: 'none' | 'scale'
		}
	}
=======
	readonly noteShapeResizeMode: 'none' | 'scale'
	/**
	 * By default, the toolbar items are accessible via number shortcuts according to their order. To disable this, set this option to false.
	 */
	readonly enableToolbarKeyboardShortcuts: boolean
>>>>>>> 0ec8b1ea
}

/** @public */
export const defaultTldrawOptions = {
	maxShapesPerPage: 4000,
	maxFilesAtOnce: 100,
	maxPages: 40,
	animationMediumMs: 320,
	followChaseViewportSnap: 2,
	doubleClickDurationMs: 450,
	multiClickDurationMs: 200,
	coarseDragDistanceSquared: 36, // 6 squared
	dragDistanceSquared: 16, // 4 squared
	defaultSvgPadding: 32,
	cameraSlideFriction: 0.09,
	gridSteps: [
		{ min: -1, mid: 0.15, step: 64 },
		{ min: 0.05, mid: 0.375, step: 16 },
		{ min: 0.15, mid: 1, step: 4 },
		{ min: 0.7, mid: 2.5, step: 1 },
	],
	collaboratorInactiveTimeoutMs: 60000,
	collaboratorIdleTimeoutMs: 3000,
	collaboratorCheckIntervalMs: 1200,
	cameraMovingTimeoutMs: 64,
	hitTestMargin: 8,
	edgeScrollDelay: 200,
	edgeScrollEaseDuration: 200,
	edgeScrollSpeed: 25,
	edgeScrollDistance: 8,
	coarsePointerWidth: 12,
	coarseHandleRadius: 20,
	handleRadius: 12,
	longPressDurationMs: 500,
	textShadowLod: 0.35,
	adjacentShapeMargin: 10,
	flattenImageBoundsExpand: 64,
	flattenImageBoundsPadding: 16,
	laserDelayMs: 1200,
	maxExportDelayMs: 5000,
	temporaryAssetPreviewLifetimeMs: 180000,
	actionShortcutsLocation: 'swap',
	createTextOnCanvasDoubleClick: true,
	exportProvider: Fragment,
<<<<<<< HEAD
	shapes: {
		draw: {
			maxPoints: 500,
		},
		note: {
			resizeMode: 'none',
		},
	},
} as const satisfies TldrawOptions

// todo: type this correctly with a deep partial or something
/** @public */
export type TldrawOptionsProp = Partial<Omit<TldrawOptions, 'shapes'>> & {
	shapes?: {
		draw?: {
			maxPoints?: 500
		}
		note?: {
			resizeMode?: 'none'
		}
	}
}
=======
	noteShapeResizeMode: 'none',
	enableToolbarKeyboardShortcuts: true,
} as const satisfies TldrawOptions
>>>>>>> 0ec8b1ea
<|MERGE_RESOLUTION|>--- conflicted
+++ resolved
@@ -1,4 +1,26 @@
 import { ComponentType, Fragment } from 'react'
+
+// Various options for tldraw's default shapes. Like many options, these really only matter
+// if you're using the <Tldraw> component with the additional default shapes etc. If you're
+// using the <TldrawEditor> component, pay no attention.
+
+/** @public */
+export interface DrawShapeOptions {
+	/**
+	 * The maximum number of points in a line before the draw tool will begin a new shape.
+	 * A higher number will lead to poor performance while drawing very long lines.
+	 */
+	maxPoints: number
+}
+
+/** @public */
+export interface NoteShapeOptions {
+	/**
+	 * How should the note shape resize? By default it does not resize (except automatically
+	 * based on its text content), but you can set it to be user-resizable using scale.
+	 */
+	resizeMode: 'none' | 'scale'
+}
 
 /**
  * Options for configuring tldraw. For defaults, see {@link defaultTldrawOptions}.
@@ -66,28 +88,16 @@
 	 */
 	readonly exportProvider: ComponentType<{ children: React.ReactNode }>
 	/**
-	 * Options that relate to tldraw's built-in default shapes.
-	 */
-<<<<<<< HEAD
-	readonly shapes: {
-		draw: {
-			maxPoints: number
-		}
-		note: {
-			/**
-			 * How should the note shape resize? By default it does not resize (except automatically based on its text content),
-			 * but you can set it to be user-resizable using scale.
-			 */
-			resizeMode: 'none' | 'scale'
-		}
-	}
-=======
-	readonly noteShapeResizeMode: 'none' | 'scale'
-	/**
 	 * By default, the toolbar items are accessible via number shortcuts according to their order. To disable this, set this option to false.
 	 */
 	readonly enableToolbarKeyboardShortcuts: boolean
->>>>>>> 0ec8b1ea
+	/**
+	 * Options that relate to tldraw's built-in default shapes.
+	 */
+	readonly shapes: {
+		draw: DrawShapeOptions
+		note: NoteShapeOptions
+	}
 }
 
 /** @public */
@@ -132,7 +142,7 @@
 	actionShortcutsLocation: 'swap',
 	createTextOnCanvasDoubleClick: true,
 	exportProvider: Fragment,
-<<<<<<< HEAD
+	enableToolbarKeyboardShortcuts: true,
 	shapes: {
 		draw: {
 			maxPoints: 500,
@@ -144,19 +154,11 @@
 } as const satisfies TldrawOptions
 
 // todo: type this correctly with a deep partial or something
+
 /** @public */
 export type TldrawOptionsProp = Partial<Omit<TldrawOptions, 'shapes'>> & {
 	shapes?: {
-		draw?: {
-			maxPoints?: 500
-		}
-		note?: {
-			resizeMode?: 'none'
-		}
+		draw?: Partial<DrawShapeOptions>
+		note?: Partial<NoteShapeOptions>
 	}
-}
-=======
-	noteShapeResizeMode: 'none',
-	enableToolbarKeyboardShortcuts: true,
-} as const satisfies TldrawOptions
->>>>>>> 0ec8b1ea
+}