import { ComponentType, Fragment } from 'react'

/**
 * Options for configuring tldraw. For defaults, see {@link defaultTldrawOptions}.
 *
 * @example
 * ```tsx
 * const options: Partial<TldrawOptions> = {
 *     maxPages: 3,
 *     maxShapesPerPage: 1000,
 * }
 *
 * function MyTldrawComponent() {
 *     return <Tldraw options={options} />
 * }
 * ```
 *
 * @public
 */
export interface TldrawOptions {
	readonly maxShapesPerPage: number
	readonly maxFilesAtOnce: number
	readonly maxPages: number
	readonly animationMediumMs: number
	readonly followChaseViewportSnap: number
	readonly doubleClickDurationMs: number
	readonly multiClickDurationMs: number
	readonly coarseDragDistanceSquared: number
	readonly dragDistanceSquared: number
	readonly defaultSvgPadding: number
	readonly cameraSlideFriction: number
	readonly gridSteps: readonly {
		readonly min: number
		readonly mid: number
		readonly step: number
	}[]
	readonly collaboratorInactiveTimeoutMs: number
	readonly collaboratorIdleTimeoutMs: number
	readonly collaboratorCheckIntervalMs: number
	readonly cameraMovingTimeoutMs: number
	readonly hitTestMargin: number
	readonly edgeScrollDelay: number
	readonly edgeScrollEaseDuration: number
	readonly edgeScrollSpeed: number
	readonly edgeScrollDistance: number
	readonly coarsePointerWidth: number
	readonly coarseHandleRadius: number
	readonly handleRadius: number
	readonly longPressDurationMs: number
	readonly textShadowLod: number
	readonly adjacentShapeMargin: number
	readonly flattenImageBoundsExpand: number
	readonly flattenImageBoundsPadding: number
	readonly laserDelayMs: number
	readonly maxExportDelayMs: number
	/**
	 * How long should previews created by {@link Editor.createTemporaryAssetPreview} last before
	 * they expire? Defaults to 3 minutes.
	 */
	readonly temporaryAssetPreviewLifetimeMs: number
	readonly actionShortcutsLocation: 'menu' | 'toolbar' | 'swap'
	readonly createTextOnCanvasDoubleClick: boolean
	/**
	 * The react provider to use when exporting an image. This is useful if your shapes depend on
	 * external context providers. By default, this is `React.Fragment`.
	 */
	readonly exportProvider: ComponentType<{ children: React.ReactNode }>
	/**
<<<<<<< HEAD
	 * When frame colors are enabled, frames will be drawn with a colored border and fill.
	 */
	readonly showFrameColors: boolean
=======
	 * By default, the toolbar items are accessible via number shortcuts according to their order. To disable this, set this option to false.
	 */
	readonly enableToolbarKeyboardShortcuts: boolean
	/**
	 * The maximum number of fonts that will be loaded while blocking the main rendering of the
	 * canvas. If there are more than this number of fonts needed, we'll just show the canvas right
	 * away and let the fonts load in in the background.
	 */
	readonly maxFontsToLoadBeforeRender: number
	/**
	 * If you have a CSP policy that blocks inline styles, you can use this prop to provide a
	 * nonce to use in the editor's styles.
	 */
	readonly nonce: string | undefined
>>>>>>> ef35d1e7
}

/** @public */
export const defaultTldrawOptions = {
	maxShapesPerPage: 4000,
	maxFilesAtOnce: 100,
	maxPages: 40,
	animationMediumMs: 320,
	followChaseViewportSnap: 2,
	doubleClickDurationMs: 450,
	multiClickDurationMs: 200,
	coarseDragDistanceSquared: 36, // 6 squared
	dragDistanceSquared: 16, // 4 squared
	defaultSvgPadding: 32,
	cameraSlideFriction: 0.09,
	gridSteps: [
		{ min: -1, mid: 0.15, step: 64 },
		{ min: 0.05, mid: 0.375, step: 16 },
		{ min: 0.15, mid: 1, step: 4 },
		{ min: 0.7, mid: 2.5, step: 1 },
	],
	collaboratorInactiveTimeoutMs: 60000,
	collaboratorIdleTimeoutMs: 3000,
	collaboratorCheckIntervalMs: 1200,
	cameraMovingTimeoutMs: 64,
	hitTestMargin: 8,
	edgeScrollDelay: 200,
	edgeScrollEaseDuration: 200,
	edgeScrollSpeed: 25,
	edgeScrollDistance: 8,
	coarsePointerWidth: 12,
	coarseHandleRadius: 20,
	handleRadius: 12,
	longPressDurationMs: 500,
	textShadowLod: 0.35,
	adjacentShapeMargin: 10,
	flattenImageBoundsExpand: 64,
	flattenImageBoundsPadding: 16,
	laserDelayMs: 1200,
	maxExportDelayMs: 5000,
	temporaryAssetPreviewLifetimeMs: 180000,
	actionShortcutsLocation: 'swap',
	createTextOnCanvasDoubleClick: true,
	exportProvider: Fragment,
<<<<<<< HEAD
	showFrameColors: false,
=======
	enableToolbarKeyboardShortcuts: true,
	maxFontsToLoadBeforeRender: Infinity,
	nonce: undefined,
>>>>>>> ef35d1e7
} as const satisfies TldrawOptions<|MERGE_RESOLUTION|>--- conflicted
+++ resolved
@@ -66,11 +66,10 @@
 	 */
 	readonly exportProvider: ComponentType<{ children: React.ReactNode }>
 	/**
-<<<<<<< HEAD
 	 * When frame colors are enabled, frames will be drawn with a colored border and fill.
 	 */
 	readonly showFrameColors: boolean
-=======
+	/**
 	 * By default, the toolbar items are accessible via number shortcuts according to their order. To disable this, set this option to false.
 	 */
 	readonly enableToolbarKeyboardShortcuts: boolean
@@ -85,7 +84,6 @@
 	 * nonce to use in the editor's styles.
 	 */
 	readonly nonce: string | undefined
->>>>>>> ef35d1e7
 }
 
 /** @public */
@@ -130,11 +128,8 @@
 	actionShortcutsLocation: 'swap',
 	createTextOnCanvasDoubleClick: true,
 	exportProvider: Fragment,
-<<<<<<< HEAD
 	showFrameColors: false,
-=======
 	enableToolbarKeyboardShortcuts: true,
 	maxFontsToLoadBeforeRender: Infinity,
 	nonce: undefined,
->>>>>>> ef35d1e7
 } as const satisfies TldrawOptions