import { TLAssetOptions, TLCameraOptions } from './editor/types/misc-types'
import { EASINGS } from './primitives/easings'

/** @internal */
export const DEFAULT_CAMERA_OPTIONS: TLCameraOptions = {
	isLocked: false,
	wheelBehavior: 'pan',
	panSpeed: 1,
	zoomSpeed: 1,
	zoomSteps: [0.1, 0.25, 0.5, 1, 2, 4, 8],
}

/** @internal */
<<<<<<< HEAD
export const DEFAULT_ASSET_OPTIONS: TLAssetOptions = {
	onResolveAsset: async (asset) => asset?.props.src || '',
}

/** @internal */
export const FOLLOW_CHASE_VIEWPORT_SNAP = 2

/** @internal */
export const DOUBLE_CLICK_DURATION = 450
/** @internal */
export const MULTI_CLICK_DURATION = 200

/** @internal */
export const COARSE_DRAG_DISTANCE = 36 // 6 squared

/** @internal */
export const DRAG_DISTANCE = 16 // 4 squared

/** @internal */
export const SVG_PADDING = 32

/** @internal */
=======
>>>>>>> a457a390
export const DEFAULT_ANIMATION_OPTIONS = {
	duration: 0,
	easing: EASINGS.easeInOutCubic,
}

/**
 * Negative pointer ids are reserved for internal use.
 *
 * @internal */
export const INTERNAL_POINTER_IDS = {
	CAMERA_MOVE: -10,
} as const

/** @public */
export const SIDES = ['top', 'right', 'bottom', 'left'] as const

export const LEFT_MOUSE_BUTTON = 0
export const RIGHT_MOUSE_BUTTON = 2
export const MIDDLE_MOUSE_BUTTON = 1
export const STYLUS_ERASER_BUTTON = 5

export const ZOOM_TO_FIT_PADDING = 128<|MERGE_RESOLUTION|>--- conflicted
+++ resolved
@@ -11,31 +11,11 @@
 }
 
 /** @internal */
-<<<<<<< HEAD
 export const DEFAULT_ASSET_OPTIONS: TLAssetOptions = {
 	onResolveAsset: async (asset) => asset?.props.src || '',
 }
 
 /** @internal */
-export const FOLLOW_CHASE_VIEWPORT_SNAP = 2
-
-/** @internal */
-export const DOUBLE_CLICK_DURATION = 450
-/** @internal */
-export const MULTI_CLICK_DURATION = 200
-
-/** @internal */
-export const COARSE_DRAG_DISTANCE = 36 // 6 squared
-
-/** @internal */
-export const DRAG_DISTANCE = 16 // 4 squared
-
-/** @internal */
-export const SVG_PADDING = 32
-
-/** @internal */
-=======
->>>>>>> a457a390
 export const DEFAULT_ANIMATION_OPTIONS = {
 	duration: 0,
 	easing: EASINGS.easeInOutCubic,
