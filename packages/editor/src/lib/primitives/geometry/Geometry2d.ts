import { assert, invLerp } from '@tldraw/utils'
import { Box } from '../Box'
import { Mat, MatModel } from '../Mat'
import { Vec, VecLike } from '../Vec'
import {
	intersectCirclePolygon,
	intersectCirclePolyline,
	intersectLineSegmentPolygon,
	intersectLineSegmentPolyline,
	intersectPolys,
} from '../intersect'
import { approximately, pointInPolygon } from '../utils'

/**
 * Filter geometry within a group.
 *
 * Filters are ignored when called directly on primitive geometries, but can be used to narrow down
 * the results of an operation on `Group2d` geometries.
 *
 * @public
 */
export interface Geometry2dFilters {
	readonly includeLabels?: boolean
	readonly includeInternal?: boolean
}

/** @public */
export const Geometry2dFilters: {
	EXCLUDE_NON_STANDARD: Geometry2dFilters
	INCLUDE_ALL: Geometry2dFilters
	EXCLUDE_LABELS: Geometry2dFilters
	EXCLUDE_INTERNAL: Geometry2dFilters
} = {
	EXCLUDE_NON_STANDARD: {
		includeLabels: false,
		includeInternal: false,
	},
	INCLUDE_ALL: { includeLabels: true, includeInternal: true },
	EXCLUDE_LABELS: { includeLabels: false, includeInternal: true },
	EXCLUDE_INTERNAL: { includeLabels: true, includeInternal: false },
}

/** @public */
export interface TransformedGeometry2dOptions {
	isLabel?: boolean
	isInternal?: boolean
	debugColor?: string
	ignore?: boolean
}

/** @public */
export interface Geometry2dOptions extends TransformedGeometry2dOptions {
	isFilled: boolean
	isClosed: boolean
}

/** @public */
export abstract class Geometry2d {
	isFilled = false
	isClosed = true
	isLabel = false
	isInternal = false
	debugColor?: string
	ignore?: boolean

	constructor(opts: Geometry2dOptions) {
		this.isFilled = opts.isFilled
		this.isClosed = opts.isClosed
		this.isLabel = opts.isLabel ?? false
		this.isInternal = opts.isInternal ?? false
		this.debugColor = opts.debugColor
		this.ignore = opts.ignore
	}

	isExcludedByFilter(filters?: Geometry2dFilters) {
		if (!filters) return false
		if (this.isLabel && !filters.includeLabels) return true
		if (this.isInternal && !filters.includeInternal) return true
		return false
	}

	abstract getVertices(filters: Geometry2dFilters): Vec[]

<<<<<<< HEAD
	abstract nearestPoint(point: Vec, _filters?: Geometry2dFilters): Vec

	hitTestPoint(point: Vec, margin = 0, hitInside = false, _filters?: Geometry2dFilters) {
=======
	abstract nearestPoint(point: VecLike, _filters?: Geometry2dFilters): Vec

	hitTestPoint(point: VecLike, margin = 0, hitInside = false, _filters?: Geometry2dFilters) {
>>>>>>> b791a036
		// First check whether the point is inside
		if (this.isClosed && (this.isFilled || hitInside) && pointInPolygon(point, this.vertices)) {
			return true
		}
		// Then check whether the distance is within the margin
		return Vec.Dist2(point, this.nearestPoint(point)) <= margin * margin
	}

	distanceToPoint(point: VecLike, hitInside = false, filters?: Geometry2dFilters) {
		return (
			Vec.Dist(point, this.nearestPoint(point, filters)) *
			(this.isClosed && (this.isFilled || hitInside) && pointInPolygon(point, this.vertices)
				? -1
				: 1)
		)
	}

	distanceToLineSegment(A: VecLike, B: VecLike, filters?: Geometry2dFilters) {
		if (Vec.Equals(A, B)) return this.distanceToPoint(A, false, filters)
		const { vertices } = this
		let nearest: Vec | undefined
		let dist = Infinity
		let d: number, p: Vec, q: Vec
		for (let i = 0; i < vertices.length; i++) {
			p = vertices[i]
			q = Vec.NearestPointOnLineSegment(A, B, p, true)
			d = Vec.Dist2(p, q)
			if (d < dist) {
				dist = d
				nearest = q
			}
		}
		if (!nearest) throw Error('nearest point not found')
		return this.isClosed && this.isFilled && pointInPolygon(nearest, this.vertices) ? -dist : dist
	}

	hitTestLineSegment(A: VecLike, B: VecLike, distance = 0, filters?: Geometry2dFilters): boolean {
		return this.distanceToLineSegment(A, B, filters) <= distance
	}

	intersectLineSegment(A: VecLike, B: VecLike, _filters?: Geometry2dFilters): VecLike[] {
		const intersections = this.isClosed
			? intersectLineSegmentPolygon(A, B, this.vertices)
			: intersectLineSegmentPolyline(A, B, this.vertices)

		return intersections ?? []
	}

	intersectCircle(center: VecLike, radius: number, _filters?: Geometry2dFilters): VecLike[] {
		const intersections = this.isClosed
			? intersectCirclePolygon(center, radius, this.vertices)
			: intersectCirclePolyline(center, radius, this.vertices)

		return intersections ?? []
	}

	intersectPolygon(polygon: VecLike[], _filters?: Geometry2dFilters): VecLike[] {
		return intersectPolys(polygon, this.vertices, true, this.isClosed)
	}

	intersectPolyline(polyline: VecLike[], _filters?: Geometry2dFilters): VecLike[] {
		return intersectPolys(polyline, this.vertices, false, this.isClosed)
	}

	/**
	 * Find a point along the edge of the geometry that is a fraction `t` along the entire way round.
	 */
	interpolateAlongEdge(t: number, _filters?: Geometry2dFilters): Vec {
		const { vertices } = this

		if (t <= 0) return vertices[0]

		const distanceToTravel = t * this.length
		let distanceTraveled = 0

		for (let i = 0; i < (this.isClosed ? vertices.length : vertices.length - 1); i++) {
			const curr = vertices[i]
			const next = vertices[(i + 1) % vertices.length]
			const dist = Vec.Dist(curr, next)
			const newDistanceTraveled = distanceTraveled + dist
			if (newDistanceTraveled >= distanceToTravel) {
				const p = Vec.Lrp(
					curr,
					next,
					invLerp(distanceTraveled, newDistanceTraveled, distanceToTravel)
				)
				return p
			}
			distanceTraveled = newDistanceTraveled
		}

		return this.isClosed ? vertices[0] : vertices[vertices.length - 1]
	}

	/**
	 * Take `point`, find the closest point to it on the edge of the geometry, and return how far
	 * along the edge it is as a fraction of the total length.
	 */
	uninterpolateAlongEdge(point: VecLike, _filters?: Geometry2dFilters): number {
		const { vertices, length } = this
		let closestSegment = null
		let closestDistance = Infinity
		let distanceTraveled = 0

		for (let i = 0; i < (this.isClosed ? vertices.length : vertices.length - 1); i++) {
			const curr = vertices[i]
			const next = vertices[(i + 1) % vertices.length]

			const nearestPoint = Vec.NearestPointOnLineSegment(curr, next, point, true)
			const distance = Vec.Dist(nearestPoint, point)

			if (distance < closestDistance) {
				closestDistance = distance
				closestSegment = {
					start: curr,
					end: next,
					nearestPoint,
					distanceToStart: distanceTraveled,
				}
			}

			distanceTraveled += Vec.Dist(curr, next)
		}

		assert(closestSegment)

		const distanceAlongRoute =
			closestSegment.distanceToStart + Vec.Dist(closestSegment.start, closestSegment.nearestPoint)

		return distanceAlongRoute / length
	}

	/** @deprecated Iterate the vertices instead. */
	nearestPointOnLineSegment(A: VecLike, B: VecLike): Vec {
		const { vertices } = this
		let nearest: Vec | undefined
		let dist = Infinity
		let d: number, p: Vec, q: Vec
		for (let i = 0; i < vertices.length; i++) {
			p = vertices[i]
			q = Vec.NearestPointOnLineSegment(A, B, p, true)
			d = Vec.Dist2(p, q)
			if (d < dist) {
				dist = d
				nearest = q
			}
		}
		if (!nearest) throw Error('nearest point not found')
		return nearest
	}

	isPointInBounds(point: VecLike, margin = 0) {
		const { bounds } = this
		return !(
			point.x < bounds.minX - margin ||
			point.y < bounds.minY - margin ||
			point.x > bounds.maxX + margin ||
			point.y > bounds.maxY + margin
		)
	}

	transform(transform: MatModel, opts?: TransformedGeometry2dOptions): Geometry2d {
		return new TransformedGeometry2d(this, transform, opts)
	}

	private _vertices: Vec[] | undefined

	// eslint-disable-next-line no-restricted-syntax
	get vertices(): Vec[] {
		if (!this._vertices) {
			this._vertices = this.getVertices(Geometry2dFilters.EXCLUDE_LABELS)
		}

		return this._vertices
	}

	getBounds() {
		return Box.FromPoints(this.vertices)
	}

	private _bounds: Box | undefined

	// eslint-disable-next-line no-restricted-syntax
	get bounds(): Box {
		if (!this._bounds) {
			this._bounds = this.getBounds()
		}
		return this._bounds
	}

	// eslint-disable-next-line no-restricted-syntax
	get center() {
		return this.bounds.center
	}

	private _area: number | undefined

	// eslint-disable-next-line no-restricted-syntax
	get area() {
		if (!this._area) {
			this._area = this.getArea()
		}
		return this._area
	}

	getArea() {
		if (!this.isClosed) {
			return 0
		}
		const { vertices } = this
		let area = 0
		for (let i = 0, n = vertices.length; i < n; i++) {
			const curr = vertices[i]
			const next = vertices[(i + 1) % n]
			area += curr.x * next.y - next.x * curr.y
		}
		return area / 2
	}

	toSimpleSvgPath() {
		let path = ''

		const { vertices } = this
		const n = vertices.length

		if (n === 0) return path

		path += `M${vertices[0].x},${vertices[0].y}`

		for (let i = 1; i < n; i++) {
			path += `L${vertices[i].x},${vertices[i].y}`
		}

		if (this.isClosed) {
			path += 'Z'
		}

		return path
	}

	private _length?: number

	// eslint-disable-next-line no-restricted-syntax
	get length() {
		if (this._length) return this._length
		this._length = this.getLength(Geometry2dFilters.EXCLUDE_LABELS)
		return this._length
	}

	getLength(_filters?: Geometry2dFilters) {
		const vertices = this.getVertices(_filters ?? Geometry2dFilters.EXCLUDE_LABELS)
		if (vertices.length === 0) return 0
		let prev = vertices[0]
		let length = 0
		for (let i = 1; i < vertices.length; i++) {
			const next = vertices[i]
			length += Vec.Dist(prev, next)
			prev = next
		}
		if (this.isClosed) {
			length += Vec.Dist(vertices[vertices.length - 1], vertices[0])
		}
		return length
	}

	abstract getSvgPathData(first: boolean): string
}

// =================================================================================================
// Because Geometry2d.transform depends on TransformedGeometry2d, we need to define it here instead
// of in its own files. This prevents a circular import error.
// =================================================================================================

/** @public */
export class TransformedGeometry2d extends Geometry2d {
	private readonly inverse: MatModel
	private readonly decomposed

	constructor(
		private readonly geometry: Geometry2d,
		private readonly matrix: MatModel,
		opts?: TransformedGeometry2dOptions
	) {
		super(geometry)
		this.inverse = Mat.Inverse(matrix)
		this.decomposed = Mat.Decompose(matrix)

		if (opts) {
			if (opts.isLabel != null) this.isLabel = opts.isLabel
			if (opts.isInternal != null) this.isInternal = opts.isInternal
			if (opts.debugColor != null) this.debugColor = opts.debugColor
			if (opts.ignore != null) this.ignore = opts.ignore
		}

		assert(
			approximately(this.decomposed.scaleX, this.decomposed.scaleY),
			'non-uniform scaling is not yet supported'
		)
	}

	getVertices(filters: Geometry2dFilters): Vec[] {
		return this.geometry.getVertices(filters).map((v) => Mat.applyToPoint(this.matrix, v))
	}

	nearestPoint(point: VecLike, filters?: Geometry2dFilters): Vec {
		return Mat.applyToPoint(
			this.matrix,
			this.geometry.nearestPoint(Mat.applyToPoint(this.inverse, point), filters)
		)
	}

	override hitTestPoint(
		point: VecLike,
		margin = 0,
		hitInside?: boolean,
		filters?: Geometry2dFilters
	): boolean {
		return this.geometry.hitTestPoint(
			Mat.applyToPoint(this.inverse, point),
			margin / this.decomposed.scaleX,
			hitInside,
			filters
		)
	}

	override distanceToPoint(point: VecLike, hitInside = false, filters?: Geometry2dFilters) {
		return (
			this.geometry.distanceToPoint(Mat.applyToPoint(this.inverse, point), hitInside, filters) *
			this.decomposed.scaleX
		)
	}

	override distanceToLineSegment(A: VecLike, B: VecLike, filters?: Geometry2dFilters) {
		return (
			this.geometry.distanceToLineSegment(
				Mat.applyToPoint(this.inverse, A),
				Mat.applyToPoint(this.inverse, B),
				filters
			) * this.decomposed.scaleX
		)
	}

	override hitTestLineSegment(
		A: VecLike,
		B: VecLike,
		distance = 0,
		filters?: Geometry2dFilters
	): boolean {
		return this.geometry.hitTestLineSegment(
			Mat.applyToPoint(this.inverse, A),
			Mat.applyToPoint(this.inverse, B),
			distance / this.decomposed.scaleX,
			filters
		)
	}

	override intersectLineSegment(A: VecLike, B: VecLike, filters?: Geometry2dFilters) {
		return Mat.applyToPoints(
			this.matrix,
			this.geometry.intersectLineSegment(
				Mat.applyToPoint(this.inverse, A),
				Mat.applyToPoint(this.inverse, B),
				filters
			)
		)
	}

	override intersectCircle(center: VecLike, radius: number, filters?: Geometry2dFilters) {
		return Mat.applyToPoints(
			this.matrix,
			this.geometry.intersectCircle(
				Mat.applyToPoint(this.inverse, center),
				radius / this.decomposed.scaleX,
				filters
			)
		)
	}

	override intersectPolygon(polygon: VecLike[], filters?: Geometry2dFilters): VecLike[] {
		return Mat.applyToPoints(
			this.matrix,
			this.geometry.intersectPolygon(Mat.applyToPoints(this.inverse, polygon), filters)
		)
	}

	override intersectPolyline(polyline: VecLike[], filters?: Geometry2dFilters): VecLike[] {
		return Mat.applyToPoints(
			this.matrix,
			this.geometry.intersectPolyline(Mat.applyToPoints(this.inverse, polyline), filters)
		)
	}

	override transform(transform: MatModel, opts?: TransformedGeometry2dOptions): Geometry2d {
		return new TransformedGeometry2d(this.geometry, Mat.Multiply(transform, this.matrix), {
			isLabel: opts?.isLabel ?? this.isLabel,
			isInternal: opts?.isInternal ?? this.isInternal,
			debugColor: opts?.debugColor ?? this.debugColor,
			ignore: opts?.ignore ?? this.ignore,
		})
	}

	getSvgPathData(): string {
		throw new Error('Cannot get SVG path data for transformed geometry.')
	}
}<|MERGE_RESOLUTION|>--- conflicted
+++ resolved
@@ -81,15 +81,9 @@
 
 	abstract getVertices(filters: Geometry2dFilters): Vec[]
 
-<<<<<<< HEAD
-	abstract nearestPoint(point: Vec, _filters?: Geometry2dFilters): Vec
-
-	hitTestPoint(point: Vec, margin = 0, hitInside = false, _filters?: Geometry2dFilters) {
-=======
 	abstract nearestPoint(point: VecLike, _filters?: Geometry2dFilters): Vec
 
 	hitTestPoint(point: VecLike, margin = 0, hitInside = false, _filters?: Geometry2dFilters) {
->>>>>>> b791a036
 		// First check whether the point is inside
 		if (this.isClosed && (this.isFilled || hitInside) && pointInPolygon(point, this.vertices)) {
 			return true
