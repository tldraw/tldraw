import { BoxModel } from '@tldraw/tlschema'
import { Vec, VecLike } from './Vec'
import { PI, PI2, toPrecision } from './utils'

/** @public */
export type BoxLike = BoxModel | Box

/** @public */
export type SelectionEdge = 'top' | 'right' | 'bottom' | 'left'

/** @public */
export type SelectionCorner = 'top_left' | 'top_right' | 'bottom_right' | 'bottom_left'

/** @public */
export type SelectionHandle = SelectionEdge | SelectionCorner

/** @public */
export type RotateCorner =
	| 'top_left_rotate'
	| 'top_right_rotate'
	| 'bottom_right_rotate'
	| 'bottom_left_rotate'
	| 'mobile_rotate'

/** @public */
export class Box {
	constructor(x = 0, y = 0, w = 0, h = 0) {
		this.x = x
		this.y = y
		this.w = w
		this.h = h
	}

	x = 0
	y = 0
	w = 0
	h = 0

	// eslint-disable-next-line no-restricted-syntax
	get point() {
		return new Vec(this.x, this.y)
	}

	// eslint-disable-next-line no-restricted-syntax
	set point(val: Vec) {
		this.x = val.x
		this.y = val.y
	}

	// eslint-disable-next-line no-restricted-syntax
	get minX() {
		return this.x
	}

	// eslint-disable-next-line no-restricted-syntax
	set minX(n: number) {
		this.x = n
	}

	// eslint-disable-next-line no-restricted-syntax
	get left() {
		return this.x
	}

	// eslint-disable-next-line no-restricted-syntax
	get midX() {
		return this.x + this.w / 2
	}

	// eslint-disable-next-line no-restricted-syntax
	get maxX() {
		return this.x + this.w
	}

	// eslint-disable-next-line no-restricted-syntax
	get right() {
		return this.x + this.w
	}

	// eslint-disable-next-line no-restricted-syntax
	get minY() {
		return this.y
	}

	// eslint-disable-next-line no-restricted-syntax
	set minY(n: number) {
		this.y = n
	}

	// eslint-disable-next-line no-restricted-syntax
	get top() {
		return this.y
	}

	// eslint-disable-next-line no-restricted-syntax
	get midY() {
		return this.y + this.h / 2
	}

	// eslint-disable-next-line no-restricted-syntax
	get maxY() {
		return this.y + this.h
	}

	// eslint-disable-next-line no-restricted-syntax
	get bottom() {
		return this.y + this.h
	}

	// eslint-disable-next-line no-restricted-syntax
	get width() {
		return this.w
	}

	// eslint-disable-next-line no-restricted-syntax
	set width(n: number) {
		this.w = n
	}

	// eslint-disable-next-line no-restricted-syntax
	get height() {
		return this.h
	}

	// eslint-disable-next-line no-restricted-syntax
	set height(n: number) {
		this.h = n
	}

	// eslint-disable-next-line no-restricted-syntax
	get aspectRatio() {
		return this.width / this.height
	}

	// eslint-disable-next-line no-restricted-syntax
	get center() {
		return new Vec(this.x + this.w / 2, this.y + this.h / 2)
	}

	// eslint-disable-next-line no-restricted-syntax
	set center(v: Vec) {
		this.x = v.x - this.w / 2
		this.y = v.y - this.h / 2
	}

	// eslint-disable-next-line no-restricted-syntax
	get corners() {
		return [
			new Vec(this.x, this.y),
			new Vec(this.x + this.w, this.y),
			new Vec(this.x + this.w, this.y + this.h),
			new Vec(this.x, this.y + this.h),
		]
	}

	// eslint-disable-next-line no-restricted-syntax
	get cornersAndCenter() {
		return [
			new Vec(this.x, this.y),
			new Vec(this.x + this.w, this.y),
			new Vec(this.x + this.w, this.y + this.h),
			new Vec(this.x, this.y + this.h),
<<<<<<< HEAD
			this.center,
=======
			new Vec(this.x + this.w / 2, this.y + this.h / 2),
>>>>>>> ae176288
		]
	}

	// eslint-disable-next-line no-restricted-syntax
	get sides(): Array<[Vec, Vec]> {
		const { corners } = this
		return [
			[corners[0], corners[1]],
			[corners[1], corners[2]],
			[corners[2], corners[3]],
			[corners[3], corners[0]],
		]
	}

	// eslint-disable-next-line no-restricted-syntax
	get size(): Vec {
		return new Vec(this.w, this.h)
	}

	toFixed() {
		this.x = toPrecision(this.x)
		this.y = toPrecision(this.y)
		this.w = toPrecision(this.w)
		this.h = toPrecision(this.h)
		return this
	}

	setTo(B: Box) {
		this.x = B.x
		this.y = B.y
		this.w = B.w
		this.h = B.h
		return this
	}

	set(x = 0, y = 0, w = 0, h = 0) {
		this.x = x
		this.y = y
		this.w = w
		this.h = h
		return this
	}

	expand(A: Box) {
		const minX = Math.min(this.x, A.x)
		const minY = Math.min(this.y, A.y)
		const maxX = Math.max(this.x + this.w, A.x + A.w)
		const maxY = Math.max(this.y + this.h, A.y + A.h)

		this.x = minX
		this.y = minY
		this.w = maxX - minX
		this.h = maxY - minY
		return this
	}

	expandBy(n: number) {
		this.x -= n
		this.y -= n
		this.w += n * 2
		this.h += n * 2
		return this
	}

	scale(n: number) {
		this.x /= n
		this.y /= n
		this.w /= n
		this.h /= n
		return this
	}

	clone() {
		const { x, y, w, h } = this
		return new Box(x, y, w, h)
	}

	translate(delta: VecLike) {
		this.x += delta.x
		this.y += delta.y
		return this
	}

	snapToGrid(size: number) {
		const minX = Math.round(this.x / size) * size
		const minY = Math.round(this.y / size) * size
		const maxX = Math.round((this.x + this.w) / size) * size
		const maxY = Math.round((this.y + this.h) / size) * size
		this.minX = minX
		this.minY = minY
		this.width = Math.max(1, maxX - minX)
		this.height = Math.max(1, maxY - minY)
	}

	collides(B: Box) {
		return Box.Collides(this, B)
	}

	contains(B: Box) {
		return Box.Contains(this, B)
	}

	includes(B: Box) {
		return Box.Includes(this, B)
	}

	containsPoint(V: VecLike, margin = 0) {
		return Box.ContainsPoint(this, V, margin)
	}

	getHandlePoint(handle: SelectionCorner | SelectionEdge) {
		switch (handle) {
			case 'top_left':
				return new Vec(this.x, this.y)
			case 'top_right':
				return new Vec(this.x + this.w, this.y)
			case 'bottom_left':
				return new Vec(this.x, this.y + this.h)
			case 'bottom_right':
				return new Vec(this.x + this.w, this.y + this.h)
			case 'top':
				return new Vec(this.x + this.w / 2, this.y)
			case 'right':
				return new Vec(this.x + this.w, this.y + this.h / 2)
			case 'bottom':
				return new Vec(this.x + this.w / 2, this.y + this.h)
			case 'left':
				return new Vec(this.x, this.y + this.h / 2)
		}
	}

	toJson(): BoxModel {
		return { x: this.x, y: this.y, w: this.w, h: this.h }
	}

	resize(handle: SelectionCorner | SelectionEdge | string, dx: number, dy: number) {
		const { minX: a0x, minY: a0y, maxX: a1x, maxY: a1y } = this
		let { minX: b0x, minY: b0y, maxX: b1x, maxY: b1y } = this

		// Use the delta to adjust the new box by changing its corners.
		// The dragging handle (corner or edge) will determine which
		// corners should change.
		switch (handle) {
			case 'left':
			case 'top_left':
			case 'bottom_left': {
				b0x += dx
				break
			}
			case 'right':
			case 'top_right':
			case 'bottom_right': {
				b1x += dx
				break
			}
		}
		switch (handle) {
			case 'top':
			case 'top_left':
			case 'top_right': {
				b0y += dy
				break
			}
			case 'bottom':
			case 'bottom_left':
			case 'bottom_right': {
				b1y += dy
				break
			}
		}

		const scaleX = (b1x - b0x) / (a1x - a0x)
		const scaleY = (b1y - b0y) / (a1y - a0y)

		const flipX = scaleX < 0
		const flipY = scaleY < 0

		if (flipX) {
			const t = b1x
			b1x = b0x
			b0x = t
		}

		if (flipY) {
			const t = b1y
			b1y = b0y
			b0y = t
		}

		this.minX = b0x
		this.minY = b0y
		this.width = Math.abs(b1x - b0x)
		this.height = Math.abs(b1y - b0y)
	}

	union(box: BoxModel) {
		const minX = Math.min(this.x, box.x)
		const minY = Math.min(this.y, box.y)
		const maxX = Math.max(this.x + this.w, box.x + box.w)
		const maxY = Math.max(this.y + this.h, box.y + box.h)

		this.x = minX
		this.y = minY
		this.width = maxX - minX
		this.height = maxY - minY

		return this
	}

	static From(box: BoxModel) {
		return new Box(box.x, box.y, box.w, box.h)
	}

	static FromCenter(center: VecLike, size: VecLike) {
		return new Box(center.x - size.x / 2, center.y - size.y / 2, size.x, size.y)
	}

	static FromPoints(points: VecLike[]) {
		if (points.length === 0) return new Box()
		let minX = Infinity
		let minY = Infinity
		let maxX = -Infinity
		let maxY = -Infinity
		let point: VecLike
		for (let i = 0, n = points.length; i < n; i++) {
			point = points[i]
			minX = Math.min(point.x, minX)
			minY = Math.min(point.y, minY)
			maxX = Math.max(point.x, maxX)
			maxY = Math.max(point.y, maxY)
		}

		return new Box(minX, minY, maxX - minX, maxY - minY)
	}

	static Expand(A: Box, B: Box) {
		const minX = Math.min(B.minX, A.minX)
		const minY = Math.min(B.minY, A.minY)
		const maxX = Math.max(B.maxX, A.maxX)
		const maxY = Math.max(B.maxY, A.maxY)

		return new Box(minX, minY, maxX - minX, maxY - minY)
	}

	static ExpandBy(A: Box, n: number) {
		return new Box(A.minX - n, A.minY - n, A.width + n * 2, A.height + n * 2)
	}

	static Collides(A: Box, B: Box) {
		return !(A.maxX < B.minX || A.minX > B.maxX || A.maxY < B.minY || A.minY > B.maxY)
	}

	static Contains(A: Box, B: Box) {
		return A.minX < B.minX && A.minY < B.minY && A.maxY > B.maxY && A.maxX > B.maxX
	}

	static Includes(A: Box, B: Box) {
		return Box.Collides(A, B) || Box.Contains(A, B)
	}

	static ContainsPoint(A: Box, B: VecLike, margin = 0) {
		return !(
			B.x < A.minX - margin ||
			B.y < A.minY - margin ||
			B.x > A.maxX + margin ||
			B.y > A.maxY + margin
		)
	}

	static Common(boxes: Box[]) {
		let minX = Infinity
		let minY = Infinity
		let maxX = -Infinity
		let maxY = -Infinity

		for (let i = 0; i < boxes.length; i++) {
			const B = boxes[i]
			minX = Math.min(minX, B.minX)
			minY = Math.min(minY, B.minY)
			maxX = Math.max(maxX, B.maxX)
			maxY = Math.max(maxY, B.maxY)
		}

		return new Box(minX, minY, maxX - minX, maxY - minY)
	}

	static Sides(A: Box, inset = 0) {
		const { corners } = A
		if (inset) {
			// TODO: Inset the corners by the inset amount.
		}

		return [
			[corners[0], corners[1]],
			[corners[1], corners[2]],
			[corners[2], corners[3]],
			[corners[3], corners[0]],
		]
	}

	static Resize(
		box: Box,
		handle: SelectionCorner | SelectionEdge | string,
		dx: number,
		dy: number,
		isAspectRatioLocked = false
	) {
		const { minX: a0x, minY: a0y, maxX: a1x, maxY: a1y } = box
		let { minX: b0x, minY: b0y, maxX: b1x, maxY: b1y } = box

		// Use the delta to adjust the new box by changing its corners.
		// The dragging handle (corner or edge) will determine which
		// corners should change.
		switch (handle) {
			case 'left':
			case 'top_left':
			case 'bottom_left': {
				b0x += dx
				break
			}
			case 'right':
			case 'top_right':
			case 'bottom_right': {
				b1x += dx
				break
			}
		}
		switch (handle) {
			case 'top':
			case 'top_left':
			case 'top_right': {
				b0y += dy
				break
			}
			case 'bottom':
			case 'bottom_left':
			case 'bottom_right': {
				b1y += dy
				break
			}
		}

		const scaleX = (b1x - b0x) / (a1x - a0x)
		const scaleY = (b1y - b0y) / (a1y - a0y)

		const flipX = scaleX < 0
		const flipY = scaleY < 0

		/*
    2. Aspect ratio
    If the aspect ratio is locked, adjust the corners so that the
    new box's aspect ratio matches the original aspect ratio.
    */
		if (isAspectRatioLocked) {
			const aspectRatio = (a1x - a0x) / (a1y - a0y)
			const bw = Math.abs(b1x - b0x)
			const bh = Math.abs(b1y - b0y)
			const tw = bw * (scaleY < 0 ? 1 : -1) * (1 / aspectRatio)
			const th = bh * (scaleX < 0 ? 1 : -1) * aspectRatio
			const isTall = aspectRatio < bw / bh

			switch (handle) {
				case 'top_left': {
					if (isTall) b0y = b1y + tw
					else b0x = b1x + th
					break
				}
				case 'top_right': {
					if (isTall) b0y = b1y + tw
					else b1x = b0x - th
					break
				}
				case 'bottom_right': {
					if (isTall) b1y = b0y - tw
					else b1x = b0x - th
					break
				}
				case 'bottom_left': {
					if (isTall) b1y = b0y - tw
					else b0x = b1x + th
					break
				}
				case 'bottom':
				case 'top': {
					const m = (b0x + b1x) / 2
					const w = bh * aspectRatio
					b0x = m - w / 2
					b1x = m + w / 2
					break
				}
				case 'left':
				case 'right': {
					const m = (b0y + b1y) / 2
					const h = bw / aspectRatio
					b0y = m - h / 2
					b1y = m + h / 2
					break
				}
			}
		}

		if (flipX) {
			const t = b1x
			b1x = b0x
			b0x = t
		}

		if (flipY) {
			const t = b1y
			b1y = b0y
			b0y = t
		}

		const final = new Box(b0x, b0y, Math.abs(b1x - b0x), Math.abs(b1y - b0y))

		return {
			box: final,
			scaleX: +((final.width / box.width) * (scaleX > 0 ? 1 : -1)).toFixed(5),
			scaleY: +((final.height / box.height) * (scaleY > 0 ? 1 : -1)).toFixed(5),
		}
	}

	equals(other: Box | BoxModel) {
		return Box.Equals(this, other)
	}

	static Equals(a: Box | BoxModel, b: Box | BoxModel) {
		return b.x === a.x && b.y === a.y && b.w === a.w && b.h === a.h
	}

	prettyMuchEquals(other: Box | BoxModel) {
		return this.clone().toFixed().equals(Box.From(other).toFixed())
	}

	static PrettyMuchEquals(a: Box | BoxModel, b: Box | BoxModel) {
		return b.x === a.x && b.y === a.y && b.w === a.w && b.h === a.h
	}

	zeroFix() {
		this.w = Math.max(1, this.w)
		this.h = Math.max(1, this.h)
		return this
	}

	static ZeroFix(other: Box | BoxModel) {
		return new Box(other.x, other.y, Math.max(1, other.w), Math.max(1, other.h))
	}
}

/** @public */
export function flipSelectionHandleY(handle: SelectionHandle) {
	switch (handle) {
		case 'top':
			return 'bottom'
		case 'bottom':
			return 'top'
		case 'top_left':
			return 'bottom_left'
		case 'top_right':
			return 'bottom_right'
		case 'bottom_left':
			return 'top_left'
		case 'bottom_right':
			return 'top_right'
		default:
			return handle
	}
}

/** @public */
export function flipSelectionHandleX(handle: SelectionHandle) {
	switch (handle) {
		case 'left':
			return 'right'
		case 'right':
			return 'left'
		case 'top_left':
			return 'top_right'
		case 'top_right':
			return 'top_left'
		case 'bottom_left':
			return 'bottom_right'
		case 'bottom_right':
			return 'bottom_left'
		default:
			return handle
	}
}

const ORDERED_SELECTION_HANDLES = [
	'top',
	'top_right',
	'right',
	'bottom_right',
	'bottom',
	'bottom_left',
	'left',
	'top_left',
] as const

/** @public */
export function rotateSelectionHandle(handle: SelectionHandle, rotation: number): SelectionHandle {
	// first find out how many tau we need to rotate by
	rotation = rotation % PI2
	const numSteps = Math.round(rotation / (PI / 4))

	const currentIndex = ORDERED_SELECTION_HANDLES.indexOf(handle)
	return ORDERED_SELECTION_HANDLES[(currentIndex + numSteps) % ORDERED_SELECTION_HANDLES.length]
}

/** @public */
export function isSelectionCorner(selection: string): selection is SelectionCorner {
	return (
		selection === 'top_left' ||
		selection === 'top_right' ||
		selection === 'bottom_right' ||
		selection === 'bottom_left'
	)
}

/** @public */
export const ROTATE_CORNER_TO_SELECTION_CORNER = {
	top_left_rotate: 'top_left',
	top_right_rotate: 'top_right',
	bottom_right_rotate: 'bottom_right',
	bottom_left_rotate: 'bottom_left',
	mobile_rotate: 'top_left',
} as const<|MERGE_RESOLUTION|>--- conflicted
+++ resolved
@@ -160,11 +160,7 @@
 			new Vec(this.x + this.w, this.y),
 			new Vec(this.x + this.w, this.y + this.h),
 			new Vec(this.x, this.y + this.h),
-<<<<<<< HEAD
-			this.center,
-=======
 			new Vec(this.x + this.w / 2, this.y + this.h / 2),
->>>>>>> ae176288
 		]
 	}
 
