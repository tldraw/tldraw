import { EMPTY_ARRAY, atom, computed, react, transact, unsafe__withoutCapture } from '@tldraw/state'
import {
	ComputedCache,
	RecordType,
	StoreSideEffects,
	StoreSnapshot,
	UnknownRecord,
	reverseRecordsDiff,
} from '@tldraw/store'
import {
	CameraRecordType,
	InstancePageStateRecordType,
	PageRecordType,
	StyleProp,
	StylePropValue,
	TLArrowShape,
	TLAsset,
	TLAssetId,
	TLAssetPartial,
	TLBinding,
	TLBindingCreate,
	TLBindingId,
	TLBindingUpdate,
	TLCamera,
	TLCursor,
	TLCursorType,
	TLDOCUMENT_ID,
	TLDocument,
	TLFrameShape,
	TLGeoShape,
	TLGroupShape,
	TLHandle,
	TLINSTANCE_ID,
	TLImageAsset,
	TLInstance,
	TLInstancePageState,
	TLPOINTER_ID,
	TLPage,
	TLPageId,
	TLParentId,
	TLRecord,
	TLShape,
	TLShapeId,
	TLShapePartial,
	TLStore,
	TLUnknownBinding,
	TLUnknownShape,
	TLVideoAsset,
	createBindingId,
	createShapeId,
	getShapePropKeysByStyle,
	isPageId,
	isShapeId,
} from '@tldraw/tlschema'
import {
	IndexKey,
	JsonObject,
	PerformanceTracker,
	Result,
	annotateError,
	assert,
	assertExists,
	compact,
	dedupe,
	exhaustiveSwitchError,
	getIndexAbove,
	getIndexBetween,
	getIndices,
	getIndicesAbove,
	getIndicesBetween,
	getOwnProperty,
	hasOwnProperty,
	last,
	lerp,
	sortById,
	sortByIndex,
	structuredClone,
} from '@tldraw/utils'
import EventEmitter from 'eventemitter3'
import { flushSync } from 'react-dom'
import { createRoot } from 'react-dom/client'
import { TLUser, createTLUser } from '../config/createTLUser'
import { checkBindings } from '../config/defaultBindings'
import { checkShapesAndAddCore } from '../config/defaultShapes'
import {
	DEFAULT_ANIMATION_OPTIONS,
	DEFAULT_ASSET_OPTIONS,
	DEFAULT_CAMERA_OPTIONS,
	INTERNAL_POINTER_IDS,
	LEFT_MOUSE_BUTTON,
	MIDDLE_MOUSE_BUTTON,
	RIGHT_MOUSE_BUTTON,
	STYLUS_ERASER_BUTTON,
	ZOOM_TO_FIT_PADDING,
} from '../constants'
import { TldrawOptions, defaultTldrawOptions } from '../options'
import { Box, BoxLike } from '../primitives/Box'
import { Mat, MatLike } from '../primitives/Mat'
import { Vec, VecLike } from '../primitives/Vec'
import { EASINGS } from '../primitives/easings'
import { Geometry2d } from '../primitives/geometry/Geometry2d'
import { Group2d } from '../primitives/geometry/Group2d'
import { intersectPolygonPolygon } from '../primitives/intersect'
import { PI2, approximately, areAnglesCompatible, clamp, pointInPolygon } from '../primitives/utils'
import { ReadonlySharedStyleMap, SharedStyle, SharedStyleMap } from '../utils/SharedStylesMap'
import { dataUrlToFile } from '../utils/assets'
import { debugFlags } from '../utils/debug-flags'
import { getIncrementedName } from '../utils/getIncrementedName'
import { getReorderingShapesChanges } from '../utils/reorderShapes'
import { applyRotationToSnapshotShapes, getRotationSnapshot } from '../utils/rotation'
import { uniqueId } from '../utils/uniqueId'
import {
	BindingOnUnbindOptions,
	BindingUnbindReason,
	BindingUtil,
	TLBindingUtilConstructor,
} from './bindings/BindingUtil'
import { bindingsIndex } from './derivations/bindingsIndex'
import { notVisibleShapes } from './derivations/notVisibleShapes'
import { parentsToChildren } from './derivations/parentsToChildren'
import { deriveShapeIdsInCurrentPage } from './derivations/shapeIdsInCurrentPage'
import { getSvgJsx } from './getSvgJsx'
import { ClickManager } from './managers/ClickManager'
import { EnvironmentManager } from './managers/EnvironmentManager'
import { FocusManager } from './managers/FocusManager'
import { HistoryManager } from './managers/HistoryManager'
import { ScribbleManager } from './managers/ScribbleManager'
import { SnapManager } from './managers/SnapManager/SnapManager'
import { TextManager } from './managers/TextManager'
import { TickManager } from './managers/TickManager'
import { UserPreferencesManager } from './managers/UserPreferencesManager'
import { ShapeUtil, TLResizeMode, TLShapeUtilConstructor } from './shapes/ShapeUtil'
import { RootState } from './tools/RootState'
import { StateNode, TLStateNodeConstructor } from './tools/StateNode'
import { TLContent } from './types/clipboard-types'
import { TLEventMap } from './types/emit-types'
import {
	TLEventInfo,
	TLPinchEventInfo,
	TLPointerEventInfo,
	TLWheelEventInfo,
} from './types/event-types'
import { TLExternalAssetContent, TLExternalContent } from './types/external-content'
import { TLHistoryBatchOptions } from './types/history-types'
import {
	OptionalKeys,
	RequiredKeys,
	TLAssetOptions,
	TLCameraMoveOptions,
	TLCameraOptions,
	TLSvgOptions,
} from './types/misc-types'
import { TLResizeHandle } from './types/selection-types'

/** @public */
export type TLResizeShapeOptions = Partial<{
	initialBounds: Box
	scaleOrigin: VecLike
	scaleAxisRotation: number
	initialShape: TLShape
	initialPageTransform: MatLike
	dragHandle: TLResizeHandle
	isAspectRatioLocked: boolean
	mode: TLResizeMode
	skipStartAndEndCallbacks: boolean
}>

/** @public */
export interface TLEditorOptions {
	/**
	 * The Store instance to use for keeping the app's data. This may be prepopulated, e.g. by loading
	 * from a server or database.
	 */
	store: TLStore
	/**
	 * An array of shapes to use in the editor. These will be used to create and manage shapes in the editor.
	 */
	shapeUtils: readonly TLShapeUtilConstructor<TLUnknownShape>[]
	/**
	 * An array of bindings to use in the editor. These will be used to create and manage bindings in the editor.
	 */
	bindingUtils: readonly TLBindingUtilConstructor<TLUnknownBinding>[]
	/**
	 * An array of tools to use in the editor. These will be used to handle events and manage user interactions in the editor.
	 */
	tools: readonly TLStateNodeConstructor[]
	/**
	 * Should return a containing html element which has all the styles applied to the editor. If not
	 * given, the body element will be used.
	 */
	getContainer: () => HTMLElement
	/**
	 * A user defined externally to replace the default user.
	 */
	user?: TLUser
	/**
	 * The editor's initial active tool (or other state node id).
	 */
	initialState?: string
	/**
	 * Whether to automatically focus the editor when it mounts.
	 */
	autoFocus?: boolean
	/**
	 * Whether to infer dark mode from the user's system preferences. Defaults to false.
	 */
	inferDarkMode?: boolean
	/**
	 * Options for the editor's camera.
	 */
	cameraOptions?: Partial<TLCameraOptions>
	/**
	 * Options for the editor's assets.
	 */
	assetOptions?: Partial<TLAssetOptions>
	options?: Partial<TldrawOptions>
}

/** @public */
export class Editor extends EventEmitter<TLEventMap> {
	constructor({
		store,
		user,
		shapeUtils,
		bindingUtils,
		tools,
		getContainer,
		cameraOptions,
		assetOptions,
		initialState,
		autoFocus,
		inferDarkMode,
		options,
	}: TLEditorOptions) {
		super()

		this.options = { ...defaultTldrawOptions, ...options }
		this.store = store
		this.history = new HistoryManager<TLRecord>({
			store,
			annotateError: (error) => {
				this.annotateError(error, { origin: 'history.batch', willCrashApp: true })
				this.crash(error)
			},
		})

		this.snaps = new SnapManager(this)

		this._cameraOptions.set({ ...DEFAULT_CAMERA_OPTIONS, ...cameraOptions })

		this._assetOptions.set({ ...DEFAULT_ASSET_OPTIONS, ...assetOptions })

		this.user = new UserPreferencesManager(user ?? createTLUser(), inferDarkMode ?? false)

		this.getContainer = getContainer ?? (() => document.body)

		this.textMeasure = new TextManager(this)
		this._tickManager = new TickManager(this)

		class NewRoot extends RootState {
			static override initial = initialState ?? ''
		}

		this.root = new NewRoot(this)
		this.root.children = {}

		const allShapeUtils = checkShapesAndAddCore(shapeUtils)

		const _shapeUtils = {} as Record<string, ShapeUtil<any>>
		const _styleProps = {} as Record<string, Map<StyleProp<unknown>, string>>
		const allStylesById = new Map<string, StyleProp<unknown>>()

		for (const Util of allShapeUtils) {
			const util = new Util(this)
			_shapeUtils[Util.type] = util

			const propKeysByStyle = getShapePropKeysByStyle(Util.props ?? {})
			_styleProps[Util.type] = propKeysByStyle

			for (const style of propKeysByStyle.keys()) {
				if (!allStylesById.has(style.id)) {
					allStylesById.set(style.id, style)
				} else if (allStylesById.get(style.id) !== style) {
					throw Error(
						`Multiple style props with id "${style.id}" in use. Style prop IDs must be unique.`
					)
				}
			}
		}

		this.shapeUtils = _shapeUtils
		this.styleProps = _styleProps

		const allBindingUtils = checkBindings(bindingUtils)
		const _bindingUtils = {} as Record<string, BindingUtil<any>>
		for (const Util of allBindingUtils) {
			const util = new Util(this)
			_bindingUtils[Util.type] = util
		}
		this.bindingUtils = _bindingUtils

		// Tools.
		// Accept tools from constructor parameters which may not conflict with the root note's default or
		// "baked in" tools, select and zoom.
		for (const Tool of [...tools]) {
			if (hasOwnProperty(this.root.children!, Tool.id)) {
				throw Error(`Can't override tool with id "${Tool.id}"`)
			}
			this.root.children![Tool.id] = new Tool(this, this.root)
		}

		this.environment = new EnvironmentManager(this)
		this.scribbles = new ScribbleManager(this)

		// Cleanup

		const cleanupInstancePageState = (
			prevPageState: TLInstancePageState,
			shapesNoLongerInPage: Set<TLShapeId>
		) => {
			let nextPageState = null as null | TLInstancePageState

			const selectedShapeIds = prevPageState.selectedShapeIds.filter(
				(id) => !shapesNoLongerInPage.has(id)
			)
			if (selectedShapeIds.length !== prevPageState.selectedShapeIds.length) {
				if (!nextPageState) nextPageState = { ...prevPageState }
				nextPageState.selectedShapeIds = selectedShapeIds
			}

			const erasingShapeIds = prevPageState.erasingShapeIds.filter(
				(id) => !shapesNoLongerInPage.has(id)
			)
			if (erasingShapeIds.length !== prevPageState.erasingShapeIds.length) {
				if (!nextPageState) nextPageState = { ...prevPageState }
				nextPageState.erasingShapeIds = erasingShapeIds
			}

			if (prevPageState.hoveredShapeId && shapesNoLongerInPage.has(prevPageState.hoveredShapeId)) {
				if (!nextPageState) nextPageState = { ...prevPageState }
				nextPageState.hoveredShapeId = null
			}

			if (prevPageState.editingShapeId && shapesNoLongerInPage.has(prevPageState.editingShapeId)) {
				if (!nextPageState) nextPageState = { ...prevPageState }
				nextPageState.editingShapeId = null
			}

			const hintingShapeIds = prevPageState.hintingShapeIds.filter(
				(id) => !shapesNoLongerInPage.has(id)
			)
			if (hintingShapeIds.length !== prevPageState.hintingShapeIds.length) {
				if (!nextPageState) nextPageState = { ...prevPageState }
				nextPageState.hintingShapeIds = hintingShapeIds
			}

			if (prevPageState.focusedGroupId && shapesNoLongerInPage.has(prevPageState.focusedGroupId)) {
				if (!nextPageState) nextPageState = { ...prevPageState }
				nextPageState.focusedGroupId = null
			}
			return nextPageState
		}

		this.sideEffects = this.store.sideEffects

		let deletedBindings = new Map<TLBindingId, BindingOnUnbindOptions<any>>()
		const deletedShapeIds = new Set<TLShapeId>()
		const invalidParents = new Set<TLShapeId>()
		let invalidBindingTypes = new Set<string>()
		this.disposables.add(
			this.sideEffects.registerOperationCompleteHandler(() => {
				// this needs to be cleared here because further effects may delete more shapes
				// and we want the next invocation of this handler to handle those separately
				deletedShapeIds.clear()

				for (const parentId of invalidParents) {
					invalidParents.delete(parentId)
					const parent = this.getShape(parentId)
					if (!parent) continue

					const util = this.getShapeUtil(parent)
					const changes = util.onChildrenChange?.(parent)

					if (changes?.length) {
						this.updateShapes(changes)
					}
				}

				if (invalidBindingTypes.size) {
					const t = invalidBindingTypes
					invalidBindingTypes = new Set()
					for (const type of t) {
						const util = this.getBindingUtil(type)
						util.onOperationComplete?.()
					}
				}

				if (deletedBindings.size) {
					const t = deletedBindings
					deletedBindings = new Map()
					for (const opts of t.values()) {
						this.getBindingUtil(opts.binding).onAfterUnbind?.(opts)
					}
				}

				this.emit('update')
			})
		)

		this.disposables.add(
			this.sideEffects.register({
				shape: {
					afterChange: (shapeBefore, shapeAfter) => {
						for (const binding of this.getBindingsInvolvingShape(shapeAfter)) {
							invalidBindingTypes.add(binding.type)
							if (binding.fromId === shapeAfter.id) {
								this.getBindingUtil(binding).onAfterChangeFromShape?.({
									binding,
									shapeBefore,
									shapeAfter,
								})
							}
							if (binding.toId === shapeAfter.id) {
								this.getBindingUtil(binding).onAfterChangeToShape?.({
									binding,
									shapeBefore,
									shapeAfter,
								})
							}
						}

						// if the shape's parent changed and it has a binding, update the binding
						if (shapeBefore.parentId !== shapeAfter.parentId) {
							const notifyBindingAncestryChange = (id: TLShapeId) => {
								const descendantShape = this.getShape(id)
								if (!descendantShape) return

								for (const binding of this.getBindingsInvolvingShape(descendantShape)) {
									invalidBindingTypes.add(binding.type)

									if (binding.fromId === descendantShape.id) {
										this.getBindingUtil(binding).onAfterChangeFromShape?.({
											binding,
											shapeBefore: descendantShape,
											shapeAfter: descendantShape,
										})
									}
									if (binding.toId === descendantShape.id) {
										this.getBindingUtil(binding).onAfterChangeToShape?.({
											binding,
											shapeBefore: descendantShape,
											shapeAfter: descendantShape,
										})
									}
								}
							}
							notifyBindingAncestryChange(shapeAfter.id)
							this.visitDescendants(shapeAfter.id, notifyBindingAncestryChange)
						}

						// if this shape moved to a new page, clean up any previous page's instance state
						if (shapeBefore.parentId !== shapeAfter.parentId && isPageId(shapeAfter.parentId)) {
							const allMovingIds = new Set([shapeBefore.id])
							this.visitDescendants(shapeBefore.id, (id) => {
								allMovingIds.add(id)
							})

							for (const instancePageState of this.getPageStates()) {
								if (instancePageState.pageId === shapeAfter.parentId) continue
								const nextPageState = cleanupInstancePageState(instancePageState, allMovingIds)

								if (nextPageState) {
									this.store.put([nextPageState])
								}
							}
						}

						if (shapeBefore.parentId && isShapeId(shapeBefore.parentId)) {
							invalidParents.add(shapeBefore.parentId)
						}

						if (shapeAfter.parentId !== shapeBefore.parentId && isShapeId(shapeAfter.parentId)) {
							invalidParents.add(shapeAfter.parentId)
						}
					},
					beforeDelete: (shape) => {
						// if the deleted shape has a parent shape make sure we call it's onChildrenChange callback
						if (shape.parentId && isShapeId(shape.parentId)) {
							invalidParents.add(shape.parentId)
						}

						deletedShapeIds.add(shape.id)

						const deleteBindingIds: TLBindingId[] = []
						for (const binding of this.getBindingsInvolvingShape(shape)) {
							invalidBindingTypes.add(binding.type)
							deleteBindingIds.push(binding.id)
						}
						this.deleteBindings(deleteBindingIds)

						const deletedIds = new Set([shape.id])
						const updates = compact(
							this.getPageStates().map((pageState) => {
								return cleanupInstancePageState(pageState, deletedIds)
							})
						)

						if (updates.length) {
							this.store.put(updates)
						}
					},
				},
				binding: {
					beforeCreate: (binding) => {
						const next = this.getBindingUtil(binding).onBeforeCreate?.({ binding })
						if (next) return next
						return binding
					},
					afterCreate: (binding) => {
						invalidBindingTypes.add(binding.type)
						this.getBindingUtil(binding).onAfterCreate?.({ binding })
					},
					beforeChange: (bindingBefore, bindingAfter) => {
						const updated = this.getBindingUtil(bindingAfter).onBeforeChange?.({
							bindingBefore,
							bindingAfter,
						})
						if (updated) return updated
						return bindingAfter
					},
					afterChange: (bindingBefore, bindingAfter) => {
						invalidBindingTypes.add(bindingAfter.type)
						this.getBindingUtil(bindingAfter).onAfterChange?.({ bindingBefore, bindingAfter })
					},
					beforeDelete: (binding) => {
						const util = this.getBindingUtil(binding)
						// No need to track this binding if it's util doesn't care about the unbind operation
						if (!util.onBeforeUnbind && !util.onAfterUnbind) return
						// We only want to call this once per binding and it might be possible that the onBeforeUnbind
						// callback will trigger a nested delete operation on the same binding so let's bail out if
						// that is happening
						if (deletedBindings.has(binding.id)) return
						const opts: BindingOnUnbindOptions<any> = {
							binding,
							reason: deletedShapeIds.has(binding.fromId)
								? BindingUnbindReason.DeletingFromShape
								: deletedShapeIds.has(binding.toId)
									? BindingUnbindReason.DeletingToShape
									: BindingUnbindReason.DeletingBinding,
						}
						deletedBindings.set(binding.id, opts)
						this.getBindingUtil(binding).onBeforeUnbind?.(opts)
					},
					afterDelete: (binding) => {
						invalidBindingTypes.add(binding.type)
					},
				},
				page: {
					afterCreate: (record) => {
						const cameraId = CameraRecordType.createId(record.id)
						const _pageStateId = InstancePageStateRecordType.createId(record.id)
						if (!this.store.has(cameraId)) {
							this.store.put([CameraRecordType.create({ id: cameraId })])
						}
						if (!this.store.has(_pageStateId)) {
							this.store.put([
								InstancePageStateRecordType.create({ id: _pageStateId, pageId: record.id }),
							])
						}
					},
					afterDelete: (record, source) => {
						// page was deleted, need to check whether it's the current page and select another one if so
						if (this.getInstanceState()?.currentPageId === record.id) {
							const backupPageId = this.getPages().find((p) => p.id !== record.id)?.id
							if (backupPageId) {
								this.store.put([{ ...this.getInstanceState(), currentPageId: backupPageId }])
							} else if (source === 'user') {
								// fall back to ensureStoreIsUsable:
								this.store.ensureStoreIsUsable()
							}
						}

						// delete the camera and state for the page if necessary
						const cameraId = CameraRecordType.createId(record.id)
						const instance_PageStateId = InstancePageStateRecordType.createId(record.id)
						this.store.remove([cameraId, instance_PageStateId])
					},
				},
				instance: {
					afterChange: (prev, next, source) => {
						// instance should never be updated to a page that no longer exists (this can
						// happen when undoing a change that involves switching to a page that has since
						// been deleted by another user)
						if (!this.store.has(next.currentPageId)) {
							const backupPageId = this.store.has(prev.currentPageId)
								? prev.currentPageId
								: this.getPages()[0]?.id
							if (backupPageId) {
								this.store.update(next.id, (instance) => ({
									...instance,
									currentPageId: backupPageId,
								}))
							} else if (source === 'user') {
								// fall back to ensureStoreIsUsable:
								this.store.ensureStoreIsUsable()
							}
						}
					},
				},
				instance_page_state: {
					afterChange: (prev, next) => {
						if (prev?.selectedShapeIds !== next?.selectedShapeIds) {
							// ensure that descendants and ancestors are not selected at the same time
							const filtered = next.selectedShapeIds.filter((id) => {
								let parentId = this.getShape(id)?.parentId
								while (isShapeId(parentId)) {
									if (next.selectedShapeIds.includes(parentId)) {
										return false
									}
									parentId = this.getShape(parentId)?.parentId
								}
								return true
							})

							let nextFocusedGroupId: null | TLShapeId = null

							if (filtered.length > 0) {
								const commonGroupAncestor = this.findCommonAncestor(
									compact(filtered.map((id) => this.getShape(id))),
									(shape) => this.isShapeOfType<TLGroupShape>(shape, 'group')
								)

								if (commonGroupAncestor) {
									nextFocusedGroupId = commonGroupAncestor
								}
							} else {
								if (next?.focusedGroupId) {
									nextFocusedGroupId = next.focusedGroupId
								}
							}

							if (
								filtered.length !== next.selectedShapeIds.length ||
								nextFocusedGroupId !== next.focusedGroupId
							) {
								this.store.put([
									{
										...next,
										selectedShapeIds: filtered,
										focusedGroupId: nextFocusedGroupId ?? null,
									},
								])
							}
						}
					},
				},
			})
		)

		this._currentPageShapeIds = deriveShapeIdsInCurrentPage(this.store, () =>
			this.getCurrentPageId()
		)
		this._parentIdsToChildIds = parentsToChildren(this.store)

		this.disposables.add(
			this.store.listen((changes) => {
				this.emit('change', changes)
			})
		)
		this.disposables.add(this.history.dispose)

		this.history.ignore(() => {
			this.store.ensureStoreIsUsable()

			// clear ephemeral state
			this._updateCurrentPageState({
				editingShapeId: null,
				hoveredShapeId: null,
				erasingShapeIds: [],
			})
		})

		if (initialState && this.root.children[initialState] === undefined) {
			throw Error(`No state found for initialState "${initialState}".`)
		}

		this.root.enter(undefined, 'initial')

		this.focusManager = new FocusManager(this, autoFocus)
		this.disposables.add(this.focusManager.dispose.bind(this.focusManager))

		if (this.getInstanceState().followingUserId) {
			this.stopFollowingUser()
		}

		this.on('tick', this._flushEventsForTick)

		requestAnimationFrame(() => {
			this._tickManager.start()
		})

		this.performanceTracker = new PerformanceTracker()
	}

	readonly options: TldrawOptions

	/**
	 * The editor's store
	 *
	 * @public
	 */
	readonly store: TLStore

	/**
	 * The root state of the statechart.
	 *
	 * @public
	 */
	readonly root: RootState

	/**
	 * A set of functions to call when the app is disposed.
	 *
	 * @public
	 */
	readonly disposables = new Set<() => void>()

	/** @internal */
	private readonly _tickManager

	/**
	 * A manager for the app's snapping feature.
	 *
	 * @public
	 */
	readonly snaps: SnapManager

	/**
	 * A manager for the user and their preferences.
	 *
	 * @public
	 */
	readonly user: UserPreferencesManager

	/**
	 * A helper for measuring text.
	 *
	 * @public
	 */
	readonly textMeasure: TextManager

	/**
	 * A manager for the editor's environment.
	 *
	 * @public
	 */
	readonly environment: EnvironmentManager

	/**
	 * A manager for the editor's scribbles.
	 *
	 * @public
	 */
	readonly scribbles: ScribbleManager

	/**
	 * A manager for side effects and correct state enforcement. See {@link @tldraw/store#StoreSideEffects} for details.
	 *
	 * @public
	 */
	readonly sideEffects: StoreSideEffects<TLRecord>

	/**
	 * A manager for ensuring correct focus. See FocusManager for details.
	 *
	 * @internal
	 */
	private focusManager: FocusManager

	/**
	 * The current HTML element containing the editor.
	 *
	 * @example
	 * ```ts
	 * const container = editor.getContainer()
	 * ```
	 *
	 * @public
	 */
	getContainer: () => HTMLElement

	/**
	 * Dispose the editor.
	 *
	 * @public
	 */
	dispose() {
		this.disposables.forEach((dispose) => dispose())
		this.disposables.clear()
	}

	/* ------------------- Shape Utils ------------------ */

	/**
	 * A map of shape utility classes (TLShapeUtils) by shape type.
	 *
	 * @public
	 */
	shapeUtils: { readonly [K in string]?: ShapeUtil<TLUnknownShape> }

	styleProps: { [key: string]: Map<StyleProp<any>, string> }

	/**
	 * Get a shape util from a shape itself.
	 *
	 * @example
	 * ```ts
	 * const util = editor.getShapeUtil(myArrowShape)
	 * const util = editor.getShapeUtil('arrow')
	 * const util = editor.getShapeUtil<TLArrowShape>(myArrowShape)
	 * const util = editor.getShapeUtil(TLArrowShape)('arrow')
	 * ```
	 *
	 * @param shape - A shape, shape partial, or shape type.
	 *
	 * @public
	 */
	getShapeUtil<S extends TLUnknownShape>(shape: S | TLShapePartial<S>): ShapeUtil<S>
	getShapeUtil<S extends TLUnknownShape>(type: S['type']): ShapeUtil<S>
	getShapeUtil<T extends ShapeUtil>(type: T extends ShapeUtil<infer R> ? R['type'] : string): T
	getShapeUtil(arg: string | { type: string }) {
		const type = typeof arg === 'string' ? arg : arg.type
		const shapeUtil = getOwnProperty(this.shapeUtils, type)
		assert(shapeUtil, `No shape util found for type "${type}"`)
		return shapeUtil
	}

	/* ------------------- Binding Utils ------------------ */
	/**
	 * A map of shape utility classes (TLShapeUtils) by shape type.
	 *
	 * @public
	 */
	bindingUtils: { readonly [K in string]?: BindingUtil<TLUnknownBinding> }

	/**
	 * Get a binding util from a binding itself.
	 *
	 * @example
	 * ```ts
	 * const util = editor.getBindingUtil(myArrowBinding)
	 * const util = editor.getBindingUtil('arrow')
	 * const util = editor.getBindingUtil<TLArrowBinding>(myArrowBinding)
	 * const util = editor.getBindingUtil(TLArrowBinding)('arrow')
	 * ```
	 *
	 * @param binding - A binding, binding partial, or binding type.
	 *
	 * @public
	 */
	getBindingUtil<S extends TLUnknownBinding>(binding: S | { type: S['type'] }): BindingUtil<S>
	getBindingUtil<S extends TLUnknownBinding>(type: S['type']): BindingUtil<S>
	getBindingUtil<T extends BindingUtil>(
		type: T extends BindingUtil<infer R> ? R['type'] : string
	): T
	getBindingUtil(arg: string | { type: string }) {
		const type = typeof arg === 'string' ? arg : arg.type
		const bindingUtil = getOwnProperty(this.bindingUtils, type)
		assert(bindingUtil, `No binding util found for type "${type}"`)
		return bindingUtil
	}

	/* --------------------- History -------------------- */

	/**
	 * A manager for the app's history.
	 *
	 * @readonly
	 */
	readonly history: HistoryManager<TLRecord>

	/**
	 * Undo to the last mark.
	 *
	 * @example
	 * ```ts
	 * editor.undo()
	 * ```
	 *
	 * @public
	 */
	undo(): this {
		this._flushEventsForTick(0)
		this.history.undo()
		return this
	}

	/**
	 * Whether the app can undo.
	 *
	 * @public
	 */
	@computed getCanUndo(): boolean {
		return this.history.getNumUndos() > 0
	}

	/**
	 * Redo to the next mark.
	 *
	 * @example
	 * ```ts
	 * editor.redo()
	 * ```
	 *
	 * @public
	 */
	redo(): this {
		this._flushEventsForTick(0)
		this.history.redo()
		return this
	}

	/**
	 * Whether the app can redo.
	 *
	 * @public
	 */
	@computed getCanRedo(): boolean {
		return this.history.getNumRedos() > 0
	}

	/**
	 * Create a new "mark", or stopping point, in the undo redo history. Creating a mark will clear
	 * any redos.
	 *
	 * @example
	 * ```ts
	 * editor.mark()
	 * editor.mark('flip shapes')
	 * ```
	 *
	 * @param markId - The mark's id, usually the reason for adding the mark.
	 *
	 * @public
	 */
	mark(markId?: string): this {
		this.history.mark(markId)
		return this
	}

	/**
	 * Clear all marks in the undo stack back to the next mark.
	 *
	 * @example
	 * ```ts
	 * editor.bail()
	 * ```
	 *
	 * @public
	 */
	bail() {
		this.history.bail()
		return this
	}

	/**
	 * Clear all marks in the undo stack back to the mark with the provided mark id.
	 *
	 * @example
	 * ```ts
	 * editor.bailToMark('dragging')
	 * ```
	 *
	 * @public
	 */
	bailToMark(id: string): this {
		this.history.bailToMark(id)
		return this
	}

	/**
	 * Run a function in a batch.
	 *
	 * @public
	 */
	batch(fn: () => void, opts?: TLHistoryBatchOptions): this {
		this.history.batch(fn, opts)
		return this
	}

	/* --------------------- Errors --------------------- */

	/** @internal */
	annotateError(
		error: unknown,
		{
			origin,
			willCrashApp,
			tags,
			extras,
		}: {
			origin: string
			willCrashApp: boolean
			tags?: Record<string, string | boolean | number>
			extras?: Record<string, unknown>
		}
	): this {
		const defaultAnnotations = this.createErrorAnnotations(origin, willCrashApp)
		annotateError(error, {
			tags: { ...defaultAnnotations.tags, ...tags },
			extras: { ...defaultAnnotations.extras, ...extras },
		})
		if (willCrashApp) {
			this.store.markAsPossiblyCorrupted()
		}
		return this
	}

	/** @internal */
	createErrorAnnotations(
		origin: string,
		willCrashApp: boolean | 'unknown'
	): {
		tags: { origin: string; willCrashApp: boolean | 'unknown' }
		extras: {
			activeStateNode?: string
			selectedShapes?: TLUnknownShape[]
			editingShape?: TLUnknownShape
			inputs?: Record<string, unknown>
		}
	} {
		try {
			const editingShapeId = this.getEditingShapeId()
			return {
				tags: {
					origin: origin,
					willCrashApp,
				},
				extras: {
					activeStateNode: this.root.getPath(),
					selectedShapes: this.getSelectedShapes(),
					editingShape: editingShapeId ? this.getShape(editingShapeId) : undefined,
					inputs: this.inputs,
				},
			}
		} catch {
			return {
				tags: {
					origin: origin,
					willCrashApp,
				},
				extras: {},
			}
		}
	}

	/** @internal */
	private _crashingError: unknown | null = null

	/**
	 * We can't use an `atom` here because there's a chance that when `crashAndReportError` is called,
	 * we're in a transaction that's about to be rolled back due to the same error we're currently
	 * reporting.
	 *
	 * Instead, to listen to changes to this value, you need to listen to app's `crash` event.
	 *
	 * @internal
	 */
	getCrashingError() {
		return this._crashingError
	}

	/** @internal */
	crash(error: unknown): this {
		this._crashingError = error
		this.store.markAsPossiblyCorrupted()
		this.emit('crash', { error })
		return this
	}

	/* ------------------- Statechart ------------------- */

	/**
	 * The editor's current path of active states.
	 *
	 * @example
	 * ```ts
	 * editor.getPath() // "select.idle"
	 * ```
	 *
	 * @public
	 */
	@computed getPath() {
		return this.root.getPath().split('root.')[1]
	}

	/**
	 * Get whether a certain tool (or other state node) is currently active.
	 *
	 * @example
	 * ```ts
	 * editor.isIn('select')
	 * editor.isIn('select.brushing')
	 * ```
	 *
	 * @param path - The path of active states, separated by periods.
	 *
	 * @public
	 */
	isIn(path: string): boolean {
		const ids = path.split('.').reverse()
		let state = this.root as StateNode
		while (ids.length > 0) {
			const id = ids.pop()
			if (!id) return true
			const current = state.getCurrent()
			if (current?.id === id) {
				if (ids.length === 0) return true
				state = current
				continue
			} else return false
		}
		return false
	}

	/**
	 * Get whether the state node is in any of the given active paths.
	 *
	 * @example
	 * ```ts
	 * state.isInAny('select', 'erase')
	 * state.isInAny('select.brushing', 'erase.idle')
	 * ```
	 *
	 * @public
	 */
	isInAny(...paths: string[]): boolean {
		return paths.some((path) => this.isIn(path))
	}

	/**
	 * Set the selected tool.
	 *
	 * @example
	 * ```ts
	 * editor.setCurrentTool('hand')
	 * editor.setCurrentTool('hand', { date: Date.now() })
	 * ```
	 *
	 * @param id - The id of the tool to select.
	 * @param info - Arbitrary data to pass along into the transition.
	 *
	 * @public
	 */
	setCurrentTool(id: string, info = {}): this {
		this.root.transition(id, info)
		return this
	}

	/**
	 * The current selected tool.
	 *
	 * @public
	 */
	@computed getCurrentTool(): StateNode {
		return this.root.getCurrent()!
	}

	/**
	 * The id of the current selected tool.
	 *
	 * @public
	 */
	@computed getCurrentToolId(): string {
		const currentTool = this.getCurrentTool()
		if (!currentTool) return ''
		return currentTool.getCurrentToolIdMask() ?? currentTool.id
	}

	/**
	 * Get a descendant by its path.
	 *
	 * @example
	 * ```ts
	 * state.getStateDescendant('select')
	 * state.getStateDescendant('select.brushing')
	 * ```
	 *
	 * @param path - The descendant's path of state ids, separated by periods.
	 *
	 * @public
	 */
	getStateDescendant<T extends StateNode>(path: string): T | undefined {
		const ids = path.split('.').reverse()
		let state = this.root as StateNode
		while (ids.length > 0) {
			const id = ids.pop()
			if (!id) return state as T
			const childState = state.children?.[id]
			if (!childState) return undefined
			state = childState
		}
		return state as T
	}

	/* ---------------- Document Settings --------------- */

	/**
	 * The global document settings that apply to all users.
	 *
	 * @public
	 **/
	@computed getDocumentSettings() {
		return this.store.get(TLDOCUMENT_ID)!
	}

	/**
	 * Update the global document settings that apply to all users.
	 *
	 * @public
	 **/
	updateDocumentSettings(settings: Partial<TLDocument>): this {
		this.history.ignore(() => {
			this.store.put([{ ...this.getDocumentSettings(), ...settings }])
		})
		return this
	}

	/* ----------------- Instance State ----------------- */

	/**
	 * The current instance's state.
	 *
	 * @public
	 */
	@computed getInstanceState(): TLInstance {
		return this.store.get(TLINSTANCE_ID)!
	}

	/**
	 * Update the instance's state.
	 *
	 * @param partial - A partial object to update the instance state with.
	 *
	 * @public
	 */
	updateInstanceState(
		partial: Partial<Omit<TLInstance, 'currentPageId'>>,
		historyOptions?: TLHistoryBatchOptions
	): this {
		this._updateInstanceState(partial, { history: 'ignore', ...historyOptions })

		if (partial.isChangingStyle !== undefined) {
			clearTimeout(this._isChangingStyleTimeout)
			if (partial.isChangingStyle === true) {
				// If we've set to true, set a new reset timeout to change the value back to false after 2 seconds
				this._isChangingStyleTimeout = setTimeout(() => {
					this._updateInstanceState({ isChangingStyle: false }, { history: 'ignore' })
				}, 2000)
			}
		}

		return this
	}

	/** @internal */
	private _updateInstanceState = (
		partial: Partial<Omit<TLInstance, 'currentPageId'>>,
		opts?: TLHistoryBatchOptions
	) => {
		this.batch(() => {
			this.store.put([
				{
					...this.getInstanceState(),
					...partial,
				},
			])
		}, opts)
	}

	/** @internal */
	private _isChangingStyleTimeout = -1 as any

	// Menus

	/**
	 * A set of strings representing any open menus. When menus are open,
	 * certain interactions will behave differently; for example, when a
	 * draw tool is selected and a menu is open, a pointer-down will not
	 * create a dot (because the user is probably trying to close the menu)
	 * however a pointer-down event followed by a drag will begin drawing
	 * a line (because the user is BOTH trying to close the menu AND start
	 * drawing a line).
	 *
	 * @public
	 */
	@computed getOpenMenus(): string[] {
		return this.getInstanceState().openMenus
	}

	/**
	 * Add an open menu.
	 *
	 * @example
	 * ```ts
	 * editor.addOpenMenu('menu-id')
	 * ```
	 *
	 * @public
	 */
	addOpenMenu(id: string): this {
		const menus = new Set(this.getOpenMenus())
		if (!menus.has(id)) {
			menus.add(id)
			this.updateInstanceState({ openMenus: [...menus] })
		}
		return this
	}

	/**
	 * Delete an open menu.
	 *
	 * @example
	 * ```ts
	 * editor.deleteOpenMenu('menu-id')
	 * ```
	 *
	 * @public
	 */
	deleteOpenMenu(id: string): this {
		const menus = new Set(this.getOpenMenus())
		if (menus.has(id)) {
			menus.delete(id)
			this.updateInstanceState({ openMenus: [...menus] })
		}
		return this
	}

	/**
	 * Clear all open menus.
	 *
	 * @example
	 * ```ts
	 * editor.clearOpenMenus()
	 * ```
	 *
	 * @public
	 */
	clearOpenMenus(): this {
		if (this.getOpenMenus().length) {
			this.updateInstanceState({ openMenus: [] })
		}
		return this
	}

	/**
	 * Get whether any menus are open.
	 *
	 * @example
	 * ```ts
	 * editor.getIsMenuOpen()
	 * ```
	 *
	 * @public
	 */
	@computed getIsMenuOpen(): boolean {
		return this.getOpenMenus().length > 0
	}

	/* --------------------- Cursor --------------------- */

	/**
	 * Set the cursor.
	 *
	 * @param type - The cursor type.
	 * @param rotation - The cursor rotation.
	 *
	 * @public
	 */
	setCursor = (cursor: Partial<TLCursor>): this => {
		this.updateInstanceState({ cursor: { ...this.getInstanceState().cursor, ...cursor } })
		return this
	}

	/* ------------------- Page State ------------------- */

	/**
	 * Page states.
	 *
	 * @public
	 */
	@computed getPageStates(): TLInstancePageState[] {
		return this._getPageStatesQuery().get()
	}

	/** @internal */
	@computed private _getPageStatesQuery() {
		return this.store.query.records('instance_page_state')
	}

	/**
	 * The current page state.
	 *
	 * @public
	 */
	@computed getCurrentPageState(): TLInstancePageState {
		return this.store.get(this._getCurrentPageStateId())!
	}

	/** @internal */
	@computed private _getCurrentPageStateId() {
		return InstancePageStateRecordType.createId(this.getCurrentPageId())
	}

	/**
	 * Update this instance's page state.
	 *
	 * @example
	 * ```ts
	 * editor.updateCurrentPageState({ id: 'page1', editingShapeId: 'shape:123' })
	 * editor.updateCurrentPageState({ id: 'page1', editingShapeId: 'shape:123' }, { ephemeral: true })
	 * ```
	 *
	 * @param partial - The partial of the page state object containing the changes.
	 * @param historyOptions - The history options for the change.
	 *
	 * @public
	 */
	updateCurrentPageState(
		partial: Partial<
			Omit<TLInstancePageState, 'selectedShapeIds' | 'editingShapeId' | 'pageId' | 'focusedGroupId'>
		>,
		historyOptions?: TLHistoryBatchOptions
	): this {
		this._updateCurrentPageState(partial, historyOptions)
		return this
	}
	_updateCurrentPageState = (
		partial: Partial<Omit<TLInstancePageState, 'selectedShapeIds'>>,
		historyOptions?: TLHistoryBatchOptions
	) => {
		this.batch(() => {
			this.store.update(partial.id ?? this.getCurrentPageState().id, (state) => ({
				...state,
				...partial,
			}))
		}, historyOptions)
	}

	/**
	 * The current selected ids.
	 *
	 * @public
	 */
	@computed getSelectedShapeIds() {
		return this.getCurrentPageState().selectedShapeIds
	}

	/**
	 * An array containing all of the currently selected shapes.
	 *
	 * @public
	 * @readonly
	 */
	@computed getSelectedShapes(): TLShape[] {
		const { selectedShapeIds } = this.getCurrentPageState()
		return compact(selectedShapeIds.map((id) => this.store.get(id)))
	}

	/**
	 * Select one or more shapes.
	 *
	 * @example
	 * ```ts
	 * editor.setSelectedShapes(['id1'])
	 * editor.setSelectedShapes(['id1', 'id2'])
	 * ```
	 *
	 * @param ids - The ids to select.
	 *
	 * @public
	 */
	setSelectedShapes(shapes: TLShapeId[] | TLShape[]): this {
		return this.batch(
			() => {
				const ids = shapes.map((shape) => (typeof shape === 'string' ? shape : shape.id))
				const { selectedShapeIds: prevSelectedShapeIds } = this.getCurrentPageState()
				const prevSet = new Set(prevSelectedShapeIds)

				if (ids.length === prevSet.size && ids.every((id) => prevSet.has(id))) return null

				this.store.put([{ ...this.getCurrentPageState(), selectedShapeIds: ids }])
			},
			{ history: 'record-preserveRedoStack' }
		)
	}

	/**
	 * Determine whether or not any of a shape's ancestors are selected.
	 *
	 * @param id - The id of the shape to check.
	 *
	 * @public
	 */
	isAncestorSelected(shape: TLShape | TLShapeId): boolean {
		const id = typeof shape === 'string' ? shape : shape?.id ?? null
		const _shape = this.getShape(id)
		if (!_shape) return false
		const selectedShapeIds = this.getSelectedShapeIds()
		return !!this.findShapeAncestor(_shape, (parent) => selectedShapeIds.includes(parent.id))
	}

	/**
	 * Select one or more shapes.
	 *
	 * @example
	 * ```ts
	 * editor.select('id1')
	 * editor.select('id1', 'id2')
	 * ```
	 *
	 * @param ids - The ids to select.
	 *
	 * @public
	 */
	select(...shapes: TLShapeId[] | TLShape[]): this {
		const ids =
			typeof shapes[0] === 'string'
				? (shapes as TLShapeId[])
				: (shapes as TLShape[]).map((shape) => shape.id)
		this.setSelectedShapes(ids)
		return this
	}

	/**
	 * Remove a shape from the existing set of selected shapes.
	 *
	 * @example
	 * ```ts
	 * editor.deselect(shape.id)
	 * ```
	 *
	 * @public
	 */
	deselect(...shapes: TLShapeId[] | TLShape[]): this {
		const ids =
			typeof shapes[0] === 'string'
				? (shapes as TLShapeId[])
				: (shapes as TLShape[]).map((shape) => shape.id)
		const selectedShapeIds = this.getSelectedShapeIds()
		if (selectedShapeIds.length > 0 && ids.length > 0) {
			this.setSelectedShapes(selectedShapeIds.filter((id) => !ids.includes(id)))
		}
		return this
	}

	/**
	 * Select all direct children of the current page.
	 *
	 * @example
	 * ```ts
	 * editor.selectAll()
	 * ```
	 *
	 * @public
	 */
	selectAll(): this {
		const ids = this.getSortedChildIdsForParent(this.getCurrentPageId())
		// page might have no shapes
		if (ids.length <= 0) return this
		this.setSelectedShapes(this._getUnlockedShapeIds(ids))

		return this
	}

	/**
	 * Clear the selection.
	 *
	 * @example
	 * ```ts
	 * editor.selectNone()
	 * ```
	 *
	 * @public
	 */
	selectNone(): this {
		if (this.getSelectedShapeIds().length > 0) {
			this.setSelectedShapes([])
		}

		return this
	}

	/**
	 * The id of the app's only selected shape.
	 *
	 * @returns Null if there is no shape or more than one selected shape, otherwise the selected shape's id.
	 *
	 * @public
	 * @readonly
	 */
	@computed getOnlySelectedShapeId(): TLShapeId | null {
		return this.getOnlySelectedShape()?.id ?? null
	}

	/**
	 * The app's only selected shape.
	 *
	 * @returns Null if there is no shape or more than one selected shape, otherwise the selected shape.
	 *
	 * @public
	 * @readonly
	 */
	@computed getOnlySelectedShape(): TLShape | null {
		const selectedShapes = this.getSelectedShapes()
		return selectedShapes.length === 1 ? selectedShapes[0] : null
	}

	/**
	 * The current page bounds of all the selected shapes. If the
	 * selection is rotated, then these bounds are the axis-aligned
	 * box that the rotated bounds would fit inside of.
	 *
	 * @readonly
	 *
	 * @public
	 */
	@computed getSelectionPageBounds(): Box | null {
		const selectedShapeIds = this.getCurrentPageState().selectedShapeIds
		if (selectedShapeIds.length === 0) return null

		return Box.Common(compact(selectedShapeIds.map((id) => this.getShapePageBounds(id))))
	}

	/**
	 * The rotation of the selection bounding box in the current page space.
	 *
	 * @readonly
	 * @public
	 */
	@computed getSelectionRotation(): number {
		const selectedShapeIds = this.getSelectedShapeIds()
		let foundFirst = false // annoying but we can't use an i===0 check because we need to skip over undefineds
		let rotation = 0
		for (let i = 0, n = selectedShapeIds.length; i < n; i++) {
			const pageTransform = this.getShapePageTransform(selectedShapeIds[i])
			if (!pageTransform) continue
			if (foundFirst) {
				if (pageTransform.rotation() !== rotation) {
					// There are at least 2 different rotations, so the common rotation is zero
					return 0
				}
			} else {
				// First rotation found
				foundFirst = true
				rotation = pageTransform.rotation()
			}
		}

		return rotation
	}

	/**
	 * The bounds of the selection bounding box in the current page space.
	 *
	 * @readonly
	 * @public
	 */
	@computed getSelectionRotatedPageBounds(): Box | undefined {
		const selectedShapeIds = this.getSelectedShapeIds()

		if (selectedShapeIds.length === 0) {
			return undefined
		}

		const selectionRotation = this.getSelectionRotation()
		if (selectionRotation === 0) {
			return this.getSelectionPageBounds()!
		}

		if (selectedShapeIds.length === 1) {
			const bounds = this.getShapeGeometry(selectedShapeIds[0]).bounds.clone()
			const pageTransform = this.getShapePageTransform(selectedShapeIds[0])!
			bounds.point = pageTransform.applyToPoint(bounds.point)
			return bounds
		}

		// need to 'un-rotate' all the outlines of the existing nodes so we can fit them inside a box
		const boxFromRotatedVertices = Box.FromPoints(
			this.getSelectedShapeIds()
				.flatMap((id) => {
					const pageTransform = this.getShapePageTransform(id)
					if (!pageTransform) return []
					return pageTransform.applyToPoints(this.getShapeGeometry(id).bounds.corners)
				})
				.map((p) => p.rot(-selectionRotation))
		)
		// now position box so that it's top-left corner is in the right place
		boxFromRotatedVertices.point = boxFromRotatedVertices.point.rot(selectionRotation)
		return boxFromRotatedVertices
	}

	/**
	 * The bounds of the selection bounding box in the current page space.
	 *
	 * @readonly
	 * @public
	 */
	@computed getSelectionRotatedScreenBounds(): Box | undefined {
		const bounds = this.getSelectionRotatedPageBounds()
		if (!bounds) return undefined
		const { x, y } = this.pageToScreen(bounds.point)
		const zoom = this.getZoomLevel()
		return new Box(x, y, bounds.width * zoom, bounds.height * zoom)
	}

	// Focus Group

	/**
	 * The current focused group id.
	 *
	 * @public
	 */
	@computed getFocusedGroupId(): TLShapeId | TLPageId {
		return this.getCurrentPageState().focusedGroupId ?? this.getCurrentPageId()
	}

	/**
	 * The current focused group.
	 *
	 * @public
	 */
	@computed getFocusedGroup(): TLShape | undefined {
		const focusedGroupId = this.getFocusedGroupId()
		return focusedGroupId ? this.getShape(focusedGroupId) : undefined
	}

	/**
	 * Set the current focused group shape.
	 *
	 * @param shape - The group shape id (or group shape's id) to set as the focused group shape.
	 *
	 * @public
	 */
	setFocusedGroup(shape: TLShapeId | TLGroupShape | null): this {
		const id = typeof shape === 'string' ? shape : shape?.id ?? null

		if (id !== null) {
			const shape = this.getShape(id)
			if (!shape) {
				throw Error(`Editor.setFocusedGroup: Shape with id ${id} does not exist`)
			}

			if (!this.isShapeOfType<TLGroupShape>(shape, 'group')) {
				throw Error(
					`Editor.setFocusedGroup: Cannot set focused group to shape of type ${shape.type}`
				)
			}
		}

		if (id === this.getFocusedGroupId()) return this

		return this.batch(
			() => {
				this.store.update(this.getCurrentPageState().id, (s) => ({ ...s, focusedGroupId: id }))
			},
			{ history: 'record-preserveRedoStack' }
		)
	}

	/**
	 * Exit the current focused group, moving up to the next parent group if there is one.
	 *
	 * @public
	 */
	popFocusedGroupId(): this {
		const focusedGroup = this.getFocusedGroup()

		if (focusedGroup) {
			// If we have a focused layer, look for an ancestor of the focused shape that is a group
			const match = this.findShapeAncestor(focusedGroup, (shape) =>
				this.isShapeOfType<TLGroupShape>(shape, 'group')
			)
			// If we have an ancestor that can become a focused layer, set it as the focused layer
			this.setFocusedGroup(match?.id ?? null)
			this.select(focusedGroup.id)
		} else {
			// If there's no parent focused group, then clear the focus layer and clear selection
			this.setFocusedGroup(null)
			this.selectNone()
		}

		return this
	}

	/**
	 * The current editing shape's id.
	 *
	 * @public
	 */
	@computed getEditingShapeId(): TLShapeId | null {
		return this.getCurrentPageState().editingShapeId
	}

	/**
	 * The current editing shape.
	 *
	 * @public
	 */
	@computed getEditingShape(): TLShape | undefined {
		const editingShapeId = this.getEditingShapeId()
		return editingShapeId ? this.getShape(editingShapeId) : undefined
	}

	/**
	 * Set the current editing shape.
	 *
	 * @example
	 * ```ts
	 * editor.setEditingShape(myShape)
	 * editor.setEditingShape(myShape.id)
	 * ```
	 *
	 * @param shape - The shape (or shape id) to set as editing.
	 *
	 * @public
	 */
	setEditingShape(shape: TLShapeId | TLShape | null): this {
		const id = typeof shape === 'string' ? shape : shape?.id ?? null
		if (id !== this.getEditingShapeId()) {
			if (id) {
				const shape = this.getShape(id)
				if (shape && this.getShapeUtil(shape).canEdit(shape)) {
					this._updateCurrentPageState({ editingShapeId: id })
					return this
				}
			}

			// Either we just set the editing id to null, or the shape was missing or not editable
			this._updateCurrentPageState({ editingShapeId: null })
		}
		return this
	}

	// Hovered

	/**
	 * The current hovered shape id.
	 *
	 * @readonly
	 * @public
	 */
	@computed getHoveredShapeId(): TLShapeId | null {
		return this.getCurrentPageState().hoveredShapeId
	}

	/**
	 * The current hovered shape.
	 *
	 * @public
	 */
	@computed getHoveredShape(): TLShape | undefined {
		const hoveredShapeId = this.getHoveredShapeId()
		return hoveredShapeId ? this.getShape(hoveredShapeId) : undefined
	}
	/**
	 * Set the editor's current hovered shape.
	 *
	 * @example
	 * ```ts
	 * editor.setHoveredShape(myShape)
	 * editor.setHoveredShape(myShape.id)
	 * ```
	 *
	 * @param shapes - The shape (or shape id) to set as hovered.
	 *
	 * @public
	 */
	setHoveredShape(shape: TLShapeId | TLShape | null): this {
		const id = typeof shape === 'string' ? shape : shape?.id ?? null
		if (id === this.getHoveredShapeId()) return this
		this.updateCurrentPageState({ hoveredShapeId: id })
		return this
	}

	// Hinting

	/**
	 * The editor's current hinting shape ids.
	 *
	 * @public
	 */
	@computed getHintingShapeIds() {
		return this.getCurrentPageState().hintingShapeIds
	}
	/**
	 * The editor's current hinting shapes.
	 *
	 * @public
	 */
	@computed getHintingShape() {
		const hintingShapeIds = this.getHintingShapeIds()
		return compact(hintingShapeIds.map((id) => this.getShape(id)))
	}

	/**
	 * Set the editor's current hinting shapes.
	 *
	 * @example
	 * ```ts
	 * editor.setHintingShapes([myShape])
	 * editor.setHintingShapes([myShape.id])
	 * ```
	 *
	 * @param shapes - The shapes (or shape ids) to set as hinting.
	 *
	 * @public
	 */
	setHintingShapes(shapes: TLShapeId[] | TLShape[]): this {
		const ids =
			typeof shapes[0] === 'string'
				? (shapes as TLShapeId[])
				: (shapes as TLShape[]).map((shape) => shape.id)
		// always ephemeral
		this.updateCurrentPageState({ hintingShapeIds: dedupe(ids) }, { history: 'ignore' })
		return this
	}

	// Erasing

	/**
	 * The editor's current erasing ids.
	 *
	 * @public
	 */
	@computed getErasingShapeIds() {
		return this.getCurrentPageState().erasingShapeIds
	}

	/**
	 * The editor's current erasing shapes.
	 *
	 * @public
	 */
	@computed getErasingShapes() {
		const erasingShapeIds = this.getErasingShapeIds()
		return compact(erasingShapeIds.map((id) => this.getShape(id)))
	}

	/**
	 * Set the editor's current erasing shapes.
	 *
	 * @example
	 * ```ts
	 * editor.setErasingShapes([myShape])
	 * editor.setErasingShapes([myShape.id])
	 * ```
	 *
	 * @param shapes - The shapes (or shape ids) to set as hinting.
	 *
	 * @public
	 */
	setErasingShapes(shapes: TLShapeId[] | TLShape[]): this {
		const ids =
			typeof shapes[0] === 'string'
				? (shapes as TLShapeId[])
				: (shapes as TLShape[]).map((shape) => shape.id)
		ids.sort() // sort the incoming ids
		const erasingShapeIds = this.getErasingShapeIds()
		this.history.ignore(() => {
			if (ids.length === erasingShapeIds.length) {
				// if the new ids are the same length as the current ids, they might be the same.
				// presuming the current ids are also sorted, check each item to see if it's the same;
				// if we find any unequal, then we know the new ids are different.
				for (let i = 0; i < ids.length; i++) {
					if (ids[i] !== erasingShapeIds[i]) {
						this._updateCurrentPageState({ erasingShapeIds: ids })
						break
					}
				}
			} else {
				// if the ids are a different length, then we know they're different.
				this._updateCurrentPageState({ erasingShapeIds: ids })
			}
		})

		return this
	}

	// Cropping

	/**
	 * The current cropping shape's id.
	 *
	 * @public
	 */
	getCroppingShapeId() {
		return this.getCurrentPageState().croppingShapeId
	}

	/**
	 * Set the current cropping shape.
	 *
	 * @example
	 * ```ts
	 * editor.setCroppingShape(myShape)
	 * editor.setCroppingShape(myShape.id)
	 * ```
	 *
	 *
	 * @param shape - The shape (or shape id) to set as cropping.
	 *
	 * @public
	 */
	setCroppingShape(shape: TLShapeId | TLShape | null): this {
		const id = typeof shape === 'string' ? shape : shape?.id ?? null
		if (id !== this.getCroppingShapeId()) {
			if (!id) {
				this.updateCurrentPageState({ croppingShapeId: null })
			} else {
				const shape = this.getShape(id)!
				const util = this.getShapeUtil(shape)
				if (shape && util.canCrop(shape)) {
					this.updateCurrentPageState({ croppingShapeId: id })
				}
			}
		}
		return this
	}

	/* --------------------- Camera --------------------- */

	/** @internal */
	@computed
	private getCameraId() {
		return CameraRecordType.createId(this.getCurrentPageId())
	}

	/**
	 * The current camera.
	 *
	 * @public
	 */
	@computed getCamera(): TLCamera {
		const baseCamera = this.store.get(this.getCameraId())!
		if (this._isLockedOnFollowingUser.get()) {
			const followingCamera = this.getCameraForFollowing()
			if (followingCamera) {
				return { ...baseCamera, ...followingCamera }
			}
		}
		return baseCamera
	}

	@computed
	private getViewportPageBoundsForFollowing(): null | Box {
		const followingUserId = this.getInstanceState().followingUserId
		if (!followingUserId) return null
		const leaderPresence = this.getCollaborators().find((c) => c.userId === followingUserId)
		if (!leaderPresence) return null

		// Fit their viewport inside of our screen bounds
		// 1. calculate their viewport in page space
		const { w: lw, h: lh } = leaderPresence.screenBounds
		const { x: lx, y: ly, z: lz } = leaderPresence.camera
		const theirViewport = new Box(-lx, -ly, lw / lz, lh / lz)

		// resize our screenBounds to contain their viewport
		const ourViewport = this.getViewportScreenBounds().clone()
		const ourAspectRatio = ourViewport.width / ourViewport.height

		ourViewport.width = theirViewport.width
		ourViewport.height = ourViewport.width / ourAspectRatio
		if (ourViewport.height < theirViewport.height) {
			ourViewport.height = theirViewport.height
			ourViewport.width = ourViewport.height * ourAspectRatio
		}

		ourViewport.center = theirViewport.center
		return ourViewport
	}

	@computed
	private getCameraForFollowing(): null | { x: number; y: number; z: number } {
		const viewport = this.getViewportPageBoundsForFollowing()
		if (!viewport) return null

		return {
			x: -viewport.x,
			y: -viewport.y,
			z: this.getViewportScreenBounds().w / viewport.width,
		}
	}

	/**
	 * The current camera zoom level.
	 *
	 * @public
	 */
	@computed getZoomLevel() {
		return this.getCamera().z
	}

	/**
	 * Get the camera's initial or reset zoom level.
	 *
	 * @example
	 * ```ts
	 * editor.getInitialZoom()
	 * ```
	 *
	 * @public */
	getInitialZoom() {
		const cameraOptions = this.getCameraOptions()
		// If no camera constraints are provided, the default zoom is 100%
		if (!cameraOptions.constraints) return 1

		// When defaultZoom is default, the default zoom is 100%
		if (cameraOptions.constraints.initialZoom === 'default') return 1

		const { zx, zy } = getCameraFitXFitY(this, cameraOptions)

		switch (cameraOptions.constraints.initialZoom) {
			case 'fit-min': {
				return Math.max(zx, zy)
			}
			case 'fit-max': {
				return Math.min(zx, zy)
			}
			case 'fit-x': {
				return zx
			}
			case 'fit-y': {
				return zy
			}
			case 'fit-min-100': {
				return Math.min(1, Math.max(zx, zy))
			}
			case 'fit-max-100': {
				return Math.min(1, Math.min(zx, zy))
			}
			case 'fit-x-100': {
				return Math.min(1, zx)
			}
			case 'fit-y-100': {
				return Math.min(1, zy)
			}
			default: {
				throw exhaustiveSwitchError(cameraOptions.constraints.initialZoom)
			}
		}
	}

	/**
	 * Get the camera's base level for calculating actual zoom levels based on the zoom steps.
	 *
	 * @example
	 * ```ts
	 * editor.getBaseZoom()
	 * ```
	 *
	 * @public */
	getBaseZoom() {
		const cameraOptions = this.getCameraOptions()
		// If no camera constraints are provided, the default zoom is 100%
		if (!cameraOptions.constraints) return 1

		// When defaultZoom is default, the default zoom is 100%
		if (cameraOptions.constraints.baseZoom === 'default') return 1

		const { zx, zy } = getCameraFitXFitY(this, cameraOptions)

		switch (cameraOptions.constraints.baseZoom) {
			case 'fit-min': {
				return Math.max(zx, zy)
			}
			case 'fit-max': {
				return Math.min(zx, zy)
			}
			case 'fit-x': {
				return zx
			}
			case 'fit-y': {
				return zy
			}
			case 'fit-min-100': {
				return Math.min(1, Math.max(zx, zy))
			}
			case 'fit-max-100': {
				return Math.min(1, Math.min(zx, zy))
			}
			case 'fit-x-100': {
				return Math.min(1, zx)
			}
			case 'fit-y-100': {
				return Math.min(1, zy)
			}
			default: {
				throw exhaustiveSwitchError(cameraOptions.constraints.baseZoom)
			}
		}
	}

	private _cameraOptions = atom('camera options', DEFAULT_CAMERA_OPTIONS)

	/**
	 * Get the current camera options.
	 *
	 * @example
	 * ```ts
	 * editor.getCameraOptions()
	 * ```
	 *
	 *  @public */
	getCameraOptions() {
		return this._cameraOptions.get()
	}

	/**
	 * Set the camera options. Changing the options won't immediately change the camera itself, so you may want to call `setCamera` after changing the options.
	 *
	 * @example
	 * ```ts
	 * editor.setCameraOptions(myCameraOptions)
	 * editor.setCamera(editor.getCamera())
	 * ```
	 *
	 * @param options - The camera options to set.
	 *
	 * @public */
	setCameraOptions(options: Partial<TLCameraOptions>) {
		const next = structuredClone({
			...this._cameraOptions.__unsafe__getWithoutCapture(),
			...options,
		})
		if (next.zoomSteps?.length < 1) next.zoomSteps = [1]
		this._cameraOptions.set(next)
		return this
	}

	/** @internal */
	private getConstrainedCamera(
		point: VecLike,
		opts?: TLCameraMoveOptions
	): {
		x: number
		y: number
		z: number
	} {
		const currentCamera = this.getCamera()

		let { x, y, z = currentCamera.z } = point

		// If force is true, then we'll set the camera to the point regardless of
		// the camera options, so that we can handle gestures that permit elasticity
		// or decay, or animations that occur while the camera is locked.
		if (!opts?.force) {
			// Apply any adjustments based on the camera options

			const cameraOptions = this.getCameraOptions()

			const zoomMin = cameraOptions.zoomSteps[0]
			const zoomMax = last(cameraOptions.zoomSteps)!

			const vsb = this.getViewportScreenBounds()

			// If bounds are provided, then we'll keep those bounds on screen
			if (cameraOptions.constraints) {
				const { constraints } = cameraOptions

				// Clamp padding to half the viewport size on either dimension
				const py = Math.min(constraints.padding.y, vsb.w / 2)
				const px = Math.min(constraints.padding.x, vsb.h / 2)

				// Expand the bounds by the padding
				const bounds = Box.From(cameraOptions.constraints.bounds)

				// For each axis, the "natural zoom" is the zoom at
				// which the expanded bounds (with padding) would fit
				// the current viewport screen bounds. Paddings are
				// equal to screen pixels at 100%
				// The min and max zooms are factors of the smaller natural zoom axis

				const zx = (vsb.w - px * 2) / bounds.w
				const zy = (vsb.h - py * 2) / bounds.h

				const baseZoom = this.getBaseZoom()
				const maxZ = zoomMax * baseZoom
				const minZ = zoomMin * baseZoom

				if (opts?.reset) {
					z = this.getInitialZoom()
				}

				if (z < minZ || z > maxZ) {
					// We're trying to zoom out past the minimum zoom level,
					// or in past the maximum zoom level, so stop the camera
					// but keep the current center
					const { x: cx, y: cy, z: cz } = currentCamera
					const cxA = -cx + vsb.w / cz / 2
					const cyA = -cy + vsb.h / cz / 2
					z = clamp(z, minZ, maxZ)
					const cxB = -cx + vsb.w / z / 2
					const cyB = -cy + vsb.h / z / 2
					x = cx + cxB - cxA
					y = cy + cyB - cyA
				}

				// Calculate available space
				const minX = px / z - bounds.x
				const minY = py / z - bounds.y
				const freeW = (vsb.w - px * 2) / z - bounds.w
				const freeH = (vsb.h - py * 2) / z - bounds.h
				const originX = minX + freeW * constraints.origin.x
				const originY = minY + freeH * constraints.origin.y

				const behaviorX =
					typeof constraints.behavior === 'string' ? constraints.behavior : constraints.behavior.x
				const behaviorY =
					typeof constraints.behavior === 'string' ? constraints.behavior : constraints.behavior.y

				// x axis

				if (opts?.reset) {
					// Reset the camera according to the origin
					x = originX
					y = originY
				} else {
					// Apply constraints to the camera
					switch (behaviorX) {
						case 'fixed': {
							// Center according to the origin
							x = originX
							break
						}
						case 'contain': {
							// When below fit zoom, center the camera
							if (z < zx) x = originX
							// When above fit zoom, keep the bounds within padding distance of the viewport edge
							else x = clamp(x, minX + freeW, minX)
							break
						}
						case 'inside': {
							// When below fit zoom, constrain the camera so that the bounds stay completely within the viewport
							if (z < zx) x = clamp(x, minX, (vsb.w - px) / z - bounds.w)
							// When above fit zoom, keep the bounds within padding distance of the viewport edge
							else x = clamp(x, minX + freeW, minX)
							break
						}
						case 'outside': {
							// Constrain the camera so that the bounds never leaves the viewport
							x = clamp(x, px / z - bounds.w, (vsb.w - px) / z)
							break
						}
						case 'free': {
							// noop, use whatever x is provided
							break
						}
						default: {
							throw exhaustiveSwitchError(behaviorX)
						}
					}

					// y axis

					switch (behaviorY) {
						case 'fixed': {
							y = originY
							break
						}
						case 'contain': {
							if (z < zy) y = originY
							else y = clamp(y, minY + freeH, minY)
							break
						}
						case 'inside': {
							if (z < zy) y = clamp(y, minY, (vsb.h - py) / z - bounds.h)
							else y = clamp(y, minY + freeH, minY)
							break
						}
						case 'outside': {
							y = clamp(y, py / z - bounds.h, (vsb.h - py) / z)
							break
						}
						case 'free': {
							// noop, use whatever x is provided
							break
						}
						default: {
							throw exhaustiveSwitchError(behaviorY)
						}
					}
				}
			} else {
				// constrain the zoom, preserving the center
				if (z > zoomMax || z < zoomMin) {
					const { x: cx, y: cy, z: cz } = currentCamera
					z = clamp(z, zoomMin, zoomMax)
					x = cx + (-cx + vsb.w / z / 2) - (-cx + vsb.w / cz / 2)
					y = cy + (-cy + vsb.h / z / 2) - (-cy + vsb.h / cz / 2)
				}
			}
		}

		return { x, y, z }
	}

	/** @internal */
	private _setCamera(point: VecLike, opts?: TLCameraMoveOptions): this {
		const currentCamera = this.getCamera()

		const { x, y, z } = this.getConstrainedCamera(point, opts)

		if (currentCamera.x === x && currentCamera.y === y && currentCamera.z === z) {
			return this
		}

		this.batch(() => {
			const camera = { ...currentCamera, x, y, z }
			this.history.ignore(() => {
				this.store.put([camera]) // include id and meta here
			})

			// Dispatch a new pointer move because the pointer's page will have changed
			// (its screen position will compute to a new page position given the new camera position)
			const { currentScreenPoint, currentPagePoint } = this.inputs
			const { screenBounds } = this.store.unsafeGetWithoutCapture(TLINSTANCE_ID)!

			// compare the next page point (derived from the current camera) to the current page point
			if (
				currentScreenPoint.x / z - x !== currentPagePoint.x ||
				currentScreenPoint.y / z - y !== currentPagePoint.y
			) {
				// If it's changed, dispatch a pointer event
				const event: TLPointerEventInfo = {
					type: 'pointer',
					target: 'canvas',
					name: 'pointer_move',
					// weird but true: we need to put the screen point back into client space
					point: Vec.AddXY(currentScreenPoint, screenBounds.x, screenBounds.y),
					pointerId: INTERNAL_POINTER_IDS.CAMERA_MOVE,
					ctrlKey: this.inputs.ctrlKey,
					altKey: this.inputs.altKey,
					shiftKey: this.inputs.shiftKey,
					button: 0,
					isPen: this.getInstanceState().isPenMode ?? false,
				}

				if (opts?.immediate) {
					this._flushEventForTick(event)
				} else {
					this.dispatch(event)
				}
			}

			this._tickCameraState()
		})

		return this
	}

	/**
	 * Set the current camera.
	 *
	 * @example
	 * ```ts
	 * editor.setCamera({ x: 0, y: 0})
	 * editor.setCamera({ x: 0, y: 0, z: 1.5})
	 * editor.setCamera({ x: 0, y: 0, z: 1.5}, { animation: { duration: 1000, easing: (t) => t * t } })
	 * ```
	 *
	 * @param point - The new camera position.
	 * @param opts - The camera move options.
	 *
	 * @public
	 */
	setCamera(point: VecLike, opts?: TLCameraMoveOptions): this {
		const { isLocked } = this._cameraOptions.__unsafe__getWithoutCapture()
		if (isLocked && !opts?.force) return this

		// Stop any camera animations
		this.stopCameraAnimation()

		// Stop following any user
		if (this.getInstanceState().followingUserId) {
			this.stopFollowingUser()
		}

		const _point = Vec.Cast(point)

		if (!Number.isFinite(_point.x)) _point.x = 0
		if (!Number.isFinite(_point.y)) _point.y = 0
		if (_point.z === undefined || !Number.isFinite(_point.z)) point.z = this.getZoomLevel()

		const camera = this.getConstrainedCamera(_point, opts)

		if (opts?.animation) {
			const { width, height } = this.getViewportScreenBounds()
			this._animateToViewport(
				new Box(-camera.x, -camera.y, width / camera.z, height / camera.z),
				opts
			)
		} else {
			this._setCamera(camera, {
				...opts,
				// we already did the constraining, so we don't need to do it again
				force: true,
			})
		}

		return this
	}

	/**
	 * Center the camera on a point (in the current page space).
	 *
	 * @example
	 * ```ts
	 * editor.centerOnPoint({ x: 100, y: 100 })
	 * editor.centerOnPoint({ x: 100, y: 100 }, { animation: { duration: 200 } })
	 * ```
	 *
	 * @param point - The point in the current page space to center on.
	 * @param animation - The camera move options.
	 *
	 * @public
	 */
	centerOnPoint(point: VecLike, opts?: TLCameraMoveOptions): this {
		if (this.getCameraOptions().isLocked) return this
		const { width: pw, height: ph } = this.getViewportPageBounds()
		this.setCamera(new Vec(-(point.x - pw / 2), -(point.y - ph / 2), this.getCamera().z), opts)
		return this
	}

	/**
	 * Zoom the camera to fit the current page's content in the viewport.
	 *
	 * @example
	 * ```ts
	 * editor.zoomToFit()
	 * editor.zoomToFit({ animation: { duration: 200 } })
	 * ```
	 *
	 * @param opts - The camera move options.
	 *
	 * @public
	 */
	zoomToFit(opts?: TLCameraMoveOptions): this {
		const ids = [...this.getCurrentPageShapeIds()]
		if (ids.length <= 0) return this
		const pageBounds = Box.Common(compact(ids.map((id) => this.getShapePageBounds(id))))
		this.zoomToBounds(pageBounds, opts)
		return this
	}

	/**
	 * Set the zoom back to 100%.
	 *
	 * @example
	 * ```ts
	 * editor.resetZoom()
	 * editor.resetZoom(editor.getViewportScreenCenter(), { animation: { duration: 200 } })
	 * editor.resetZoom(editor.getViewportScreenCenter(), { animation: { duration: 200 } })
	 * ```
	 *
	 * @param point - The screen point to zoom out on. Defaults to the viewport screen center.
	 * @param opts - The camera move options.
	 *
	 * @public
	 */
	resetZoom(point = this.getViewportScreenCenter(), opts?: TLCameraMoveOptions): this {
		const { isLocked, constraints: constraints } = this.getCameraOptions()
		if (isLocked) return this

		const currentCamera = this.getCamera()
		const { x: cx, y: cy, z: cz } = currentCamera
		const { x, y } = point

		let z = 1

		if (constraints) {
			// For non-infinite fit, we'll set the camera to the natural zoom level...
			// unless it's already there, in which case we'll set zoom to 100%
			const initialZoom = this.getInitialZoom()
			if (cz !== initialZoom) {
				z = initialZoom
			}
		}

		this.setCamera(
			new Vec(cx + (x / z - x) - (x / cz - x), cy + (y / z - y) - (y / cz - y), z),
			opts
		)
		return this
	}

	/**
	 * Zoom the camera in.
	 *
	 * @example
	 * ```ts
	 * editor.zoomIn()
	 * editor.zoomIn(editor.getViewportScreenCenter(), { animation: { duration: 200 } })
	 * editor.zoomIn(editor.inputs.currentScreenPoint, { animation: { duration: 200 } })
	 * ```
	 *
	 * @param point - The screen point to zoom in on. Defaults to the screen center
	 * @param opts - The camera move options.
	 *
	 * @public
	 */
	zoomIn(point = this.getViewportScreenCenter(), opts?: TLCameraMoveOptions): this {
		if (this.getCameraOptions().isLocked) return this

		const { x: cx, y: cy, z: cz } = this.getCamera()

		const { zoomSteps } = this.getCameraOptions()
		if (zoomSteps !== null && zoomSteps.length > 1) {
			const baseZoom = this.getBaseZoom()
			let zoom = last(zoomSteps)! * baseZoom
			for (let i = 1; i < zoomSteps.length; i++) {
				const z1 = zoomSteps[i - 1] * baseZoom
				const z2 = zoomSteps[i] * baseZoom
				if (z2 - cz <= (z2 - z1) / 2) continue
				zoom = z2
				break
			}
			this.setCamera(
				new Vec(
					cx + (point.x / zoom - point.x) - (point.x / cz - point.x),
					cy + (point.y / zoom - point.y) - (point.y / cz - point.y),
					zoom
				),
				opts
			)
		}

		return this
	}

	/**
	 * Zoom the camera out.
	 *
	 * @example
	 * ```ts
	 * editor.zoomOut()
	 * editor.zoomOut(editor.getViewportScreenCenter(), { animation: { duration: 120 } })
	 * editor.zoomOut(editor.inputs.currentScreenPoint, { animation: { duration: 120 } })
	 * ```
	 *
	 * @param point - The point to zoom out on. Defaults to the viewport screen center.
	 * @param opts - The camera move options.
	 *
	 * @public
	 */
	zoomOut(point = this.getViewportScreenCenter(), opts?: TLCameraMoveOptions): this {
		if (this.getCameraOptions().isLocked) return this

		const { zoomSteps } = this.getCameraOptions()
		if (zoomSteps !== null && zoomSteps.length > 1) {
			const baseZoom = this.getBaseZoom()
			const { x: cx, y: cy, z: cz } = this.getCamera()
			// start at the max
			let zoom = zoomSteps[0] * baseZoom
			for (let i = zoomSteps.length - 1; i > 0; i--) {
				const z1 = zoomSteps[i - 1] * baseZoom
				const z2 = zoomSteps[i] * baseZoom
				if (z2 - cz >= (z2 - z1) / 2) continue
				zoom = z1
				break
			}
			this.setCamera(
				new Vec(
					cx + (point.x / zoom - point.x) - (point.x / cz - point.x),
					cy + (point.y / zoom - point.y) - (point.y / cz - point.y),
					zoom
				),
				opts
			)
		}

		return this
	}

	/**
	 * Zoom the camera to fit the current selection in the viewport.
	 *
	 * @example
	 * ```ts
	 * editor.zoomToSelection()
	 * editor.zoomToSelection({ animation: { duration: 200 } })
	 * ```
	 *
	 * @param animation - The camera move options.
	 *
	 * @public
	 */
	zoomToSelection(opts?: TLCameraMoveOptions): this {
		if (this.getCameraOptions().isLocked) return this
		const selectionPageBounds = this.getSelectionPageBounds()
		if (selectionPageBounds) {
			this.zoomToBounds(selectionPageBounds, {
				targetZoom: Math.max(1, this.getZoomLevel()),
				...opts,
			})
		}
		return this
	}

	/**
	 * Zoom the camera to fit a bounding box (in the current page space).
	 *
	 * @example
	 * ```ts
	 * editor.zoomToBounds(myBounds)
	 * editor.zoomToBounds(myBounds, { animation: { duration: 200 } })
	 * editor.zoomToBounds(myBounds, { animation: { duration: 200 }, inset: 0, targetZoom: 1 })
	 * ```
	 *
	 * @param bounds - The bounding box.
	 * @param opts - The camera move options, target zoom, or custom inset amount.
	 *
	 * @public
	 */
	zoomToBounds(
		bounds: BoxLike,
		opts?: { targetZoom?: number; inset?: number } & TLCameraMoveOptions
	): this {
		const cameraOptions = this._cameraOptions.__unsafe__getWithoutCapture()
		if (cameraOptions.isLocked) return this

		const viewportScreenBounds = this.getViewportScreenBounds()

		const inset = opts?.inset ?? Math.min(ZOOM_TO_FIT_PADDING, viewportScreenBounds.width * 0.28)

		const baseZoom = this.getBaseZoom()
		const zoomMin = cameraOptions.zoomSteps[0]
		const zoomMax = last(cameraOptions.zoomSteps)!

		let zoom = clamp(
			Math.min(
				(viewportScreenBounds.width - inset) / bounds.w,
				(viewportScreenBounds.height - inset) / bounds.h
			),
			zoomMin * baseZoom,
			zoomMax * baseZoom
		)

		if (opts?.targetZoom !== undefined) {
			zoom = Math.min(opts.targetZoom, zoom)
		}

		this.setCamera(
			new Vec(
				-bounds.x + (viewportScreenBounds.width - bounds.w * zoom) / 2 / zoom,
				-bounds.y + (viewportScreenBounds.height - bounds.h * zoom) / 2 / zoom,
				zoom
			),
			opts
		)

		return this
	}

	/**
	 * Stop the current camera animation, if any.
	 *
	 * @example
	 * ```ts
	 * editor.stopCameraAnimation()
	 * ```
	 *
	 * @public
	 */
	stopCameraAnimation(): this {
		this.emit('stop-camera-animation')
		return this
	}

	/** @internal */
	private _viewportAnimation = null as null | {
		elapsed: number
		duration: number
		easing: (t: number) => number
		start: Box
		end: Box
	}

	/** @internal */
	private _animateViewport(ms: number): void {
		if (!this._viewportAnimation) return

		this._viewportAnimation.elapsed += ms

		const { elapsed, easing, duration, start, end } = this._viewportAnimation

		if (elapsed > duration) {
			this.off('tick', this._animateViewport)
			this._viewportAnimation = null
			this._setCamera(new Vec(-end.x, -end.y, this.getViewportScreenBounds().width / end.width))
			return
		}

		const remaining = duration - elapsed
		const t = easing(1 - remaining / duration)

		const left = start.minX + (end.minX - start.minX) * t
		const top = start.minY + (end.minY - start.minY) * t
		const right = start.maxX + (end.maxX - start.maxX) * t

		this._setCamera(new Vec(-left, -top, this.getViewportScreenBounds().width / (right - left)), {
			force: true,
		})
	}

	/** @internal */
	private _animateToViewport(
		targetViewportPage: Box,
		opts = { animation: DEFAULT_ANIMATION_OPTIONS } as TLCameraMoveOptions
	) {
		const { animation, ...rest } = opts
		if (!animation) return
		const { duration = 0, easing = EASINGS.easeInOutCubic } = animation
		const animationSpeed = this.user.getAnimationSpeed()
		const viewportPageBounds = this.getViewportPageBounds()

		// If we have an existing animation, then stop it
		this.stopCameraAnimation()

		// also stop following any user
		if (this.getInstanceState().followingUserId) {
			this.stopFollowingUser()
		}

		if (duration === 0 || animationSpeed === 0) {
			// If we have no animation, then skip the animation and just set the camera
			return this._setCamera(
				new Vec(
					-targetViewportPage.x,
					-targetViewportPage.y,
					this.getViewportScreenBounds().width / targetViewportPage.width
				),
				{ ...rest }
			)
		}

		// Set our viewport animation
		this._viewportAnimation = {
			elapsed: 0,
			duration: duration / animationSpeed,
			easing,
			start: viewportPageBounds.clone(),
			end: targetViewportPage.clone(),
		}

		// If we ever get a "stop-camera-animation" event, we stop
		this.once('stop-camera-animation', () => {
			this.off('tick', this._animateViewport)
			this._viewportAnimation = null
		})

		// On each tick, animate the viewport
		this.on('tick', this._animateViewport)

		return this
	}

	/**
	 * Slide the camera in a certain direction.
	 *
	 * @example
	 * ```ts
	 * editor.slideCamera({ speed: 1, direction: { x: 1, y: 0 }, friction: 0.1 })
	 * ```
	 *
	 * @param opts - Options for the slide
	 * @public
	 */
	slideCamera(
		opts = {} as {
			speed: number
			direction: VecLike
			friction?: number
			speedThreshold?: number
		}
	): this {
		if (this.getCameraOptions().isLocked) return this

		const animationSpeed = this.user.getAnimationSpeed()
		if (animationSpeed === 0) return this

		this.stopCameraAnimation()

		const {
			speed,
			friction = this.options.cameraSlideFriction,
			direction,
			speedThreshold = 0.01,
		} = opts
		let currentSpeed = Math.min(speed, 1)

		const cancel = () => {
			this.off('tick', moveCamera)
			this.off('stop-camera-animation', cancel)
		}

		this.once('stop-camera-animation', cancel)

		const moveCamera = (elapsed: number) => {
			const { x: cx, y: cy, z: cz } = this.getCamera()
			const movementVec = Vec.Mul(direction, (currentSpeed * elapsed) / cz)

			// Apply friction
			currentSpeed *= 1 - friction
			if (currentSpeed < speedThreshold) {
				cancel()
			} else {
				this._setCamera(new Vec(cx + movementVec.x, cy + movementVec.y, cz))
			}
		}

		this.on('tick', moveCamera)

		return this
	}

	/**
	 * Animate the camera to a user's cursor position. This also briefly show the user's cursor if it's not currently visible.
	 *
	 * @example
	 * ```ts
	 * editor.zoomToUser(myUserId)
	 * editor.zoomToUser(myUserId, { animation: { duration: 200 } })
	 * ```
	 *
	 * @param userId - The id of the user to animate to.
	 * @param opts - The camera move options.
	 * @public
	 */
	zoomToUser(userId: string, opts: TLCameraMoveOptions = { animation: { duration: 500 } }): this {
		const presence = this.getCollaborators().find((c) => c.userId === userId)

		if (!presence) return this

		this.batch(() => {
			// If we're following someone, stop following them
			if (this.getInstanceState().followingUserId !== null) {
				this.stopFollowingUser()
			}

			// If we're not on the same page, move to the page they're on
			const isOnSamePage = presence.currentPageId === this.getCurrentPageId()
			if (!isOnSamePage) {
				this.setCurrentPage(presence.currentPageId)
			}

			// Only animate the camera if the user is on the same page as us
			if (opts && opts.animation && !isOnSamePage) {
				opts.animation = undefined
			}

			this.centerOnPoint(presence.cursor, opts)

			// Highlight the user's cursor
			const { highlightedUserIds } = this.getInstanceState()
			this.updateInstanceState({ highlightedUserIds: [...highlightedUserIds, userId] })

			// Unhighlight the user's cursor after a few seconds
			setTimeout(() => {
				const highlightedUserIds = [...this.getInstanceState().highlightedUserIds]
				const index = highlightedUserIds.indexOf(userId)
				if (index < 0) return
				highlightedUserIds.splice(index, 1)
				this.updateInstanceState({ highlightedUserIds })
			}, this.options.collaboratorIdleTimeoutMs)
		})

		return this
	}

	// Viewport

	/** @internal */
	private _willSetInitialBounds = true

	/**
	 * Update the viewport. The viewport will measure the size and screen position of its container
	 * element. This should be done whenever the container's position on the screen changes.
	 *
	 * @example
	 * ```ts
	 * editor.updateViewportScreenBounds()
	 * editor.updateViewportScreenBounds(true)
	 * ```
	 *
	 * @param center - Whether to preserve the viewport page center as the viewport changes.
	 *
	 * @public
	 */
	updateViewportScreenBounds(screenBounds: Box, center = false): this {
		screenBounds.width = Math.max(screenBounds.width, 1)
		screenBounds.height = Math.max(screenBounds.height, 1)

		const insets = [
			// top
			screenBounds.minY !== 0,
			// right
			document.body.scrollWidth !== screenBounds.maxX,
			// bottom
			document.body.scrollHeight !== screenBounds.maxY,
			// left
			screenBounds.minX !== 0,
		]

		const boundsAreEqual = screenBounds.equals(this.getViewportScreenBounds())

		const { _willSetInitialBounds } = this

		if (boundsAreEqual) {
			this._willSetInitialBounds = false
		} else {
			if (_willSetInitialBounds) {
				// If we have just received the initial bounds, don't center the camera.
				this._willSetInitialBounds = false
				this.updateInstanceState({ screenBounds: screenBounds.toJson(), insets })
				this.setCamera(this.getCamera())
			} else {
				if (center && !this.getInstanceState().followingUserId) {
					// Get the page center before the change, make the change, and restore it
					const before = this.getViewportPageBounds().center
					this.updateInstanceState({ screenBounds: screenBounds.toJson(), insets })
					this.centerOnPoint(before)
				} else {
					// Otherwise,
					this.updateInstanceState({ screenBounds: screenBounds.toJson(), insets })
					this._setCamera(Vec.From({ ...this.getCamera() }))
				}
			}
		}

		this._tickCameraState()

		return this
	}

	/**
	 * The bounds of the editor's viewport in screen space.
	 *
	 * @public
	 */
	@computed getViewportScreenBounds() {
		const { x, y, w, h } = this.getInstanceState().screenBounds
		return new Box(x, y, w, h)
	}

	/**
	 * The center of the editor's viewport in screen space.
	 *
	 * @public
	 */
	@computed getViewportScreenCenter() {
		const viewportScreenBounds = this.getViewportScreenBounds()
		return new Vec(
			viewportScreenBounds.midX - viewportScreenBounds.minX,
			viewportScreenBounds.midY - viewportScreenBounds.minY
		)
	}

	/**
	 * The current viewport in the current page space.
	 *
	 * @public
	 */
	@computed getViewportPageBounds() {
		const { w, h } = this.getViewportScreenBounds()
		const { x: cx, y: cy, z: cz } = this.getCamera()
		return new Box(-cx, -cy, w / cz, h / cz)
	}

	/**
	 * Convert a point in screen space to a point in the current page space.
	 *
	 * @example
	 * ```ts
	 * editor.screenToPage({ x: 100, y: 100 })
	 * ```
	 *
	 * @param point - The point in screen space.
	 *
	 * @public
	 */
	screenToPage(point: VecLike) {
		const { screenBounds } = this.store.unsafeGetWithoutCapture(TLINSTANCE_ID)!
		const { x: cx, y: cy, z: cz = 1 } = this.getCamera()
		return new Vec(
			(point.x - screenBounds.x) / cz - cx,
			(point.y - screenBounds.y) / cz - cy,
			point.z ?? 0.5
		)
	}

	/**
	 * Convert a point in the current page space to a point in current screen space.
	 *
	 * @example
	 * ```ts
	 * editor.pageToScreen({ x: 100, y: 100 })
	 * ```
	 *
	 * @param point - The point in page space.
	 *
	 * @public
	 */
	pageToScreen(point: VecLike) {
		const { screenBounds } = this.store.unsafeGetWithoutCapture(TLINSTANCE_ID)!
		const { x: cx, y: cy, z: cz = 1 } = this.getCamera()
		return new Vec(
			(point.x + cx) * cz + screenBounds.x,
			(point.y + cy) * cz + screenBounds.y,
			point.z ?? 0.5
		)
	}

	/**
	 * Convert a point in the current page space to a point in current viewport space.
	 *
	 * @example
	 * ```ts
	 * editor.pageToViewport({ x: 100, y: 100 })
	 * ```
	 *
	 * @param point - The point in page space.
	 *
	 * @public
	 */
	pageToViewport(point: VecLike) {
		const { x: cx, y: cy, z: cz = 1 } = this.getCamera()
		return new Vec((point.x + cx) * cz, (point.y + cy) * cz, point.z ?? 0.5)
	}
	// Collaborators

	@computed
	private _getCollaboratorsQuery() {
		return this.store.query.records('instance_presence', () => ({
			userId: { neq: this.user.getId() },
		}))
	}

	/**
	 * Returns a list of presence records for all peer collaborators.
	 * This will return the latest presence record for each connected user.
	 *
	 * @public
	 */
	@computed
	getCollaborators() {
		const allPresenceRecords = this._getCollaboratorsQuery().get()
		if (!allPresenceRecords.length) return EMPTY_ARRAY
		const userIds = [...new Set(allPresenceRecords.map((c) => c.userId))].sort()
		return userIds.map((id) => {
			const latestPresence = allPresenceRecords
				.filter((c) => c.userId === id)
				.sort((a, b) => b.lastActivityTimestamp - a.lastActivityTimestamp)[0]
			return latestPresence
		})
	}

	/**
	 * Returns a list of presence records for all peer collaborators on the current page.
	 * This will return the latest presence record for each connected user.
	 *
	 * @public
	 */
	@computed
	getCollaboratorsOnCurrentPage() {
		const currentPageId = this.getCurrentPageId()
		return this.getCollaborators().filter((c) => c.currentPageId === currentPageId)
	}

	// Following

	// When we are 'locked on' to a user, our camera is derived from their camera.
	private _isLockedOnFollowingUser = atom('isLockedOnFollowingUser', false)

	/**
	 * Start viewport-following a user.
	 *
	 * @example
	 * ```ts
	 * editor.startFollowingUser(myUserId)
	 * ```
	 *
	 * @param userId - The id of the user to follow.
	 * @param opts - Options for starting to follow a user.
	 *
	 * @public
	 */
	startFollowingUser(userId: string): this {
		// if we were already following someone, stop following them
		this.stopFollowingUser()

		const leaderPresences = this._getCollaboratorsQuery()
			.get()
			.filter((p) => p.userId === userId)

		if (!leaderPresences.length) {
			console.warn('User not found')
			return this
		}

		const thisUserId = this.user.getId()

		if (!thisUserId) {
			console.warn('You should set the userId for the current instance before following a user')
			// allow to continue since it's probably fine most of the time.
		}

		// If the leader is following us, then we can't follow them
		if (leaderPresences.some((p) => p.followingUserId === thisUserId)) {
			return this
		}

		const latestLeaderPresence = computed('latestLeaderPresence', () => {
			return this.getCollaborators().find((p) => p.userId === userId)
		})

		transact(() => {
			this.updateInstanceState({ followingUserId: userId })

			// we listen for page changes separately from the 'moveTowardsUser' tick
			const dispose = react('update current page', () => {
				const leaderPresence = latestLeaderPresence.get()
				if (!leaderPresence) {
					this.stopFollowingUser()
					return
				}
				if (
					leaderPresence.currentPageId !== this.getCurrentPageId() &&
					this.getPage(leaderPresence.currentPageId)
				) {
					// if the page changed, switch page
					this.history.ignore(() => {
						// sneaky store.put here, we can't go through setCurrentPage because it calls stopFollowingUser
						this.store.put([
							{ ...this.getInstanceState(), currentPageId: leaderPresence.currentPageId },
						])
						this._isLockedOnFollowingUser.set(true)
					})
				}
			})

			const cancel = () => {
				dispose()
				this._isLockedOnFollowingUser.set(false)
				this.off('frame', moveTowardsUser)
				this.off('stop-following', cancel)
			}

			const moveTowardsUser = () => {
				// Stop following if we can't find the user
				const leaderPresence = latestLeaderPresence.get()
				if (!leaderPresence) {
					this.stopFollowingUser()
					return
				}

				if (this._isLockedOnFollowingUser.get()) return

				const animationSpeed = this.user.getAnimationSpeed()

				if (animationSpeed === 0) {
					this._isLockedOnFollowingUser.set(true)
					return
				}

				const targetViewport = this.getViewportPageBoundsForFollowing()
				if (!targetViewport) {
					this.stopFollowingUser()
					return
				}
				const currentViewport = this.getViewportPageBounds()

				const diffX =
					Math.abs(targetViewport.minX - currentViewport.minX) +
					Math.abs(targetViewport.maxX - currentViewport.maxX)
				const diffY =
					Math.abs(targetViewport.minY - currentViewport.minY) +
					Math.abs(targetViewport.maxY - currentViewport.maxY)

				// Stop chasing if we're close enough!
				if (
					diffX < this.options.followChaseViewportSnap &&
					diffY < this.options.followChaseViewportSnap
				) {
					this._isLockedOnFollowingUser.set(true)
					return
				}

				// Chase the user's viewport!
				// Interpolate between the current viewport and the target viewport based on animation speed.
				// This will produce an 'ease-out' effect.
				const t = clamp(animationSpeed * 0.5, 0.1, 0.8)

				const nextViewport = new Box(
					lerp(currentViewport.minX, targetViewport.minX, t),
					lerp(currentViewport.minY, targetViewport.minY, t),
					lerp(currentViewport.width, targetViewport.width, t),
					lerp(currentViewport.height, targetViewport.height, t)
				)

				const nextCamera = new Vec(
					-nextViewport.x,
					-nextViewport.y,
					this.getViewportScreenBounds().width / nextViewport.width
				)

				// Update the camera!
				this.stopCameraAnimation()
				this._setCamera(nextCamera)
			}

			this.once('stop-following', cancel)
			this.addListener('frame', moveTowardsUser)

			// call once to start synchronously
			moveTowardsUser()
		})

		return this
	}

	/**
	 * Stop viewport-following a user.
	 *
	 * @example
	 * ```ts
	 * editor.stopFollowingUser()
	 * ```
	 * @public
	 */
	stopFollowingUser(): this {
		this.batch(() => {
			// commit the current camera to the store
			this.store.put([this.getCamera()])
			// this must happen after the camera is committed
			this._isLockedOnFollowingUser.set(false)
			this.updateInstanceState({ followingUserId: null })
			this.emit('stop-following')
		})
		return this
	}

	/** @internal */
	getUnorderedRenderingShapes(
		// The rendering state. We use this method both for rendering, which
		// is based on other state, and for computing order for SVG export,
		// which should work even when things are for example off-screen.
		useEditorState: boolean
	) {
		// Here we get the shape as well as any of its children, as well as their
		// opacities. If the shape is being erased, and none of its ancestors are
		// being erased, then we reduce the opacity of the shape and all of its
		// ancestors; but we don't apply this effect more than once among a set
		// of descendants so that it does not compound.

		// This is designed to keep all the shapes in a single list which
		// allows the DOM nodes to be reused even when they become children
		// of other nodes.

		const renderingShapes: {
			id: TLShapeId
			shape: TLShape
			util: ShapeUtil
			index: number
			backgroundIndex: number
			opacity: number
		}[] = []

		let nextIndex = this.options.maxShapesPerPage * 2
		let nextBackgroundIndex = this.options.maxShapesPerPage

		const erasingShapeIds = this.getErasingShapeIds()

		const addShapeById = (id: TLShapeId, opacity: number, isAncestorErasing: boolean) => {
			const shape = this.getShape(id)
			if (!shape) return

			opacity *= shape.opacity
			let isShapeErasing = false
			const util = this.getShapeUtil(shape)

			if (useEditorState) {
				isShapeErasing = !isAncestorErasing && erasingShapeIds.includes(id)
				if (isShapeErasing) {
					opacity *= 0.32
				}
			}

			renderingShapes.push({
				id,
				shape,
				util,
				index: nextIndex,
				backgroundIndex: nextBackgroundIndex,
				opacity,
			})

			nextIndex += 1
			nextBackgroundIndex += 1

			const childIds = this.getSortedChildIdsForParent(id)
			if (!childIds.length) return

			let backgroundIndexToRestore = null
			if (util.providesBackgroundForChildren(shape)) {
				backgroundIndexToRestore = nextBackgroundIndex
				nextBackgroundIndex = nextIndex
				nextIndex += this.options.maxShapesPerPage
			}

			for (const childId of childIds) {
				addShapeById(childId, opacity, isAncestorErasing || isShapeErasing)
			}

			if (backgroundIndexToRestore !== null) {
				nextBackgroundIndex = backgroundIndexToRestore
			}
		}

		// If we're using editor state, then we're only interested in on-screen shapes.
		// If we're not using the editor state, then we're interested in ALL shapes, even those from other pages.
		const pages = useEditorState ? [this.getCurrentPage()] : this.getPages()
		for (const page of pages) {
			for (const childId of this.getSortedChildIdsForParent(page.id)) {
				addShapeById(childId, 1, false)
			}
		}

		return renderingShapes
	}

	// Camera state
	// Camera state does two things: first, it allows us to subscribe to whether
	// the camera is moving or not; and second, it allows us to update the rendering
	// shapes on the canvas. Changing the rendering shapes may cause shapes to
	// unmount / remount in the DOM, which is expensive; and computing visibility is
	// also expensive in large projects. For this reason, we use a second bounding
	// box just for rendering, and we only update after the camera stops moving.
	private _cameraState = atom('camera state', 'idle' as 'idle' | 'moving')
	private _cameraStateTimeoutRemaining = 0
	private _decayCameraStateTimeout = (elapsed: number) => {
		this._cameraStateTimeoutRemaining -= elapsed
		if (this._cameraStateTimeoutRemaining > 0) return
		this.off('tick', this._decayCameraStateTimeout)
		this._cameraState.set('idle')
	}
	private _tickCameraState = () => {
		// always reset the timeout
		this._cameraStateTimeoutRemaining = this.options.cameraMovingTimoutMs
		// If the state is idle, then start the tick
		if (this._cameraState.__unsafe__getWithoutCapture() !== 'idle') return
		this._cameraState.set('moving')
		this.on('tick', this._decayCameraStateTimeout)
	}

	/**
	 * Whether the camera is moving or idle.
	 *
	 * @example
	 * ```ts
	 * editor.getCameraState()
	 * ```
	 *
	 * @public
	 */
	getCameraState() {
		return this._cameraState.get()
	}

	/**
	 * Get the shapes that should be displayed in the current viewport.
	 *
	 * @example
	 * ```ts
	 * editor.getRenderingShapes()
	 * ```
	 *
	 * @public
	 */
	@computed getRenderingShapes() {
		const renderingShapes = this.getUnorderedRenderingShapes(true)

		// Its IMPORTANT that the result be sorted by id AND include the index
		// that the shape should be displayed at. Steve, this is the past you
		// telling the present you not to change this.

		// We want to sort by id because moving elements about in the DOM will
		// cause the element to get removed by react as it moves the DOM node. This
		// causes <iframes/> to re-render which is hella annoying and a perf
		// drain. By always sorting by 'id' we keep the shapes always in the
		// same order; but we later use index to set the element's 'z-index'
		// to change the "rendered" position in z-space.
		return renderingShapes.sort(sortById)
	}

	/* --------------------- Pages ---------------------- */

	@computed private _getAllPagesQuery() {
		return this.store.query.records('page')
	}

	/**
	 * Info about the project's current pages.
	 *
	 * @example
	 * ```ts
	 * editor.getPages()
	 * ```
	 *
	 * @public
	 */
	@computed getPages(): TLPage[] {
		return this._getAllPagesQuery().get().sort(sortByIndex)
	}

	/**
	 * The current page.
	 *
	 * @example
	 * ```ts
	 * editor.getCurrentPage()
	 * ```
	 *
	 * @public
	 */
	getCurrentPage(): TLPage {
		return this.getPage(this.getCurrentPageId())!
	}

	/**
	 * The current page id.
	 *
	 * @example
	 * ```ts
	 * editor.getCurrentPageId()
	 * ```
	 *
	 * @public
	 */
	@computed getCurrentPageId(): TLPageId {
		return this.getInstanceState().currentPageId
	}

	/**
	 * Get a page.
	 *
	 * @example
	 * ```ts
	 * editor.getPage(myPage.id)
	 * editor.getPage(myPage)
	 * ```
	 *
	 * @param page - The page (or page id) to get.
	 *
	 * @public
	 */
	getPage(page: TLPageId | TLPage): TLPage | undefined {
		return this.store.get(typeof page === 'string' ? page : page.id)
	}

	/* @internal */
	private readonly _currentPageShapeIds: ReturnType<typeof deriveShapeIdsInCurrentPage>

	/**
	 * An array of all of the shapes on the current page.
	 *
	 * @example
	 * ```ts
	 * editor.getCurrentPageIds()
	 * ```
	 *
	 * @public
	 */
	getCurrentPageShapeIds() {
		return this._currentPageShapeIds.get()
	}

	/**
	 * @internal
	 */
	@computed
	getCurrentPageShapeIdsSorted() {
		return Array.from(this.getCurrentPageShapeIds()).sort()
	}

	/**
	 * Get the ids of shapes on a page.
	 *
	 * @example
	 * ```ts
	 * const idsOnPage1 = editor.getPageShapeIds('page1')
	 * const idsOnPage2 = editor.getPageShapeIds(myPage2)
	 * ```
	 *
	 * @param page - The page (or page id) to get.
	 *
	 * @public
	 **/
	getPageShapeIds(page: TLPageId | TLPage): Set<TLShapeId> {
		const pageId = typeof page === 'string' ? page : page.id
		const result = this.store.query.exec('shape', { parentId: { eq: pageId } })
		return this.getShapeAndDescendantIds(result.map((s) => s.id))
	}

	/**
	 * Set the current page.
	 *
	 * @example
	 * ```ts
	 * editor.setCurrentPage('page1')
	 * editor.setCurrentPage(myPage1)
	 * ```
	 *
	 * @param page - The page (or page id) to set as the current page.
	 *
	 * @public
	 */
	setCurrentPage(page: TLPageId | TLPage): this {
		const pageId = typeof page === 'string' ? page : page.id
		if (!this.store.has(pageId)) {
			console.error("Tried to set the current page id to a page that doesn't exist.")
			return this
		}

		this.stopFollowingUser()
		// finish off any in-progress interactions
		this.complete()

		return this.batch(
			() => this.store.put([{ ...this.getInstanceState(), currentPageId: pageId }]),
			{ history: 'record-preserveRedoStack' }
		)
	}

	/**
	 * Update a page.
	 *
	 * @example
	 * ```ts
	 * editor.updatePage({ id: 'page2', name: 'Page 2' })
	 * ```
	 *
	 * @param partial - The partial of the shape to update.
	 *
	 * @public
	 */
	updatePage(partial: RequiredKeys<Partial<TLPage>, 'id'>): this {
		if (this.getInstanceState().isReadonly) return this

		const prev = this.getPage(partial.id)
		if (!prev) return this

		return this.batch(() => this.store.update(partial.id, (page) => ({ ...page, ...partial })))
	}

	/**
	 * Create a page.
	 *
	 * @example
	 * ```ts
	 * editor.createPage(myPage)
	 * editor.createPage({ name: 'Page 2' })
	 * ```
	 *
	 * @param page - The page (or page partial) to create.
	 *
	 * @public
	 */
	createPage(page: Partial<TLPage>): this {
		this.history.batch(() => {
			if (this.getInstanceState().isReadonly) return
			if (this.getPages().length >= this.options.maxPages) return
			const pages = this.getPages()

			const name = getIncrementedName(
				page.name ?? 'Page 1',
				pages.map((p) => p.name)
			)

			let index = page.index

			if (!index || pages.some((p) => p.index === index)) {
				index = getIndexAbove(pages[pages.length - 1].index)
			}

			const newPage = PageRecordType.create({
				meta: {},
				...page,
				name,
				index,
			})

			this.store.put([newPage])
		})
		return this
	}

	/**
	 * Delete a page.
	 *
	 * @example
	 * ```ts
	 * editor.deletePage('page1')
	 * ```
	 *
	 * @param id - The id of the page to delete.
	 *
	 * @public
	 */
	deletePage(page: TLPageId | TLPage): this {
		const id = typeof page === 'string' ? page : page.id
		this.batch(() => {
			if (this.getInstanceState().isReadonly) return
			const pages = this.getPages()
			if (pages.length === 1) return

			const deletedPage = this.getPage(id)
			if (!deletedPage) return

			if (id === this.getCurrentPageId()) {
				const index = pages.findIndex((page) => page.id === id)
				const next = pages[index - 1] ?? pages[index + 1]
				this.setCurrentPage(next.id)
			}
			this.store.remove([deletedPage.id])
		})
		return this
	}

	/**
	 * Duplicate a page.
	 *
	 * @param id - The id of the page to duplicate. Defaults to the current page.
	 * @param createId - The id of the new page. Defaults to a new id.
	 *
	 * @public
	 */
	duplicatePage(page: TLPageId | TLPage, createId: TLPageId = PageRecordType.createId()): this {
		if (this.getPages().length >= this.options.maxPages) return this
		const id = typeof page === 'string' ? page : page.id
		const freshPage = this.getPage(id) // get the most recent version of the page anyway
		if (!freshPage) return this

		const prevCamera = { ...this.getCamera() }
		const content = this.getContentFromCurrentPage(this.getSortedChildIdsForParent(freshPage.id))

		this.batch(() => {
			const pages = this.getPages()
			const index = getIndexBetween(freshPage.index, pages[pages.indexOf(freshPage) + 1]?.index)

			// create the page (also creates the pagestate and camera for the new page)
			this.createPage({ name: freshPage.name + ' Copy', id: createId, index })
			// set the new page as the current page
			this.setCurrentPage(createId)
			// update the new page's camera to the previous page's camera
			this.setCamera(prevCamera)

			if (content) {
				// If we had content on the previous page, put it on the new page
				return this.putContentOntoCurrentPage(content)
			}
		})

		return this
	}

	/**
	 * Rename a page.
	 *
	 * @example
	 * ```ts
	 * editor.renamePage('page1', 'My Page')
	 * ```
	 *
	 * @param id - The id of the page to rename.
	 * @param name - The new name.
	 *
	 * @public
	 */
	renamePage(page: TLPageId | TLPage, name: string) {
		const id = typeof page === 'string' ? page : page.id
		if (this.getInstanceState().isReadonly) return this
		this.updatePage({ id, name })
		return this
	}

	/* --------------------- Assets --------------------- */

	private _assetOptions = atom('asset options', DEFAULT_ASSET_OPTIONS)

	/** @internal */
	@computed private _getAllAssetsQuery() {
		return this.store.query.records('asset')
	}

	/**
	 * Get all assets in the editor.
	 *
	 * @public
	 */
	getAssets() {
		return this._getAllAssetsQuery().get()
	}

	/**
	 * Create one or more assets.
	 *
	 * @example
	 * ```ts
	 * editor.createAssets([...myAssets])
	 * ```
	 *
	 * @param assets - The assets to create.
	 *
	 * @public
	 */
	createAssets(assets: TLAsset[]): this {
		if (this.getInstanceState().isReadonly) return this
		if (assets.length <= 0) return this
		return this.batch(() => this.store.put(assets))
	}

	/**
	 * Update one or more assets.
	 *
	 * @example
	 * ```ts
	 * editor.updateAssets([{ id: 'asset1', name: 'New name' }])
	 * ```
	 *
	 * @param assets - The assets to update.
	 *
	 * @public
	 */
	updateAssets(assets: TLAssetPartial[]): this {
		if (this.getInstanceState().isReadonly) return this
		if (assets.length <= 0) return this
		return this.batch(() => {
			this.store.put(
				assets.map((partial) => ({
					...this.store.get(partial.id)!,
					...partial,
				}))
			)
		})
	}

	/**
	 * Delete one or more assets.
	 *
	 * @example
	 * ```ts
	 * editor.deleteAssets(['asset1', 'asset2'])
	 * ```
	 *
	 * @param ids - The assets to delete.
	 *
	 * @public
	 */
	deleteAssets(assets: TLAssetId[] | TLAsset[]): this {
		if (this.getInstanceState().isReadonly) return this

		const ids =
			typeof assets[0] === 'string'
				? (assets as TLAssetId[])
				: (assets as TLAsset[]).map((a) => a.id)
		if (ids.length <= 0) return this

		return this.batch(() => this.store.remove(ids))
	}

	/**
	 * Get an asset by its id.
	 *
	 * @example
	 * ```ts
	 * editor.getAsset('asset1')
	 * ```
	 *
	 * @param asset - The asset (or asset id) to get.
	 *
	 * @public
	 */
	getAsset(asset: TLAssetId | TLAsset): TLAsset | undefined {
		return this.store.get(typeof asset === 'string' ? asset : asset.id) as TLAsset | undefined
	}

	async resolveAssetUrl(
		assetId: TLAssetId | null,
<<<<<<< HEAD
		context: { rawZoom?: number; steppedZoom?: number; shouldResolveToOriginalImage?: boolean }
=======
		context: { screenScale: number; steppedScreenScale: number }
>>>>>>> 154b97a3
	): Promise<string | null> {
		if (!assetId) return ''
		const asset = this.getAsset(assetId)
		if (!asset) return ''

		const networkEffectiveType: string | null =
			'connection' in navigator ? (navigator as any).connection.effectiveType : null
		const dpr = this.getInstanceState().devicePixelRatio

<<<<<<< HEAD
		const { rawZoom, steppedZoom, shouldResolveToOriginalImage } = context
		return await this._assetOptions
			.get()
			.onResolveAsset(asset!, {
				rawZoom: rawZoom || 1,
				steppedZoom: steppedZoom || 1,
				dpr,
				networkEffectiveType,
				shouldResolveToOriginalImage,
			})
=======
		const { screenScale, steppedScreenScale } = context
		return await this._assetOptions
			.get()
			.onResolveAsset(asset!, { screenScale, steppedScreenScale, dpr, networkEffectiveType })
>>>>>>> 154b97a3
	}

	/* --------------------- Shapes --------------------- */

	@computed
	private _getShapeGeometryCache(): ComputedCache<Geometry2d, TLShape> {
		return this.store.createComputedCache(
			'bounds',
			(shape) => this.getShapeUtil(shape).getGeometry(shape),
			(a, b) => a.props === b.props
		)
	}

	/**
	 * Get the geometry of a shape.
	 *
	 * @example
	 * ```ts
	 * editor.getShapeGeometry(myShape)
	 * editor.getShapeGeometry(myShapeId)
	 * ```
	 *
	 * @param shape - The shape (or shape id) to get the geometry for.
	 *
	 * @public
	 */
	getShapeGeometry<T extends Geometry2d>(shape: TLShape | TLShapeId): T {
		return this._getShapeGeometryCache().get(typeof shape === 'string' ? shape : shape.id)! as T
	}

	/** @internal */
	@computed private _getShapeHandlesCache(): ComputedCache<TLHandle[] | undefined, TLShape> {
		return this.store.createComputedCache('handles', (shape) => {
			return this.getShapeUtil(shape).getHandles?.(shape)
		})
	}

	/**
	 * Get the handles (if any) for a shape.
	 *
	 * @example
	 * ```ts
	 * editor.getShapeHandles(myShape)
	 * editor.getShapeHandles(myShapeId)
	 * ```
	 *
	 * @param shape - The shape (or shape id) to get the handles for.
	 * @public
	 */
	getShapeHandles<T extends TLShape>(shape: T | T['id']): TLHandle[] | undefined {
		return this._getShapeHandlesCache().get(typeof shape === 'string' ? shape : shape.id)
	}

	/**
	 * Get the local transform for a shape as a matrix model. This transform reflects both its
	 * translation (x, y) from from either its parent's top left corner, if the shape's parent is
	 * another shape, or else from the 0,0 of the page, if the shape's parent is the page; and the
	 * shape's rotation.
	 *
	 * @example
	 * ```ts
	 * editor.getShapeLocalTransform(myShape)
	 * ```
	 *
	 * @param shape - The shape to get the local transform for.
	 *
	 * @public
	 */
	getShapeLocalTransform(shape: TLShape | TLShapeId): Mat {
		const id = typeof shape === 'string' ? shape : shape.id
		const freshShape = this.getShape(id)
		if (!freshShape) throw Error('Editor.getTransform: shape not found')
		return Mat.Identity().translate(freshShape.x, freshShape.y).rotate(freshShape.rotation)
	}

	/**
	 * A cache of page transforms.
	 *
	 * @internal
	 */
	@computed private _getShapePageTransformCache(): ComputedCache<Mat, TLShape> {
		return this.store.createComputedCache<Mat, TLShape>('pageTransformCache', (shape) => {
			if (isPageId(shape.parentId)) {
				return this.getShapeLocalTransform(shape)
			}

			// If the shape's parent doesn't exist yet (e.g. when merging in changes from remote in the wrong order)
			// then we can't compute the transform yet, so just return the identity matrix.
			// In the future we should look at creating a store update mechanism that understands and preserves
			// ordering.
			const parentTransform =
				this._getShapePageTransformCache().get(shape.parentId) ?? Mat.Identity()
			return Mat.Compose(parentTransform, this.getShapeLocalTransform(shape)!)
		})
	}

	/**
	 * Get the local transform of a shape's parent as a matrix model.
	 *
	 * @example
	 * ```ts
	 * editor.getShapeParentTransform(myShape)
	 * ```
	 *
	 * @param shape - The shape (or shape id) to get the parent transform for.
	 *
	 * @public
	 */
	getShapeParentTransform(shape: TLShape | TLShapeId): Mat {
		const id = typeof shape === 'string' ? shape : shape.id
		const freshShape = this.getShape(id)
		if (!freshShape || isPageId(freshShape.parentId)) return Mat.Identity()
		return this._getShapePageTransformCache().get(freshShape.parentId) ?? Mat.Identity()
	}

	/**
	 * Get the transform of a shape in the current page space.
	 *
	 * @example
	 * ```ts
	 * editor.getShapePageTransform(myShape)
	 * editor.getShapePageTransform(myShapeId)
	 * ```
	 *
	 * @param shape - The shape (or shape id) to get the page transform for.
	 *
	 * @public
	 */
	getShapePageTransform(shape: TLShape | TLShapeId): Mat {
		const id = typeof shape === 'string' ? shape : shape.id
		return this._getShapePageTransformCache().get(id) ?? Mat.Identity()
	}

	/** @internal */
	@computed private _getShapePageBoundsCache(): ComputedCache<Box, TLShape> {
		return this.store.createComputedCache<Box, TLShape>('pageBoundsCache', (shape) => {
			const pageTransform = this._getShapePageTransformCache().get(shape.id)

			if (!pageTransform) return new Box()

			const result = Box.FromPoints(
				Mat.applyToPoints(pageTransform, this.getShapeGeometry(shape).vertices)
			)

			return result
		})
	}

	/**
	 * Get the bounds of a shape in the current page space.
	 *
	 * @example
	 * ```ts
	 * editor.getShapePageBounds(myShape)
	 * editor.getShapePageBounds(myShapeId)
	 * ```
	 *
	 * @param shape - The shape (or shape id) to get the bounds for.
	 *
	 * @public
	 */
	getShapePageBounds(shape: TLShape | TLShapeId): Box | undefined {
		return this._getShapePageBoundsCache().get(typeof shape === 'string' ? shape : shape.id)
	}

	/**
	 * A cache of clip paths used for clipping.
	 *
	 * @internal
	 */
	@computed private _getShapeClipPathCache(): ComputedCache<string, TLShape> {
		return this.store.createComputedCache<string, TLShape>('clipPathCache', (shape) => {
			const pageMask = this._getShapeMaskCache().get(shape.id)
			if (!pageMask) return undefined
			if (pageMask.length === 0) {
				return `polygon(0px 0px, 0px 0px, 0px 0px)`
			}

			const pageTransform = this._getShapePageTransformCache().get(shape.id)
			if (!pageTransform) return undefined

			const localMask = Mat.applyToPoints(Mat.Inverse(pageTransform), pageMask)

			return `polygon(${localMask.map((p) => `${p.x}px ${p.y}px`).join(',')})`
		})
	}

	/**
	 * Get the clip path for a shape.
	 *
	 * @example
	 * ```ts
	 * const clipPath = editor.getShapeClipPath(shape)
	 * const clipPath = editor.getShapeClipPath(shape.id)
	 * ```
	 *
	 * @param shape - The shape (or shape id) to get the clip path for.
	 *
	 * @returns The clip path or undefined.
	 *
	 * @public
	 */
	getShapeClipPath(shape: TLShape | TLShapeId): string | undefined {
		return this._getShapeClipPathCache().get(typeof shape === 'string' ? shape : shape.id)
	}

	/** @internal */
	@computed private _getShapeMaskCache(): ComputedCache<Vec[], TLShape> {
		return this.store.createComputedCache('pageMaskCache', (shape) => {
			if (isPageId(shape.parentId)) return undefined

			const frameAncestors = this.getShapeAncestors(shape.id).filter((shape) =>
				this.isShapeOfType<TLFrameShape>(shape, 'frame')
			)

			if (frameAncestors.length === 0) return undefined

			const pageMask = frameAncestors
				.map<Vec[] | undefined>((s) =>
					// Apply the frame transform to the frame outline to get the frame outline in the current page space
					this._getShapePageTransformCache()
						.get(s.id)!
						.applyToPoints(this.getShapeGeometry(s).vertices)
				)
				.reduce((acc, b) => {
					if (!(b && acc)) return undefined
					const intersection = intersectPolygonPolygon(acc, b)
					if (intersection) {
						return intersection.map(Vec.Cast)
					}
					return []
				})

			return pageMask
		})
	}

	/**
	 * Get the mask (in the current page space) for a shape.
	 *
	 * @example
	 * ```ts
	 * const pageMask = editor.getShapeMask(shape.id)
	 * ```
	 *
	 * @param id - The id of the shape to get the mask for.
	 *
	 * @returns The mask for the shape.
	 *
	 * @public
	 */
	getShapeMask(shape: TLShapeId | TLShape): VecLike[] | undefined {
		return this._getShapeMaskCache().get(typeof shape === 'string' ? shape : shape.id)
	}

	/**
	 * Get the bounds of a shape in the current page space, incorporating any masks. For example, if the
	 * shape were the child of a frame and was half way out of the frame, the bounds would be the half
	 * of the shape that was in the frame.
	 *
	 * @example
	 * ```ts
	 * editor.getShapeMaskedPageBounds(myShape)
	 * editor.getShapeMaskedPageBounds(myShapeId)
	 * ```
	 *
	 * @param shape - The shape to get the masked bounds for.
	 *
	 * @public
	 */
	getShapeMaskedPageBounds(shape: TLShapeId | TLShape): Box | undefined {
		if (typeof shape !== 'string') shape = shape.id
		return this._getShapeMaskedPageBoundsCache().get(shape)
	}

	/** @internal */
	@computed private _getShapeMaskedPageBoundsCache(): ComputedCache<Box, TLShape> {
		return this.store.createComputedCache('shapeMaskedPageBoundsCache', (shape) => {
			const pageBounds = this._getShapePageBoundsCache().get(shape.id)
			if (!pageBounds) return
			const pageMask = this._getShapeMaskCache().get(shape.id)
			if (pageMask) {
				if (pageMask.length === 0) return undefined
				const { corners } = pageBounds
				if (corners.every((p, i) => p && Vec.Equals(p, pageMask[i]))) return pageBounds.clone()
				const intersection = intersectPolygonPolygon(pageMask, corners)
				if (!intersection) return
				return Box.FromPoints(intersection)
			}
			return pageBounds
		})
	}

	/**
	 * Get the ancestors of a shape.
	 *
	 * @example
	 * ```ts
	 * const ancestors = editor.getShapeAncestors(myShape)
	 * const ancestors = editor.getShapeAncestors(myShapeId)
	 * ```
	 *
	 * @param shape - The shape (or shape id) to get the ancestors for.
	 *
	 * @public
	 */
	getShapeAncestors(shape: TLShapeId | TLShape, acc: TLShape[] = []): TLShape[] {
		const id = typeof shape === 'string' ? shape : shape.id
		const freshShape = this.getShape(id)
		if (!freshShape) return acc
		const parentId = freshShape.parentId
		if (isPageId(parentId)) {
			acc.reverse()
			return acc
		}

		const parent = this.store.get(parentId)
		if (!parent) return acc
		acc.push(parent)
		return this.getShapeAncestors(parent, acc)
	}

	/**
	 * Find the first ancestor matching the given predicate
	 *
	 * @example
	 * ```ts
	 * const ancestor = editor.findShapeAncestor(myShape)
	 * const ancestor = editor.findShapeAncestor(myShape.id)
	 * const ancestor = editor.findShapeAncestor(myShape.id, (shape) => shape.type === 'frame')
	 * ```
	 *
	 * @param shape - The shape to check the ancestors for.
	 *
	 * @public
	 */
	findShapeAncestor(
		shape: TLShape | TLShapeId,
		predicate: (parent: TLShape) => boolean
	): TLShape | undefined {
		const id = typeof shape === 'string' ? shape : shape.id
		const freshShape = this.getShape(id)
		if (!freshShape) return

		const parentId = freshShape.parentId
		if (isPageId(parentId)) return

		const parent = this.getShape(parentId)
		if (!parent) return
		return predicate(parent) ? parent : this.findShapeAncestor(parent, predicate)
	}

	/**
	 * Returns true if the the given shape has the given ancestor.
	 *
	 * @param shape - The shape.
	 * @param ancestorId - The id of the ancestor.
	 *
	 * @public
	 */
	hasAncestor(shape: TLShape | TLShapeId | undefined, ancestorId: TLShapeId): boolean {
		const id = typeof shape === 'string' ? shape : shape?.id
		const freshShape = id && this.getShape(id)
		if (!freshShape) return false
		if (freshShape.parentId === ancestorId) return true
		return this.hasAncestor(this.getShapeParent(freshShape), ancestorId)
	}

	/**
	 * Get the common ancestor of two or more shapes that matches a predicate.
	 *
	 * @param shapes - The shapes (or shape ids) to check.
	 * @param predicate - The predicate to match.
	 */
	findCommonAncestor(
		shapes: TLShape[] | TLShapeId[],
		predicate?: (shape: TLShape) => boolean
	): TLShapeId | undefined {
		if (shapes.length === 0) {
			return
		}

		const ids =
			typeof shapes[0] === 'string'
				? (shapes as TLShapeId[])
				: (shapes as TLShape[]).map((s) => s.id)
		const freshShapes = compact(ids.map((id) => this.getShape(id)))

		if (freshShapes.length === 1) {
			const parentId = freshShapes[0].parentId
			if (isPageId(parentId)) {
				return
			}
			return predicate ? this.findShapeAncestor(freshShapes[0], predicate)?.id : parentId
		}

		const [nodeA, ...others] = freshShapes
		let ancestor = this.getShapeParent(nodeA)
		while (ancestor) {
			// TODO: this is not ideal, optimize
			if (predicate && !predicate(ancestor)) {
				ancestor = this.getShapeParent(ancestor)
				continue
			}
			if (others.every((shape) => this.hasAncestor(shape, ancestor!.id))) {
				return ancestor!.id
			}
			ancestor = this.getShapeParent(ancestor)
		}
		return undefined
	}

	/**
	 * Check whether a shape or its parent is locked.
	 *
	 * @param shape - The shape (or shape id) to check.
	 *
	 * @public
	 */
	isShapeOrAncestorLocked(shape?: TLShape): boolean
	isShapeOrAncestorLocked(id?: TLShapeId): boolean
	isShapeOrAncestorLocked(arg?: TLShape | TLShapeId): boolean {
		const shape = typeof arg === 'string' ? this.getShape(arg) : arg
		if (shape === undefined) return false
		if (shape.isLocked) return true
		return this.isShapeOrAncestorLocked(this.getShapeParent(shape))
	}

	@computed
	private _notVisibleShapes() {
		return notVisibleShapes(this)
	}

	/**
	 * Get culled shapes.
	 *
	 * @public
	 */
	@computed
	getCulledShapes() {
		const notVisibleShapes = this._notVisibleShapes().get()
		const selectedShapeIds = this.getSelectedShapeIds()
		const editingId = this.getEditingShapeId()
		const culledShapes = new Set<TLShapeId>(notVisibleShapes)
		// we don't cull the shape we are editing
		if (editingId) {
			culledShapes.delete(editingId)
		}
		// we also don't cull selected shapes
		selectedShapeIds.forEach((id) => {
			culledShapes.delete(id)
		})
		return culledShapes
	}

	/**
	 * The bounds of the current page (the common bounds of all of the shapes on the page).
	 *
	 * @public
	 */
	@computed getCurrentPageBounds(): Box | undefined {
		let commonBounds: Box | undefined

		this.getCurrentPageShapeIdsSorted().forEach((shapeId) => {
			const bounds = this.getShapeMaskedPageBounds(shapeId)
			if (!bounds) return
			if (!commonBounds) {
				commonBounds = bounds.clone()
			} else {
				commonBounds = commonBounds.expand(bounds)
			}
		})

		return commonBounds
	}

	/**
	 * Get the top-most selected shape at the given point, ignoring groups.
	 *
	 * @param point - The point to check.
	 *
	 * @returns The top-most selected shape at the given point, or undefined if there is no shape at the point.
	 */
	getSelectedShapeAtPoint(point: VecLike): TLShape | undefined {
		const selectedShapeIds = this.getSelectedShapeIds()
		return this.getCurrentPageShapesSorted()
			.filter((shape) => shape.type !== 'group' && selectedShapeIds.includes(shape.id))
			.reverse() // find last
			.find((shape) => this.isPointInShape(shape, point, { hitInside: true, margin: 0 }))
	}

	/**
	 * Get the shape at the current point.
	 *
	 * @param point - The point to check.
	 * @param opts - Options for the check: `hitInside` to check if the point is inside the shape, `margin` to check if the point is within a margin of the shape, `hitFrameInside` to check if the point is inside the frame, and `filter` to filter the shapes to check.
	 *
	 * @returns The shape at the given point, or undefined if there is no shape at the point.
	 */
	getShapeAtPoint(
		point: VecLike,
		opts = {} as {
			renderingOnly?: boolean
			margin?: number
			hitInside?: boolean
			hitLocked?: boolean
			// TODO: we probably need to rename this, we don't quite _always_
			// respect this esp. in the part below that does "Check labels first"
			hitLabels?: boolean
			hitFrameInside?: boolean
			filter?: (shape: TLShape) => boolean
		}
	): TLShape | undefined {
		const zoomLevel = this.getZoomLevel()
		const viewportPageBounds = this.getViewportPageBounds()
		const {
			filter,
			margin = 0,
			hitLocked = false,
			hitLabels = false,
			hitInside = false,
			hitFrameInside = false,
		} = opts

		let inHollowSmallestArea = Infinity
		let inHollowSmallestAreaHit: TLShape | null = null

		let inMarginClosestToEdgeDistance = Infinity
		let inMarginClosestToEdgeHit: TLShape | null = null

		const shapesToCheck = (
			opts.renderingOnly
				? this.getCurrentPageRenderingShapesSorted()
				: this.getCurrentPageShapesSorted()
		).filter((shape) => {
			if ((shape.isLocked && !hitLocked) || this.isShapeOfType(shape, 'group')) return false
			const pageMask = this.getShapeMask(shape)
			if (pageMask && !pointInPolygon(point, pageMask)) return false
			if (filter) return filter(shape)
			return true
		})

		for (let i = shapesToCheck.length - 1; i >= 0; i--) {
			const shape = shapesToCheck[i]
			const geometry = this.getShapeGeometry(shape)
			const isGroup = geometry instanceof Group2d

			const pointInShapeSpace = this.getPointInShapeSpace(shape, point)

			// Check labels first
			if (
				this.isShapeOfType<TLArrowShape>(shape, 'arrow') ||
				(this.isShapeOfType<TLGeoShape>(shape, 'geo') && shape.props.fill === 'none')
			) {
				if (shape.props.text.trim()) {
					// let's check whether the shape has a label and check that
					for (const childGeometry of (geometry as Group2d).children) {
						if (childGeometry.isLabel && childGeometry.isPointInBounds(pointInShapeSpace)) {
							return shape
						}
					}
				}
			}

			if (this.isShapeOfType(shape, 'frame')) {
				// On the rare case that we've hit a frame, test again hitInside to be forced true;
				// this prevents clicks from passing through the body of a frame to shapes behind it.

				// If the hit is within the frame's outer margin, then select the frame
				const distance = geometry.distanceToPoint(pointInShapeSpace, hitInside)
				if (Math.abs(distance) <= margin) {
					return inMarginClosestToEdgeHit || shape
				}

				if (geometry.hitTestPoint(pointInShapeSpace, 0, true)) {
					// Once we've hit a frame, we want to end the search. If we have hit a shape
					// already, then this would either be above the frame or a child of the frame,
					// so we want to return that. Otherwise, the point is in the empty space of the
					// frame. If `hitFrameInside` is true (e.g. used drawing an arrow into the
					// frame) we the frame itself; other wise, (e.g. when hovering or pointing)
					// we would want to return null.
					return (
						inMarginClosestToEdgeHit ||
						inHollowSmallestAreaHit ||
						(hitFrameInside ? shape : undefined)
					)
				}
				continue
			}

			let distance: number

			if (isGroup) {
				let minDistance = Infinity
				for (const childGeometry of geometry.children) {
					if (childGeometry.isLabel && !hitLabels) continue

					// hit test the all of the child geometries that aren't labels
					const tDistance = childGeometry.distanceToPoint(pointInShapeSpace, hitInside)
					if (tDistance < minDistance) {
						minDistance = tDistance
					}
				}

				distance = minDistance
			} else {
				// If the margin is zero and the geometry has a very small width or height,
				// then check the actual distance. This is to prevent a bug where straight
				// lines would never pass the broad phase (point-in-bounds) check.
				if (margin === 0 && (geometry.bounds.w < 1 || geometry.bounds.h < 1)) {
					distance = geometry.distanceToPoint(pointInShapeSpace, hitInside)
				} else {
					// Broad phase
					if (geometry.bounds.containsPoint(pointInShapeSpace, margin)) {
						// Narrow phase (actual distance)
						distance = geometry.distanceToPoint(pointInShapeSpace, hitInside)
					} else {
						// Failed the broad phase, geddafugaotta'ere!
						distance = Infinity
					}
				}
			}

			if (geometry.isClosed) {
				// For closed shapes, the distance will be positive if outside of
				// the shape or negative if inside of the shape. If the distance
				// is greater than the margin, then it's a miss. Otherwise...

				if (distance <= margin) {
					if (geometry.isFilled || (isGroup && geometry.children[0].isFilled)) {
						// If the shape is filled, then it's a hit. Remember, we're
						// starting from the TOP-MOST shape in z-index order, so any
						// other hits would be occluded by the shape.
						return inMarginClosestToEdgeHit || shape
					} else {
						// If the shape is bigger than the viewport, then skip it.
						if (this.getShapePageBounds(shape)!.contains(viewportPageBounds)) continue

						// For hollow shapes...
						if (Math.abs(distance) < margin) {
							// We want to preference shapes where we're inside of the
							// shape margin; and we would want to hit the shape with the
							// edge closest to the point.
							if (Math.abs(distance) < inMarginClosestToEdgeDistance) {
								inMarginClosestToEdgeDistance = Math.abs(distance)
								inMarginClosestToEdgeHit = shape
							}
						} else if (!inMarginClosestToEdgeHit) {
							// If we're not within margin distance to any edge, and if the
							// shape is hollow, then we want to hit the shape with the
							// smallest area. (There's a bug here with self-intersecting
							// shapes, like a closed drawing of an "8", but that's a bigger
							// problem to solve.)
							const { area } = geometry
							if (area < inHollowSmallestArea) {
								inHollowSmallestArea = area
								inHollowSmallestAreaHit = shape
							}
						}
					}
				}
			} else {
				// For open shapes (e.g. lines or draw shapes) always use the margin.
				// If the distance is less than the margin, return the shape as the hit.
				if (distance < this.options.hitTestMargin / zoomLevel) {
					return shape
				}
			}
		}

		// If we haven't hit any filled shapes or frames, then return either
		// the shape who we hit within the margin (and of those, the one that
		// had the shortest distance between the point and the shape edge),
		// or else the hollow shape with the smallest area—or if we didn't hit
		// any margins or any hollow shapes, then null.
		return inMarginClosestToEdgeHit || inHollowSmallestAreaHit || undefined
	}

	/**
	 * Get the shapes, if any, at a given page point.
	 *
	 * @example
	 * ```ts
	 * editor.getShapesAtPoint({ x: 100, y: 100 })
	 * editor.getShapesAtPoint({ x: 100, y: 100 }, { hitInside: true, exact: true })
	 * ```
	 *
	 * @param point - The page point to test.
	 *
	 * @public
	 */
	getShapesAtPoint(
		point: VecLike,
		opts = {} as { margin?: number; hitInside?: boolean }
	): TLShape[] {
		return this.getCurrentPageShapes().filter((shape) => this.isPointInShape(shape, point, opts))
	}

	/**
	 * Test whether a point (in the current page space) will will a shape. This method takes into account masks,
	 * such as when a shape is the child of a frame and is partially clipped by the frame.
	 *
	 * @example
	 * ```ts
	 * editor.isPointInShape({ x: 100, y: 100 }, myShape)
	 * ```
	 *
	 * @param shape - The shape to test against.
	 * @param point - The page point to test (in the current page space).
	 * @param hitInside - Whether to count as a hit if the point is inside of a closed shape.
	 *
	 * @public
	 */
	isPointInShape(
		shape: TLShape | TLShapeId,
		point: VecLike,
		opts = {} as {
			margin?: number
			hitInside?: boolean
		}
	): boolean {
		const { hitInside = false, margin = 0 } = opts
		const id = typeof shape === 'string' ? shape : shape.id
		// If the shape is masked, and if the point falls outside of that
		// mask, then it's definitely a miss—we don't need to test further.
		const pageMask = this.getShapeMask(id)
		if (pageMask && !pointInPolygon(point, pageMask)) return false

		return this.getShapeGeometry(id).hitTestPoint(
			this.getPointInShapeSpace(shape, point),
			margin,
			hitInside
		)
	}

	/**
	 * Convert a point in the current page space to a point in the local space of a shape. For example, if a
	 * shape's page point were `{ x: 100, y: 100 }`, a page point at `{ x: 110, y: 110 }` would be at
	 * `{ x: 10, y: 10 }` in the shape's local space.
	 *
	 * @example
	 * ```ts
	 * editor.getPointInShapeSpace(myShape, { x: 100, y: 100 })
	 * ```
	 *
	 * @param shape - The shape to get the point in the local space of.
	 * @param point - The page point to get in the local space of the shape.
	 *
	 * @public
	 */
	getPointInShapeSpace(shape: TLShape | TLShapeId, point: VecLike): Vec {
		const id = typeof shape === 'string' ? shape : shape.id
		return this._getShapePageTransformCache().get(id)!.clone().invert().applyToPoint(point)
	}

	/**
	 * Convert a delta in the current page space to a point in the local space of a shape's parent.
	 *
	 * @example
	 * ```ts
	 * editor.getPointInParentSpace(myShape.id, { x: 100, y: 100 })
	 * ```
	 *
	 * @param shape - The shape to get the point in the local space of.
	 * @param point - The page point to get in the local space of the shape.
	 *
	 * @public
	 */
	getPointInParentSpace(shape: TLShapeId | TLShape, point: VecLike): Vec {
		const id = typeof shape === 'string' ? shape : shape.id
		const freshShape = this.getShape(id)
		if (!freshShape) return new Vec(0, 0)
		if (isPageId(freshShape.parentId)) return Vec.From(point)

		const parentTransform = this.getShapePageTransform(freshShape.parentId)
		if (!parentTransform) return Vec.From(point)
		return parentTransform.clone().invert().applyToPoint(point)
	}

	/**
	 * An array containing all of the shapes in the current page.
	 *
	 * @public
	 */
	@computed getCurrentPageShapes(): TLShape[] {
		return Array.from(this.getCurrentPageShapeIds(), (id) => this.store.get(id)! as TLShape)
	}

	/**
	 * An array containing all of the shapes in the current page, sorted in z-index order (accounting
	 * for nested shapes): e.g. A, B, BA, BB, C.
	 *
	 * @public
	 */
	@computed getCurrentPageShapesSorted(): TLShape[] {
		const result: TLShape[] = []
		const topLevelShapes = this.getSortedChildIdsForParent(this.getCurrentPageId())

		for (let i = 0, n = topLevelShapes.length; i < n; i++) {
			pushShapeWithDescendants(this, topLevelShapes[i], result)
		}

		return result
	}

	/**
	 * An array containing all of the rendering shapes in the current page, sorted in z-index order (accounting
	 * for nested shapes): e.g. A, B, BA, BB, C.
	 *
	 * @public
	 */
	@computed getCurrentPageRenderingShapesSorted(): TLShape[] {
		const culledShapes = this.getCulledShapes()
		return this.getCurrentPageShapesSorted().filter(({ id }) => !culledShapes.has(id))
	}

	/**
	 * Get whether a shape matches the type of a TLShapeUtil.
	 *
	 * @example
	 * ```ts
	 * const isArrowShape = isShapeOfType<TLArrowShape>(someShape, 'arrow')
	 * ```
	 *
	 * @param util - the TLShapeUtil constructor to test against
	 * @param shape - the shape to test
	 *
	 * @public
	 */
	isShapeOfType<T extends TLUnknownShape>(shape: TLUnknownShape, type: T['type']): shape is T
	isShapeOfType<T extends TLUnknownShape>(
		shapeId: TLUnknownShape['id'],
		type: T['type']
	): shapeId is T['id']
	isShapeOfType<T extends TLUnknownShape>(
		arg: TLUnknownShape | TLUnknownShape['id'],
		type: T['type']
	) {
		const shape = typeof arg === 'string' ? this.getShape(arg) : arg
		if (!shape) return false
		return shape.type === type
	}

	/**
	 * Get a shape by its id.
	 *
	 * @example
	 * ```ts
	 * editor.getShape('box1')
	 * ```
	 *
	 * @param id - The id of the shape to get.
	 *
	 * @public
	 */
	getShape<T extends TLShape = TLShape>(shape: TLShape | TLParentId): T | undefined {
		const id = typeof shape === 'string' ? shape : shape.id
		if (!isShapeId(id)) return undefined
		return this.store.get(id) as T
	}

	/**
	 * Get the parent shape for a given shape. Returns undefined if the shape is the direct child of
	 * the page.
	 *
	 * @example
	 * ```ts
	 * editor.getShapeParent(myShape)
	 * ```
	 *
	 * @public
	 */
	getShapeParent(shape?: TLShape | TLShapeId): TLShape | undefined {
		const id = typeof shape === 'string' ? shape : shape?.id
		if (!id) return undefined
		const freshShape = this.getShape(id)
		if (freshShape === undefined || !isShapeId(freshShape.parentId)) return undefined
		return this.store.get(freshShape.parentId)
	}

	/**
	 * If siblingShape and targetShape are siblings, this returns targetShape. If targetShape has an
	 * ancestor who is a sibling of siblingShape, this returns that ancestor. Otherwise, this returns
	 * undefined.
	 *
	 * @internal
	 */
	getShapeNearestSibling(
		siblingShape: TLShape,
		targetShape: TLShape | undefined
	): TLShape | undefined {
		if (!targetShape) {
			return undefined
		}
		if (targetShape.parentId === siblingShape.parentId) {
			return targetShape
		}

		const ancestor = this.findShapeAncestor(
			targetShape,
			(ancestor) => ancestor.parentId === siblingShape.parentId
		)

		return ancestor
	}

	/**
	 * Get whether the given shape is the descendant of the given page.
	 *
	 * @example
	 * ```ts
	 * editor.isShapeInPage(myShape)
	 * editor.isShapeInPage(myShape, 'page1')
	 * ```
	 *
	 * @param shape - The shape to check.
	 * @param pageId - The id of the page to check against. Defaults to the current page.
	 *
	 * @public
	 */
	isShapeInPage(shape: TLShape | TLShapeId, pageId = this.getCurrentPageId()): boolean {
		const id = typeof shape === 'string' ? shape : shape.id
		const shapeToCheck = this.getShape(id)
		if (!shapeToCheck) return false

		let shapeIsInPage = false

		if (shapeToCheck.parentId === pageId) {
			shapeIsInPage = true
		} else {
			let parent = this.getShape(shapeToCheck.parentId)
			isInPageSearch: while (parent) {
				if (parent.parentId === pageId) {
					shapeIsInPage = true
					break isInPageSearch
				}
				parent = this.getShape(parent.parentId)
			}
		}

		return shapeIsInPage
	}

	/**
	 * Get the id of the containing page for a given shape.
	 *
	 * @param shape - The shape to get the page id for.
	 *
	 * @returns The id of the page that contains the shape, or undefined if the shape is undefined.
	 *
	 * @public
	 */
	getAncestorPageId(shape?: TLShape | TLShapeId): TLPageId | undefined {
		const id = typeof shape === 'string' ? shape : shape?.id
		const _shape = id && this.getShape(id)
		if (!_shape) return undefined
		if (isPageId(_shape.parentId)) {
			return _shape.parentId
		} else {
			return this.getAncestorPageId(this.getShape(_shape.parentId))
		}
	}

	// Parents and children

	/**
	 * A cache of parents to children.
	 *
	 * @internal
	 */
	private readonly _parentIdsToChildIds: ReturnType<typeof parentsToChildren>

	/**
	 * Reparent shapes to a new parent. This operation preserves the shape's current page positions /
	 * rotations.
	 *
	 * @example
	 * ```ts
	 * editor.reparentShapes([box1, box2], 'frame1')
	 * editor.reparentShapes([box1.id, box2.id], 'frame1')
	 * editor.reparentShapes([box1.id, box2.id], 'frame1', 4)
	 * ```
	 *
	 * @param shapes - The shapes (or shape ids) of the shapes to reparent.
	 * @param parentId - The id of the new parent shape.
	 * @param insertIndex - The index to insert the children.
	 *
	 * @public
	 */
	reparentShapes(shapes: TLShapeId[] | TLShape[], parentId: TLParentId, insertIndex?: IndexKey) {
		const ids =
			typeof shapes[0] === 'string' ? (shapes as TLShapeId[]) : shapes.map((s) => (s as TLShape).id)
		if (ids.length === 0) return this

		const changes: TLShapePartial[] = []

		const parentTransform = isPageId(parentId)
			? Mat.Identity()
			: this.getShapePageTransform(parentId)!

		const parentPageRotation = parentTransform.rotation()

		let indices: IndexKey[] = []

		const sibs = compact(this.getSortedChildIdsForParent(parentId).map((id) => this.getShape(id)))

		if (insertIndex) {
			const sibWithInsertIndex = sibs.find((s) => s.index === insertIndex)
			if (sibWithInsertIndex) {
				// If there's a sibling with the same index as the insert index...
				const sibAbove = sibs[sibs.indexOf(sibWithInsertIndex) + 1]
				if (sibAbove) {
					// If the sibling has a sibling above it, insert the shapes
					// between the sibling and its sibling above it.
					indices = getIndicesBetween(insertIndex, sibAbove.index, ids.length)
				} else {
					// Or if the sibling is the top sibling, insert the shapes
					// above the sibling
					indices = getIndicesAbove(insertIndex, ids.length)
				}
			} else {
				// If there's no collision, then we can start at the insert index
				const sibAbove = sibs.sort(sortByIndex).find((s) => s.index > insertIndex)

				if (sibAbove) {
					// If the siblings include a sibling with a higher index, insert the shapes
					// between the insert index and the sibling with the higher index.
					indices = getIndicesBetween(insertIndex, sibAbove.index, ids.length)
				} else {
					// Otherwise, we're at the top of the order, so insert the shapes above
					// the insert index.
					indices = getIndicesAbove(insertIndex, ids.length)
				}
			}
		} else {
			// If insert index is not specified, start the index at the top.
			const sib = sibs.length && sibs[sibs.length - 1]
			indices = sib ? getIndicesAbove(sib.index, ids.length) : getIndices(ids.length)
		}

		const invertedParentTransform = parentTransform.clone().invert()

		const shapesToReparent = compact(ids.map((id) => this.getShape(id)))

		// The user is allowed to re-parent locked shapes. Unintuitive? Yeah! But there are plenty of
		// times when a locked shape's parent is deleted... and we need to put that shape somewhere!
		const lockedShapes = shapesToReparent.filter((shape) => shape.isLocked)

		if (lockedShapes.length) {
			// If we have locked shapes, unlock them before we update them
			this.updateShapes(lockedShapes.map(({ id, type }) => ({ id, type, isLocked: false })))
		}

		for (let i = 0; i < shapesToReparent.length; i++) {
			const shape = shapesToReparent[i]

			const pageTransform = this.getShapePageTransform(shape)!
			if (!pageTransform) continue

			const pagePoint = pageTransform.point()
			if (!pagePoint) continue

			const newPoint = invertedParentTransform.applyToPoint(pagePoint)
			const newRotation = pageTransform.rotation() - parentPageRotation

			changes.push({
				id: shape.id,
				type: shape.type,
				parentId: parentId,
				x: newPoint.x,
				y: newPoint.y,
				rotation: newRotation,
				index: indices[i],
				isLocked: shape.isLocked, // this will re-lock locked shapes
			})
		}

		this.updateShapes(changes)

		return this
	}

	/**
	 * Get the index above the highest child of a given parent.
	 *
	 * @param parentId - The id of the parent.
	 *
	 * @returns The index.
	 *
	 * @public
	 */
	getHighestIndexForParent(parent: TLParentId | TLPage | TLShape): IndexKey {
		const parentId = typeof parent === 'string' ? parent : parent.id
		const children = this._parentIdsToChildIds.get()[parentId]

		if (!children || children.length === 0) {
			return 'a1' as IndexKey
		}
		const shape = this.getShape(children[children.length - 1])!
		return getIndexAbove(shape.index)
	}

	/**
	 * Get an array of all the children of a shape.
	 *
	 * @example
	 * ```ts
	 * editor.getSortedChildIdsForParent('frame1')
	 * ```
	 *
	 * @param parentId - The id of the parent shape.
	 *
	 * @public
	 */
	getSortedChildIdsForParent(parent: TLParentId | TLPage | TLShape): TLShapeId[] {
		const parentId = typeof parent === 'string' ? parent : parent.id
		const ids = this._parentIdsToChildIds.get()[parentId]
		if (!ids) return EMPTY_ARRAY
		return ids
	}

	/**
	 * Run a visitor function for all descendants of a shape.
	 *
	 * @example
	 * ```ts
	 * editor.visitDescendants('frame1', myCallback)
	 * ```
	 *
	 * @param parentId - The id of the parent shape.
	 * @param visitor - The visitor function.
	 *
	 * @public
	 */
	visitDescendants(
		parent: TLParentId | TLPage | TLShape,
		visitor: (id: TLShapeId) => void | false
	): this {
		const parentId = typeof parent === 'string' ? parent : parent.id
		const children = this.getSortedChildIdsForParent(parentId)
		for (const id of children) {
			if (visitor(id) === false) continue
			this.visitDescendants(id, visitor)
		}
		return this
	}

	/**
	 * Get the shape ids of all descendants of the given shapes (including the shapes themselves). IDs are returned in z-index order.
	 *
	 * @param ids - The ids of the shapes to get descendants of.
	 *
	 * @returns The descendant ids.
	 *
	 * @public
	 */
	getShapeAndDescendantIds(ids: TLShapeId[]): Set<TLShapeId> {
		const shapeIds = new Set<TLShapeId>()
		for (const shape of ids.map((id) => this.getShape(id)!).sort(sortByIndex)) {
			shapeIds.add(shape.id)
			this.visitDescendants(shape, (descendantId) => {
				shapeIds.add(descendantId)
			})
		}
		return shapeIds
	}

	/**
	 * Get the shape that some shapes should be dropped on at a given point.
	 *
	 * @param point - The point to find the parent for.
	 * @param droppingShapes - The shapes that are being dropped.
	 *
	 * @returns The shape to drop on.
	 *
	 * @public
	 */
	getDroppingOverShape(point: VecLike, droppingShapes: TLShape[] = []) {
		// starting from the top...
		const currentPageShapesSorted = this.getCurrentPageShapesSorted()
		for (let i = currentPageShapesSorted.length - 1; i >= 0; i--) {
			const shape = currentPageShapesSorted[i]

			if (
				// don't allow dropping on selected shapes
				this.getSelectedShapeIds().includes(shape.id) ||
				// only allow shapes that can receive children
				!this.getShapeUtil(shape).canDropShapes(shape, droppingShapes) ||
				// don't allow dropping a shape on itself or one of it's children
				droppingShapes.find((s) => s.id === shape.id || this.hasAncestor(shape, s.id))
			) {
				continue
			}

			// Only allow dropping into the masked page bounds of the shape, e.g. when a frame is
			// partially clipped by its own parent frame
			const maskedPageBounds = this.getShapeMaskedPageBounds(shape.id)

			if (
				maskedPageBounds &&
				maskedPageBounds.containsPoint(point) &&
				this.getShapeGeometry(shape).hitTestPoint(this.getPointInShapeSpace(shape, point), 0, true)
			) {
				return shape
			}
		}
	}

	/**
	 * Get the shape that should be selected when you click on a given shape, assuming there is
	 * nothing already selected. It will not return anything higher than or including the current
	 * focus layer.
	 *
	 * @param shape - The shape to get the outermost selectable shape for.
	 * @param filter - A function to filter the selectable shapes.
	 *
	 * @returns The outermost selectable shape.
	 *
	 * @public
	 */
	getOutermostSelectableShape(
		shape: TLShape | TLShapeId,
		filter?: (shape: TLShape) => boolean
	): TLShape {
		const id = typeof shape === 'string' ? shape : shape.id
		const freshShape = this.getShape(id)!
		let match = freshShape
		let node = freshShape as TLShape | undefined

		const focusedGroup = this.getFocusedGroup()

		while (node) {
			if (
				this.isShapeOfType<TLGroupShape>(node, 'group') &&
				focusedGroup?.id !== node.id &&
				!this.hasAncestor(focusedGroup, node.id) &&
				(filter?.(node) ?? true)
			) {
				match = node
			} else if (focusedGroup?.id === node.id) {
				break
			}
			node = this.getShapeParent(node)
		}

		return match
	}

	/* -------------------- Bindings -------------------- */

	@computed
	private _getBindingsIndexCache() {
		const index = bindingsIndex(this)
		return this.store.createComputedCache<TLBinding[], TLShape>('bindingsIndex', (shape) => {
			return index.get().get(shape.id)
		})
	}

	getBinding(id: TLBindingId): TLBinding | undefined {
		return this.store.get(id) as TLBinding | undefined
	}

	getBindingsFromShape<Binding extends TLUnknownBinding = TLBinding>(
		shape: TLShape | TLShapeId,
		type: Binding['type']
	): Binding[] {
		const id = typeof shape === 'string' ? shape : shape.id
		return this.getBindingsInvolvingShape(id).filter(
			(b) => b.fromId === id && b.type === type
		) as Binding[]
	}
	getBindingsToShape<Binding extends TLUnknownBinding = TLBinding>(
		shape: TLShape | TLShapeId,
		type: Binding['type']
	): Binding[] {
		const id = typeof shape === 'string' ? shape : shape.id
		return this.getBindingsInvolvingShape(id).filter(
			(b) => b.toId === id && b.type === type
		) as Binding[]
	}
	getBindingsInvolvingShape<Binding extends TLUnknownBinding = TLBinding>(
		shape: TLShape | TLShapeId,
		type?: Binding['type']
	): Binding[] {
		const id = typeof shape === 'string' ? shape : shape.id
		const result = this._getBindingsIndexCache().get(id) ?? EMPTY_ARRAY
		if (!type) return result as Binding[]
		return result.filter((b) => b.type === type) as Binding[]
	}

	createBindings(partials: TLBindingCreate[]) {
		const bindings: TLBinding[] = []
		for (const partial of partials) {
			const fromShape = this.getShape(partial.fromId)
			const toShape = this.getShape(partial.toId)
			if (!fromShape || !toShape) continue
			if (!this.canBindShapes({ fromShape, toShape, binding: partial })) continue

			const util = this.getBindingUtil<TLUnknownBinding>(partial.type)
			const defaultProps = util.getDefaultProps()
			const binding = this.store.schema.types.binding.create({
				...partial,
				id: partial.id ?? createBindingId(),
				props: {
					...defaultProps,
					...partial.props,
				},
			}) as TLBinding

			bindings.push(binding)
		}

		this.store.put(bindings)
		return this
	}
	createBinding<B extends TLBinding = TLBinding>(partial: TLBindingCreate<B>) {
		return this.createBindings([partial])
	}

	updateBindings(partials: (TLBindingUpdate | null | undefined)[]) {
		const updated: TLBinding[] = []

		for (const partial of partials) {
			if (!partial) continue

			const current = this.getBinding(partial.id)
			if (!current) continue

			const updatedBinding = applyPartialToRecordWithProps(current, partial)
			if (updatedBinding === current) continue

			const fromShape = this.getShape(updatedBinding.fromId)
			const toShape = this.getShape(updatedBinding.toId)
			if (!fromShape || !toShape) continue
			if (!this.canBindShapes({ fromShape, toShape, binding: updatedBinding })) continue

			updated.push(updatedBinding)
		}

		this.store.put(updated)

		return this
	}

	updateBinding<B extends TLBinding = TLBinding>(partial: TLBindingUpdate<B>) {
		return this.updateBindings([partial])
	}

	deleteBindings(bindings: (TLBinding | TLBindingId)[]) {
		const ids = bindings.map((binding) => (typeof binding === 'string' ? binding : binding.id))
		this.store.remove(ids)
		return this
	}
	deleteBinding(binding: TLBinding | TLBindingId) {
		return this.deleteBindings([binding])
	}
	canBindShapes({
		fromShape,
		toShape,
		binding,
	}: {
		fromShape: TLShape | { type: TLShape['type'] } | TLShape['type']
		toShape: TLShape | { type: TLShape['type'] } | TLShape['type']
		binding: TLBinding | { type: TLBinding['type'] } | TLBinding['type']
	}): boolean {
		const fromShapeType = typeof fromShape === 'string' ? fromShape : fromShape.type
		const toShapeType = typeof toShape === 'string' ? toShape : toShape.type
		const bindingType = typeof binding === 'string' ? binding : binding.type

		const canBindOpts = { fromShapeType, toShapeType, bindingType }

		if (fromShapeType === toShapeType) {
			return this.getShapeUtil(fromShapeType).canBind(canBindOpts)
		}

		return (
			this.getShapeUtil(fromShapeType).canBind(canBindOpts) &&
			this.getShapeUtil(toShapeType).canBind(canBindOpts)
		)
	}

	/* -------------------- Commands -------------------- */

	/**
	 * Rotate shapes by a delta in radians.
	 * Note: Currently, this assumes that the shapes are your currently selected shapes.
	 *
	 * @example
	 * ```ts
	 * editor.rotateShapesBy(editor.getSelectedShapeIds(), Math.PI)
	 * editor.rotateShapesBy(editor.getSelectedShapeIds(), Math.PI / 2)
	 * ```
	 *
	 * @param shapes - The shapes (or shape ids) of the shapes to move.
	 * @param delta - The delta in radians to apply to the selection rotation.
	 */
	rotateShapesBy(shapes: TLShapeId[] | TLShape[], delta: number): this {
		const ids =
			typeof shapes[0] === 'string'
				? (shapes as TLShapeId[])
				: (shapes as TLShape[]).map((s) => s.id)

		if (ids.length <= 0) return this

		const snapshot = getRotationSnapshot({ editor: this })
		if (!snapshot) return this
		applyRotationToSnapshotShapes({ delta, snapshot, editor: this, stage: 'one-off' })

		return this
	}

	private getChangesToTranslateShape(initialShape: TLShape, newShapeCoords: VecLike): TLShape {
		let workingShape = initialShape
		const util = this.getShapeUtil(initialShape)

		workingShape = applyPartialToRecordWithProps(
			workingShape,
			util.onTranslateStart?.(workingShape) ?? undefined
		)

		workingShape = applyPartialToRecordWithProps(workingShape, {
			id: initialShape.id,
			type: initialShape.type,
			x: newShapeCoords.x,
			y: newShapeCoords.y,
		})

		workingShape = applyPartialToRecordWithProps(
			workingShape,
			util.onTranslate?.(initialShape, workingShape) ?? undefined
		)

		workingShape = applyPartialToRecordWithProps(
			workingShape,
			util.onTranslateEnd?.(initialShape, workingShape) ?? undefined
		)

		return workingShape
	}

	/**
	 * Move shapes by a delta.
	 *
	 * @example
	 * ```ts
	 * editor.nudgeShapes(['box1', 'box2'], { x: 8, y: 8 })
	 * ```
	 *
	 * @param shapes - The shapes (or shape ids) to move.
	 * @param direction - The direction in which to move the shapes.
	 * @param historyOptions - The history options for the change.
	 */
	nudgeShapes(shapes: TLShapeId[] | TLShape[], offset: VecLike): this {
		const ids =
			typeof shapes[0] === 'string'
				? (shapes as TLShapeId[])
				: (shapes as TLShape[]).map((s) => s.id)

		if (ids.length <= 0) return this
		const changes: TLShapePartial[] = []

		for (const id of ids) {
			const shape = this.getShape(id)!
			const localDelta = Vec.From(offset)
			const parentTransform = this.getShapeParentTransform(shape)
			if (parentTransform) localDelta.rot(-parentTransform.rotation())

			changes.push(this.getChangesToTranslateShape(shape, localDelta.add(shape)))
		}

		this.updateShapes(changes)

		return this
	}

	/**
	 * Duplicate shapes.
	 *
	 * @example
	 * ```ts
	 * editor.duplicateShapes(['box1', 'box2'], { x: 8, y: 8 })
	 * editor.duplicateShapes(editor.getSelectedShapes(), { x: 8, y: 8 })
	 * ```
	 *
	 * @param shapes - The shapes (or shape ids) to duplicate.
	 * @param offset - The offset (in pixels) to apply to the duplicated shapes.
	 *
	 * @public
	 */
	duplicateShapes(shapes: TLShapeId[] | TLShape[], offset?: VecLike): this {
		this.history.batch(() => {
			const ids =
				typeof shapes[0] === 'string'
					? (shapes as TLShapeId[])
					: (shapes as TLShape[]).map((s) => s.id)

			if (ids.length <= 0) return this

			const initialIds = new Set(ids)
			const shapeIdSet = this.getShapeAndDescendantIds(ids)

			const orderedShapeIds = [...shapeIdSet].reverse()
			const shapeIds = new Map<TLShapeId, TLShapeId>()
			for (const shapeId of shapeIdSet) {
				shapeIds.set(shapeId, createShapeId())
			}

			const { shapesToCreate, bindingsToCreate } = withoutBindingsToUnrelatedShapes(
				this,
				shapeIdSet,
				(bindingIdsToMaintain) => {
					const bindingsToCreate: TLBinding[] = []
					for (const originalId of bindingIdsToMaintain) {
						const originalBinding = this.getBinding(originalId)
						if (!originalBinding) continue

						const duplicatedId = createBindingId()
						bindingsToCreate.push({
							...originalBinding,
							id: duplicatedId,
							fromId: assertExists(shapeIds.get(originalBinding.fromId)),
							toId: assertExists(shapeIds.get(originalBinding.toId)),
						})
					}

					const shapesToCreate: TLShape[] = []
					for (const originalId of orderedShapeIds) {
						const duplicatedId = assertExists(shapeIds.get(originalId))
						const originalShape = this.getShape(originalId)
						if (!originalShape) continue

						let ox = 0
						let oy = 0

						if (offset && initialIds.has(originalId)) {
							const parentTransform = this.getShapeParentTransform(originalShape)
							const vec = new Vec(offset.x, offset.y).rot(-parentTransform!.rotation())
							ox = vec.x
							oy = vec.y
						}

						const parentId = originalShape.parentId
						const siblings = this.getSortedChildIdsForParent(parentId)
						const currentIndex = siblings.indexOf(originalShape.id)
						const siblingAboveId = siblings[currentIndex + 1]
						const siblingAbove = siblingAboveId ? this.getShape(siblingAboveId) : null

						const index = siblingAbove
							? getIndexBetween(originalShape.index, siblingAbove.index)
							: getIndexAbove(originalShape.index)

						shapesToCreate.push({
							...originalShape,
							id: duplicatedId,
							x: originalShape.x + ox,
							y: originalShape.y + oy,
							index,
							parentId: shapeIds.get(originalShape.parentId as TLShapeId) ?? originalShape.parentId,
						})
					}

					return { shapesToCreate, bindingsToCreate }
				}
			)

			const maxShapesReached =
				shapesToCreate.length + this.getCurrentPageShapeIds().size > this.options.maxShapesPerPage

			if (maxShapesReached) {
				alertMaxShapes(this)
				return
			}

			this.createShapes(shapesToCreate)
			this.createBindings(bindingsToCreate)
			this.setSelectedShapes(compact(ids.map((id) => shapeIds.get(id))))

			if (offset !== undefined) {
				// If we've offset the duplicated shapes, check to see whether their new bounds is entirely
				// contained in the current viewport. If not, then animate the camera to be centered on the
				// new shapes.
				const selectionPageBounds = this.getSelectionPageBounds()
				const viewportPageBounds = this.getViewportPageBounds()
				if (selectionPageBounds && !viewportPageBounds.contains(selectionPageBounds)) {
					this.centerOnPoint(selectionPageBounds.center, {
						animation: { duration: this.options.animationMediumMs },
					})
				}
			}
		})

		return this
	}

	/**
	 * Move shapes to page.
	 *
	 * @example
	 * ```ts
	 * editor.moveShapesToPage(['box1', 'box2'], 'page1')
	 * ```
	 *
	 * @param shapes - The shapes (or shape ids) of the shapes to move.
	 * @param pageId - The id of the page where the shapes will be moved.
	 *
	 * @public
	 */
	moveShapesToPage(shapes: TLShapeId[] | TLShape[], pageId: TLPageId): this {
		const ids =
			typeof shapes[0] === 'string'
				? (shapes as TLShapeId[])
				: (shapes as TLShape[]).map((s) => s.id)

		if (ids.length === 0) return this
		if (this.getInstanceState().isReadonly) return this

		const currentPageId = this.getCurrentPageId()

		if (pageId === currentPageId) return this
		if (!this.store.has(pageId)) return this

		// Basically copy the shapes
		const content = this.getContentFromCurrentPage(ids)

		// Just to be sure
		if (!content) return this

		// If there is no space on pageId, or if the selected shapes
		// would take the new page above the limit, don't move the shapes
		if (this.getPageShapeIds(pageId).size + content.shapes.length > this.options.maxShapesPerPage) {
			alertMaxShapes(this, pageId)
			return this
		}

		const fromPageZ = this.getCamera().z

		this.history.batch(() => {
			// Delete the shapes on the current page
			this.deleteShapes(ids)

			// Move to the next page
			this.setCurrentPage(pageId)

			// Put the shape content onto the new page; parents and indices will
			// be taken care of by the putContent method; make sure to pop any focus
			// layers so that the content will be put onto the page.
			this.setFocusedGroup(null)
			this.selectNone()
			this.putContentOntoCurrentPage(content, {
				select: true,
				preserveIds: true,
				preservePosition: true,
			})

			// Force the new page's camera to be at the same zoom level as the
			// "from" page's camera, then center the "to" page's camera on the
			// pasted shapes
			this.setCamera({ ...this.getCamera(), z: fromPageZ })
			this.centerOnPoint(this.getSelectionRotatedPageBounds()!.center)
		})

		return this
	}

	/**
	 * Toggle the lock state of one or more shapes. If there is a mix of locked and unlocked shapes, all shapes will be locked.
	 *
	 * @param shapes - The shapes (or shape ids) to toggle.
	 *
	 * @public
	 */
	toggleLock(shapes: TLShapeId[] | TLShape[]): this {
		const ids =
			typeof shapes[0] === 'string'
				? (shapes as TLShapeId[])
				: (shapes as TLShape[]).map((s) => s.id)

		if (this.getInstanceState().isReadonly || ids.length === 0) return this

		let allLocked = true,
			allUnlocked = true
		const shapesToToggle: TLShape[] = []
		for (const id of ids) {
			const shape = this.getShape(id)
			if (shape) {
				shapesToToggle.push(shape)
				if (shape.isLocked) {
					allUnlocked = false
				} else {
					allLocked = false
				}
			}
		}
		this.batch(() => {
			if (allUnlocked) {
				this.updateShapes(
					shapesToToggle.map((shape) => ({ id: shape.id, type: shape.type, isLocked: true }))
				)
				this.setSelectedShapes([])
			} else if (allLocked) {
				this.updateShapes(
					shapesToToggle.map((shape) => ({ id: shape.id, type: shape.type, isLocked: false }))
				)
			} else {
				this.updateShapes(
					shapesToToggle.map((shape) => ({ id: shape.id, type: shape.type, isLocked: true }))
				)
			}
		})

		return this
	}

	/**
	 * Send shapes to the back of the page's object list.
	 *
	 * @example
	 * ```ts
	 * editor.sendToBack(['id1', 'id2'])
	 * editor.sendToBack(box1, box2)
	 * ```
	 *
	 * @param shapes - The shapes (or shape ids) to move.
	 *
	 * @public
	 */
	sendToBack(shapes: TLShapeId[] | TLShape[]): this {
		const ids =
			typeof shapes[0] === 'string'
				? (shapes as TLShapeId[])
				: (shapes as TLShape[]).map((s) => s.id)
		const changes = getReorderingShapesChanges(this, 'toBack', ids as TLShapeId[])
		if (changes) this.updateShapes(changes)
		return this
	}

	/**
	 * Send shapes backward in the page's object list.
	 *
	 * @example
	 * ```ts
	 * editor.sendBackward(['id1', 'id2'])
	 * editor.sendBackward([box1, box2])
	 * ```
	 *
	 * @param shapes - The shapes (or shape ids) to move.
	 *
	 * @public
	 */
	sendBackward(shapes: TLShapeId[] | TLShape[]): this {
		const ids =
			typeof shapes[0] === 'string'
				? (shapes as TLShapeId[])
				: (shapes as TLShape[]).map((s) => s.id)
		const changes = getReorderingShapesChanges(this, 'backward', ids as TLShapeId[])
		if (changes) this.updateShapes(changes)
		return this
	}

	/**
	 * Bring shapes forward in the page's object list.
	 *
	 * @example
	 * ```ts
	 * editor.bringForward(['id1', 'id2'])
	 * editor.bringForward(box1,  box2)
	 * ```
	 *
	 * @param shapes - The shapes (or shape ids) to move.
	 *
	 * @public
	 */
	bringForward(shapes: TLShapeId[] | TLShape[]): this {
		const ids =
			typeof shapes[0] === 'string'
				? (shapes as TLShapeId[])
				: (shapes as TLShape[]).map((s) => s.id)
		const changes = getReorderingShapesChanges(this, 'forward', ids as TLShapeId[])
		if (changes) this.updateShapes(changes)
		return this
	}

	/**
	 * Bring shapes to the front of the page's object list.
	 *
	 * @example
	 * ```ts
	 * editor.bringToFront(['id1', 'id2'])
	 * editor.bringToFront([box1, box2])
	 * ```
	 *
	 * @param shapes - The shapes (or shape ids) to move.
	 *
	 * @public
	 */
	bringToFront(shapes: TLShapeId[] | TLShape[]): this {
		const ids =
			typeof shapes[0] === 'string'
				? (shapes as TLShapeId[])
				: (shapes as TLShape[]).map((s) => s.id)
		const changes = getReorderingShapesChanges(this, 'toFront', ids as TLShapeId[])
		if (changes) this.updateShapes(changes)
		return this
	}

	/**
	 * Flip shape positions.
	 *
	 * @example
	 * ```ts
	 * editor.flipShapes([box1, box2], 'horizontal', 32)
	 * editor.flipShapes(editor.getSelectedShapeIds(), 'horizontal', 32)
	 * ```
	 *
	 * @param shapes - The ids of the shapes to flip.
	 * @param operation - Whether to flip horizontally or vertically.
	 *
	 * @public
	 */
	flipShapes(shapes: TLShapeId[] | TLShape[], operation: 'horizontal' | 'vertical'): this {
		const ids =
			typeof shapes[0] === 'string'
				? (shapes as TLShapeId[])
				: (shapes as TLShape[]).map((s) => s.id)

		if (this.getInstanceState().isReadonly) return this

		let shapesToFlip = compact(ids.map((id) => this.getShape(id)))

		if (!shapesToFlip.length) return this

		shapesToFlip = compact(
			shapesToFlip
				.map((shape) => {
					if (this.isShapeOfType<TLGroupShape>(shape, 'group')) {
						return this.getSortedChildIdsForParent(shape.id).map((id) => this.getShape(id))
					}

					return shape
				})
				.flat()
		)

		const scaleOriginPage = Box.Common(
			compact(shapesToFlip.map((id) => this.getShapePageBounds(id)))
		).center

		this.batch(() => {
			for (const shape of shapesToFlip) {
				const bounds = this.getShapeGeometry(shape).bounds
				const initialPageTransform = this.getShapePageTransform(shape.id)
				if (!initialPageTransform) continue
				this.resizeShape(
					shape.id,
					{ x: operation === 'horizontal' ? -1 : 1, y: operation === 'vertical' ? -1 : 1 },
					{
						initialBounds: bounds,
						initialPageTransform,
						initialShape: shape,
						mode: 'scale_shape',
						isAspectRatioLocked: this.getShapeUtil(shape).isAspectRatioLocked(shape),
						scaleOrigin: scaleOriginPage,
						scaleAxisRotation: 0,
					}
				)
			}
		})

		return this
	}

	/**
	 * Stack shape.
	 *
	 * @example
	 * ```ts
	 * editor.stackShapes([box1, box2], 'horizontal', 32)
	 * editor.stackShapes(editor.getSelectedShapeIds(), 'horizontal', 32)
	 * ```
	 *
	 * @param shapes - The shapes (or shape ids) to stack.
	 * @param operation - Whether to stack horizontally or vertically.
	 * @param gap - The gap to leave between shapes.
	 *
	 * @public
	 */
	stackShapes(
		shapes: TLShapeId[] | TLShape[],
		operation: 'horizontal' | 'vertical',
		gap: number
	): this {
		const ids =
			typeof shapes[0] === 'string'
				? (shapes as TLShapeId[])
				: (shapes as TLShape[]).map((s) => s.id)
		if (this.getInstanceState().isReadonly) return this

		const shapesToStack = ids
			.map((id) => this.getShape(id)) // always fresh shapes
			.filter((shape): shape is TLShape => {
				if (!shape) return false

				return this.getShapeUtil(shape).canBeLaidOut(shape)
			})

		const len = shapesToStack.length

		if ((gap === 0 && len < 3) || len < 2) return this

		const pageBounds = Object.fromEntries(
			shapesToStack.map((shape) => [shape.id, this.getShapePageBounds(shape)!])
		)

		let val: 'x' | 'y'
		let min: 'minX' | 'minY'
		let max: 'maxX' | 'maxY'
		let dim: 'width' | 'height'

		if (operation === 'horizontal') {
			val = 'x'
			min = 'minX'
			max = 'maxX'
			dim = 'width'
		} else {
			val = 'y'
			min = 'minY'
			max = 'maxY'
			dim = 'height'
		}

		let shapeGap: number

		if (gap === 0) {
			const gaps: { gap: number; count: number }[] = []

			shapesToStack.sort((a, b) => pageBounds[a.id][min] - pageBounds[b.id][min])

			// Collect all of the gaps between shapes. We want to find
			// patterns (equal gaps between shapes) and use the most common
			// one as the gap for all of the shapes.
			for (let i = 0; i < len - 1; i++) {
				const shape = shapesToStack[i]
				const nextShape = shapesToStack[i + 1]

				const bounds = pageBounds[shape.id]
				const nextBounds = pageBounds[nextShape.id]

				const gap = nextBounds[min] - bounds[max]

				const current = gaps.find((g) => g.gap === gap)

				if (current) {
					current.count++
				} else {
					gaps.push({ gap, count: 1 })
				}
			}

			// Which gap is the most common?
			let maxCount = 0
			gaps.forEach((g) => {
				if (g.count > maxCount) {
					maxCount = g.count
					shapeGap = g.gap
				}
			})

			// If there is no most-common gap, use the average gap.
			if (maxCount === 1) {
				shapeGap = Math.max(0, gaps.reduce((a, c) => a + c.gap * c.count, 0) / (len - 1))
			}
		} else {
			// If a gap was provided, then use that instead.
			shapeGap = gap
		}

		const changes: TLShapePartial[] = []

		let v = pageBounds[shapesToStack[0].id][max]

		shapesToStack.forEach((shape, i) => {
			if (i === 0) return

			const delta = { x: 0, y: 0 }
			delta[val] = v + shapeGap - pageBounds[shape.id][val]

			const parent = this.getShapeParent(shape)
			const localDelta = parent
				? Vec.Rot(delta, -this.getShapePageTransform(parent)!.decompose().rotation)
				: delta

			const translateStartChanges = this.getShapeUtil(shape).onTranslateStart?.(shape)

			changes.push(
				translateStartChanges
					? {
							...translateStartChanges,
							[val]: shape[val] + localDelta[val],
						}
					: {
							id: shape.id as any,
							type: shape.type,
							[val]: shape[val] + localDelta[val],
						}
			)

			v += pageBounds[shape.id][dim] + shapeGap
		})

		this.updateShapes(changes)
		return this
	}

	/**
	 * Pack shapes into a grid centered on their current position. Based on potpack (https://github.com/mapbox/potpack).
	 *
	 * @example
	 * ```ts
	 * editor.packShapes([box1, box2], 32)
	 * editor.packShapes(editor.getSelectedShapeIds(), 32)
	 * ```
	 *
	 *
	 * @param shapes - The shapes (or shape ids) to pack.
	 * @param gap - The padding to apply to the packed shapes. Defaults to 16.
	 */
	packShapes(shapes: TLShapeId[] | TLShape[], gap: number): this {
		const ids =
			typeof shapes[0] === 'string'
				? (shapes as TLShapeId[])
				: (shapes as TLShape[]).map((s) => s.id)

		if (this.getInstanceState().isReadonly) return this
		if (ids.length < 2) return this

		const shapesToPack = ids
			.map((id) => this.getShape(id)) // always fresh shapes
			.filter((shape): shape is TLShape => {
				if (!shape) return false

				return this.getShapeUtil(shape).canBeLaidOut(shape)
			})
		const shapePageBounds: Record<string, Box> = {}
		const nextShapePageBounds: Record<string, Box> = {}

		let shape: TLShape,
			bounds: Box,
			area = 0

		for (let i = 0; i < shapesToPack.length; i++) {
			shape = shapesToPack[i]
			bounds = this.getShapePageBounds(shape)!
			shapePageBounds[shape.id] = bounds
			nextShapePageBounds[shape.id] = bounds.clone()
			area += bounds.width * bounds.height
		}

		const commonBounds = Box.Common(compact(Object.values(shapePageBounds)))

		const maxWidth = commonBounds.width

		// sort the shapes by height, descending
		shapesToPack.sort((a, b) => shapePageBounds[b.id].height - shapePageBounds[a.id].height)

		// Start with is (sort of) the square of the area
		const startWidth = Math.max(Math.ceil(Math.sqrt(area / 0.95)), maxWidth)

		// first shape fills the width and is infinitely tall
		const spaces: Box[] = [new Box(commonBounds.x, commonBounds.y, startWidth, Infinity)]

		let width = 0
		let height = 0
		let space: Box
		let last: Box

		for (let i = 0; i < shapesToPack.length; i++) {
			shape = shapesToPack[i]
			bounds = nextShapePageBounds[shape.id]

			// starting at the back (smaller shapes)
			for (let i = spaces.length - 1; i >= 0; i--) {
				space = spaces[i]

				// find a space that is big enough to contain the shape
				if (bounds.width > space.width || bounds.height > space.height) continue

				// add the shape to its top-left corner
				bounds.x = space.x
				bounds.y = space.y

				height = Math.max(height, bounds.maxY)
				width = Math.max(width, bounds.maxX)

				if (bounds.width === space.width && bounds.height === space.height) {
					// remove the space on a perfect fit
					last = spaces.pop()!
					if (i < spaces.length) spaces[i] = last
				} else if (bounds.height === space.height) {
					// fit the shape into the space (width)
					space.x += bounds.width + gap
					space.width -= bounds.width + gap
				} else if (bounds.width === space.width) {
					// fit the shape into the space (height)
					space.y += bounds.height + gap
					space.height -= bounds.height + gap
				} else {
					// split the space into two spaces
					spaces.push(
						new Box(
							space.x + (bounds.width + gap),
							space.y,
							space.width - (bounds.width + gap),
							bounds.height
						)
					)
					space.y += bounds.height + gap
					space.height -= bounds.height + gap
				}
				break
			}
		}

		const commonAfter = Box.Common(Object.values(nextShapePageBounds))
		const centerDelta = Vec.Sub(commonBounds.center, commonAfter.center)

		let nextBounds: Box

		const changes: TLShapePartial<any>[] = []

		for (let i = 0; i < shapesToPack.length; i++) {
			shape = shapesToPack[i]
			bounds = shapePageBounds[shape.id]
			nextBounds = nextShapePageBounds[shape.id]

			const delta = Vec.Sub(nextBounds.point, bounds.point).add(centerDelta)
			const parentTransform = this.getShapeParentTransform(shape)
			if (parentTransform) delta.rot(-parentTransform.rotation())

			const change: TLShapePartial = {
				id: shape.id,
				type: shape.type,
				x: shape.x + delta.x,
				y: shape.y + delta.y,
			}

			const translateStartChange = this.getShapeUtil(shape).onTranslateStart?.({
				...shape,
				...change,
			})

			if (translateStartChange) {
				changes.push({ ...change, ...translateStartChange })
			} else {
				changes.push(change)
			}
		}

		if (changes.length) {
			this.updateShapes(changes)
		}

		return this
	}

	/**
	 * Align shape positions.
	 *
	 * @example
	 * ```ts
	 * editor.alignShapes([box1, box2], 'left')
	 * editor.alignShapes(editor.getSelectedShapeIds(), 'left')
	 * ```
	 *
	 * @param shapes - The shapes (or shape ids) to align.
	 * @param operation - The align operation to apply.
	 *
	 * @public
	 */

	alignShapes(
		shapes: TLShapeId[] | TLShape[],
		operation: 'left' | 'center-horizontal' | 'right' | 'top' | 'center-vertical' | 'bottom'
	): this {
		const ids =
			typeof shapes[0] === 'string'
				? (shapes as TLShapeId[])
				: (shapes as TLShape[]).map((s) => s.id)

		if (this.getInstanceState().isReadonly) return this
		if (ids.length < 2) return this

		const shapesToAlign = compact(ids.map((id) => this.getShape(id))) // always fresh shapes
		const shapePageBounds = Object.fromEntries(
			shapesToAlign.map((shape) => [shape.id, this.getShapePageBounds(shape)])
		)
		const commonBounds = Box.Common(compact(Object.values(shapePageBounds)))

		const changes: TLShapePartial[] = []

		shapesToAlign.forEach((shape) => {
			const pageBounds = shapePageBounds[shape.id]
			if (!pageBounds) return

			const delta = { x: 0, y: 0 }

			switch (operation) {
				case 'top': {
					delta.y = commonBounds.minY - pageBounds.minY
					break
				}
				case 'center-vertical': {
					delta.y = commonBounds.midY - pageBounds.minY - pageBounds.height / 2
					break
				}
				case 'bottom': {
					delta.y = commonBounds.maxY - pageBounds.minY - pageBounds.height
					break
				}
				case 'left': {
					delta.x = commonBounds.minX - pageBounds.minX
					break
				}
				case 'center-horizontal': {
					delta.x = commonBounds.midX - pageBounds.minX - pageBounds.width / 2
					break
				}
				case 'right': {
					delta.x = commonBounds.maxX - pageBounds.minX - pageBounds.width
					break
				}
			}

			const parent = this.getShapeParent(shape)
			const localDelta = parent
				? Vec.Rot(delta, -this.getShapePageTransform(parent)!.decompose().rotation)
				: delta

			changes.push(this.getChangesToTranslateShape(shape, Vec.Add(shape, localDelta)))
		})

		this.updateShapes(changes)
		return this
	}

	/**
	 * Distribute shape positions.
	 *
	 * @example
	 * ```ts
	 * editor.distributeShapes([box1, box2], 'horizontal')
	 * editor.distributeShapes(editor.getSelectedShapeIds(), 'horizontal')
	 * ```
	 *
	 * @param shapes - The shapes (or shape ids) to distribute.
	 * @param operation - Whether to distribute shapes horizontally or vertically.
	 *
	 * @public
	 */
	distributeShapes(shapes: TLShapeId[] | TLShape[], operation: 'horizontal' | 'vertical'): this {
		const ids =
			typeof shapes[0] === 'string'
				? (shapes as TLShapeId[])
				: (shapes as TLShape[]).map((s) => s.id)

		if (this.getInstanceState().isReadonly) return this
		if (ids.length < 3) return this

		const len = ids.length
		const shapesToDistribute = compact(ids.map((id) => this.getShape(id))) // always fresh shapes
		const pageBounds = Object.fromEntries(
			shapesToDistribute.map((shape) => [shape.id, this.getShapePageBounds(shape)!])
		)

		let val: 'x' | 'y'
		let min: 'minX' | 'minY'
		let max: 'maxX' | 'maxY'
		let mid: 'midX' | 'midY'
		let dim: 'width' | 'height'

		if (operation === 'horizontal') {
			val = 'x'
			min = 'minX'
			max = 'maxX'
			mid = 'midX'
			dim = 'width'
		} else {
			val = 'y'
			min = 'minY'
			max = 'maxY'
			mid = 'midY'
			dim = 'height'
		}
		const changes: TLShapePartial[] = []

		// Clustered
		const first = shapesToDistribute.sort(
			(a, b) => pageBounds[a.id][min] - pageBounds[b.id][min]
		)[0]
		const last = shapesToDistribute.sort((a, b) => pageBounds[b.id][max] - pageBounds[a.id][max])[0]

		const midFirst = pageBounds[first.id][mid]
		const step = (pageBounds[last.id][mid] - midFirst) / (len - 1)
		const v = midFirst + step

		shapesToDistribute
			.filter((shape) => shape !== first && shape !== last)
			.sort((a, b) => pageBounds[a.id][mid] - pageBounds[b.id][mid])
			.forEach((shape, i) => {
				const delta = { x: 0, y: 0 }
				delta[val] = v + step * i - pageBounds[shape.id][dim] / 2 - pageBounds[shape.id][val]

				const parent = this.getShapeParent(shape)
				const localDelta = parent
					? Vec.Rot(delta, -this.getShapePageTransform(parent)!.rotation())
					: delta

				changes.push(this.getChangesToTranslateShape(shape, Vec.Add(shape, localDelta)))
			})

		this.updateShapes(changes)
		return this
	}

	/**
	 * Stretch shape sizes and positions to fill their common bounding box.
	 *
	 * @example
	 * ```ts
	 * editor.stretchShapes([box1, box2], 'horizontal')
	 * editor.stretchShapes(editor.getSelectedShapeIds(), 'horizontal')
	 * ```
	 *
	 * @param shapes - The shapes (or shape ids) to stretch.
	 * @param operation - Whether to stretch shapes horizontally or vertically.
	 *
	 * @public
	 */
	stretchShapes(shapes: TLShapeId[] | TLShape[], operation: 'horizontal' | 'vertical'): this {
		const ids =
			typeof shapes[0] === 'string'
				? (shapes as TLShapeId[])
				: (shapes as TLShape[]).map((s) => s.id)

		if (this.getInstanceState().isReadonly) return this
		if (ids.length < 2) return this

		const shapesToStretch = compact(ids.map((id) => this.getShape(id))) // always fresh shapes
		const shapeBounds = Object.fromEntries(ids.map((id) => [id, this.getShapeGeometry(id).bounds]))
		const shapePageBounds = Object.fromEntries(ids.map((id) => [id, this.getShapePageBounds(id)!]))
		const commonBounds = Box.Common(compact(Object.values(shapePageBounds)))

		switch (operation) {
			case 'vertical': {
				this.batch(() => {
					for (const shape of shapesToStretch) {
						const pageRotation = this.getShapePageTransform(shape)!.rotation()
						if (pageRotation % PI2) continue
						const bounds = shapeBounds[shape.id]
						const pageBounds = shapePageBounds[shape.id]
						const localOffset = new Vec(0, commonBounds.minY - pageBounds.minY)
						const parentTransform = this.getShapeParentTransform(shape)
						if (parentTransform) localOffset.rot(-parentTransform.rotation())

						const { x, y } = Vec.Add(localOffset, shape)
						this.updateShapes([{ id: shape.id, type: shape.type, x, y }])
						const scale = new Vec(1, commonBounds.height / pageBounds.height)
						this.resizeShape(shape.id, scale, {
							initialBounds: bounds,
							scaleOrigin: new Vec(pageBounds.center.x, commonBounds.minY),
							isAspectRatioLocked: this.getShapeUtil(shape).isAspectRatioLocked(shape),
							scaleAxisRotation: 0,
						})
					}
				})
				break
			}
			case 'horizontal': {
				this.batch(() => {
					for (const shape of shapesToStretch) {
						const bounds = shapeBounds[shape.id]
						const pageBounds = shapePageBounds[shape.id]
						const pageRotation = this.getShapePageTransform(shape)!.rotation()
						if (pageRotation % PI2) continue
						const localOffset = new Vec(commonBounds.minX - pageBounds.minX, 0)
						const parentTransform = this.getShapeParentTransform(shape)
						if (parentTransform) localOffset.rot(-parentTransform.rotation())

						const { x, y } = Vec.Add(localOffset, shape)
						this.updateShapes([{ id: shape.id, type: shape.type, x, y }])
						const scale = new Vec(commonBounds.width / pageBounds.width, 1)
						this.resizeShape(shape.id, scale, {
							initialBounds: bounds,
							scaleOrigin: new Vec(commonBounds.minX, pageBounds.center.y),
							isAspectRatioLocked: this.getShapeUtil(shape).isAspectRatioLocked(shape),
							scaleAxisRotation: 0,
						})
					}
				})

				break
			}
		}

		return this
	}

	/**
	 * Resize a shape.
	 *
	 * @param id - The id of the shape to resize.
	 * @param scale - The scale factor to apply to the shape.
	 * @param options - Additional options.
	 *
	 * @public
	 */
	resizeShape(
		shape: TLShapeId | TLShape,
		scale: VecLike,
		options: TLResizeShapeOptions = {}
	): this {
		const id = typeof shape === 'string' ? shape : shape.id
		if (this.getInstanceState().isReadonly) return this

		if (!Number.isFinite(scale.x)) scale = new Vec(1, scale.y)
		if (!Number.isFinite(scale.y)) scale = new Vec(scale.x, 1)

		const initialShape = options.initialShape ?? this.getShape(id)
		if (!initialShape) return this

		const scaleOrigin = options.scaleOrigin ?? this.getShapePageBounds(id)?.center
		if (!scaleOrigin) return this

		const pageTransform = options.initialPageTransform
			? Mat.Cast(options.initialPageTransform)
			: this.getShapePageTransform(id)
		if (!pageTransform) return this

		const pageRotation = pageTransform.rotation()

		if (pageRotation == null) return this

		const scaleAxisRotation = options.scaleAxisRotation ?? pageRotation

		const initialBounds = options.initialBounds ?? this.getShapeGeometry(id).bounds

		if (!initialBounds) return this

		const isAspectRatioLocked =
			options.isAspectRatioLocked ??
			this.getShapeUtil(initialShape).isAspectRatioLocked(initialShape)

		if (!areAnglesCompatible(pageRotation, scaleAxisRotation)) {
			// shape is awkwardly rotated, keep the aspect ratio locked and adopt the scale factor
			// from whichever axis is being scaled the least, to avoid the shape getting bigger
			// than the bounds of the selection
			// const minScale = Math.min(Math.abs(scale.x), Math.abs(scale.y))
			return this._resizeUnalignedShape(id, scale, {
				...options,
				initialBounds,
				scaleOrigin,
				scaleAxisRotation,
				initialPageTransform: pageTransform,
				isAspectRatioLocked,
				initialShape,
			})
		}

		const util = this.getShapeUtil(initialShape)

		if (isAspectRatioLocked) {
			if (Math.abs(scale.x) > Math.abs(scale.y)) {
				scale = new Vec(scale.x, Math.sign(scale.y) * Math.abs(scale.x))
			} else {
				scale = new Vec(Math.sign(scale.x) * Math.abs(scale.y), scale.y)
			}
		}

		if (util.onResize && util.canResize(initialShape)) {
			// get the model changes from the shape util
			const newPagePoint = this._scalePagePoint(
				Mat.applyToPoint(pageTransform, new Vec(0, 0)),
				scaleOrigin,
				scale,
				scaleAxisRotation
			)

			const newLocalPoint = this.getPointInParentSpace(initialShape.id, newPagePoint)

			// resize the shape's local bounding box
			const myScale = new Vec(scale.x, scale.y)
			// the shape is aligned with the rest of the shapes in the selection, but may be
			// 90deg offset from the main rotation of the selection, in which case
			// we need to flip the width and height scale factors
			const areWidthAndHeightAlignedWithCorrectAxis = approximately(
				(pageRotation - scaleAxisRotation) % Math.PI,
				0
			)
			myScale.x = areWidthAndHeightAlignedWithCorrectAxis ? scale.x : scale.y
			myScale.y = areWidthAndHeightAlignedWithCorrectAxis ? scale.y : scale.x

			// adjust initial model for situations where the parent has moved during the resize
			// e.g. groups
			const initialPagePoint = Mat.applyToPoint(pageTransform, new Vec())

			// need to adjust the shape's x and y points in case the parent has moved since start of resizing
			const { x, y } = this.getPointInParentSpace(initialShape.id, initialPagePoint)

			let workingShape = initialShape
			if (!options.skipStartAndEndCallbacks) {
				workingShape = applyPartialToRecordWithProps(
					initialShape,
					util.onResizeStart?.(initialShape) ?? undefined
				)
			}

			workingShape = applyPartialToRecordWithProps(workingShape, {
				id,
				type: initialShape.type as any,
				x: newLocalPoint.x,
				y: newLocalPoint.y,
				...util.onResize(
					{ ...initialShape, x, y },
					{
						newPoint: newLocalPoint,
						handle: options.dragHandle ?? 'bottom_right',
						// don't set isSingle to true for children
						mode: options.mode ?? 'scale_shape',
						scaleX: myScale.x,
						scaleY: myScale.y,
						initialBounds,
						initialShape,
					}
				),
			})

			if (!options.skipStartAndEndCallbacks) {
				workingShape = applyPartialToRecordWithProps(
					workingShape,
					util.onResizeEnd?.(initialShape, workingShape) ?? undefined
				)
			}

			this.updateShapes([workingShape])
		} else {
			const initialPageCenter = Mat.applyToPoint(pageTransform, initialBounds.center)
			// get the model changes from the shape util
			const newPageCenter = this._scalePagePoint(
				initialPageCenter,
				scaleOrigin,
				scale,
				scaleAxisRotation
			)

			const initialPageCenterInParentSpace = this.getPointInParentSpace(
				initialShape.id,
				initialPageCenter
			)
			const newPageCenterInParentSpace = this.getPointInParentSpace(initialShape.id, newPageCenter)

			const delta = Vec.Sub(newPageCenterInParentSpace, initialPageCenterInParentSpace)
			// apply the changes to the model
			this.updateShapes([
				{
					id,
					type: initialShape.type as any,
					x: initialShape.x + delta.x,
					y: initialShape.y + delta.y,
				},
			])
		}

		return this
	}

	/** @internal */
	private _scalePagePoint(
		point: VecLike,
		scaleOrigin: VecLike,
		scale: VecLike,
		scaleAxisRotation: number
	) {
		const relativePoint = Vec.RotWith(point, scaleOrigin, -scaleAxisRotation).sub(scaleOrigin)

		// calculate the new point position relative to the scale origin
		const newRelativePagePoint = Vec.MulV(relativePoint, scale)

		// and rotate it back to page coords to get the new page point of the resized shape
		const destination = Vec.Add(newRelativePagePoint, scaleOrigin).rotWith(
			scaleOrigin,
			scaleAxisRotation
		)

		return destination
	}

	/** @internal */
	private _resizeUnalignedShape(
		id: TLShapeId,
		scale: VecLike,
		options: {
			initialBounds: Box
			scaleOrigin: VecLike
			scaleAxisRotation: number
			initialShape: TLShape
			isAspectRatioLocked: boolean
			initialPageTransform: MatLike
		}
	) {
		const { type } = options.initialShape
		// If a shape is not aligned with the scale axis we need to treat it differently to avoid skewing.
		// Instead of skewing we normalize the scale aspect ratio (i.e. keep the same scale magnitude in both axes)
		// and then after applying the scale to the shape we also rotate it if required and translate it so that it's center
		// point ends up in the right place.

		const shapeScale = new Vec(scale.x, scale.y)

		// // make sure we are constraining aspect ratio, and using the smallest scale axis to avoid shapes getting bigger
		// // than the selection bounding box
		if (Math.abs(scale.x) > Math.abs(scale.y)) {
			shapeScale.x = Math.sign(scale.x) * Math.abs(scale.y)
		} else {
			shapeScale.y = Math.sign(scale.y) * Math.abs(scale.x)
		}

		// first we can scale the shape about its center point
		this.resizeShape(id, shapeScale, {
			initialShape: options.initialShape,
			initialBounds: options.initialBounds,
			isAspectRatioLocked: options.isAspectRatioLocked,
		})

		// then if the shape is flipped in one axis only, we need to apply an extra rotation
		// to make sure the shape is mirrored correctly
		if (Math.sign(scale.x) * Math.sign(scale.y) < 0) {
			let { rotation } = Mat.Decompose(options.initialPageTransform)
			rotation -= 2 * rotation
			this.updateShapes([{ id, type, rotation }])
		}

		// Next we need to translate the shape so that it's center point ends up in the right place.
		// To do that we first need to calculate the center point of the shape in the current page space before the scale was applied.
		const preScaleShapePageCenter = Mat.applyToPoint(
			options.initialPageTransform,
			options.initialBounds.center
		)

		// And now we scale the center point by the original scale factor
		const postScaleShapePageCenter = this._scalePagePoint(
			preScaleShapePageCenter,
			options.scaleOrigin,
			scale,
			options.scaleAxisRotation
		)

		// now calculate how far away the shape is from where it needs to be
		const pageBounds = this.getShapePageBounds(id)!
		const pageTransform = this.getShapePageTransform(id)!
		const currentPageCenter = pageBounds.center
		const shapePageTransformOrigin = pageTransform.point()
		if (!currentPageCenter || !shapePageTransformOrigin) return this
		const pageDelta = Vec.Sub(postScaleShapePageCenter, currentPageCenter)

		// and finally figure out what the shape's new position should be
		const postScaleShapePagePoint = Vec.Add(shapePageTransformOrigin, pageDelta)
		const { x, y } = this.getPointInParentSpace(id, postScaleShapePagePoint)

		this.updateShapes([{ id, type, x, y }])

		return this
	}

	/**
	 * Get the initial meta value for a shape.
	 *
	 * @example
	 * ```ts
	 * editor.getInitialMetaForShape = (shape) => {
	 *   if (shape.type === 'note') {
	 *     return { createdBy: myCurrentUser.id }
	 *   }
	 * }
	 * ```
	 *
	 * @param shape - The shape to get the initial meta for.
	 *
	 * @public
	 */
	getInitialMetaForShape(_shape: TLShape): JsonObject {
		return {}
	}

	/**
	 * Create a single shape.
	 *
	 * @example
	 * ```ts
	 * editor.createShape(myShape)
	 * editor.createShape({ id: 'box1', type: 'text', props: { text: "ok" } })
	 * ```
	 *
	 * @param shape - The shape (or shape partial) to create.
	 *
	 * @public
	 */
	createShape<T extends TLUnknownShape>(shape: OptionalKeys<TLShapePartial<T>, 'id'>): this {
		this.createShapes([shape])
		return this
	}

	/**
	 * Create shapes.
	 *
	 * @example
	 * ```ts
	 * editor.createShapes([myShape])
	 * editor.createShapes([{ id: 'box1', type: 'text', props: { text: "ok" } }])
	 * ```
	 *
	 * @param shapes - The shapes (or shape partials) to create.
	 * @param select - Whether to select the created shapes. Defaults to false.
	 *
	 * @public
	 */
	createShapes<T extends TLUnknownShape>(shapes: OptionalKeys<TLShapePartial<T>, 'id'>[]): this {
		if (!Array.isArray(shapes)) {
			throw Error('Editor.createShapes: must provide an array of shapes or shape partials')
		}
		if (this.getInstanceState().isReadonly) return this
		if (shapes.length <= 0) return this

		const currentPageShapeIds = this.getCurrentPageShapeIds()

		const maxShapesReached =
			shapes.length + currentPageShapeIds.size > this.options.maxShapesPerPage

		if (maxShapesReached) {
			// can't create more shapes than fit on the page
			alertMaxShapes(this)
			return this
		}

		const focusedGroupId = this.getFocusedGroupId()

		return this.batch(() => {
			// 1. Parents

			// Make sure that each partial will become the child of either the
			// page or another shape that exists (or that will exist) in this page.

			// find last parent id
			const currentPageShapesSorted = this.getCurrentPageShapesSorted()

			const partials = shapes.map((partial) => {
				if (!partial.id) {
					partial = { id: createShapeId(), ...partial }
				}

				// If the partial does not provide the parentId OR if the provided
				// parentId is NOT in the store AND NOT among the other shapes being
				// created, then we need to find a parent for the shape. This can be
				// another shape that exists under that point and which can receive
				// children of the creating shape's type, or else the page itself.
				if (
					!partial.parentId ||
					!(this.store.has(partial.parentId) || shapes.some((p) => p.id === partial.parentId))
				) {
					let parentId: TLParentId = this.getFocusedGroupId()

					for (let i = currentPageShapesSorted.length - 1; i >= 0; i--) {
						const parent = currentPageShapesSorted[i]
						if (
							// parent.type === 'frame'
							this.getShapeUtil(parent).canReceiveNewChildrenOfType(parent, partial.type) &&
							this.isPointInShape(
								parent,
								// If no parent is provided, then we can treat the
								// shape's provided x/y as being in the page's space.
								{ x: partial.x ?? 0, y: partial.y ?? 0 },
								{
									margin: 0,
									hitInside: true,
								}
							)
						) {
							parentId = parent.id
							break
						}
					}

					const prevParentId = partial.parentId

					// a shape cannot be it's own parent. This was a rare issue with frames/groups in the syncFuzz tests.
					if (parentId === partial.id) {
						parentId = focusedGroupId
					}

					// If the parentid has changed...
					if (parentId !== prevParentId) {
						partial = { ...partial }

						partial.parentId = parentId

						// If the parent is a shape (rather than a page) then insert the
						// shapes into the shape's children. Adjust the point and page rotation to be
						// preserved relative to the parent.
						if (isShapeId(parentId)) {
							const point = this.getPointInShapeSpace(this.getShape(parentId)!, {
								x: partial.x ?? 0,
								y: partial.y ?? 0,
							})
							partial.x = point.x
							partial.y = point.y
							partial.rotation =
								-this.getShapePageTransform(parentId)!.rotation() + (partial.rotation ?? 0)
						}
					}
				}

				return partial
			})

			// 2. Indices

			// Get the highest index among the parents of each of the
			// the shapes being created; we'll increment from there.

			const parentIndices = new Map<TLParentId, IndexKey>()

			const shapeRecordsToCreate: TLShape[] = []

			const { opacityForNextShape } = this.getInstanceState()

			for (const partial of partials) {
				const util = this.getShapeUtil(partial as TLShapePartial)

				// If an index is not explicitly provided, then add the
				// shapes to the top of their parents' children; using the
				// value in parentsMappedToIndex, get the index above, use it,
				// and set it back to parentsMappedToIndex for next time.
				let index = partial.index

				if (!index) {
					// Hello bug-seeker: have you just created a frame and then a shape
					// and found that the shape is automatically the child of the frame?
					// this is the reason why! It would be harder to have each shape specify
					// the frame as the parent when creating a shape inside of a frame, so
					// we do it here.
					const parentId = partial.parentId ?? focusedGroupId

					if (!parentIndices.has(parentId)) {
						parentIndices.set(parentId, this.getHighestIndexForParent(parentId))
					}
					index = parentIndices.get(parentId)!
					parentIndices.set(parentId, getIndexAbove(index))
				}

				// The initial props starts as the shape utility's default props
				const initialProps = util.getDefaultProps()

				// We then look up each key in the tab state's styles; and if it's there,
				// we use the value from the tab state's styles instead of the default.
				for (const [style, propKey] of this.styleProps[partial.type]) {
					;(initialProps as any)[propKey] = this.getStyleForNextShape(style)
				}

				// When we create the shape, take in the partial (the props coming into the
				// function) and merge it with the default props.
				let shapeRecordToCreate = (
					this.store.schema.types.shape as RecordType<
						TLShape,
						'type' | 'props' | 'index' | 'parentId'
					>
				).create({
					...partial,
					index,
					opacity: partial.opacity ?? opacityForNextShape,
					parentId: partial.parentId ?? focusedGroupId,
					props: 'props' in partial ? { ...initialProps, ...partial.props } : initialProps,
				})

				if (shapeRecordToCreate.index === undefined) {
					throw Error('no index!')
				}

				const next = this.getShapeUtil(shapeRecordToCreate).onBeforeCreate?.(shapeRecordToCreate)

				if (next) {
					shapeRecordToCreate = next
				}

				shapeRecordsToCreate.push(shapeRecordToCreate)
			}

			// Add meta properties, if any, to the shapes
			shapeRecordsToCreate.forEach((shape) => {
				shape.meta = {
					...this.getInitialMetaForShape(shape),
					...shape.meta,
				}
			})

			this.store.put(shapeRecordsToCreate)
		})
	}

	private animatingShapes = new Map<TLShapeId, string>()

	/**
	 * Animate a shape.
	 *
	 * @example
	 * ```ts
	 * editor.animateShape({ id: 'box1', type: 'box', x: 100, y: 100 })
	 * editor.animateShape({ id: 'box1', type: 'box', x: 100, y: 100 }, { animation: { duration: 100, ease: t => t*t } })
	 * ```
	 *
	 * @param partial - The shape partial to update.
	 * @param options - The animation's options.
	 *
	 * @public
	 */
	animateShape(
		partial: TLShapePartial | null | undefined,
		opts = { animation: DEFAULT_ANIMATION_OPTIONS } as TLCameraMoveOptions
	): this {
		return this.animateShapes([partial], opts)
	}

	/**
	 * Animate shapes.
	 *
	 * @example
	 * ```ts
	 * editor.animateShapes([{ id: 'box1', type: 'box', x: 100, y: 100 }])
	 * editor.animateShapes([{ id: 'box1', type: 'box', x: 100, y: 100 }], { animation: { duration: 100, ease: t => t*t } })
	 * ```
	 *
	 * @param partials - The shape partials to update.
	 * @param options - The animation's options.
	 *
	 * @public
	 */
	animateShapes(
		partials: (TLShapePartial | null | undefined)[],
		opts = { animation: DEFAULT_ANIMATION_OPTIONS } as TLCameraMoveOptions
	): this {
		if (!opts.animation) return this
		const { duration = 500, easing = EASINGS.linear } = opts.animation

		const animationId = uniqueId()

		let remaining = duration
		let t: number

		interface ShapeAnimation {
			partial: TLShapePartial
			values: { prop: string; from: number; to: number }[]
		}

		const animations: ShapeAnimation[] = []

		let partial: TLShapePartial | null | undefined, result: ShapeAnimation
		for (let i = 0, n = partials.length; i < n; i++) {
			partial = partials[i]
			if (!partial) continue

			result = {
				partial,
				values: [],
			}

			const shape = this.getShape(partial.id)!
			if (!shape) continue

			// We only support animations for certain props
			for (const key of ['x', 'y', 'rotation'] as const) {
				if (partial[key] !== undefined && shape[key] !== partial[key]) {
					result.values.push({ prop: key, from: shape[key], to: partial[key] as number })
				}
			}

			animations.push(result)
			this.animatingShapes.set(shape.id, animationId)
		}

		let value: ShapeAnimation

		const handleTick = (elapsed: number) => {
			remaining -= elapsed

			if (remaining < 0) {
				const { animatingShapes } = this
				const partialsToUpdate = partials.filter(
					(p) => p && animatingShapes.get(p.id) === animationId
				)
				if (partialsToUpdate.length) {
					this.updateShapes(partialsToUpdate)
					// update shapes also removes the shape from animating shapes
				}

				this.off('tick', handleTick)
				return
			}

			t = easing(1 - remaining / duration)

			const { animatingShapes } = this

			const updates: TLShapePartial[] = []

			let animationIdForShape: string | undefined
			for (let i = 0, n = animations.length; i < n; i++) {
				value = animations[i]
				// Is the animation for this shape still active?
				animationIdForShape = animatingShapes.get(value.partial.id)
				if (animationIdForShape !== animationId) continue

				// Create the update
				updates.push({
					id: value.partial.id,
					type: value.partial.type,
					...value.values.reduce((acc, { prop, from, to }) => {
						acc[prop] = from + (to - from) * t
						return acc
					}, {} as any),
				})
			}

			this._updateShapes(updates)
		}

		this.on('tick', handleTick)

		return this
	}

	/**
	 * Create a group containing the provided shapes.
	 *
	 * @param shapes - The shapes (or shape ids) to group. Defaults to the selected shapes.
	 * @param groupId - The id of the group to create.
	 *
	 * @public
	 */
	groupShapes(shapes: TLShapeId[] | TLShape[], groupId = createShapeId()): this {
		if (!Array.isArray(shapes)) {
			throw Error('Editor.groupShapes: must provide an array of shapes or shape ids')
		}
		if (this.getInstanceState().isReadonly) return this

		const ids =
			typeof shapes[0] === 'string'
				? (shapes as TLShapeId[])
				: (shapes.map((s) => (s as TLShape).id) as TLShapeId[])

		if (ids.length <= 1) return this

		const shapesToGroup = compact(this._getUnlockedShapeIds(ids).map((id) => this.getShape(id)))
		const sortedShapeIds = shapesToGroup.sort(sortByIndex).map((s) => s.id)
		const pageBounds = Box.Common(compact(shapesToGroup.map((id) => this.getShapePageBounds(id))))

		const { x, y } = pageBounds.point

		const parentId = this.findCommonAncestor(shapesToGroup) ?? this.getCurrentPageId()

		// Only group when the select tool is active
		if (this.getCurrentToolId() !== 'select') return this

		// If not already in idle, cancel the current interaction (get back to idle)
		if (!this.isIn('select.idle')) {
			this.cancel()
		}

		// Find all the shapes that have the same parentId, and use the highest index.
		const shapesWithRootParent = shapesToGroup
			.filter((shape) => shape.parentId === parentId)
			.sort(sortByIndex)

		const highestIndex = shapesWithRootParent[shapesWithRootParent.length - 1]?.index

		this.batch(() => {
			this.createShapes<TLGroupShape>([
				{
					id: groupId,
					type: 'group',
					parentId,
					index: highestIndex,
					x,
					y,
					opacity: 1,
					props: {},
				},
			])
			this.reparentShapes(sortedShapeIds, groupId)
			this.select(groupId)
		})

		return this
	}

	/**
	 * Ungroup some shapes.
	 *
	 * @param ids - Ids of the shapes to ungroup. Defaults to the selected shapes.
	 *
	 * @public
	 */
	ungroupShapes(ids: TLShapeId[]): this
	ungroupShapes(ids: TLShape[]): this
	ungroupShapes(_ids: TLShapeId[] | TLShape[]) {
		const ids =
			typeof _ids[0] === 'string' ? (_ids as TLShapeId[]) : (_ids as TLShape[]).map((s) => s.id)
		if (this.getInstanceState().isReadonly) return this
		if (ids.length === 0) return this

		// Only ungroup when the select tool is active
		if (this.getCurrentToolId() !== 'select') return this

		// If not already in idle, cancel the current interaction (get back to idle)
		if (!this.isIn('select.idle')) {
			this.cancel()
		}

		// The ids of the selected shapes after ungrouping;
		// these include all of the grouped shapes children,
		// plus any shapes that were selected apart from the groups.
		const idsToSelect = new Set<TLShapeId>()

		// Get all groups in the selection
		const shapes = compact(ids.map((id) => this.getShape(id)))

		const groups: TLGroupShape[] = []

		shapes.forEach((shape) => {
			if (this.isShapeOfType<TLGroupShape>(shape, 'group')) {
				groups.push(shape)
			} else {
				idsToSelect.add(shape.id)
			}
		})

		if (groups.length === 0) return this

		this.batch(() => {
			let group: TLGroupShape

			for (let i = 0, n = groups.length; i < n; i++) {
				group = groups[i]
				const childIds = this.getSortedChildIdsForParent(group.id)

				for (let j = 0, n = childIds.length; j < n; j++) {
					idsToSelect.add(childIds[j])
				}

				this.reparentShapes(childIds, group.parentId, group.index)
			}

			this.deleteShapes(groups.map((group) => group.id))
			this.select(...idsToSelect)
		})

		return this
	}

	/**
	 * Update a shape using a partial of the shape.
	 *
	 * @example
	 * ```ts
	 * editor.updateShape({ id: 'box1', type: 'geo', props: { w: 100, h: 100 } })
	 * ```
	 *
	 * @param partial - The shape partial to update.
	 *
	 * @public
	 */
	updateShape<T extends TLUnknownShape>(partial: TLShapePartial<T> | null | undefined) {
		this.updateShapes([partial])
		return this
	}

	/**
	 * Update shapes using partials of each shape.
	 *
	 * @example
	 * ```ts
	 * editor.updateShapes([{ id: 'box1', type: 'geo', props: { w: 100, h: 100 } }])
	 * ```
	 *
	 * @param partials - The shape partials to update.
	 *
	 * @public
	 */
	updateShapes<T extends TLUnknownShape>(partials: (TLShapePartial<T> | null | undefined)[]) {
		const compactedPartials: TLShapePartial<T>[] = Array(partials.length)

		for (let i = 0, n = partials.length; i < n; i++) {
			const partial = partials[i]
			if (!partial) continue
			// Get the current shape referenced by the partial
			const shape = this.getShape(partial.id)
			if (!shape) continue

			// If the shape is locked and we're not setting isLocked to true, continue
			if (this.isShapeOrAncestorLocked(shape) && !Object.hasOwn(partial, 'isLocked')) continue

			// Remove any animating shapes from the list of partials
			this.animatingShapes.delete(partial.id)

			compactedPartials.push(partial)
		}

		this._updateShapes(compactedPartials)
		return this
	}

	/** @internal */
	private _updateShapes = (_partials: (TLShapePartial | null | undefined)[]) => {
		if (this.getInstanceState().isReadonly) return

		this.batch(() => {
			const updates = []

			let shape: TLShape | undefined
			let updated: TLShape

			for (let i = 0, n = _partials.length; i < n; i++) {
				const partial = _partials[i]
				// Skip nullish partials (sometimes created by map fns returning undefined)
				if (!partial) continue

				// Get the current shape referenced by the partial
				// If there is no current shape, we'll skip this update
				shape = this.getShape(partial.id)
				if (!shape) continue

				// Get the updated version of the shape
				// If the update had no effect, we'll skip this update
				updated = applyPartialToRecordWithProps(shape, partial)
				if (updated === shape) continue

				//if any shape has an onBeforeUpdate handler, call it and, if the handler returns a
				// new shape, replace the old shape with the new one. This is used for example when
				// repositioning a text shape based on its new text content.
				updated = this.getShapeUtil(shape).onBeforeUpdate?.(shape, updated) ?? updated

				updates.push(updated)
			}

			this.store.put(updates)
		})
	}

	/** @internal */
	private _getUnlockedShapeIds(ids: TLShapeId[]): TLShapeId[] {
		return ids.filter((id) => !this.getShape(id)?.isLocked)
	}

	/**
	 * Delete shapes.
	 *
	 * @example
	 * ```ts
	 * editor.deleteShapes(['box1', 'box2'])
	 * ```
	 *
	 * @param ids - The ids of the shapes to delete.
	 *
	 * @public
	 */
	deleteShapes(ids: TLShapeId[]): this
	deleteShapes(shapes: TLShape[]): this
	deleteShapes(_ids: TLShapeId[] | TLShape[]): this {
		if (!Array.isArray(_ids)) {
			throw Error('Editor.deleteShapes: must provide an array of shapes or shapeIds')
		}

		const ids = this._getUnlockedShapeIds(
			typeof _ids[0] === 'string' ? (_ids as TLShapeId[]) : (_ids as TLShape[]).map((s) => s.id)
		)

		if (this.getInstanceState().isReadonly) return this
		if (ids.length === 0) return this

		const allIds = new Set(ids)

		for (const id of ids) {
			this.visitDescendants(id, (childId) => {
				allIds.add(childId)
			})
		}

		const deletedIds = [...allIds]
		return this.batch(() => this.store.remove(deletedIds))
	}

	/**
	 * Delete a shape.
	 *
	 * @example
	 * ```ts
	 * editor.deleteShape(shape.id)
	 * ```
	 *
	 * @param id - The id of the shape to delete.
	 *
	 * @public
	 */
	deleteShape(id: TLShapeId): this
	deleteShape(shape: TLShape): this
	deleteShape(_id: TLShapeId | TLShape) {
		this.deleteShapes([typeof _id === 'string' ? _id : _id.id])
		return this
	}

	/* --------------------- Styles --------------------- */

	/**
	 * Get all the current styles among the users selected shapes
	 *
	 * @internal
	 */
	private _extractSharedStyles(shape: TLShape, sharedStyleMap: SharedStyleMap) {
		if (this.isShapeOfType<TLGroupShape>(shape, 'group')) {
			// For groups, ignore the styles of the group shape and instead include the styles of the
			// group's children. These are the shapes that would have their styles changed if the
			// user called `setStyle` on the current selection.
			const childIds = this._parentIdsToChildIds.get()[shape.id]
			if (!childIds) return

			for (let i = 0, n = childIds.length; i < n; i++) {
				this._extractSharedStyles(this.getShape(childIds[i])!, sharedStyleMap)
			}
		} else {
			for (const [style, propKey] of this.styleProps[shape.type]) {
				sharedStyleMap.applyValue(style, getOwnProperty(shape.props, propKey))
			}
		}
	}

	/**
	 * A derived map containing all current styles among the user's selected shapes.
	 *
	 * @internal
	 */
	@computed
	private _getSelectionSharedStyles(): ReadonlySharedStyleMap {
		const selectedShapes = this.getSelectedShapes()

		const sharedStyles = new SharedStyleMap()
		for (const selectedShape of selectedShapes) {
			this._extractSharedStyles(selectedShape, sharedStyles)
		}

		return sharedStyles
	}

	/**
	 * Get the style for the next shape.
	 *
	 * @example
	 * ```ts
	 * const color = editor.getStyleForNextShape(DefaultColorStyle)
	 * ```
	 *
	 * @param style - The style to get.
	 *
	 * @public */
	getStyleForNextShape<T>(style: StyleProp<T>): T {
		const value = this.getInstanceState().stylesForNextShape[style.id]
		return value === undefined ? style.defaultValue : (value as T)
	}

	getShapeStyleIfExists<T>(shape: TLShape, style: StyleProp<T>): T | undefined {
		const styleKey = this.styleProps[shape.type].get(style)
		if (styleKey === undefined) return undefined
		return getOwnProperty(shape.props, styleKey) as T | undefined
	}

	/**
	 * A map of all the current styles either in the current selection, or that are relevant to the
	 * current tool.
	 *
	 * @example
	 * ```ts
	 * const color = editor.getSharedStyles().get(DefaultColorStyle)
	 * if (color && color.type === 'shared') {
	 *   print('All selected shapes have the same color:', color.value)
	 * }
	 * ```
	 *
	 * @public
	 */
	@computed<ReadonlySharedStyleMap>({ isEqual: (a, b) => a.equals(b) })
	getSharedStyles(): ReadonlySharedStyleMap {
		// If we're in selecting and if we have a selection, return the shared styles from the
		// current selection
		if (this.isIn('select') && this.getSelectedShapeIds().length > 0) {
			return this._getSelectionSharedStyles()
		}

		// If the current tool is associated with a shape, return the styles for that shape.
		// Otherwise, just return an empty map.
		const currentTool = this.root.getCurrent()!
		const styles = new SharedStyleMap()

		if (!currentTool) return styles

		if (currentTool.shapeType) {
			for (const style of this.styleProps[currentTool.shapeType].keys()) {
				styles.applyValue(style, this.getStyleForNextShape(style))
			}
		}

		return styles
	}

	/**
	 * Get the currently selected shared opacity.
	 * If any shapes are selected, this returns the shared opacity of the selected shapes.
	 * Otherwise, this returns the chosen opacity for the next shape.
	 *
	 * @public
	 */
	@computed getSharedOpacity(): SharedStyle<number> {
		if (this.isIn('select') && this.getSelectedShapeIds().length > 0) {
			const shapesToCheck: TLShape[] = []
			const addShape = (shapeId: TLShapeId) => {
				const shape = this.getShape(shapeId)
				if (!shape) return
				// For groups, ignore the opacity of the group shape and instead include
				// the opacity of the group's children. These are the shapes that would have
				// their opacity changed if the user called `setOpacity` on the current selection.
				if (this.isShapeOfType<TLGroupShape>(shape, 'group')) {
					for (const childId of this.getSortedChildIdsForParent(shape.id)) {
						addShape(childId)
					}
				} else {
					shapesToCheck.push(shape)
				}
			}
			for (const shapeId of this.getSelectedShapeIds()) {
				addShape(shapeId)
			}

			let opacity: number | null = null
			for (const shape of shapesToCheck) {
				if (opacity === null) {
					opacity = shape.opacity
				} else if (opacity !== shape.opacity) {
					return { type: 'mixed' }
				}
			}

			if (opacity !== null) return { type: 'shared', value: opacity }
		}
		return { type: 'shared', value: this.getInstanceState().opacityForNextShape }
	}

	/**
	 * Set the opacity for the next shapes. This will effect subsequently created shapes.
	 *
	 * @example
	 * ```ts
	 * editor.setOpacityForNextShapes(0.5)
	 * ```
	 *
	 * @param opacity - The opacity to set. Must be a number between 0 and 1 inclusive.
	 * @param historyOptions - The history options for the change.
	 */
	setOpacityForNextShapes(opacity: number, historyOptions?: TLHistoryBatchOptions): this {
		this.updateInstanceState({ opacityForNextShape: opacity }, historyOptions)
		return this
	}

	/**
	 * Set the current opacity. This will effect any selected shapes.
	 *
	 * @example
	 * ```ts
	 * editor.setOpacityForSelectedShapes(0.5)
	 * ```
	 *
	 * @param opacity - The opacity to set. Must be a number between 0 and 1 inclusive.
	 */
	setOpacityForSelectedShapes(opacity: number): this {
		const selectedShapes = this.getSelectedShapes()

		if (selectedShapes.length > 0) {
			const shapesToUpdate: TLShape[] = []

			// We can have many deep levels of grouped shape
			// Making a recursive function to look through all the levels
			const addShapeById = (shape: TLShape) => {
				if (this.isShapeOfType<TLGroupShape>(shape, 'group')) {
					const childIds = this.getSortedChildIdsForParent(shape)
					for (const childId of childIds) {
						addShapeById(this.getShape(childId)!)
					}
				} else {
					shapesToUpdate.push(shape)
				}
			}

			for (const id of selectedShapes) {
				addShapeById(id)
			}

			this.updateShapes(
				shapesToUpdate.map((shape) => {
					return {
						id: shape.id,
						type: shape.type,
						opacity,
					}
				})
			)
		}

		return this
	}

	/**
	 * Set the value of a {@link @tldraw/tlschema#StyleProp} for the next shapes. This change will be applied to subsequently created shapes.
	 *
	 * @example
	 * ```ts
	 * editor.setStyleForNextShapes(DefaultColorStyle, 'red')
	 * editor.setStyleForNextShapes(DefaultColorStyle, 'red', { ephemeral: true })
	 * ```
	 *
	 * @param style - The style to set.
	 * @param value - The value to set.
	 * @param historyOptions - The history options for the change.
	 *
	 * @public
	 */
	setStyleForNextShapes<T>(
		style: StyleProp<T>,
		value: T,
		historyOptions?: TLHistoryBatchOptions
	): this {
		const stylesForNextShape = this.getInstanceState().stylesForNextShape

		this.updateInstanceState(
			{ stylesForNextShape: { ...stylesForNextShape, [style.id]: value } },
			historyOptions
		)

		return this
	}

	/**
	 * Set the value of a {@link @tldraw/tlschema#StyleProp}. This change will be applied to the currently selected shapes.
	 *
	 * @example
	 * ```ts
	 * editor.setStyleForSelectedShapes(DefaultColorStyle, 'red')
	 * ```
	 *
	 * @param style - The style to set.
	 * @param value - The value to set.
	 * @param historyOptions - The history options for the change.
	 *
	 * @public
	 */
	setStyleForSelectedShapes<S extends StyleProp<any>>(style: S, value: StylePropValue<S>): this {
		const selectedShapes = this.getSelectedShapes()

		if (selectedShapes.length > 0) {
			const updates: {
				util: ShapeUtil
				originalShape: TLShape
				updatePartial: TLShapePartial
			}[] = []

			// We can have many deep levels of grouped shape
			// Making a recursive function to look through all the levels
			const addShapeById = (shape: TLShape) => {
				if (this.isShapeOfType<TLGroupShape>(shape, 'group')) {
					const childIds = this.getSortedChildIdsForParent(shape.id)
					for (const childId of childIds) {
						addShapeById(this.getShape(childId)!)
					}
				} else {
					const util = this.getShapeUtil(shape)
					const stylePropKey = this.styleProps[shape.type].get(style)
					if (stylePropKey) {
						const shapePartial: TLShapePartial = {
							id: shape.id,
							type: shape.type,
							props: { [stylePropKey]: value },
						}
						updates.push({
							util,
							originalShape: shape,
							updatePartial: shapePartial,
						})
					}
				}
			}

			for (const shape of selectedShapes) {
				addShapeById(shape)
			}

			this.updateShapes(updates.map(({ updatePartial }) => updatePartial))
		}

		return this
	}

	/* --------------------- Content -------------------- */

	/** @internal */
	externalAssetContentHandlers: {
		[K in TLExternalAssetContent['type']]: {
			[Key in K]:
				| null
				| ((info: TLExternalAssetContent & { type: Key }) => Promise<TLAsset | undefined>)
		}[K]
	} = {
		file: null,
		url: null,
		blob: null,
	}

	/**
	 * Register an external content handler. This handler will be called when the editor receives
	 * external content of the provided type. For example, the 'image' type handler will be called
	 * when a user drops an image onto the canvas.
	 *
	 * @example
	 * ```ts
	 * editor.registerExternalAssetHandler('text', myHandler)
	 * ```
	 *
	 * @param type - The type of external content.
	 * @param handler - The handler to use for this content type.
	 *
	 * @public
	 */
	registerExternalAssetHandler<T extends TLExternalAssetContent['type']>(
		type: T,
		handler: null | ((info: TLExternalAssetContent & { type: T }) => Promise<TLAsset>)
	): this {
		this.externalAssetContentHandlers[type] = handler as any
		return this
	}

	/**
	 * Get an asset for an external asset content type.
	 *
	 * @example
	 * ```ts
	 * const asset = await editor.getAssetForExternalContent({ type: 'file', file: myFile })
	 * const asset = await editor.getAssetForExternalContent({ type: 'url', url: myUrl })
	 * ```
	 *
	 * @param info - Info about the external content.
	 * @returns The asset.
	 */
	async getAssetForExternalContent(info: TLExternalAssetContent): Promise<TLAsset | undefined> {
		return await this.externalAssetContentHandlers[info.type]?.(info as any)
	}

	hasExternalAssetHandler(type: TLExternalAssetContent['type']): boolean {
		return !!this.externalAssetContentHandlers[type]
	}

	/** @internal */
	externalContentHandlers: {
		[K in TLExternalContent['type']]: {
			[Key in K]: null | ((info: TLExternalContent & { type: Key }) => void)
		}[K]
	} = {
		text: null,
		files: null,
		embed: null,
		'svg-text': null,
		url: null,
	}

	/**
	 * Register an external content handler. This handler will be called when the editor receives
	 * external content of the provided type. For example, the 'image' type handler will be called
	 * when a user drops an image onto the canvas.
	 *
	 * @example
	 * ```ts
	 * editor.registerExternalContentHandler('text', myHandler)
	 * ```
	 *
	 * @param type - The type of external content.
	 * @param handler - The handler to use for this content type.
	 *
	 * @public
	 */
	registerExternalContentHandler<T extends TLExternalContent['type']>(
		type: T,
		handler:
			| null
			| ((
					info: T extends TLExternalContent['type']
						? TLExternalContent & { type: T }
						: TLExternalContent
			  ) => void)
	): this {
		this.externalContentHandlers[type] = handler as any
		return this
	}

	/**
	 * Handle external content, such as files, urls, embeds, or plain text which has been put into the app, for example by pasting external text or dropping external images onto canvas.
	 *
	 * @param info - Info about the external content.
	 */
	async putExternalContent(info: TLExternalContent): Promise<void> {
		return this.externalContentHandlers[info.type]?.(info as any)
	}

	/**
	 * Get content that can be exported for the given shape ids.
	 *
	 * @param shapes - The shapes (or shape ids) to get content for.
	 *
	 * @returns The exported content.
	 *
	 * @public
	 */
	getContentFromCurrentPage(shapes: TLShapeId[] | TLShape[]): TLContent | undefined {
		// todo: make this work with any page, not just the current page
		const ids =
			typeof shapes[0] === 'string'
				? (shapes as TLShapeId[])
				: (shapes as TLShape[]).map((s) => s.id)

		if (!ids) return
		if (ids.length === 0) return

		const shapeIds = this.getShapeAndDescendantIds(ids)

		return withoutBindingsToUnrelatedShapes(this, shapeIds, (bindingIdsToKeep) => {
			const bindings: TLBinding[] = []
			for (const id of bindingIdsToKeep) {
				const binding = this.getBinding(id)
				if (!binding) continue
				bindings.push(binding)
			}

			const rootShapeIds: TLShapeId[] = []
			const shapes: TLShape[] = []
			for (const shapeId of shapeIds) {
				const shape = this.getShape(shapeId)
				if (!shape) continue

				const isRootShape = !shapeIds.has(shape.parentId as TLShapeId)
				if (isRootShape) {
					// Need to get page point and rotation of the shape because shapes in
					// groups use local position/rotation
					const pageTransform = this.getShapePageTransform(shape.id)!
					const pagePoint = pageTransform.point()
					shapes.push({
						...shape,
						x: pagePoint.x,
						y: pagePoint.y,
						rotation: pageTransform.rotation(),
						parentId: this.getCurrentPageId(),
					})
					rootShapeIds.push(shape.id)
				} else {
					shapes.push(shape)
				}
			}

			const assets: TLAsset[] = []
			const seenAssetIds = new Set<TLAssetId>()
			for (const shape of shapes) {
				if (!('assetId' in shape.props)) continue

				const assetId = shape.props.assetId
				if (!assetId || seenAssetIds.has(assetId)) continue

				seenAssetIds.add(assetId)
				const asset = this.getAsset(assetId)
				if (!asset) continue
				assets.push(asset)
			}

			return {
				schema: this.store.schema.serialize(),
				shapes,
				rootShapeIds,
				bindings,
				assets,
			}
		})
	}

	/**
	 * Place content into the editor.
	 *
	 * @param content - The content.
	 * @param options - Options for placing the content.
	 *
	 * @public
	 */
	putContentOntoCurrentPage(
		content: TLContent,
		options: {
			point?: VecLike
			select?: boolean
			preservePosition?: boolean
			preserveIds?: boolean
		} = {}
	): this {
		if (this.getInstanceState().isReadonly) return this

		// todo: make this able to support putting content onto any page, not just the current page

		if (!content.schema) {
			throw Error('Could not put content:\ncontent is missing a schema.')
		}

		const { select = false, preserveIds = false, preservePosition = false } = options
		let { point = undefined } = options

		// decide on a parent for the put shapes; if the parent is among the put shapes(?) then use its parent

		const currentPageId = this.getCurrentPageId()
		const { rootShapeIds } = content

		// We need to collect the migrated records
		const assets: TLAsset[] = []
		const shapes: TLShape[] = []
		const bindings: TLBinding[] = []

		// Let's treat the content as a store, and then migrate that store.
		const store: StoreSnapshot<TLRecord> = {
			store: {
				...Object.fromEntries(content.assets.map((asset) => [asset.id, asset] as const)),
				...Object.fromEntries(content.shapes.map((shape) => [shape.id, shape] as const)),
				...Object.fromEntries(
					content.bindings?.map((bindings) => [bindings.id, bindings] as const) ?? []
				),
			},
			schema: content.schema,
		}
		const result = this.store.schema.migrateStoreSnapshot(store)
		if (result.type === 'error') {
			throw Error('Could not put content: could not migrate content')
		}
		for (const record of Object.values(result.value)) {
			switch (record.typeName) {
				case 'asset': {
					assets.push(record)
					break
				}
				case 'shape': {
					shapes.push(record)
					break
				}
				case 'binding': {
					bindings.push(record)
					break
				}
			}
		}

		// Ok, we've got our migrated records, now we can continue!
		const shapeIdMap = new Map<string, TLShapeId>(
			preserveIds
				? shapes.map((shape) => [shape.id, shape.id])
				: shapes.map((shape) => [shape.id, createShapeId()])
		)
		const bindingIdMap = new Map<string, TLBindingId>(
			preserveIds
				? bindings.map((binding) => [binding.id, binding.id])
				: bindings.map((binding) => [binding.id, createBindingId()])
		)

		// By default, the paste parent will be the current page.
		let pasteParentId = this.getCurrentPageId() as TLPageId | TLShapeId
		let lowestDepth = Infinity
		let lowestAncestors: TLShape[] = []

		// Among the selected shapes, find the shape with the fewest ancestors and use its first ancestor.
		for (const shape of this.getSelectedShapes()) {
			if (lowestDepth === 0) break

			const isFrame = this.isShapeOfType<TLFrameShape>(shape, 'frame')
			const ancestors = this.getShapeAncestors(shape)
			if (isFrame) ancestors.push(shape)

			const depth = isFrame ? ancestors.length + 1 : ancestors.length

			if (depth < lowestDepth) {
				lowestDepth = depth
				lowestAncestors = ancestors
				pasteParentId = isFrame ? shape.id : shape.parentId
			} else if (depth === lowestDepth) {
				if (lowestAncestors.length !== ancestors.length) {
					throw Error(`Ancestors: ${lowestAncestors.length} !== ${ancestors.length}`)
				}

				if (lowestAncestors.length === 0) {
					pasteParentId = currentPageId
					break
				} else {
					pasteParentId = currentPageId
					for (let i = 0; i < lowestAncestors.length; i++) {
						if (ancestors[i] !== lowestAncestors[i]) break
						pasteParentId = ancestors[i].id
					}
				}
			}
		}

		let isDuplicating = false

		if (!isPageId(pasteParentId)) {
			const parent = this.getShape(pasteParentId)
			if (parent) {
				if (!this.getViewportPageBounds().includes(this.getShapePageBounds(parent)!)) {
					pasteParentId = currentPageId
				} else {
					if (rootShapeIds.length === 1) {
						const rootShape = shapes.find((s) => s.id === rootShapeIds[0])!
						if (
							this.isShapeOfType<TLFrameShape>(parent, 'frame') &&
							this.isShapeOfType<TLFrameShape>(rootShape, 'frame') &&
							rootShape.props.w === parent?.props.w &&
							rootShape.props.h === parent?.props.h
						) {
							isDuplicating = true
						}
					}
				}
			} else {
				pasteParentId = currentPageId
			}
		}

		if (!isDuplicating) {
			isDuplicating = shapeIdMap.has(pasteParentId)
		}

		if (isDuplicating) {
			pasteParentId = this.getShape(pasteParentId)!.parentId
		}

		let index = this.getHighestIndexForParent(pasteParentId) // todo: requires that the putting page is the current page

		const rootShapes: TLShape[] = []

		const newShapes: TLShape[] = shapes.map((oldShape): TLShape => {
			const newId = shapeIdMap.get(oldShape.id)!

			// Create the new shape (new except for the id)
			const newShape = { ...oldShape, id: newId }

			if (rootShapeIds.includes(oldShape.id)) {
				newShape.parentId = currentPageId
				rootShapes.push(newShape)
			}

			// Assign the child to its new parent.

			// If the child's parent is among the putting shapes, then assign
			// it to the new parent's id.
			if (shapeIdMap.has(newShape.parentId)) {
				newShape.parentId = shapeIdMap.get(oldShape.parentId)!
			} else {
				rootShapeIds.push(newShape.id)
				// newShape.parentId = pasteParentId
				newShape.index = index
				index = getIndexAbove(index)
			}

			return newShape
		})

		if (newShapes.length + this.getCurrentPageShapeIds().size > this.options.maxShapesPerPage) {
			// There's some complexity here involving children
			// that might be created without their parents, so
			// if we're going over the limit then just don't paste.
			alertMaxShapes(this)
			return this
		}

		const newBindings = bindings.map(
			(oldBinding): TLBinding => ({
				...oldBinding,
				id: assertExists(bindingIdMap.get(oldBinding.id)),
				fromId: assertExists(shapeIdMap.get(oldBinding.fromId)),
				toId: assertExists(shapeIdMap.get(oldBinding.toId)),
			})
		)

		// These are all the assets we need to create
		const assetsToCreate: TLAsset[] = []

		// These assets have base64 data that may need to be hosted
		const assetsToUpdate: (TLImageAsset | TLVideoAsset)[] = []

		for (const asset of assets) {
			if (this.store.has(asset.id)) {
				// We already have this asset
				continue
			}

			if (
				(asset.type === 'image' || asset.type === 'video') &&
				asset.props.src?.startsWith('data:image')
			) {
				// it's src is a base64 image or video; we need to create a new asset without the src,
				// then create a new asset from the original src. So we save a copy of the original asset,
				// then delete the src from the original asset.
				assetsToUpdate.push(structuredClone(asset as TLImageAsset | TLVideoAsset))
				asset.props.src = null
			}

			// Add the asset to the list of assets to create
			assetsToCreate.push(asset)
		}

		// Start loading the new assets, order does not matter
		Promise.allSettled(
			(assetsToUpdate as (TLImageAsset | TLVideoAsset)[]).map(async (asset) => {
				// Turn the data url into a file
				const file = await dataUrlToFile(
					asset.props.src!,
					asset.props.name,
					asset.props.mimeType ?? 'image/png'
				)

				// Get a new asset for the file
				const newAsset = await this.getAssetForExternalContent({ type: 'file', file })

				if (!newAsset) {
					// If we don't have a new asset, delete the old asset.
					// The shapes that reference this asset should break.
					this.deleteAssets([asset.id])
					return
				}

				// Save the new asset under the old asset's id
				this.updateAssets([{ ...newAsset, id: asset.id }])
			})
		)

		this.batch(() => {
			// Create any assets that need to be created
			if (assetsToCreate.length > 0) {
				this.createAssets(assetsToCreate)
			}

			// Create the shapes with root shapes as children of the page
			this.createShapes(newShapes)
			this.createBindings(newBindings)

			if (select) {
				this.select(...rootShapes.map((s) => s.id))
			}

			// And then, if needed, reparent the root shapes to the paste parent
			if (pasteParentId !== currentPageId) {
				this.reparentShapes(
					rootShapes.map((s) => s.id),
					pasteParentId
				)
			}

			const newCreatedShapes = newShapes.map((s) => this.getShape(s.id)!)
			const bounds = Box.Common(newCreatedShapes.map((s) => this.getShapePageBounds(s)!))

			if (point === undefined) {
				if (!isPageId(pasteParentId)) {
					// Put the shapes in the middle of the (on screen) parent
					const shape = this.getShape(pasteParentId)!
					point = Mat.applyToPoint(
						this.getShapePageTransform(shape),
						this.getShapeGeometry(shape).bounds.center
					)
				} else {
					const viewportPageBounds = this.getViewportPageBounds()
					if (preservePosition || viewportPageBounds.includes(Box.From(bounds))) {
						// Otherwise, put shapes where they used to be
						point = bounds.center
					} else {
						// If the old bounds are outside of the viewport...
						// put the shapes in the middle of the viewport
						point = viewportPageBounds.center
					}
				}
			}

			if (rootShapes.length === 1) {
				const onlyRoot = rootShapes[0] as TLFrameShape
				// If the old bounds are in the viewport...
				if (this.isShapeOfType<TLFrameShape>(onlyRoot, 'frame')) {
					while (
						this.getShapesAtPoint(point).some(
							(shape) =>
								this.isShapeOfType<TLFrameShape>(shape, 'frame') &&
								shape.props.w === onlyRoot.props.w &&
								shape.props.h === onlyRoot.props.h
						)
					) {
						point.x += bounds.w + 16
					}
				}
			}

			const pageCenter = Box.Common(
				compact(rootShapes.map(({ id }) => this.getShapePageBounds(id)))
			).center

			const offset = Vec.Sub(point, pageCenter)

			this.updateShapes(
				rootShapes.map(({ id }) => {
					const s = this.getShape(id)!
					const localRotation = this.getShapeParentTransform(id).decompose().rotation
					const localDelta = Vec.Rot(offset, -localRotation)

					return { id: s.id, type: s.type, x: s.x + localDelta.x, y: s.y + localDelta.y }
				})
			)
		})

		return this
	}

	/**
	 * Get an exported SVG element of the given shapes.
	 *
	 * @param ids - The shapes (or shape ids) to export.
	 * @param opts - Options for the export.
	 *
	 * @returns The SVG element.
	 *
	 * @public
	 */
	async getSvgElement(shapes: TLShapeId[] | TLShape[], opts = {} as Partial<TLSvgOptions>) {
		const result = await getSvgJsx(this, shapes, opts)
		if (!result) return undefined

		const fragment = document.createDocumentFragment()
		const root = createRoot(fragment)
		flushSync(() => {
			root.render(result.jsx)
		})

		const svg = fragment.firstElementChild
		assert(svg instanceof SVGSVGElement, 'Expected an SVG element')

		root.unmount()
		return { svg, width: result.width, height: result.height }
	}

	/**
	 * Get an exported SVG string of the given shapes.
	 *
	 * @param ids - The shapes (or shape ids) to export.
	 * @param opts - Options for the export.
	 *
	 * @returns The SVG element.
	 *
	 * @public
	 */
	async getSvgString(shapes: TLShapeId[] | TLShape[], opts = {} as Partial<TLSvgOptions>) {
		const result = await this.getSvgElement(shapes, opts)
		if (!result) return undefined

		const serializer = new XMLSerializer()
		return {
			svg: serializer.serializeToString(result.svg),
			width: result.width,
			height: result.height,
		}
	}

	/** @deprecated Use {@link Editor.getSvgString} or {@link Editor.getSvgElement} instead. */
	async getSvg(shapes: TLShapeId[] | TLShape[], opts = {} as Partial<TLSvgOptions>) {
		const result = await this.getSvgElement(shapes, opts)
		if (!result) return undefined
		return result.svg
	}

	/* --------------------- Events --------------------- */

	/**
	 * The app's current input state.
	 *
	 * @public
	 */
	inputs = {
		/** The most recent pointer down's position in the current page space. */
		originPagePoint: new Vec(),
		/** The most recent pointer down's position in screen space. */
		originScreenPoint: new Vec(),
		/** The previous pointer position in the current page space. */
		previousPagePoint: new Vec(),
		/** The previous pointer position in screen space. */
		previousScreenPoint: new Vec(),
		/** The most recent pointer position in the current page space. */
		currentPagePoint: new Vec(),
		/** The most recent pointer position in screen space. */
		currentScreenPoint: new Vec(),
		/** A set containing the currently pressed keys. */
		keys: new Set<string>(),
		/** A set containing the currently pressed buttons. */
		buttons: new Set<number>(),
		/** Whether the input is from a pe. */
		isPen: false,
		/** Whether the shift key is currently pressed. */
		shiftKey: false,
		/** Whether the control or command key is currently pressed. */
		ctrlKey: false,
		/** Whether the alt or option key is currently pressed. */
		altKey: false,
		/** Whether the user is dragging. */
		isDragging: false,
		/** Whether the user is pointing. */
		isPointing: false,
		/** Whether the user is pinching. */
		isPinching: false,
		/** Whether the user is editing. */
		isEditing: false,
		/** Whether the user is panning. */
		isPanning: false,
		/** Velocity of mouse pointer, in pixels per millisecond */
		pointerVelocity: new Vec(),
	}

	/**
	 * Update the input points from a pointer, pinch, or wheel event.
	 *
	 * @param info - The event info.
	 */
	private _updateInputsFromEvent(
		info: TLPointerEventInfo | TLPinchEventInfo | TLWheelEventInfo
	): void {
		const {
			pointerVelocity,
			previousScreenPoint,
			previousPagePoint,
			currentScreenPoint,
			currentPagePoint,
		} = this.inputs

		const { screenBounds } = this.store.unsafeGetWithoutCapture(TLINSTANCE_ID)!
		const { x: cx, y: cy, z: cz } = this.store.unsafeGetWithoutCapture(this.getCameraId())!

		const sx = info.point.x - screenBounds.x
		const sy = info.point.y - screenBounds.y
		const sz = info.point.z ?? 0.5

		previousScreenPoint.setTo(currentScreenPoint)
		previousPagePoint.setTo(currentPagePoint)

		// The "screen bounds" is relative to the user's actual screen.
		// The "screen point" is relative to the "screen bounds";
		// it will be 0,0 when its actual screen position is equal
		// to screenBounds.point. This is confusing!
		currentScreenPoint.set(sx, sy)
		const nx = sx / cz - cx
		const ny = sy / cz - cy
		if (isFinite(nx) && isFinite(ny)) {
			currentPagePoint.set(nx, ny, sz)
		}

		this.inputs.isPen = info.type === 'pointer' && info.isPen

		// Reset velocity on pointer down, or when a pinch starts or ends
		if (info.name === 'pointer_down' || this.inputs.isPinching) {
			pointerVelocity.set(0, 0)
			this.inputs.originScreenPoint.setTo(currentScreenPoint)
			this.inputs.originPagePoint.setTo(currentPagePoint)
		}

		// todo: We only have to do this if there are multiple users in the document
		this.history.ignore(() => {
			this.store.put([
				{
					id: TLPOINTER_ID,
					typeName: 'pointer',
					x: currentPagePoint.x,
					y: currentPagePoint.y,
					lastActivityTimestamp:
						// If our pointer moved only because we're following some other user, then don't
						// update our last activity timestamp; otherwise, update it to the current timestamp.
						info.type === 'pointer' && info.pointerId === INTERNAL_POINTER_IDS.CAMERA_MOVE
							? this.store.unsafeGetWithoutCapture(TLPOINTER_ID)?.lastActivityTimestamp ??
								this._tickManager.now
							: this._tickManager.now,
					meta: {},
				},
			])
		})
	}

	/**
	 * Dispatch a cancel event.
	 *
	 * @example
	 * ```ts
	 * editor.cancel()
	 * ```
	 *
	 * @public
	 */
	cancel(): this {
		this.dispatch({ type: 'misc', name: 'cancel' })
		return this
	}

	/**
	 * Dispatch an interrupt event.
	 *
	 * @example
	 * ```ts
	 * editor.interrupt()
	 * ```
	 *
	 * @public
	 */
	interrupt(): this {
		this.dispatch({ type: 'misc', name: 'interrupt' })
		return this
	}

	/**
	 * Dispatch a complete event.
	 *
	 * @example
	 * ```ts
	 * editor.complete()
	 * ```
	 *
	 * @public
	 */
	complete(): this {
		this.dispatch({ type: 'misc', name: 'complete' })
		return this
	}

	/**
	 * Dispatch a focus event.
	 *
	 * @example
	 * ```ts
	 * editor.focus()
	 * ```
	 *
	 * @public
	 */
	focus(): this {
		this.focusManager.focus()
		return this
	}

	/**
	 * A manager for recording multiple click events.
	 *
	 * @internal
	 */
	protected _clickManager = new ClickManager(this)

	/**
	 * Prevent a double click event from firing the next time the user clicks
	 *
	 * @public
	 */
	cancelDoubleClick() {
		this._clickManager.cancelDoubleClickTimeout()
	}

	/**
	 * The previous cursor. Used for restoring the cursor after pan events.
	 *
	 * @internal
	 */
	private _prevCursor: TLCursorType = 'default'

	/** @internal */
	private _shiftKeyTimeout = -1 as any

	/** @internal */
	private _setShiftKeyTimeout = () => {
		this.inputs.shiftKey = false
		this.dispatch({
			type: 'keyboard',
			name: 'key_up',
			key: 'Shift',
			shiftKey: this.inputs.shiftKey,
			ctrlKey: this.inputs.ctrlKey,
			altKey: this.inputs.altKey,
			code: 'ShiftLeft',
		})
	}

	/** @internal */
	private _altKeyTimeout = -1 as any

	/** @internal */
	private _setAltKeyTimeout = () => {
		this.inputs.altKey = false
		this.dispatch({
			type: 'keyboard',
			name: 'key_up',
			key: 'Alt',
			shiftKey: this.inputs.shiftKey,
			ctrlKey: this.inputs.ctrlKey,
			altKey: this.inputs.altKey,
			code: 'AltLeft',
		})
	}

	/** @internal */
	private _ctrlKeyTimeout = -1 as any

	/** @internal */
	private _setCtrlKeyTimeout = () => {
		this.inputs.ctrlKey = false
		this.dispatch({
			type: 'keyboard',
			name: 'key_up',
			key: 'Ctrl',
			shiftKey: this.inputs.shiftKey,
			ctrlKey: this.inputs.ctrlKey,
			altKey: this.inputs.altKey,
			code: 'ControlLeft',
		})
	}

	/** @internal */
	private _restoreToolId = 'select'

	/** @internal */
	private _pinchStart = 1

	/** @internal */
	private _didPinch = false

	/** @internal */
	private _selectedShapeIdsAtPointerDown: TLShapeId[] = []

	/** @internal */
	private _longPressTimeout = -1 as any

	/** @internal */
	capturedPointerId: number | null = null

	/** @internal */
	private readonly performanceTracker: PerformanceTracker

	/** @internal */
	private performanceTrackerTimeout = -1 as any

	/**
	 * Dispatch an event to the editor.
	 *
	 * @example
	 * ```ts
	 * editor.dispatch(myPointerEvent)
	 * ```
	 *
	 * @param info - The event info.
	 *
	 * @public
	 */
	dispatch = (info: TLEventInfo): this => {
		this._pendingEventsForNextTick.push(info)
		if (
			!(
				(info.type === 'pointer' && info.name === 'pointer_move') ||
				info.type === 'wheel' ||
				info.type === 'pinch'
			)
		) {
			this._flushEventsForTick(0)
		}
		return this
	}

	private _pendingEventsForNextTick: TLEventInfo[] = []

	private _flushEventsForTick(elapsed: number) {
		this.batch(() => {
			if (this._pendingEventsForNextTick.length > 0) {
				const events = [...this._pendingEventsForNextTick]
				this._pendingEventsForNextTick.length = 0
				for (const info of events) {
					this._flushEventForTick(info)
				}
			}
			if (elapsed > 0) {
				this.root.handleEvent({ type: 'misc', name: 'tick', elapsed })
			}
			this.scribbles.tick(elapsed)
		})
	}

	private _flushEventForTick = (info: TLEventInfo) => {
		// prevent us from spamming similar event errors if we're crashed.
		// todo: replace with new readonly mode?
		if (this.getCrashingError()) return this

		const { inputs } = this
		const { type } = info

		if (info.type === 'misc') {
			// stop panning if the interaction is cancelled or completed
			if (info.name === 'cancel' || info.name === 'complete') {
				this.inputs.isDragging = false

				if (this.inputs.isPanning) {
					this.inputs.isPanning = false
					this.setCursor({ type: this._prevCursor, rotation: 0 })
				}
			}

			this.root.handleEvent(info)
			return
		}

		if (info.shiftKey) {
			clearInterval(this._shiftKeyTimeout)
			this._shiftKeyTimeout = -1
			inputs.shiftKey = true
		} else if (!info.shiftKey && inputs.shiftKey && this._shiftKeyTimeout === -1) {
			this._shiftKeyTimeout = setTimeout(this._setShiftKeyTimeout, 150)
		}

		if (info.altKey) {
			clearInterval(this._altKeyTimeout)
			this._altKeyTimeout = -1
			inputs.altKey = true
		} else if (!info.altKey && inputs.altKey && this._altKeyTimeout === -1) {
			this._altKeyTimeout = setTimeout(this._setAltKeyTimeout, 150)
		}

		if (info.ctrlKey) {
			clearInterval(this._ctrlKeyTimeout)
			this._ctrlKeyTimeout = -1
			inputs.ctrlKey = true
		} else if (!info.ctrlKey && inputs.ctrlKey && this._ctrlKeyTimeout === -1) {
			this._ctrlKeyTimeout = setTimeout(this._setCtrlKeyTimeout, 150)
		}

		const { originPagePoint, currentPagePoint } = inputs

		if (!inputs.isPointing) {
			inputs.isDragging = false
		}

		const instanceState = this.store.unsafeGetWithoutCapture(TLINSTANCE_ID)!
		const pageState = this.store.get(this._getCurrentPageStateId())!
		const cameraOptions = this._cameraOptions.__unsafe__getWithoutCapture()!

		switch (type) {
			case 'pinch': {
				if (cameraOptions.isLocked) return
				clearTimeout(this._longPressTimeout)
				this._updateInputsFromEvent(info)

				switch (info.name) {
					case 'pinch_start': {
						if (inputs.isPinching) return

						if (!inputs.isEditing) {
							this._pinchStart = this.getCamera().z
							if (!this._selectedShapeIdsAtPointerDown.length) {
								this._selectedShapeIdsAtPointerDown = [...pageState.selectedShapeIds]
							}

							this._didPinch = true

							inputs.isPinching = true

							this.interrupt()
						}

						return // Stop here!
					}
					case 'pinch': {
						if (!inputs.isPinching) return

						const {
							point: { z = 1 },
							delta: { x: dx, y: dy },
						} = info

						// The center of the pinch in screen space
						const { x, y } = Vec.SubXY(
							info.point,
							instanceState.screenBounds.x,
							instanceState.screenBounds.y
						)

						this.stopCameraAnimation()
						if (instanceState.followingUserId) {
							this.stopFollowingUser()
						}

						const { x: cx, y: cy, z: cz } = unsafe__withoutCapture(() => this.getCamera())

						const { panSpeed, zoomSpeed } = cameraOptions
						this._setCamera(
							new Vec(
								cx + (dx * panSpeed) / cz - x / cz + x / (z * zoomSpeed),
								cy + (dy * panSpeed) / cz - y / cz + y / (z * zoomSpeed),
								z * zoomSpeed
							),
							{ immediate: true }
						)

						return // Stop here!
					}
					case 'pinch_end': {
						if (!inputs.isPinching) return this

						// Stop pinching
						inputs.isPinching = false

						// Stash and clear the shapes that were selected when the pinch started
						const { _selectedShapeIdsAtPointerDown: shapesToReselect } = this
						this.setSelectedShapes(this._selectedShapeIdsAtPointerDown)
						this._selectedShapeIdsAtPointerDown = []

						if (this._didPinch) {
							this._didPinch = false
							if (shapesToReselect.length > 0) {
								this.once('tick', () => {
									if (!this._didPinch) {
										// Unless we've started pinching again...
										// Reselect the shapes that were selected when the pinch started
										this.setSelectedShapes(shapesToReselect)
									}
								})
							}
						}

						return // Stop here!
					}
				}
			}
			case 'wheel': {
				if (cameraOptions.isLocked) return

				this._updateInputsFromEvent(info)

				if (this.getIsMenuOpen()) {
					// noop
				} else {
					const { panSpeed, zoomSpeed, wheelBehavior } = cameraOptions

					if (wheelBehavior !== 'none') {
						// Stop any camera animation
						this.stopCameraAnimation()
						// Stop following any following user
						if (instanceState.followingUserId) {
							this.stopFollowingUser()
						}

						const { x: cx, y: cy, z: cz } = unsafe__withoutCapture(() => this.getCamera())
						const { x: dx, y: dy, z: dz = 0 } = info.delta

						let behavior = wheelBehavior

						// If the camera behavior is "zoom" and the ctrl key is pressed, then pan;
						// If the camera behavior is "pan" and the ctrl key is not pressed, then zoom
						if (inputs.ctrlKey) behavior = wheelBehavior === 'pan' ? 'zoom' : 'pan'

						switch (behavior) {
							case 'zoom': {
								// Zoom in on current screen point using the wheel delta
								const { x, y } = this.inputs.currentScreenPoint
								let delta = dz

								// If we're forcing zoom, then we need to do the wheel normalization math here
								if (wheelBehavior === 'zoom') {
									if (Math.abs(dy) > 10) {
										delta = (10 * Math.sign(dy)) / 100
									} else {
										delta = dy / 100
									}
								}

								const zoom = cz + (delta ?? 0) * zoomSpeed * cz
								this._setCamera(
									new Vec(
										cx + (x / zoom - x) - (x / cz - x),
										cy + (y / zoom - y) - (y / cz - y),
										zoom
									),
									{ immediate: true }
								)
								this.maybeTrackPerformance('Zooming')
								return
							}
							case 'pan': {
								// Pan the camera based on the wheel delta
								this._setCamera(new Vec(cx + (dx * panSpeed) / cz, cy + (dy * panSpeed) / cz, cz), {
									immediate: true,
								})
								this.maybeTrackPerformance('Panning')
								return
							}
						}
					}
				}
				break
			}
			case 'pointer': {
				// Ignore pointer events while we're pinching
				if (inputs.isPinching) return

				this._updateInputsFromEvent(info)
				const { isPen } = info
				const { isPenMode } = instanceState

				switch (info.name) {
					case 'pointer_down': {
						// If we're in pen mode and the input is not a pen type, then stop here
						if (isPenMode && !isPen) return

						// Close any open menus
						this.clearOpenMenus()

						if (!this.inputs.isPanning) {
							// Start a long press timeout
							this._longPressTimeout = setTimeout(() => {
								this.dispatch({
									...info,
									point: this.inputs.currentScreenPoint,
									name: 'long_press',
								})
							}, this.options.longPressDurationMs)
						}

						// Save the selected ids at pointer down
						this._selectedShapeIdsAtPointerDown = this.getSelectedShapeIds()

						// Firefox bug fix...
						// If it's a left-mouse-click, we store the pointer id for later user
						if (info.button === LEFT_MOUSE_BUTTON) this.capturedPointerId = info.pointerId

						// Add the button from the buttons set
						inputs.buttons.add(info.button)

						// Start pointing and stop dragging
						inputs.isPointing = true
						inputs.isDragging = false

						// If pen mode is off but we're not already in pen mode, turn that on
						if (!isPenMode && isPen) this.updateInstanceState({ isPenMode: true })

						// On devices with erasers (like the Surface Pen or Wacom Pen), button 5 is the eraser
						if (info.button === STYLUS_ERASER_BUTTON) {
							this._restoreToolId = this.getCurrentToolId()
							this.complete()
							this.setCurrentTool('eraser')
						} else if (info.button === MIDDLE_MOUSE_BUTTON) {
							// Middle mouse pan activates panning unless we're already panning (with spacebar)
							if (!this.inputs.isPanning) {
								this._prevCursor = this.getInstanceState().cursor.type
							}
							this.inputs.isPanning = true
							clearTimeout(this._longPressTimeout)
						}

						// We might be panning because we did a middle mouse click, or because we're holding spacebar and started a regular click
						// Also stop here, we don't want the state chart to receive the event
						if (this.inputs.isPanning) {
							this.stopCameraAnimation()
							this.setCursor({ type: 'grabbing', rotation: 0 })
							return this
						}

						break
					}
					case 'pointer_move': {
						// If the user is in pen mode, but the pointer is not a pen, stop here.
						if (!isPen && isPenMode) return

						const { x: cx, y: cy, z: cz } = unsafe__withoutCapture(() => this.getCamera())

						// If we've started panning, then clear any long press timeout
						if (this.inputs.isPanning && this.inputs.isPointing) {
							// Handle spacebar / middle mouse button panning
							const { currentScreenPoint, previousScreenPoint } = this.inputs
							const { panSpeed } = cameraOptions
							const offset = Vec.Sub(currentScreenPoint, previousScreenPoint)
							this.setCamera(
								new Vec(cx + (offset.x * panSpeed) / cz, cy + (offset.y * panSpeed) / cz, cz),
								{ immediate: true }
							)
							this.maybeTrackPerformance('Panning')
							return
						}

						if (
							inputs.isPointing &&
							!inputs.isDragging &&
							Vec.Dist2(originPagePoint, currentPagePoint) >
								(instanceState.isCoarsePointer
									? this.options.coarseDragDistanceSquared
									: this.options.dragDistanceSquared) /
									cz
						) {
							// Start dragging
							inputs.isDragging = true
							clearTimeout(this._longPressTimeout)
						}
						break
					}
					case 'pointer_up': {
						// Stop dragging / pointing
						inputs.isDragging = false
						inputs.isPointing = false
						clearTimeout(this._longPressTimeout)

						// Remove the button from the buttons set
						inputs.buttons.delete(info.button)

						// Suppressing pointerup here as <ContextMenu/> doesn't seem to do what we what here.
						if (this.getIsMenuOpen()) return

						// If we're in pen mode and we're not using a pen, stop here
						if (instanceState.isPenMode && !isPen) return

						// Firefox bug fix...
						// If it's the same pointer that we stored earlier...
						// ... then it's probably still a left-mouse-click!
						if (this.capturedPointerId === info.pointerId) {
							this.capturedPointerId = null
							info.button = 0
						}

						if (inputs.isPanning) {
							if (!inputs.keys.has('Space')) {
								inputs.isPanning = false
							}
							const slideDirection = this.inputs.pointerVelocity
							const slideSpeed = Math.min(2, slideDirection.len())

							switch (info.button) {
								case LEFT_MOUSE_BUTTON: {
									this.setCursor({ type: 'grab', rotation: 0 })
									break
								}
								case MIDDLE_MOUSE_BUTTON: {
									if (this.inputs.keys.has(' ')) {
										this.setCursor({ type: 'grab', rotation: 0 })
									} else {
										this.setCursor({ type: this._prevCursor, rotation: 0 })
									}
								}
							}

							if (slideSpeed > 0) {
								this.slideCamera({ speed: slideSpeed, direction: slideDirection })
							}
						} else {
							if (info.button === STYLUS_ERASER_BUTTON) {
								// If we were erasing with a stylus button, restore the tool we were using before we started erasing
								this.complete()
								this.setCurrentTool(this._restoreToolId)
							}
						}
						break
					}
				}
				break
			}
			case 'keyboard': {
				// please, please
				if (info.key === 'ShiftRight') info.key = 'ShiftLeft'
				if (info.key === 'AltRight') info.key = 'AltLeft'
				if (info.code === 'ControlRight') info.code = 'ControlLeft'

				switch (info.name) {
					case 'key_down': {
						// Add the key from the keys set
						inputs.keys.add(info.code)

						// If the space key is pressed (but meta / control isn't!) activate panning
						if (info.code === 'Space' && !info.ctrlKey) {
							if (!this.inputs.isPanning) {
								this._prevCursor = instanceState.cursor.type
							}

							this.inputs.isPanning = true
							clearTimeout(this._longPressTimeout)
							this.setCursor({ type: this.inputs.isPointing ? 'grabbing' : 'grab', rotation: 0 })
						}

						break
					}
					case 'key_up': {
						// Remove the key from the keys set
						inputs.keys.delete(info.code)

						// If we've lifted the space key,
						if (info.code === 'Space') {
							if (this.inputs.buttons.has(MIDDLE_MOUSE_BUTTON)) {
								// If we're still middle dragging, continue panning
							} else {
								// otherwise, stop panning
								this.inputs.isPanning = false
								this.setCursor({ type: this._prevCursor, rotation: 0 })
							}
						}
						break
					}
					case 'key_repeat': {
						// noop
						break
					}
				}
				break
			}
		}

		// Correct the info name for right / middle clicks
		if (info.type === 'pointer') {
			if (info.button === MIDDLE_MOUSE_BUTTON) {
				info.name = 'middle_click'
			} else if (info.button === RIGHT_MOUSE_BUTTON) {
				info.name = 'right_click'
			}

			// If a left click pointer event, send the event to the click manager.
			const { isPenMode } = this.store.unsafeGetWithoutCapture(TLINSTANCE_ID)!
			if (info.isPen === isPenMode) {
				// The click manager may return a new event, i.e. a double click event
				// depending on the event coming in and its own state. If the event has
				// changed then hand both events to the statechart
				const clickInfo = this._clickManager.handlePointerEvent(info)
				if (info.name !== clickInfo.name) {
					this.root.handleEvent(info)
					this.emit('event', info)
					this.root.handleEvent(clickInfo)
					this.emit('event', clickInfo)
					return
				}
			}
		}

		// Send the event to the statechart. It will be handled by all
		// active states, starting at the root.
		this.root.handleEvent(info)
		this.emit('event', info)

		return this
	}

	/** @internal */
	private maybeTrackPerformance(name: string) {
		if (debugFlags.measurePerformance.get()) {
			if (this.performanceTracker.isStarted()) {
				clearTimeout(this.performanceTrackerTimeout)
			} else {
				this.performanceTracker.start(name)
			}
			this.performanceTrackerTimeout = setTimeout(() => {
				this.performanceTracker.stop()
			}, 50)
		}
	}
}

function alertMaxShapes(editor: Editor, pageId = editor.getCurrentPageId()) {
	const name = editor.getPage(pageId)!.name
	editor.emit('max-shapes', { name, pageId, count: editor.options.maxShapesPerPage })
}

function applyPartialToRecordWithProps<
	T extends UnknownRecord & { type: string; props: object; meta: object },
>(prev: T, partial?: Partial<T> & { props?: Partial<T['props']> }): T {
	if (!partial) return prev
	let next = null as null | T
	const entries = Object.entries(partial)
	for (let i = 0, n = entries.length; i < n; i++) {
		const [k, v] = entries[i]
		if (v === undefined) continue

		// Is the key a special key? We don't update those
		if (k === 'id' || k === 'type' || k === 'typeName') continue

		// Is the value the same as it was before?
		if (v === (prev as any)[k]) continue

		// There's a new value, so create the new shape if we haven't already (should we be cloning this?)
		if (!next) next = { ...prev }

		// for props / meta properties, we support updates with partials of this object
		if (k === 'props' || k === 'meta') {
			next[k] = { ...prev[k] } as JsonObject
			for (const [nextKey, nextValue] of Object.entries(v as object)) {
				if (nextValue !== undefined) {
					;(next[k] as JsonObject)[nextKey] = nextValue
				}
			}
			continue
		}

		// base property
		;(next as any)[k] = v
	}
	if (!next) return prev
	return next
}

function pushShapeWithDescendants(editor: Editor, id: TLShapeId, result: TLShape[]): void {
	const shape = editor.getShape(id)
	if (!shape) return
	result.push(shape)
	const childIds = editor.getSortedChildIdsForParent(id)
	for (let i = 0, n = childIds.length; i < n; i++) {
		pushShapeWithDescendants(editor, childIds[i], result)
	}
}

/**
 * Run `callback` in a world where all bindings from the shapes in `shapeIds` to shapes not in
 * `shapeIds` are removed. This is useful when you want to duplicate/copy shapes without worrying
 * about bindings that might be pointing to shapes that are not being duplicated.
 *
 * The callback is given the set of bindings that should be maintained.
 */
function withoutBindingsToUnrelatedShapes<T>(
	editor: Editor,
	shapeIds: Set<TLShapeId>,
	callback: (bindingsWithBoth: Set<TLBindingId>) => T
): T {
	const bindingsWithBoth = new Set<TLBindingId>()
	const bindingsToRemove = new Set<TLBindingId>()

	for (const shapeId of shapeIds) {
		const shape = editor.getShape(shapeId)
		if (!shape) continue

		for (const binding of editor.getBindingsInvolvingShape(shapeId)) {
			const hasFrom = shapeIds.has(binding.fromId)
			const hasTo = shapeIds.has(binding.toId)
			if (hasFrom && hasTo) {
				bindingsWithBoth.add(binding.id)
				continue
			}
			if (!hasFrom || !hasTo) {
				bindingsToRemove.add(binding.id)
			}
		}
	}

	let result!: Result<T, unknown>

	editor.history.ignore(() => {
		const changes = editor.store.extractingChanges(() => {
			editor.deleteBindings([...bindingsToRemove])

			try {
				result = Result.ok(callback(bindingsWithBoth))
			} catch (error) {
				result = Result.err(error)
			}
		})

		editor.store.applyDiff(reverseRecordsDiff(changes))
	})

	if (result.ok) {
		return result.value
	} else {
		throw result.error
	}
}

function getCameraFitXFitY(editor: Editor, cameraOptions: TLCameraOptions) {
	if (!cameraOptions.constraints) throw Error('Should have constraints here')
	const {
		padding: { x: px, y: py },
	} = cameraOptions.constraints
	const vsb = editor.getViewportScreenBounds()
	const bounds = Box.From(cameraOptions.constraints.bounds)
	const zx = (vsb.w - px * 2) / bounds.w
	const zy = (vsb.h - py * 2) / bounds.h
	return { zx, zy }
}<|MERGE_RESOLUTION|>--- conflicted
+++ resolved
@@ -3897,11 +3897,11 @@
 
 	async resolveAssetUrl(
 		assetId: TLAssetId | null,
-<<<<<<< HEAD
-		context: { rawZoom?: number; steppedZoom?: number; shouldResolveToOriginalImage?: boolean }
-=======
-		context: { screenScale: number; steppedScreenScale: number }
->>>>>>> 154b97a3
+		context: {
+			screenScale?: number
+			steppedScreenScale?: number
+			shouldResolveToOriginalImage?: boolean
+		}
 	): Promise<string | null> {
 		if (!assetId) return ''
 		const asset = this.getAsset(assetId)
@@ -3911,23 +3911,14 @@
 			'connection' in navigator ? (navigator as any).connection.effectiveType : null
 		const dpr = this.getInstanceState().devicePixelRatio
 
-<<<<<<< HEAD
-		const { rawZoom, steppedZoom, shouldResolveToOriginalImage } = context
-		return await this._assetOptions
-			.get()
-			.onResolveAsset(asset!, {
-				rawZoom: rawZoom || 1,
-				steppedZoom: steppedZoom || 1,
-				dpr,
-				networkEffectiveType,
-				shouldResolveToOriginalImage,
-			})
-=======
-		const { screenScale, steppedScreenScale } = context
-		return await this._assetOptions
-			.get()
-			.onResolveAsset(asset!, { screenScale, steppedScreenScale, dpr, networkEffectiveType })
->>>>>>> 154b97a3
+		const { screenScale, steppedScreenScale, shouldResolveToOriginalImage } = context
+		return await this._assetOptions.get().onResolveAsset(asset!, {
+			screenScale: screenScale || 1,
+			steppedScreenScale: steppedScreenScale || 1,
+			dpr,
+			networkEffectiveType,
+			shouldResolveToOriginalImage,
+		})
 	}
 
 	/* --------------------- Shapes --------------------- */
