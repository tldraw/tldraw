--- conflicted
+++ resolved
@@ -1002,11 +1002,7 @@
 					willCrashApp,
 				},
 				extras: {
-<<<<<<< HEAD
-					activeStateNode: this.path,
-=======
-					activeStateNode: this.root.path.get(),
->>>>>>> 2ca2f81f
+					activeStateNode: this.root.getPath(),
 					selectedShapes: this.selectedShapes,
 					editingShape: this.editingShapeId ? this.getShape(this.editingShapeId) : undefined,
 					inputs: this.inputs,
@@ -1059,8 +1055,8 @@
 	 *
 	 * @public
 	 */
-	@computed get path() {
-		return this.root.path.value.split('root.')[1]
+	@computed getPath() {
+		return this.root.getPath().split('root.')[1]
 	}
 
 	/**
@@ -1082,11 +1078,7 @@
 		while (ids.length > 0) {
 			const id = ids.pop()
 			if (!id) return true
-<<<<<<< HEAD
-			const current = state.current
-=======
-			const current = state.current.get()
->>>>>>> 2ca2f81f
+			const current = state.getCurrent()
 			if (current?.id === id) {
 				if (ids.length === 0) return true
 				state = current
@@ -1129,17 +1121,14 @@
 		this.root.transition(id, info)
 		return this
 	}
+
 	/**
 	 * The current selected tool.
 	 *
 	 * @public
 	 */
-<<<<<<< HEAD
-	@computed get currentTool(): StateNode | undefined {
-		return this.root.current
-=======
-	@computed getCurrentTool(): StateNode | undefined {
-		return this.root.current.get()
+	@computed getCurrentTool(): StateNode {
+		return this.root.getCurrent()!
 	}
 
 	/**
@@ -1148,7 +1137,6 @@
 	 */
 	get currentTool() {
 		return this.getCurrentTool()
->>>>>>> 2ca2f81f
 	}
 
 	/**
@@ -7405,12 +7393,12 @@
 
 		// If the current tool is associated with a shape, return the styles for that shape.
 		// Otherwise, just return an empty map.
-<<<<<<< HEAD
-		const currentTool = this.root.current!
-=======
-		const currentTool = this.root.current.get()!
->>>>>>> 2ca2f81f
+		const currentTool = this.root.getCurrent()
+
 		const styles = new SharedStyleMap()
+
+		if (!currentTool) return styles
+
 		if (currentTool.shapeType) {
 			for (const style of this.styleProps[currentTool.shapeType].keys()) {
 				styles.applyValue(style, this.getStyleForNextShape(style))
