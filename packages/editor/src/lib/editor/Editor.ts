import { EMPTY_ARRAY, atom, computed, react, transact, unsafe__withoutCapture } from '@tldraw/state'
import {
	ComputedCache,
	RecordType,
	StoreSideEffects,
	StoreSnapshot,
	UnknownRecord,
	reverseRecordsDiff,
} from '@tldraw/store'
import {
	CameraRecordType,
	InstancePageStateRecordType,
	PageRecordType,
	StyleProp,
	StylePropValue,
	TLArrowShape,
	TLAsset,
	TLAssetId,
	TLAssetPartial,
	TLBinding,
	TLBindingId,
	TLBindingPartial,
	TLCamera,
	TLCursor,
	TLCursorType,
	TLDOCUMENT_ID,
	TLDocument,
	TLFrameShape,
	TLGeoShape,
	TLGroupShape,
	TLHandle,
	TLINSTANCE_ID,
	TLImageAsset,
	TLInstance,
	TLInstancePageState,
	TLPOINTER_ID,
	TLPage,
	TLPageId,
	TLParentId,
	TLRecord,
	TLShape,
	TLShapeId,
	TLShapePartial,
	TLStore,
	TLUnknownBinding,
	TLUnknownShape,
	TLVideoAsset,
	createBindingId,
	createShapeId,
	getShapePropKeysByStyle,
	isPageId,
	isShapeId,
} from '@tldraw/tlschema'
import {
	IndexKey,
	JsonObject,
	PerformanceTracker,
	Result,
	annotateError,
	assert,
	assertExists,
	compact,
	dedupe,
	exhaustiveSwitchError,
	getIndexAbove,
	getIndexBetween,
	getIndices,
	getIndicesAbove,
	getIndicesBetween,
	getOwnProperty,
	hasOwnProperty,
	last,
	lerp,
	sortById,
	sortByIndex,
	structuredClone,
} from '@tldraw/utils'
import EventEmitter from 'eventemitter3'
import { flushSync } from 'react-dom'
import { createRoot } from 'react-dom/client'
import { TLUser, createTLUser } from '../config/createTLUser'
import { checkBindings } from '../config/defaultBindings'
import { checkShapesAndAddCore } from '../config/defaultShapes'
import {
	ANIMATION_MEDIUM_MS,
	CAMERA_MOVING_TIMEOUT,
	CAMERA_SLIDE_FRICTION,
	COARSE_DRAG_DISTANCE,
	COLLABORATOR_IDLE_TIMEOUT,
	DEFAULT_ANIMATION_OPTIONS,
	DEFAULT_CAMERA_OPTIONS,
	DRAG_DISTANCE,
	FOLLOW_CHASE_VIEWPORT_SNAP,
	HIT_TEST_MARGIN,
	INTERNAL_POINTER_IDS,
	LEFT_MOUSE_BUTTON,
	LONG_PRESS_DURATION,
	MAX_PAGES,
	MAX_SHAPES_PER_PAGE,
	MIDDLE_MOUSE_BUTTON,
	RIGHT_MOUSE_BUTTON,
	STYLUS_ERASER_BUTTON,
	ZOOM_TO_FIT_PADDING,
} from '../constants'
import { Box, BoxLike } from '../primitives/Box'
import { Mat, MatLike } from '../primitives/Mat'
import { Vec, VecLike } from '../primitives/Vec'
import { EASINGS } from '../primitives/easings'
import { Geometry2d } from '../primitives/geometry/Geometry2d'
import { Group2d } from '../primitives/geometry/Group2d'
import { intersectPolygonPolygon } from '../primitives/intersect'
import { PI2, approximately, areAnglesCompatible, clamp, pointInPolygon } from '../primitives/utils'
import { ReadonlySharedStyleMap, SharedStyle, SharedStyleMap } from '../utils/SharedStylesMap'
import { dataUrlToFile } from '../utils/assets'
import { debugFlags } from '../utils/debug-flags'
import { getIncrementedName } from '../utils/getIncrementedName'
import { getReorderingShapesChanges } from '../utils/reorderShapes'
import { applyRotationToSnapshotShapes, getRotationSnapshot } from '../utils/rotation'
import { uniqueId } from '../utils/uniqueId'
import {
	BindingOnUnbindOptions,
	BindingUnbindReason,
	BindingUtil,
	TLBindingUtilConstructor,
} from './bindings/BindingUtil'
import { bindingsIndex } from './derivations/bindingsIndex'
import { notVisibleShapes } from './derivations/notVisibleShapes'
import { parentsToChildren } from './derivations/parentsToChildren'
import { deriveShapeIdsInCurrentPage } from './derivations/shapeIdsInCurrentPage'
import { getSvgJsx } from './getSvgJsx'
import { ClickManager } from './managers/ClickManager'
import { EnvironmentManager } from './managers/EnvironmentManager'
import { FocusManager } from './managers/FocusManager'
import { HistoryManager } from './managers/HistoryManager'
import { ScribbleManager } from './managers/ScribbleManager'
import { SnapManager } from './managers/SnapManager/SnapManager'
import { TextManager } from './managers/TextManager'
import { TickManager } from './managers/TickManager'
import { UserPreferencesManager } from './managers/UserPreferencesManager'
import { ShapeUtil, TLResizeMode, TLShapeUtilConstructor } from './shapes/ShapeUtil'
import { RootState } from './tools/RootState'
import { StateNode, TLStateNodeConstructor } from './tools/StateNode'
import { TLContent } from './types/clipboard-types'
import { TLEventMap } from './types/emit-types'
import {
	TLEventInfo,
	TLPinchEventInfo,
	TLPointerEventInfo,
	TLWheelEventInfo,
} from './types/event-types'
import { TLExternalAssetContent, TLExternalContent } from './types/external-content'
import { TLHistoryBatchOptions } from './types/history-types'
import {
	OptionalKeys,
	RequiredKeys,
	TLCameraMoveOptions,
	TLCameraOptions,
	TLSvgOptions,
} from './types/misc-types'
import { TLResizeHandle } from './types/selection-types'

/** @public */
export type TLResizeShapeOptions = Partial<{
	initialBounds: Box
	scaleOrigin: VecLike
	scaleAxisRotation: number
	initialShape: TLShape
	initialPageTransform: MatLike
	dragHandle: TLResizeHandle
	isAspectRatioLocked: boolean
	mode: TLResizeMode
	skipStartAndEndCallbacks: boolean
}>

/** @public */
export interface TLEditorOptions {
	/**
	 * The Store instance to use for keeping the app's data. This may be prepopulated, e.g. by loading
	 * from a server or database.
	 */
	store: TLStore
	/**
	 * An array of shapes to use in the editor. These will be used to create and manage shapes in the editor.
	 */
	shapeUtils: readonly TLShapeUtilConstructor<TLUnknownShape>[]
	/**
	 * An array of bindings to use in the editor. These will be used to create and manage bindings in the editor.
	 */
	bindingUtils: readonly TLBindingUtilConstructor<TLUnknownBinding>[]
	/**
	 * An array of tools to use in the editor. These will be used to handle events and manage user interactions in the editor.
	 */
	tools: readonly TLStateNodeConstructor[]
	/**
	 * Should return a containing html element which has all the styles applied to the editor. If not
	 * given, the body element will be used.
	 */
	getContainer: () => HTMLElement
	/**
	 * A user defined externally to replace the default user.
	 */
	user?: TLUser
	/**
	 * The editor's initial active tool (or other state node id).
	 */
	initialState?: string
	/**
	 * Whether to automatically focus the editor when it mounts.
	 */
	autoFocus?: boolean
	/**
	 * Whether to infer dark mode from the user's system preferences. Defaults to false.
	 */
	inferDarkMode?: boolean
	/**
	 * Options for the editor's camera.
	 */
	cameraOptions?: Partial<TLCameraOptions>
}

/** @public */
export class Editor extends EventEmitter<TLEventMap> {
	constructor({
		store,
		user,
		shapeUtils,
		bindingUtils,
		tools,
		getContainer,
		cameraOptions,
		initialState,
		autoFocus,
		inferDarkMode,
	}: TLEditorOptions) {
		super()

		this.store = store
		this.history = new HistoryManager<TLRecord>({
			store,
			annotateError: (error) => {
				this.annotateError(error, { origin: 'history.batch', willCrashApp: true })
				this.crash(error)
			},
		})

		this.snaps = new SnapManager(this)

		this._cameraOptions.set({ ...DEFAULT_CAMERA_OPTIONS, ...cameraOptions })

		this.user = new UserPreferencesManager(user ?? createTLUser(), inferDarkMode ?? false)

		this.getContainer = getContainer ?? (() => document.body)

		this.textMeasure = new TextManager(this)
		this._tickManager = new TickManager(this)

		class NewRoot extends RootState {
			static override initial = initialState ?? ''
		}

		this.root = new NewRoot(this)
		this.root.children = {}

		const allShapeUtils = checkShapesAndAddCore(shapeUtils)

		const _shapeUtils = {} as Record<string, ShapeUtil<any>>
		const _styleProps = {} as Record<string, Map<StyleProp<unknown>, string>>
		const allStylesById = new Map<string, StyleProp<unknown>>()

		for (const Util of allShapeUtils) {
			const util = new Util(this)
			_shapeUtils[Util.type] = util

			const propKeysByStyle = getShapePropKeysByStyle(Util.props ?? {})
			_styleProps[Util.type] = propKeysByStyle

			for (const style of propKeysByStyle.keys()) {
				if (!allStylesById.has(style.id)) {
					allStylesById.set(style.id, style)
				} else if (allStylesById.get(style.id) !== style) {
					throw Error(
						`Multiple style props with id "${style.id}" in use. Style prop IDs must be unique.`
					)
				}
			}
		}

		this.shapeUtils = _shapeUtils
		this.styleProps = _styleProps

		const allBindingUtils = checkBindings(bindingUtils)
		const _bindingUtils = {} as Record<string, BindingUtil<any>>
		for (const Util of allBindingUtils) {
			const util = new Util(this)
			_bindingUtils[Util.type] = util
		}
		this.bindingUtils = _bindingUtils

		// Tools.
		// Accept tools from constructor parameters which may not conflict with the root note's default or
		// "baked in" tools, select and zoom.
		for (const Tool of [...tools]) {
			if (hasOwnProperty(this.root.children!, Tool.id)) {
				throw Error(`Can't override tool with id "${Tool.id}"`)
			}
			this.root.children![Tool.id] = new Tool(this, this.root)
		}

		this.environment = new EnvironmentManager(this)
		this.scribbles = new ScribbleManager(this)

		// Cleanup

		const cleanupInstancePageState = (
			prevPageState: TLInstancePageState,
			shapesNoLongerInPage: Set<TLShapeId>
		) => {
			let nextPageState = null as null | TLInstancePageState

			const selectedShapeIds = prevPageState.selectedShapeIds.filter(
				(id) => !shapesNoLongerInPage.has(id)
			)
			if (selectedShapeIds.length !== prevPageState.selectedShapeIds.length) {
				if (!nextPageState) nextPageState = { ...prevPageState }
				nextPageState.selectedShapeIds = selectedShapeIds
			}

			const erasingShapeIds = prevPageState.erasingShapeIds.filter(
				(id) => !shapesNoLongerInPage.has(id)
			)
			if (erasingShapeIds.length !== prevPageState.erasingShapeIds.length) {
				if (!nextPageState) nextPageState = { ...prevPageState }
				nextPageState.erasingShapeIds = erasingShapeIds
			}

			if (prevPageState.hoveredShapeId && shapesNoLongerInPage.has(prevPageState.hoveredShapeId)) {
				if (!nextPageState) nextPageState = { ...prevPageState }
				nextPageState.hoveredShapeId = null
			}

			if (prevPageState.editingShapeId && shapesNoLongerInPage.has(prevPageState.editingShapeId)) {
				if (!nextPageState) nextPageState = { ...prevPageState }
				nextPageState.editingShapeId = null
			}

			const hintingShapeIds = prevPageState.hintingShapeIds.filter(
				(id) => !shapesNoLongerInPage.has(id)
			)
			if (hintingShapeIds.length !== prevPageState.hintingShapeIds.length) {
				if (!nextPageState) nextPageState = { ...prevPageState }
				nextPageState.hintingShapeIds = hintingShapeIds
			}

			if (prevPageState.focusedGroupId && shapesNoLongerInPage.has(prevPageState.focusedGroupId)) {
				if (!nextPageState) nextPageState = { ...prevPageState }
				nextPageState.focusedGroupId = null
			}
			return nextPageState
		}

		this.sideEffects = this.store.sideEffects

		let deletedBindings = new Map<TLBindingId, BindingOnUnbindOptions<any>>()
		const deletedShapeIds = new Set<TLShapeId>()
		const invalidParents = new Set<TLShapeId>()
		let invalidBindingTypes = new Set<string>()
		this.disposables.add(
			this.sideEffects.registerOperationCompleteHandler(() => {
				// this needs to be cleared here because further effects may delete more shapes
				// and we want the next invocation of this handler to handle those separately
				deletedShapeIds.clear()

				for (const parentId of invalidParents) {
					invalidParents.delete(parentId)
					const parent = this.getShape(parentId)
					if (!parent) continue

					const util = this.getShapeUtil(parent)
					const changes = util.onChildrenChange?.(parent)

					if (changes?.length) {
						this.updateShapes(changes)
					}
				}

				if (invalidBindingTypes.size) {
					const t = invalidBindingTypes
					invalidBindingTypes = new Set()
					for (const type of t) {
						const util = this.getBindingUtil(type)
						util.onOperationComplete?.()
					}
				}

				if (deletedBindings.size) {
					const t = deletedBindings
					deletedBindings = new Map()
					for (const opts of t.values()) {
						this.getBindingUtil(opts.binding).onAfterUnbind?.(opts)
					}
				}

				this.emit('update')
			})
		)

		this.disposables.add(
			this.sideEffects.register({
				shape: {
					afterChange: (shapeBefore, shapeAfter) => {
						for (const binding of this.getBindingsInvolvingShape(shapeAfter)) {
							invalidBindingTypes.add(binding.type)
							if (binding.fromId === shapeAfter.id) {
								this.getBindingUtil(binding).onAfterChangeFromShape?.({
									binding,
									shapeBefore,
									shapeAfter,
								})
							}
							if (binding.toId === shapeAfter.id) {
								this.getBindingUtil(binding).onAfterChangeToShape?.({
									binding,
									shapeBefore,
									shapeAfter,
								})
							}
						}

						// if the shape's parent changed and it has a binding, update the binding
						if (shapeBefore.parentId !== shapeAfter.parentId) {
							const notifyBindingAncestryChange = (id: TLShapeId) => {
								const descendantShape = this.getShape(id)
								if (!descendantShape) return

								for (const binding of this.getBindingsInvolvingShape(descendantShape)) {
									invalidBindingTypes.add(binding.type)

									if (binding.fromId === descendantShape.id) {
										this.getBindingUtil(binding).onAfterChangeFromShape?.({
											binding,
											shapeBefore: descendantShape,
											shapeAfter: descendantShape,
										})
									}
									if (binding.toId === descendantShape.id) {
										this.getBindingUtil(binding).onAfterChangeToShape?.({
											binding,
											shapeBefore: descendantShape,
											shapeAfter: descendantShape,
										})
									}
								}
							}
							notifyBindingAncestryChange(shapeAfter.id)
							this.visitDescendants(shapeAfter.id, notifyBindingAncestryChange)
						}

						// if this shape moved to a new page, clean up any previous page's instance state
						if (shapeBefore.parentId !== shapeAfter.parentId && isPageId(shapeAfter.parentId)) {
							const allMovingIds = new Set([shapeBefore.id])
							this.visitDescendants(shapeBefore.id, (id) => {
								allMovingIds.add(id)
							})

							for (const instancePageState of this.getPageStates()) {
								if (instancePageState.pageId === shapeAfter.parentId) continue
								const nextPageState = cleanupInstancePageState(instancePageState, allMovingIds)

								if (nextPageState) {
									this.store.put([nextPageState])
								}
							}
						}

						if (shapeBefore.parentId && isShapeId(shapeBefore.parentId)) {
							invalidParents.add(shapeBefore.parentId)
						}

						if (shapeAfter.parentId !== shapeBefore.parentId && isShapeId(shapeAfter.parentId)) {
							invalidParents.add(shapeAfter.parentId)
						}
					},
					beforeDelete: (shape) => {
						// if the deleted shape has a parent shape make sure we call it's onChildrenChange callback
						if (shape.parentId && isShapeId(shape.parentId)) {
							invalidParents.add(shape.parentId)
						}

						deletedShapeIds.add(shape.id)

						const deleteBindingIds: TLBindingId[] = []
						for (const binding of this.getBindingsInvolvingShape(shape)) {
							invalidBindingTypes.add(binding.type)
							deleteBindingIds.push(binding.id)
						}
						this.deleteBindings(deleteBindingIds)

						const deletedIds = new Set([shape.id])
						const updates = compact(
							this.getPageStates().map((pageState) => {
								return cleanupInstancePageState(pageState, deletedIds)
							})
						)

						if (updates.length) {
							this.store.put(updates)
						}
					},
				},
				binding: {
					beforeCreate: (binding) => {
						const next = this.getBindingUtil(binding).onBeforeCreate?.({ binding })
						if (next) return next
						return binding
					},
					afterCreate: (binding) => {
						invalidBindingTypes.add(binding.type)
						this.getBindingUtil(binding).onAfterCreate?.({ binding })
					},
					beforeChange: (bindingBefore, bindingAfter) => {
						const updated = this.getBindingUtil(bindingAfter).onBeforeChange?.({
							bindingBefore,
							bindingAfter,
						})
						if (updated) return updated
						return bindingAfter
					},
					afterChange: (bindingBefore, bindingAfter) => {
						invalidBindingTypes.add(bindingAfter.type)
						this.getBindingUtil(bindingAfter).onAfterChange?.({ bindingBefore, bindingAfter })
					},
					beforeDelete: (binding) => {
						const util = this.getBindingUtil(binding)
						// No need to track this binding if it's util doesn't care about the unbind operation
						if (!util.onBeforeUnbind && !util.onAfterUnbind) return
						// We only want to call this once per binding and it might be possible that the onBeforeUnbind
						// callback will trigger a nested delete operation on the same binding so let's bail out if
						// that is happening
						if (deletedBindings.has(binding.id)) return
						const opts: BindingOnUnbindOptions<any> = {
							binding,
							reason: deletedShapeIds.has(binding.fromId)
								? BindingUnbindReason.DeletingFromShape
								: deletedShapeIds.has(binding.toId)
									? BindingUnbindReason.DeletingToShape
									: BindingUnbindReason.DeletingBinding,
						}
						deletedBindings.set(binding.id, opts)
						this.getBindingUtil(binding).onBeforeUnbind?.(opts)
					},
					afterDelete: (binding) => {
						invalidBindingTypes.add(binding.type)
					},
				},
				page: {
					afterCreate: (record) => {
						const cameraId = CameraRecordType.createId(record.id)
						const _pageStateId = InstancePageStateRecordType.createId(record.id)
						if (!this.store.has(cameraId)) {
							this.store.put([CameraRecordType.create({ id: cameraId })])
						}
						if (!this.store.has(_pageStateId)) {
							this.store.put([
								InstancePageStateRecordType.create({ id: _pageStateId, pageId: record.id }),
							])
						}
					},
					afterDelete: (record, source) => {
						// page was deleted, need to check whether it's the current page and select another one if so
						if (this.getInstanceState()?.currentPageId === record.id) {
							const backupPageId = this.getPages().find((p) => p.id !== record.id)?.id
							if (backupPageId) {
								this.store.put([{ ...this.getInstanceState(), currentPageId: backupPageId }])
							} else if (source === 'user') {
								// fall back to ensureStoreIsUsable:
								this.store.ensureStoreIsUsable()
							}
						}

						// delete the camera and state for the page if necessary
						const cameraId = CameraRecordType.createId(record.id)
						const instance_PageStateId = InstancePageStateRecordType.createId(record.id)
						this.store.remove([cameraId, instance_PageStateId])
					},
				},
				instance: {
					afterChange: (prev, next, source) => {
						// instance should never be updated to a page that no longer exists (this can
						// happen when undoing a change that involves switching to a page that has since
						// been deleted by another user)
						if (!this.store.has(next.currentPageId)) {
							const backupPageId = this.store.has(prev.currentPageId)
								? prev.currentPageId
								: this.getPages()[0]?.id
							if (backupPageId) {
								this.store.update(next.id, (instance) => ({
									...instance,
									currentPageId: backupPageId,
								}))
							} else if (source === 'user') {
								// fall back to ensureStoreIsUsable:
								this.store.ensureStoreIsUsable()
							}
						}
					},
				},
				instance_page_state: {
					afterChange: (prev, next) => {
						if (prev?.selectedShapeIds !== next?.selectedShapeIds) {
							// ensure that descendants and ancestors are not selected at the same time
							const filtered = next.selectedShapeIds.filter((id) => {
								let parentId = this.getShape(id)?.parentId
								while (isShapeId(parentId)) {
									if (next.selectedShapeIds.includes(parentId)) {
										return false
									}
									parentId = this.getShape(parentId)?.parentId
								}
								return true
							})

							let nextFocusedGroupId: null | TLShapeId = null

							if (filtered.length > 0) {
								const commonGroupAncestor = this.findCommonAncestor(
									compact(filtered.map((id) => this.getShape(id))),
									(shape) => this.isShapeOfType<TLGroupShape>(shape, 'group')
								)

								if (commonGroupAncestor) {
									nextFocusedGroupId = commonGroupAncestor
								}
							} else {
								if (next?.focusedGroupId) {
									nextFocusedGroupId = next.focusedGroupId
								}
							}

							if (
								filtered.length !== next.selectedShapeIds.length ||
								nextFocusedGroupId !== next.focusedGroupId
							) {
								this.store.put([
									{
										...next,
										selectedShapeIds: filtered,
										focusedGroupId: nextFocusedGroupId ?? null,
									},
								])
							}
						}
					},
				},
			})
		)

		this._currentPageShapeIds = deriveShapeIdsInCurrentPage(this.store, () =>
			this.getCurrentPageId()
		)
		this._parentIdsToChildIds = parentsToChildren(this.store)

		this.disposables.add(
			this.store.listen((changes) => {
				this.emit('change', changes)
			})
		)
		this.disposables.add(this.history.dispose)

		this.history.ignore(() => {
			this.store.ensureStoreIsUsable()

			// clear ephemeral state
			this._updateCurrentPageState({
				editingShapeId: null,
				hoveredShapeId: null,
				erasingShapeIds: [],
			})
		})

		if (initialState && this.root.children[initialState] === undefined) {
			throw Error(`No state found for initialState "${initialState}".`)
		}

		this.root.enter(undefined, 'initial')

		this.focusManager = new FocusManager(this, autoFocus)
		this.disposables.add(this.focusManager.dispose.bind(this.focusManager))

		if (this.getInstanceState().followingUserId) {
			this.stopFollowingUser()
		}

		this.on('tick', this._flushEventsForTick)

		requestAnimationFrame(() => {
			this._tickManager.start()
		})

		this.performanceTracker = new PerformanceTracker()
	}

	/**
	 * The editor's store
	 *
	 * @public
	 */
	readonly store: TLStore

	/**
	 * The root state of the statechart.
	 *
	 * @public
	 */
	readonly root: RootState

	/**
	 * A set of functions to call when the app is disposed.
	 *
	 * @public
	 */
	readonly disposables = new Set<() => void>()

	/** @internal */
	private readonly _tickManager

	/**
	 * A manager for the app's snapping feature.
	 *
	 * @public
	 */
	readonly snaps: SnapManager

	/**
	 * A manager for the user and their preferences.
	 *
	 * @public
	 */
	readonly user: UserPreferencesManager

	/**
	 * A helper for measuring text.
	 *
	 * @public
	 */
	readonly textMeasure: TextManager

	/**
	 * A manager for the editor's environment.
	 *
	 * @public
	 */
	readonly environment: EnvironmentManager

	/**
	 * A manager for the editor's scribbles.
	 *
	 * @public
	 */
	readonly scribbles: ScribbleManager

	/**
	 * A manager for side effects and correct state enforcement. See {@link @tldraw/store#StoreSideEffects} for details.
	 *
	 * @public
	 */
	readonly sideEffects: StoreSideEffects<TLRecord>

	/**
	 * A manager for ensuring correct focus. See FocusManager for details.
	 *
	 * @internal
	 */
	private focusManager: FocusManager

	/**
	 * The current HTML element containing the editor.
	 *
	 * @example
	 * ```ts
	 * const container = editor.getContainer()
	 * ```
	 *
	 * @public
	 */
	getContainer: () => HTMLElement

	/**
	 * Dispose the editor.
	 *
	 * @public
	 */
	dispose() {
		this.disposables.forEach((dispose) => dispose())
		this.disposables.clear()
	}

	/* ------------------- Shape Utils ------------------ */

	/**
	 * A map of shape utility classes (TLShapeUtils) by shape type.
	 *
	 * @public
	 */
	shapeUtils: { readonly [K in string]?: ShapeUtil<TLUnknownShape> }

	styleProps: { [key: string]: Map<StyleProp<any>, string> }

	/**
	 * Get a shape util from a shape itself.
	 *
	 * @example
	 * ```ts
	 * const util = editor.getShapeUtil(myArrowShape)
	 * const util = editor.getShapeUtil('arrow')
	 * const util = editor.getShapeUtil<TLArrowShape>(myArrowShape)
	 * const util = editor.getShapeUtil(TLArrowShape)('arrow')
	 * ```
	 *
	 * @param shape - A shape, shape partial, or shape type.
	 *
	 * @public
	 */
	getShapeUtil<S extends TLUnknownShape>(shape: S | TLShapePartial<S>): ShapeUtil<S>
	getShapeUtil<S extends TLUnknownShape>(type: S['type']): ShapeUtil<S>
	getShapeUtil<T extends ShapeUtil>(type: T extends ShapeUtil<infer R> ? R['type'] : string): T
	getShapeUtil(arg: string | { type: string }) {
		const type = typeof arg === 'string' ? arg : arg.type
		const shapeUtil = getOwnProperty(this.shapeUtils, type)
		assert(shapeUtil, `No shape util found for type "${type}"`)
		return shapeUtil
	}

	/* ------------------- Binding Utils ------------------ */
	/**
	 * A map of shape utility classes (TLShapeUtils) by shape type.
	 *
	 * @public
	 */
	bindingUtils: { readonly [K in string]?: BindingUtil<TLUnknownBinding> }

	/**
	 * Get a binding util from a binding itself.
	 *
	 * @example
	 * ```ts
	 * const util = editor.getBindingUtil(myArrowBinding)
	 * const util = editor.getBindingUtil('arrow')
	 * const util = editor.getBindingUtil<TLArrowBinding>(myArrowBinding)
	 * const util = editor.getBindingUtil(TLArrowBinding)('arrow')
	 * ```
	 *
	 * @param binding - A binding, binding partial, or binding type.
	 *
	 * @public
	 */
	getBindingUtil<S extends TLUnknownBinding>(binding: S | TLBindingPartial<S>): BindingUtil<S>
	getBindingUtil<S extends TLUnknownBinding>(type: S['type']): BindingUtil<S>
	getBindingUtil<T extends BindingUtil>(
		type: T extends BindingUtil<infer R> ? R['type'] : string
	): T
	getBindingUtil(arg: string | { type: string }) {
		const type = typeof arg === 'string' ? arg : arg.type
		const bindingUtil = getOwnProperty(this.bindingUtils, type)
		assert(bindingUtil, `No binding util found for type "${type}"`)
		return bindingUtil
	}

	/* --------------------- History -------------------- */

	/**
	 * A manager for the app's history.
	 *
	 * @readonly
	 */
	readonly history: HistoryManager<TLRecord>

	/**
	 * Undo to the last mark.
	 *
	 * @example
	 * ```ts
	 * editor.undo()
	 * ```
	 *
	 * @public
	 */
	undo(): this {
		this._flushEventsForTick(0)
		this.history.undo()
		return this
	}

	/**
	 * Whether the app can undo.
	 *
	 * @public
	 */
	@computed getCanUndo(): boolean {
		return this.history.getNumUndos() > 0
	}

	/**
	 * Redo to the next mark.
	 *
	 * @example
	 * ```ts
	 * editor.redo()
	 * ```
	 *
	 * @public
	 */
	redo(): this {
		this._flushEventsForTick(0)
		this.history.redo()
		return this
	}

	/**
	 * Whether the app can redo.
	 *
	 * @public
	 */
	@computed getCanRedo(): boolean {
		return this.history.getNumRedos() > 0
	}

	/**
	 * Create a new "mark", or stopping point, in the undo redo history. Creating a mark will clear
	 * any redos.
	 *
	 * @example
	 * ```ts
	 * editor.mark()
	 * editor.mark('flip shapes')
	 * ```
	 *
	 * @param markId - The mark's id, usually the reason for adding the mark.
	 *
	 * @public
	 */
	mark(markId?: string): this {
		this.history.mark(markId)
		return this
	}

	/**
	 * Clear all marks in the undo stack back to the next mark.
	 *
	 * @example
	 * ```ts
	 * editor.bail()
	 * ```
	 *
	 * @public
	 */
	bail() {
		this.history.bail()
		return this
	}

	/**
	 * Clear all marks in the undo stack back to the mark with the provided mark id.
	 *
	 * @example
	 * ```ts
	 * editor.bailToMark('dragging')
	 * ```
	 *
	 * @public
	 */
	bailToMark(id: string): this {
		this.history.bailToMark(id)
		return this
	}

	/**
	 * Run a function in a batch.
	 *
	 * @public
	 */
	batch(fn: () => void, opts?: TLHistoryBatchOptions): this {
		this.history.batch(fn, opts)
		return this
	}

	/* --------------------- Errors --------------------- */

	/** @internal */
	annotateError(
		error: unknown,
		{
			origin,
			willCrashApp,
			tags,
			extras,
		}: {
			origin: string
			willCrashApp: boolean
			tags?: Record<string, string | boolean | number>
			extras?: Record<string, unknown>
		}
	): this {
		const defaultAnnotations = this.createErrorAnnotations(origin, willCrashApp)
		annotateError(error, {
			tags: { ...defaultAnnotations.tags, ...tags },
			extras: { ...defaultAnnotations.extras, ...extras },
		})
		if (willCrashApp) {
			this.store.markAsPossiblyCorrupted()
		}
		return this
	}

	/** @internal */
	createErrorAnnotations(
		origin: string,
		willCrashApp: boolean | 'unknown'
	): {
		tags: { origin: string; willCrashApp: boolean | 'unknown' }
		extras: {
			activeStateNode?: string
			selectedShapes?: TLUnknownShape[]
			editingShape?: TLUnknownShape
			inputs?: Record<string, unknown>
		}
	} {
		try {
			const editingShapeId = this.getEditingShapeId()
			return {
				tags: {
					origin: origin,
					willCrashApp,
				},
				extras: {
					activeStateNode: this.root.getPath(),
					selectedShapes: this.getSelectedShapes(),
					editingShape: editingShapeId ? this.getShape(editingShapeId) : undefined,
					inputs: this.inputs,
				},
			}
		} catch {
			return {
				tags: {
					origin: origin,
					willCrashApp,
				},
				extras: {},
			}
		}
	}

	/** @internal */
	private _crashingError: unknown | null = null

	/**
	 * We can't use an `atom` here because there's a chance that when `crashAndReportError` is called,
	 * we're in a transaction that's about to be rolled back due to the same error we're currently
	 * reporting.
	 *
	 * Instead, to listen to changes to this value, you need to listen to app's `crash` event.
	 *
	 * @internal
	 */
	getCrashingError() {
		return this._crashingError
	}

	/** @internal */
	crash(error: unknown): this {
		this._crashingError = error
		this.store.markAsPossiblyCorrupted()
		this.emit('crash', { error })
		return this
	}

	/* ------------------- Statechart ------------------- */

	/**
	 * The editor's current path of active states.
	 *
	 * @example
	 * ```ts
	 * editor.getPath() // "select.idle"
	 * ```
	 *
	 * @public
	 */
	@computed getPath() {
		return this.root.getPath().split('root.')[1]
	}

	/**
	 * Get whether a certain tool (or other state node) is currently active.
	 *
	 * @example
	 * ```ts
	 * editor.isIn('select')
	 * editor.isIn('select.brushing')
	 * ```
	 *
	 * @param path - The path of active states, separated by periods.
	 *
	 * @public
	 */
	isIn(path: string): boolean {
		const ids = path.split('.').reverse()
		let state = this.root as StateNode
		while (ids.length > 0) {
			const id = ids.pop()
			if (!id) return true
			const current = state.getCurrent()
			if (current?.id === id) {
				if (ids.length === 0) return true
				state = current
				continue
			} else return false
		}
		return false
	}

	/**
	 * Get whether the state node is in any of the given active paths.
	 *
	 * @example
	 * ```ts
	 * state.isInAny('select', 'erase')
	 * state.isInAny('select.brushing', 'erase.idle')
	 * ```
	 *
	 * @public
	 */
	isInAny(...paths: string[]): boolean {
		return paths.some((path) => this.isIn(path))
	}

	/**
	 * Set the selected tool.
	 *
	 * @example
	 * ```ts
	 * editor.setCurrentTool('hand')
	 * editor.setCurrentTool('hand', { date: Date.now() })
	 * ```
	 *
	 * @param id - The id of the tool to select.
	 * @param info - Arbitrary data to pass along into the transition.
	 *
	 * @public
	 */
	setCurrentTool(id: string, info = {}): this {
		this.root.transition(id, info)
		return this
	}

	/**
	 * The current selected tool.
	 *
	 * @public
	 */
	@computed getCurrentTool(): StateNode {
		return this.root.getCurrent()!
	}

	/**
	 * The id of the current selected tool.
	 *
	 * @public
	 */
	@computed getCurrentToolId(): string {
		const currentTool = this.getCurrentTool()
		if (!currentTool) return ''
		return currentTool.getCurrentToolIdMask() ?? currentTool.id
	}

	/**
	 * Get a descendant by its path.
	 *
	 * @example
	 * ```ts
	 * state.getStateDescendant('select')
	 * state.getStateDescendant('select.brushing')
	 * ```
	 *
	 * @param path - The descendant's path of state ids, separated by periods.
	 *
	 * @public
	 */
	getStateDescendant<T extends StateNode>(path: string): T | undefined {
		const ids = path.split('.').reverse()
		let state = this.root as StateNode
		while (ids.length > 0) {
			const id = ids.pop()
			if (!id) return state as T
			const childState = state.children?.[id]
			if (!childState) return undefined
			state = childState
		}
		return state as T
	}

	/* ---------------- Document Settings --------------- */

	/**
	 * The global document settings that apply to all users.
	 *
	 * @public
	 **/
	@computed getDocumentSettings() {
		return this.store.get(TLDOCUMENT_ID)!
	}

	/**
	 * Update the global document settings that apply to all users.
	 *
	 * @public
	 **/
	updateDocumentSettings(settings: Partial<TLDocument>): this {
		this.history.ignore(() => {
			this.store.put([{ ...this.getDocumentSettings(), ...settings }])
		})
		return this
	}

	/* ----------------- Instance State ----------------- */

	/**
	 * The current instance's state.
	 *
	 * @public
	 */
	@computed getInstanceState(): TLInstance {
		return this.store.get(TLINSTANCE_ID)!
	}

	/**
	 * Update the instance's state.
	 *
	 * @param partial - A partial object to update the instance state with.
	 *
	 * @public
	 */
	updateInstanceState(
		partial: Partial<Omit<TLInstance, 'currentPageId'>>,
		historyOptions?: TLHistoryBatchOptions
	): this {
		this._updateInstanceState(partial, { history: 'ignore', ...historyOptions })

		if (partial.isChangingStyle !== undefined) {
			clearTimeout(this._isChangingStyleTimeout)
			if (partial.isChangingStyle === true) {
				// If we've set to true, set a new reset timeout to change the value back to false after 2 seconds
				this._isChangingStyleTimeout = setTimeout(() => {
					this._updateInstanceState({ isChangingStyle: false }, { history: 'ignore' })
				}, 2000)
			}
		}

		return this
	}

	/** @internal */
	private _updateInstanceState = (
		partial: Partial<Omit<TLInstance, 'currentPageId'>>,
		opts?: TLHistoryBatchOptions
	) => {
		this.batch(() => {
			this.store.put([
				{
					...this.getInstanceState(),
					...partial,
				},
			])
		}, opts)
	}

	/** @internal */
	private _isChangingStyleTimeout = -1 as any

	// Menus

	/**
	 * A set of strings representing any open menus. When menus are open,
	 * certain interactions will behave differently; for example, when a
	 * draw tool is selected and a menu is open, a pointer-down will not
	 * create a dot (because the user is probably trying to close the menu)
	 * however a pointer-down event followed by a drag will begin drawing
	 * a line (because the user is BOTH trying to close the menu AND start
	 * drawing a line).
	 *
	 * @public
	 */
	@computed getOpenMenus(): string[] {
		return this.getInstanceState().openMenus
	}

	/**
	 * Add an open menu.
	 *
	 * @example
	 * ```ts
	 * editor.addOpenMenu('menu-id')
	 * ```
	 *
	 * @public
	 */
	addOpenMenu(id: string): this {
		const menus = new Set(this.getOpenMenus())
		if (!menus.has(id)) {
			menus.add(id)
			this.updateInstanceState({ openMenus: [...menus] })
		}
		return this
	}

	/**
	 * Delete an open menu.
	 *
	 * @example
	 * ```ts
	 * editor.deleteOpenMenu('menu-id')
	 * ```
	 *
	 * @public
	 */
	deleteOpenMenu(id: string): this {
		const menus = new Set(this.getOpenMenus())
		if (menus.has(id)) {
			menus.delete(id)
			this.updateInstanceState({ openMenus: [...menus] })
		}
		return this
	}

	/**
	 * Clear all open menus.
	 *
	 * @example
	 * ```ts
	 * editor.clearOpenMenus()
	 * ```
	 *
	 * @public
	 */
	clearOpenMenus(): this {
		if (this.getOpenMenus().length) {
			this.updateInstanceState({ openMenus: [] })
		}
		return this
	}

	/**
	 * Get whether any menus are open.
	 *
	 * @example
	 * ```ts
	 * editor.getIsMenuOpen()
	 * ```
	 *
	 * @public
	 */
	@computed getIsMenuOpen(): boolean {
		return this.getOpenMenus().length > 0
	}

	/* --------------------- Cursor --------------------- */

	/**
	 * Set the cursor.
	 *
	 * @param type - The cursor type.
	 * @param rotation - The cursor rotation.
	 *
	 * @public
	 */
	setCursor = (cursor: Partial<TLCursor>): this => {
		this.updateInstanceState({ cursor: { ...this.getInstanceState().cursor, ...cursor } })
		return this
	}

	/* ------------------- Page State ------------------- */

	/**
	 * Page states.
	 *
	 * @public
	 */
	@computed getPageStates(): TLInstancePageState[] {
		return this._getPageStatesQuery().get()
	}

	/** @internal */
	@computed private _getPageStatesQuery() {
		return this.store.query.records('instance_page_state')
	}

	/**
	 * The current page state.
	 *
	 * @public
	 */
	@computed getCurrentPageState(): TLInstancePageState {
		return this.store.get(this._getCurrentPageStateId())!
	}

	/** @internal */
	@computed private _getCurrentPageStateId() {
		return InstancePageStateRecordType.createId(this.getCurrentPageId())
	}

	/**
	 * Update this instance's page state.
	 *
	 * @example
	 * ```ts
	 * editor.updateCurrentPageState({ id: 'page1', editingShapeId: 'shape:123' })
	 * editor.updateCurrentPageState({ id: 'page1', editingShapeId: 'shape:123' }, { ephemeral: true })
	 * ```
	 *
	 * @param partial - The partial of the page state object containing the changes.
	 * @param historyOptions - The history options for the change.
	 *
	 * @public
	 */
	updateCurrentPageState(
		partial: Partial<
			Omit<TLInstancePageState, 'selectedShapeIds' | 'editingShapeId' | 'pageId' | 'focusedGroupId'>
		>,
		historyOptions?: TLHistoryBatchOptions
	): this {
		this._updateCurrentPageState(partial, historyOptions)
		return this
	}
	_updateCurrentPageState = (
		partial: Partial<Omit<TLInstancePageState, 'selectedShapeIds'>>,
		historyOptions?: TLHistoryBatchOptions
	) => {
		this.batch(() => {
			this.store.update(partial.id ?? this.getCurrentPageState().id, (state) => ({
				...state,
				...partial,
			}))
		}, historyOptions)
	}

	/**
	 * The current selected ids.
	 *
	 * @public
	 */
	@computed getSelectedShapeIds() {
		return this.getCurrentPageState().selectedShapeIds
	}

	/**
	 * An array containing all of the currently selected shapes.
	 *
	 * @public
	 * @readonly
	 */
	@computed getSelectedShapes(): TLShape[] {
		const { selectedShapeIds } = this.getCurrentPageState()
		return compact(selectedShapeIds.map((id) => this.store.get(id)))
	}

	/**
	 * Select one or more shapes.
	 *
	 * @example
	 * ```ts
	 * editor.setSelectedShapes(['id1'])
	 * editor.setSelectedShapes(['id1', 'id2'])
	 * ```
	 *
	 * @param ids - The ids to select.
	 *
	 * @public
	 */
	setSelectedShapes(shapes: TLShapeId[] | TLShape[]): this {
		return this.batch(
			() => {
				const ids = shapes.map((shape) => (typeof shape === 'string' ? shape : shape.id))
				const { selectedShapeIds: prevSelectedShapeIds } = this.getCurrentPageState()
				const prevSet = new Set(prevSelectedShapeIds)

				if (ids.length === prevSet.size && ids.every((id) => prevSet.has(id))) return null

				this.store.put([{ ...this.getCurrentPageState(), selectedShapeIds: ids }])
			},
			{ history: 'record-preserveRedoStack' }
		)
	}

	/**
	 * Determine whether or not any of a shape's ancestors are selected.
	 *
	 * @param id - The id of the shape to check.
	 *
	 * @public
	 */
	isAncestorSelected(shape: TLShape | TLShapeId): boolean {
		const id = typeof shape === 'string' ? shape : shape?.id ?? null
		const _shape = this.getShape(id)
		if (!_shape) return false
		const selectedShapeIds = this.getSelectedShapeIds()
		return !!this.findShapeAncestor(_shape, (parent) => selectedShapeIds.includes(parent.id))
	}

	/**
	 * Select one or more shapes.
	 *
	 * @example
	 * ```ts
	 * editor.select('id1')
	 * editor.select('id1', 'id2')
	 * ```
	 *
	 * @param ids - The ids to select.
	 *
	 * @public
	 */
	select(...shapes: TLShapeId[] | TLShape[]): this {
		const ids =
			typeof shapes[0] === 'string'
				? (shapes as TLShapeId[])
				: (shapes as TLShape[]).map((shape) => shape.id)
		this.setSelectedShapes(ids)
		return this
	}

	/**
	 * Remove a shape from the existing set of selected shapes.
	 *
	 * @example
	 * ```ts
	 * editor.deselect(shape.id)
	 * ```
	 *
	 * @public
	 */
	deselect(...shapes: TLShapeId[] | TLShape[]): this {
		const ids =
			typeof shapes[0] === 'string'
				? (shapes as TLShapeId[])
				: (shapes as TLShape[]).map((shape) => shape.id)
		const selectedShapeIds = this.getSelectedShapeIds()
		if (selectedShapeIds.length > 0 && ids.length > 0) {
			this.setSelectedShapes(selectedShapeIds.filter((id) => !ids.includes(id)))
		}
		return this
	}

	/**
	 * Select all direct children of the current page.
	 *
	 * @example
	 * ```ts
	 * editor.selectAll()
	 * ```
	 *
	 * @public
	 */
	selectAll(): this {
		const ids = this.getSortedChildIdsForParent(this.getCurrentPageId())
		// page might have no shapes
		if (ids.length <= 0) return this
		this.setSelectedShapes(this._getUnlockedShapeIds(ids))

		return this
	}

	/**
	 * Clear the selection.
	 *
	 * @example
	 * ```ts
	 * editor.selectNone()
	 * ```
	 *
	 * @public
	 */
	selectNone(): this {
		if (this.getSelectedShapeIds().length > 0) {
			this.setSelectedShapes([])
		}

		return this
	}

	/**
	 * The id of the app's only selected shape.
	 *
	 * @returns Null if there is no shape or more than one selected shape, otherwise the selected shape's id.
	 *
	 * @public
	 * @readonly
	 */
	@computed getOnlySelectedShapeId(): TLShapeId | null {
		return this.getOnlySelectedShape()?.id ?? null
	}

	/**
	 * The app's only selected shape.
	 *
	 * @returns Null if there is no shape or more than one selected shape, otherwise the selected shape.
	 *
	 * @public
	 * @readonly
	 */
	@computed getOnlySelectedShape(): TLShape | null {
		const selectedShapes = this.getSelectedShapes()
		return selectedShapes.length === 1 ? selectedShapes[0] : null
	}

	/**
	 * The current page bounds of all the selected shapes. If the
	 * selection is rotated, then these bounds are the axis-aligned
	 * box that the rotated bounds would fit inside of.
	 *
	 * @readonly
	 *
	 * @public
	 */
	@computed getSelectionPageBounds(): Box | null {
		const selectedShapeIds = this.getCurrentPageState().selectedShapeIds
		if (selectedShapeIds.length === 0) return null

		return Box.Common(compact(selectedShapeIds.map((id) => this.getShapePageBounds(id))))
	}

	/**
	 * The rotation of the selection bounding box in the current page space.
	 *
	 * @readonly
	 * @public
	 */
	@computed getSelectionRotation(): number {
		const selectedShapeIds = this.getSelectedShapeIds()
		let foundFirst = false // annoying but we can't use an i===0 check because we need to skip over undefineds
		let rotation = 0
		for (let i = 0, n = selectedShapeIds.length; i < n; i++) {
			const pageTransform = this.getShapePageTransform(selectedShapeIds[i])
			if (!pageTransform) continue
			if (foundFirst) {
				if (pageTransform.rotation() !== rotation) {
					// There are at least 2 different rotations, so the common rotation is zero
					return 0
				}
			} else {
				// First rotation found
				foundFirst = true
				rotation = pageTransform.rotation()
			}
		}

		return rotation
	}

	/**
	 * The bounds of the selection bounding box in the current page space.
	 *
	 * @readonly
	 * @public
	 */
	@computed getSelectionRotatedPageBounds(): Box | undefined {
		const selectedShapeIds = this.getSelectedShapeIds()

		if (selectedShapeIds.length === 0) {
			return undefined
		}

		const selectionRotation = this.getSelectionRotation()
		if (selectionRotation === 0) {
			return this.getSelectionPageBounds()!
		}

		if (selectedShapeIds.length === 1) {
			const bounds = this.getShapeGeometry(selectedShapeIds[0]).bounds.clone()
			const pageTransform = this.getShapePageTransform(selectedShapeIds[0])!
			bounds.point = pageTransform.applyToPoint(bounds.point)
			return bounds
		}

		// need to 'un-rotate' all the outlines of the existing nodes so we can fit them inside a box
		const boxFromRotatedVertices = Box.FromPoints(
			this.getSelectedShapeIds()
				.flatMap((id) => {
					const pageTransform = this.getShapePageTransform(id)
					if (!pageTransform) return []
					return pageTransform.applyToPoints(this.getShapeGeometry(id).bounds.corners)
				})
				.map((p) => p.rot(-selectionRotation))
		)
		// now position box so that it's top-left corner is in the right place
		boxFromRotatedVertices.point = boxFromRotatedVertices.point.rot(selectionRotation)
		return boxFromRotatedVertices
	}

	/**
	 * The bounds of the selection bounding box in the current page space.
	 *
	 * @readonly
	 * @public
	 */
	@computed getSelectionRotatedScreenBounds(): Box | undefined {
		const bounds = this.getSelectionRotatedPageBounds()
		if (!bounds) return undefined
		const { x, y } = this.pageToScreen(bounds.point)
		const zoom = this.getZoomLevel()
		return new Box(x, y, bounds.width * zoom, bounds.height * zoom)
	}

	// Focus Group

	/**
	 * The current focused group id.
	 *
	 * @public
	 */
	@computed getFocusedGroupId(): TLShapeId | TLPageId {
		return this.getCurrentPageState().focusedGroupId ?? this.getCurrentPageId()
	}

	/**
	 * The current focused group.
	 *
	 * @public
	 */
	@computed getFocusedGroup(): TLShape | undefined {
		const focusedGroupId = this.getFocusedGroupId()
		return focusedGroupId ? this.getShape(focusedGroupId) : undefined
	}

	/**
	 * Set the current focused group shape.
	 *
	 * @param shape - The group shape id (or group shape's id) to set as the focused group shape.
	 *
	 * @public
	 */
	setFocusedGroup(shape: TLShapeId | TLGroupShape | null): this {
		const id = typeof shape === 'string' ? shape : shape?.id ?? null

		if (id !== null) {
			const shape = this.getShape(id)
			if (!shape) {
				throw Error(`Editor.setFocusedGroup: Shape with id ${id} does not exist`)
			}

			if (!this.isShapeOfType<TLGroupShape>(shape, 'group')) {
				throw Error(
					`Editor.setFocusedGroup: Cannot set focused group to shape of type ${shape.type}`
				)
			}
		}

		if (id === this.getFocusedGroupId()) return this

		return this.batch(
			() => {
				this.store.update(this.getCurrentPageState().id, (s) => ({ ...s, focusedGroupId: id }))
			},
			{ history: 'record-preserveRedoStack' }
		)
	}

	/**
	 * Exit the current focused group, moving up to the next parent group if there is one.
	 *
	 * @public
	 */
	popFocusedGroupId(): this {
		const focusedGroup = this.getFocusedGroup()

		if (focusedGroup) {
			// If we have a focused layer, look for an ancestor of the focused shape that is a group
			const match = this.findShapeAncestor(focusedGroup, (shape) =>
				this.isShapeOfType<TLGroupShape>(shape, 'group')
			)
			// If we have an ancestor that can become a focused layer, set it as the focused layer
			this.setFocusedGroup(match?.id ?? null)
			this.select(focusedGroup.id)
		} else {
			// If there's no parent focused group, then clear the focus layer and clear selection
			this.setFocusedGroup(null)
			this.selectNone()
		}

		return this
	}

	/**
	 * The current editing shape's id.
	 *
	 * @public
	 */
	@computed getEditingShapeId(): TLShapeId | null {
		return this.getCurrentPageState().editingShapeId
	}

	/**
	 * The current editing shape.
	 *
	 * @public
	 */
	@computed getEditingShape(): TLShape | undefined {
		const editingShapeId = this.getEditingShapeId()
		return editingShapeId ? this.getShape(editingShapeId) : undefined
	}

	/**
	 * Set the current editing shape.
	 *
	 * @example
	 * ```ts
	 * editor.setEditingShape(myShape)
	 * editor.setEditingShape(myShape.id)
	 * ```
	 *
	 * @param shape - The shape (or shape id) to set as editing.
	 *
	 * @public
	 */
	setEditingShape(shape: TLShapeId | TLShape | null): this {
		const id = typeof shape === 'string' ? shape : shape?.id ?? null
		if (id !== this.getEditingShapeId()) {
			if (id) {
				const shape = this.getShape(id)
				if (shape && this.getShapeUtil(shape).canEdit(shape)) {
					this._updateCurrentPageState({ editingShapeId: id })
					return this
				}
			}

			// Either we just set the editing id to null, or the shape was missing or not editable
			this._updateCurrentPageState({ editingShapeId: null })
		}
		return this
	}

	// Hovered

	/**
	 * The current hovered shape id.
	 *
	 * @readonly
	 * @public
	 */
	@computed getHoveredShapeId(): TLShapeId | null {
		return this.getCurrentPageState().hoveredShapeId
	}

	/**
	 * The current hovered shape.
	 *
	 * @public
	 */
	@computed getHoveredShape(): TLShape | undefined {
		const hoveredShapeId = this.getHoveredShapeId()
		return hoveredShapeId ? this.getShape(hoveredShapeId) : undefined
	}
	/**
	 * Set the editor's current hovered shape.
	 *
	 * @example
	 * ```ts
	 * editor.setHoveredShape(myShape)
	 * editor.setHoveredShape(myShape.id)
	 * ```
	 *
	 * @param shapes - The shape (or shape id) to set as hovered.
	 *
	 * @public
	 */
	setHoveredShape(shape: TLShapeId | TLShape | null): this {
		const id = typeof shape === 'string' ? shape : shape?.id ?? null
		if (id === this.getHoveredShapeId()) return this
		this.updateCurrentPageState({ hoveredShapeId: id })
		return this
	}

	// Hinting

	/**
	 * The editor's current hinting shape ids.
	 *
	 * @public
	 */
	@computed getHintingShapeIds() {
		return this.getCurrentPageState().hintingShapeIds
	}
	/**
	 * The editor's current hinting shapes.
	 *
	 * @public
	 */
	@computed getHintingShape() {
		const hintingShapeIds = this.getHintingShapeIds()
		return compact(hintingShapeIds.map((id) => this.getShape(id)))
	}

	/**
	 * Set the editor's current hinting shapes.
	 *
	 * @example
	 * ```ts
	 * editor.setHintingShapes([myShape])
	 * editor.setHintingShapes([myShape.id])
	 * ```
	 *
	 * @param shapes - The shapes (or shape ids) to set as hinting.
	 *
	 * @public
	 */
	setHintingShapes(shapes: TLShapeId[] | TLShape[]): this {
		const ids =
			typeof shapes[0] === 'string'
				? (shapes as TLShapeId[])
				: (shapes as TLShape[]).map((shape) => shape.id)
		// always ephemeral
		this.updateCurrentPageState({ hintingShapeIds: dedupe(ids) }, { history: 'ignore' })
		return this
	}

	// Erasing

	/**
	 * The editor's current erasing ids.
	 *
	 * @public
	 */
	@computed getErasingShapeIds() {
		return this.getCurrentPageState().erasingShapeIds
	}

	/**
	 * The editor's current erasing shapes.
	 *
	 * @public
	 */
	@computed getErasingShapes() {
		const erasingShapeIds = this.getErasingShapeIds()
		return compact(erasingShapeIds.map((id) => this.getShape(id)))
	}

	/**
	 * Set the editor's current erasing shapes.
	 *
	 * @example
	 * ```ts
	 * editor.setErasingShapes([myShape])
	 * editor.setErasingShapes([myShape.id])
	 * ```
	 *
	 * @param shapes - The shapes (or shape ids) to set as hinting.
	 *
	 * @public
	 */
	setErasingShapes(shapes: TLShapeId[] | TLShape[]): this {
		const ids =
			typeof shapes[0] === 'string'
				? (shapes as TLShapeId[])
				: (shapes as TLShape[]).map((shape) => shape.id)
		ids.sort() // sort the incoming ids
		const erasingShapeIds = this.getErasingShapeIds()
		this.history.ignore(() => {
			if (ids.length === erasingShapeIds.length) {
				// if the new ids are the same length as the current ids, they might be the same.
				// presuming the current ids are also sorted, check each item to see if it's the same;
				// if we find any unequal, then we know the new ids are different.
				for (let i = 0; i < ids.length; i++) {
					if (ids[i] !== erasingShapeIds[i]) {
						this._updateCurrentPageState({ erasingShapeIds: ids })
						break
					}
				}
			} else {
				// if the ids are a different length, then we know they're different.
				this._updateCurrentPageState({ erasingShapeIds: ids })
			}
		})

		return this
	}

	// Cropping

	/**
	 * The current cropping shape's id.
	 *
	 * @public
	 */
	getCroppingShapeId() {
		return this.getCurrentPageState().croppingShapeId
	}

	/**
	 * Set the current cropping shape.
	 *
	 * @example
	 * ```ts
	 * editor.setCroppingShape(myShape)
	 * editor.setCroppingShape(myShape.id)
	 * ```
	 *
	 *
	 * @param shape - The shape (or shape id) to set as cropping.
	 *
	 * @public
	 */
	setCroppingShape(shape: TLShapeId | TLShape | null): this {
		const id = typeof shape === 'string' ? shape : shape?.id ?? null
		if (id !== this.getCroppingShapeId()) {
			if (!id) {
				this.updateCurrentPageState({ croppingShapeId: null })
			} else {
				const shape = this.getShape(id)!
				const util = this.getShapeUtil(shape)
				if (shape && util.canCrop(shape)) {
					this.updateCurrentPageState({ croppingShapeId: id })
				}
			}
		}
		return this
	}

	/* --------------------- Camera --------------------- */

	/** @internal */
	@computed
	private getCameraId() {
		return CameraRecordType.createId(this.getCurrentPageId())
	}

	/**
	 * The current camera.
	 *
	 * @public
	 */
	@computed getCamera(): TLCamera {
		const baseCamera = this.store.get(this.getCameraId())!
		if (this._isLockedOnFollowingUser.get()) {
			const followingCamera = this.getCameraForFollowing()
			if (followingCamera) {
				return { ...baseCamera, ...followingCamera }
			}
		}
		return baseCamera
	}

	@computed
	private getViewportPageBoundsForFollowing(): null | Box {
		const followingUserId = this.getInstanceState().followingUserId
		if (!followingUserId) return null
		const leaderPresence = this.getCollaborators().find((c) => c.userId === followingUserId)
		if (!leaderPresence) return null

		// Fit their viewport inside of our screen bounds
		// 1. calculate their viewport in page space
		const { w: lw, h: lh } = leaderPresence.screenBounds
		const { x: lx, y: ly, z: lz } = leaderPresence.camera
		const theirViewport = new Box(-lx, -ly, lw / lz, lh / lz)

		// resize our screenBounds to contain their viewport
		const ourViewport = this.getViewportScreenBounds().clone()
		const ourAspectRatio = ourViewport.width / ourViewport.height

		ourViewport.width = theirViewport.width
		ourViewport.height = ourViewport.width / ourAspectRatio
		if (ourViewport.height < theirViewport.height) {
			ourViewport.height = theirViewport.height
			ourViewport.width = ourViewport.height * ourAspectRatio
		}

		ourViewport.center = theirViewport.center
		return ourViewport
	}

	@computed
	private getCameraForFollowing(): null | { x: number; y: number; z: number } {
		const viewport = this.getViewportPageBoundsForFollowing()
		if (!viewport) return null

		return {
			x: -viewport.x,
			y: -viewport.y,
			z: this.getViewportScreenBounds().w / viewport.width,
		}
	}

	/**
	 * The current camera zoom level.
	 *
	 * @public
	 */
	@computed getZoomLevel() {
		return this.getCamera().z
	}

	/**
	 * Get the camera's initial or reset zoom level.
	 *
	 * @example
	 * ```ts
	 * editor.getInitialZoom()
	 * ```
	 *
	 * @public */
	getInitialZoom() {
		const cameraOptions = this.getCameraOptions()
		// If no camera constraints are provided, the default zoom is 100%
		if (!cameraOptions.constraints) return 1

		// When defaultZoom is default, the default zoom is 100%
		if (cameraOptions.constraints.initialZoom === 'default') return 1

		const { zx, zy } = getCameraFitXFitY(this, cameraOptions)

		switch (cameraOptions.constraints.initialZoom) {
			case 'fit-min': {
				return Math.max(zx, zy)
			}
			case 'fit-max': {
				return Math.min(zx, zy)
			}
			case 'fit-x': {
				return zx
			}
			case 'fit-y': {
				return zy
			}
			case 'fit-min-100': {
				return Math.min(1, Math.max(zx, zy))
			}
			case 'fit-max-100': {
				return Math.min(1, Math.min(zx, zy))
			}
			case 'fit-x-100': {
				return Math.min(1, zx)
			}
			case 'fit-y-100': {
				return Math.min(1, zy)
			}
			default: {
				throw exhaustiveSwitchError(cameraOptions.constraints.initialZoom)
			}
		}
	}

	/**
	 * Get the camera's base level for calculating actual zoom levels based on the zoom steps.
	 *
	 * @example
	 * ```ts
	 * editor.getBaseZoom()
	 * ```
	 *
	 * @public */
	getBaseZoom() {
		const cameraOptions = this.getCameraOptions()
		// If no camera constraints are provided, the default zoom is 100%
		if (!cameraOptions.constraints) return 1

		// When defaultZoom is default, the default zoom is 100%
		if (cameraOptions.constraints.baseZoom === 'default') return 1

		const { zx, zy } = getCameraFitXFitY(this, cameraOptions)

		switch (cameraOptions.constraints.baseZoom) {
			case 'fit-min': {
				return Math.max(zx, zy)
			}
			case 'fit-max': {
				return Math.min(zx, zy)
			}
			case 'fit-x': {
				return zx
			}
			case 'fit-y': {
				return zy
			}
			case 'fit-min-100': {
				return Math.min(1, Math.max(zx, zy))
			}
			case 'fit-max-100': {
				return Math.min(1, Math.min(zx, zy))
			}
			case 'fit-x-100': {
				return Math.min(1, zx)
			}
			case 'fit-y-100': {
				return Math.min(1, zy)
			}
			default: {
				throw exhaustiveSwitchError(cameraOptions.constraints.baseZoom)
			}
		}
	}

	private _cameraOptions = atom('camera options', DEFAULT_CAMERA_OPTIONS)

	/**
	 * Get the current camera options.
	 *
	 * @example
	 * ```ts
	 * editor.getCameraOptions()
	 * ```
	 *
	 *  @public */
	getCameraOptions() {
		return this._cameraOptions.get()
	}

	/**
	 * Set the camera options. Changing the options won't immediately change the camera itself, so you may want to call `setCamera` after changing the options.
	 *
	 * @example
	 * ```ts
	 * editor.setCameraOptions(myCameraOptions)
	 * editor.setCamera(editor.getCamera())
	 * ```
	 *
	 * @param options - The camera options to set.
	 *
	 * @public */
	setCameraOptions(options: Partial<TLCameraOptions>) {
		const next = structuredClone({
			...this._cameraOptions.__unsafe__getWithoutCapture(),
			...options,
		})
		if (next.zoomSteps?.length < 1) next.zoomSteps = [1]
		this._cameraOptions.set(next)
		return this
	}

	/** @internal */
	private _setCamera(point: VecLike, opts?: TLCameraMoveOptions): this {
		const currentCamera = this.getCamera()

		let { x, y, z = currentCamera.z } = point

		// If force is true, then we'll set the camera to the point regardless of
		// the camera options, so that we can handle gestures that permit elasticity
		// or decay, or animations that occur while the camera is locked.
		if (!opts?.force) {
			// Apply any adjustments based on the camera options

			const cameraOptions = this.getCameraOptions()

			const zoomMin = cameraOptions.zoomSteps[0]
			const zoomMax = last(cameraOptions.zoomSteps)!

			const vsb = this.getViewportScreenBounds()

			// If bounds are provided, then we'll keep those bounds on screen
			if (cameraOptions.constraints) {
				const { constraints } = cameraOptions

				// Clamp padding to half the viewport size on either dimension
				const py = Math.min(constraints.padding.y, vsb.w / 2)
				const px = Math.min(constraints.padding.x, vsb.h / 2)

				// Expand the bounds by the padding
				const bounds = Box.From(cameraOptions.constraints.bounds)

				// For each axis, the "natural zoom" is the zoom at
				// which the expanded bounds (with padding) would fit
				// the current viewport screen bounds. Paddings are
				// equal to screen pixels at 100%
				// The min and max zooms are factors of the smaller natural zoom axis

				const zx = (vsb.w - px * 2) / bounds.w
				const zy = (vsb.h - py * 2) / bounds.h

				const baseZoom = this.getBaseZoom()
				const maxZ = zoomMax * baseZoom
				const minZ = zoomMin * baseZoom

				if (opts?.reset) {
					z = this.getInitialZoom()
				}

				if (z < minZ || z > maxZ) {
					// We're trying to zoom out past the minimum zoom level,
					// or in past the maximum zoom level, so stop the camera
					// but keep the current center
					const { x: cx, y: cy, z: cz } = currentCamera
					const cxA = -cx + vsb.w / cz / 2
					const cyA = -cy + vsb.h / cz / 2
					z = clamp(z, minZ, maxZ)
					const cxB = -cx + vsb.w / z / 2
					const cyB = -cy + vsb.h / z / 2
					x = cx + cxB - cxA
					y = cy + cyB - cyA
				}

				// Calculate available space
				const minX = px / z - bounds.x
				const minY = py / z - bounds.y
				const freeW = (vsb.w - px * 2) / z - bounds.w
				const freeH = (vsb.h - py * 2) / z - bounds.h
				const originX = minX + freeW * constraints.origin.x
				const originY = minY + freeH * constraints.origin.y

				const behaviorX =
					typeof constraints.behavior === 'string' ? constraints.behavior : constraints.behavior.x
				const behaviorY =
					typeof constraints.behavior === 'string' ? constraints.behavior : constraints.behavior.y

				// x axis

				if (opts?.reset) {
					// Reset the camera according to the origin
					x = originX
					y = originY
				} else {
					// Apply constraints to the camera
					switch (behaviorX) {
						case 'fixed': {
							// Center according to the origin
							x = originX
							break
						}
						case 'contain': {
							// When below fit zoom, center the camera
							if (z < zx) x = originX
							// When above fit zoom, keep the bounds within padding distance of the viewport edge
							else x = clamp(x, minX + freeW, minX)
							break
						}
						case 'inside': {
							// When below fit zoom, constrain the camera so that the bounds stay completely within the viewport
							if (z < zx) x = clamp(x, minX, (vsb.w - px) / z - bounds.w)
							// When above fit zoom, keep the bounds within padding distance of the viewport edge
							else x = clamp(x, minX + freeW, minX)
							break
						}
						case 'outside': {
							// Constrain the camera so that the bounds never leaves the viewport
							x = clamp(x, px / z - bounds.w, (vsb.w - px) / z)
							break
						}
						case 'free': {
							// noop, use whatever x is provided
							break
						}
						default: {
							throw exhaustiveSwitchError(behaviorX)
						}
					}

					// y axis

					switch (behaviorY) {
						case 'fixed': {
							y = originY
							break
						}
						case 'contain': {
							if (z < zy) y = originY
							else y = clamp(y, minY + freeH, minY)
							break
						}
						case 'inside': {
							if (z < zy) y = clamp(y, minY, (vsb.h - py) / z - bounds.h)
							else y = clamp(y, minY + freeH, minY)
							break
						}
						case 'outside': {
							y = clamp(y, py / z - bounds.h, (vsb.h - py) / z)
							break
						}
						case 'free': {
							// noop, use whatever x is provided
							break
						}
						default: {
							throw exhaustiveSwitchError(behaviorY)
						}
					}
				}
			} else {
				// constrain the zoom, preserving the center
				if (z > zoomMax || z < zoomMin) {
					const { x: cx, y: cy, z: cz } = currentCamera
					z = clamp(z, zoomMin, zoomMax)
					x = cx + (-cx + vsb.w / z / 2) - (-cx + vsb.w / cz / 2)
					y = cy + (-cy + vsb.h / z / 2) - (-cy + vsb.h / cz / 2)
				}
			}
		}

		if (currentCamera.x === x && currentCamera.y === y && currentCamera.z === z) {
			return this
		}

		this.batch(() => {
			const camera = { ...currentCamera, x, y, z }
			this.history.ignore(() => {
				this.store.put([camera]) // include id and meta here
			})

			// Dispatch a new pointer move because the pointer's page will have changed
			// (its screen position will compute to a new page position given the new camera position)
			const { currentScreenPoint, currentPagePoint } = this.inputs
			const { screenBounds } = this.store.unsafeGetWithoutCapture(TLINSTANCE_ID)!

			// compare the next page point (derived from the current camera) to the current page point
			if (
				currentScreenPoint.x / z - x !== currentPagePoint.x ||
				currentScreenPoint.y / z - y !== currentPagePoint.y
			) {
				// If it's changed, dispatch a pointer event
				const event: TLPointerEventInfo = {
					type: 'pointer',
					target: 'canvas',
					name: 'pointer_move',
					// weird but true: we need to put the screen point back into client space
					point: Vec.AddXY(currentScreenPoint, screenBounds.x, screenBounds.y),
					pointerId: INTERNAL_POINTER_IDS.CAMERA_MOVE,
					ctrlKey: this.inputs.ctrlKey,
					altKey: this.inputs.altKey,
					shiftKey: this.inputs.shiftKey,
					button: 0,
					isPen: this.getInstanceState().isPenMode ?? false,
				}

				if (opts?.immediate) {
					this._flushEventForTick(event)
				} else {
					this.dispatch(event)
				}
			}

			this._tickCameraState()
		})

		return this
	}

	/**
	 * Set the current camera.
	 *
	 * @example
	 * ```ts
	 * editor.setCamera({ x: 0, y: 0})
	 * editor.setCamera({ x: 0, y: 0, z: 1.5})
	 * editor.setCamera({ x: 0, y: 0, z: 1.5}, { animation: { duration: 1000, easing: (t) => t * t } })
	 * ```
	 *
	 * @param point - The new camera position.
	 * @param opts - The camera move options.
	 *
	 * @public
	 */
	setCamera(point: VecLike, opts?: TLCameraMoveOptions): this {
		const { isLocked } = this._cameraOptions.__unsafe__getWithoutCapture()
		if (isLocked && !opts?.force) return this

		// Stop any camera animations
		this.stopCameraAnimation()

		// Stop following any user
		if (this.getInstanceState().followingUserId) {
			this.stopFollowingUser()
		}

		const _point = Vec.Cast(point)

		if (!Number.isFinite(_point.x)) _point.x = 0
		if (!Number.isFinite(_point.y)) _point.y = 0
		if (_point.z === undefined || !Number.isFinite(_point.z)) point.z = this.getZoomLevel()

		if (opts?.animation) {
			const { width, height } = this.getViewportScreenBounds()
			this._animateToViewport(
				new Box(-point.x, -point.y, width / _point.z, height / _point.z),
				opts
			)
		} else {
			this._setCamera(_point, opts)
		}

		return this
	}

	/**
	 * Center the camera on a point (in the current page space).
	 *
	 * @example
	 * ```ts
	 * editor.centerOnPoint({ x: 100, y: 100 })
	 * editor.centerOnPoint({ x: 100, y: 100 }, { animation: { duration: 200 } })
	 * ```
	 *
	 * @param point - The point in the current page space to center on.
	 * @param animation - The camera move options.
	 *
	 * @public
	 */
	centerOnPoint(point: VecLike, opts?: TLCameraMoveOptions): this {
		if (this.getCameraOptions().isLocked) return this
		const { width: pw, height: ph } = this.getViewportPageBounds()
		this.setCamera(new Vec(-(point.x - pw / 2), -(point.y - ph / 2), this.getCamera().z), opts)
		return this
	}

	/**
	 * Zoom the camera to fit the current page's content in the viewport.
	 *
	 * @example
	 * ```ts
	 * editor.zoomToFit()
	 * editor.zoomToFit({ animation: { duration: 200 } })
	 * ```
	 *
	 * @param opts - The camera move options.
	 *
	 * @public
	 */
	zoomToFit(opts?: TLCameraMoveOptions): this {
		const ids = [...this.getCurrentPageShapeIds()]
		if (ids.length <= 0) return this
		const pageBounds = Box.Common(compact(ids.map((id) => this.getShapePageBounds(id))))
		this.zoomToBounds(pageBounds, opts)
		return this
	}

	/**
	 * Set the zoom back to 100%.
	 *
	 * @example
	 * ```ts
	 * editor.resetZoom()
	 * editor.resetZoom(editor.getViewportScreenCenter(), { animation: { duration: 200 } })
	 * editor.resetZoom(editor.getViewportScreenCenter(), { animation: { duration: 200 } })
	 * ```
	 *
	 * @param point - The screen point to zoom out on. Defaults to the viewport screen center.
	 * @param opts - The camera move options.
	 *
	 * @public
	 */
	resetZoom(point = this.getViewportScreenCenter(), opts?: TLCameraMoveOptions): this {
		const { isLocked, constraints: constraints } = this.getCameraOptions()
		if (isLocked) return this

		const currentCamera = this.getCamera()
		const { x: cx, y: cy, z: cz } = currentCamera
		const { x, y } = point

		let z = 1

		if (constraints) {
			// For non-infinite fit, we'll set the camera to the natural zoom level...
			// unless it's already there, in which case we'll set zoom to 100%
			const initialZoom = this.getInitialZoom()
			if (cz !== initialZoom) {
				z = initialZoom
			}
		}

		this.setCamera(
			new Vec(cx + (x / z - x) - (x / cz - x), cy + (y / z - y) - (y / cz - y), z),
			opts
		)
		return this
	}

	/**
	 * Zoom the camera in.
	 *
	 * @example
	 * ```ts
	 * editor.zoomIn()
	 * editor.zoomIn(editor.getViewportScreenCenter(), { animation: { duration: 200 } })
	 * editor.zoomIn(editor.inputs.currentScreenPoint, { animation: { duration: 200 } })
	 * ```
	 *
	 * @param point - The screen point to zoom in on. Defaults to the screen center
	 * @param opts - The camera move options.
	 *
	 * @public
	 */
	zoomIn(point = this.getViewportScreenCenter(), opts?: TLCameraMoveOptions): this {
		if (this.getCameraOptions().isLocked) return this

		const { x: cx, y: cy, z: cz } = this.getCamera()

		const { zoomSteps } = this.getCameraOptions()
		if (zoomSteps !== null && zoomSteps.length > 1) {
			const baseZoom = this.getBaseZoom()
			let zoom = last(zoomSteps)! * baseZoom
			for (let i = 1; i < zoomSteps.length; i++) {
				const z1 = zoomSteps[i - 1] * baseZoom
				const z2 = zoomSteps[i] * baseZoom
				if (z2 - cz <= (z2 - z1) / 2) continue
				zoom = z2
				break
			}
			this.setCamera(
				new Vec(
					cx + (point.x / zoom - point.x) - (point.x / cz - point.x),
					cy + (point.y / zoom - point.y) - (point.y / cz - point.y),
					zoom
				),
				opts
			)
		}

		return this
	}

	/**
	 * Zoom the camera out.
	 *
	 * @example
	 * ```ts
	 * editor.zoomOut()
	 * editor.zoomOut(editor.getViewportScreenCenter(), { animation: { duration: 120 } })
	 * editor.zoomOut(editor.inputs.currentScreenPoint, { animation: { duration: 120 } })
	 * ```
	 *
	 * @param point - The point to zoom out on. Defaults to the viewport screen center.
	 * @param opts - The camera move options.
	 *
	 * @public
	 */
	zoomOut(point = this.getViewportScreenCenter(), opts?: TLCameraMoveOptions): this {
		if (this.getCameraOptions().isLocked) return this

		const { zoomSteps } = this.getCameraOptions()
		if (zoomSteps !== null && zoomSteps.length > 1) {
			const baseZoom = this.getBaseZoom()
			const { x: cx, y: cy, z: cz } = this.getCamera()
			// start at the max
			let zoom = zoomSteps[0] * baseZoom
			for (let i = zoomSteps.length - 1; i > 0; i--) {
				const z1 = zoomSteps[i - 1] * baseZoom
				const z2 = zoomSteps[i] * baseZoom
				if (z2 - cz >= (z2 - z1) / 2) continue
				zoom = z1
				break
			}
			this.setCamera(
				new Vec(
					cx + (point.x / zoom - point.x) - (point.x / cz - point.x),
					cy + (point.y / zoom - point.y) - (point.y / cz - point.y),
					zoom
				),
				opts
			)
		}

		return this
	}

	/**
	 * Zoom the camera to fit the current selection in the viewport.
	 *
	 * @example
	 * ```ts
	 * editor.zoomToSelection()
	 * editor.zoomToSelection({ animation: { duration: 200 } })
	 * ```
	 *
	 * @param animation - The camera move options.
	 *
	 * @public
	 */
	zoomToSelection(opts?: TLCameraMoveOptions): this {
		if (this.getCameraOptions().isLocked) return this
		const selectionPageBounds = this.getSelectionPageBounds()
		if (selectionPageBounds) {
			this.zoomToBounds(selectionPageBounds, {
				targetZoom: Math.max(1, this.getZoomLevel()),
				...opts,
			})
		}
		return this
	}

	/**
	 * Zoom the camera to fit a bounding box (in the current page space).
	 *
	 * @example
	 * ```ts
	 * editor.zoomToBounds(myBounds)
	 * editor.zoomToBounds(myBounds, { animation: { duration: 200 } })
	 * editor.zoomToBounds(myBounds, { animation: { duration: 200 }, inset: 0, targetZoom: 1 })
	 * ```
	 *
	 * @param bounds - The bounding box.
	 * @param opts - The camera move options, target zoom, or custom inset amount.
	 *
	 * @public
	 */
	zoomToBounds(
		bounds: BoxLike,
		opts?: { targetZoom?: number; inset?: number } & TLCameraMoveOptions
	): this {
		const cameraOptions = this._cameraOptions.__unsafe__getWithoutCapture()
		if (cameraOptions.isLocked) return this

		const viewportScreenBounds = this.getViewportScreenBounds()

		const inset = opts?.inset ?? Math.min(ZOOM_TO_FIT_PADDING, viewportScreenBounds.width * 0.28)

		const baseZoom = this.getBaseZoom()
		const zoomMin = cameraOptions.zoomSteps[0]
		const zoomMax = last(cameraOptions.zoomSteps)!

		let zoom = clamp(
			Math.min(
				(viewportScreenBounds.width - inset) / bounds.w,
				(viewportScreenBounds.height - inset) / bounds.h
			),
			zoomMin * baseZoom,
			zoomMax * baseZoom
		)

		if (opts?.targetZoom !== undefined) {
			zoom = Math.min(opts.targetZoom, zoom)
		}

		this.setCamera(
			new Vec(
				-bounds.x + (viewportScreenBounds.width - bounds.w * zoom) / 2 / zoom,
				-bounds.y + (viewportScreenBounds.height - bounds.h * zoom) / 2 / zoom,
				zoom
			),
			opts
		)

		return this
	}

	/**
	 * Stop the current camera animation, if any.
	 *
	 * @example
	 * ```ts
	 * editor.stopCameraAnimation()
	 * ```
	 *
	 * @public
	 */
	stopCameraAnimation(): this {
		this.emit('stop-camera-animation')
		return this
	}

	/** @internal */
	private _viewportAnimation = null as null | {
		elapsed: number
		duration: number
		easing: (t: number) => number
		start: Box
		end: Box
	}

	/** @internal */
	private _animateViewport(ms: number): void {
		if (!this._viewportAnimation) return

		this._viewportAnimation.elapsed += ms

		const { elapsed, easing, duration, start, end } = this._viewportAnimation

		if (elapsed > duration) {
			this.off('tick', this._animateViewport)
			this._viewportAnimation = null
			this._setCamera(new Vec(-end.x, -end.y, this.getViewportScreenBounds().width / end.width))
			return
		}

		const remaining = duration - elapsed
		const t = easing(1 - remaining / duration)

		const left = start.minX + (end.minX - start.minX) * t
		const top = start.minY + (end.minY - start.minY) * t
		const right = start.maxX + (end.maxX - start.maxX) * t

		this._setCamera(new Vec(-left, -top, this.getViewportScreenBounds().width / (right - left)), {
			force: true,
		})
	}

	/** @internal */
	private _animateToViewport(
		targetViewportPage: Box,
		opts = { animation: DEFAULT_ANIMATION_OPTIONS } as TLCameraMoveOptions
	) {
		const { animation, ...rest } = opts
		if (!animation) return
		const { duration = 0, easing = EASINGS.easeInOutCubic } = animation
		const animationSpeed = this.user.getAnimationSpeed()
		const viewportPageBounds = this.getViewportPageBounds()

		// If we have an existing animation, then stop it
		this.stopCameraAnimation()

		// also stop following any user
		if (this.getInstanceState().followingUserId) {
			this.stopFollowingUser()
		}

		if (duration === 0 || animationSpeed === 0) {
			// If we have no animation, then skip the animation and just set the camera
			return this._setCamera(
				new Vec(
					-targetViewportPage.x,
					-targetViewportPage.y,
					this.getViewportScreenBounds().width / targetViewportPage.width
				),
				{ ...rest }
			)
		}

		// Set our viewport animation
		this._viewportAnimation = {
			elapsed: 0,
			duration: duration / animationSpeed,
			easing,
			start: viewportPageBounds.clone(),
			end: targetViewportPage.clone(),
		}

		// If we ever get a "stop-camera-animation" event, we stop
		this.once('stop-camera-animation', () => {
			this.off('tick', this._animateViewport)
			this._viewportAnimation = null
		})

		// On each tick, animate the viewport
		this.on('tick', this._animateViewport)

		return this
	}

	/**
	 * Slide the camera in a certain direction.
	 *
	 * @example
	 * ```ts
	 * editor.slideCamera({ speed: 1, direction: { x: 1, y: 0 }, friction: 0.1 })
	 * ```
	 *
	 * @param opts - Options for the slide
	 * @public
	 */
	slideCamera(
		opts = {} as {
			speed: number
			direction: VecLike
			friction: number
			speedThreshold?: number
		}
	): this {
		if (this.getCameraOptions().isLocked) return this

		const animationSpeed = this.user.getAnimationSpeed()
		if (animationSpeed === 0) return this

		this.stopCameraAnimation()

		const { speed, friction, direction, speedThreshold = 0.01 } = opts
		let currentSpeed = Math.min(speed, 1)

		const cancel = () => {
			this.off('tick', moveCamera)
			this.off('stop-camera-animation', cancel)
		}

		this.once('stop-camera-animation', cancel)

		const moveCamera = (elapsed: number) => {
			const { x: cx, y: cy, z: cz } = this.getCamera()
			const movementVec = Vec.Mul(direction, (currentSpeed * elapsed) / cz)

			// Apply friction
			currentSpeed *= 1 - friction
			if (currentSpeed < speedThreshold) {
				cancel()
			} else {
				this._setCamera(new Vec(cx + movementVec.x, cy + movementVec.y, cz))
			}
		}

		this.on('tick', moveCamera)

		return this
	}

	/**
	 * Animate the camera to a user's cursor position. This also briefly show the user's cursor if it's not currently visible.
	 *
	 * @example
	 * ```ts
	 * editor.zoomToUser(myUserId)
	 * editor.zoomToUser(myUserId, { animation: { duration: 200 } })
	 * ```
	 *
	 * @param userId - The id of the user to animate to.
	 * @param opts - The camera move options.
	 * @public
	 */
	zoomToUser(userId: string, opts: TLCameraMoveOptions = { animation: { duration: 500 } }): this {
		const presence = this.getCollaborators().find((c) => c.userId === userId)

		if (!presence) return this

		this.batch(() => {
			// If we're following someone, stop following them
			if (this.getInstanceState().followingUserId !== null) {
				this.stopFollowingUser()
			}

			// If we're not on the same page, move to the page they're on
			const isOnSamePage = presence.currentPageId === this.getCurrentPageId()
			if (!isOnSamePage) {
				this.setCurrentPage(presence.currentPageId)
			}

			// Only animate the camera if the user is on the same page as us
			if (opts && opts.animation && !isOnSamePage) {
				opts.animation = undefined
			}

			this.centerOnPoint(presence.cursor, opts)

			// Highlight the user's cursor
			const { highlightedUserIds } = this.getInstanceState()
			this.updateInstanceState({ highlightedUserIds: [...highlightedUserIds, userId] })

			// Unhighlight the user's cursor after a few seconds
			setTimeout(() => {
				const highlightedUserIds = [...this.getInstanceState().highlightedUserIds]
				const index = highlightedUserIds.indexOf(userId)
				if (index < 0) return
				highlightedUserIds.splice(index, 1)
				this.updateInstanceState({ highlightedUserIds })
			}, COLLABORATOR_IDLE_TIMEOUT)
		})

		return this
	}

	// Viewport

	/** @internal */
	private _willSetInitialBounds = true

	/**
	 * Update the viewport. The viewport will measure the size and screen position of its container
	 * element. This should be done whenever the container's position on the screen changes.
	 *
	 * @example
	 * ```ts
	 * editor.updateViewportScreenBounds()
	 * editor.updateViewportScreenBounds(true)
	 * ```
	 *
	 * @param center - Whether to preserve the viewport page center as the viewport changes.
	 *
	 * @public
	 */
	updateViewportScreenBounds(screenBounds: Box, center = false): this {
		screenBounds.width = Math.max(screenBounds.width, 1)
		screenBounds.height = Math.max(screenBounds.height, 1)

		const insets = [
			// top
			screenBounds.minY !== 0,
			// right
			document.body.scrollWidth !== screenBounds.maxX,
			// bottom
			document.body.scrollHeight !== screenBounds.maxY,
			// left
			screenBounds.minX !== 0,
		]

		const boundsAreEqual = screenBounds.equals(this.getViewportScreenBounds())

		const { _willSetInitialBounds } = this

		if (boundsAreEqual) {
			this._willSetInitialBounds = false
		} else {
			if (_willSetInitialBounds) {
				// If we have just received the initial bounds, don't center the camera.
				this._willSetInitialBounds = false
				this.updateInstanceState({ screenBounds: screenBounds.toJson(), insets })
				this.setCamera(this.getCamera())
			} else {
				if (center && !this.getInstanceState().followingUserId) {
					// Get the page center before the change, make the change, and restore it
					const before = this.getViewportPageBounds().center
					this.updateInstanceState({ screenBounds: screenBounds.toJson(), insets })
					this.centerOnPoint(before)
				} else {
					// Otherwise,
					this.updateInstanceState({ screenBounds: screenBounds.toJson(), insets })
					this._setCamera(Vec.From({ ...this.getCamera() }))
				}
			}
		}

		this._tickCameraState()

		return this
	}

	/**
	 * The bounds of the editor's viewport in screen space.
	 *
	 * @public
	 */
	@computed getViewportScreenBounds() {
		const { x, y, w, h } = this.getInstanceState().screenBounds
		return new Box(x, y, w, h)
	}

	/**
	 * The center of the editor's viewport in screen space.
	 *
	 * @public
	 */
	@computed getViewportScreenCenter() {
		const viewportScreenBounds = this.getViewportScreenBounds()
		return new Vec(
			viewportScreenBounds.midX - viewportScreenBounds.minX,
			viewportScreenBounds.midY - viewportScreenBounds.minY
		)
	}

	/**
	 * The current viewport in the current page space.
	 *
	 * @public
	 */
	@computed getViewportPageBounds() {
		const { w, h } = this.getViewportScreenBounds()
		const { x: cx, y: cy, z: cz } = this.getCamera()
		return new Box(-cx, -cy, w / cz, h / cz)
	}

	/**
	 * Convert a point in screen space to a point in the current page space.
	 *
	 * @example
	 * ```ts
	 * editor.screenToPage({ x: 100, y: 100 })
	 * ```
	 *
	 * @param point - The point in screen space.
	 *
	 * @public
	 */
	screenToPage(point: VecLike) {
		const { screenBounds } = this.store.unsafeGetWithoutCapture(TLINSTANCE_ID)!
		const { x: cx, y: cy, z: cz = 1 } = this.getCamera()
		return new Vec(
			(point.x - screenBounds.x) / cz - cx,
			(point.y - screenBounds.y) / cz - cy,
			point.z ?? 0.5
		)
	}

	/**
	 * Convert a point in the current page space to a point in current screen space.
	 *
	 * @example
	 * ```ts
	 * editor.pageToScreen({ x: 100, y: 100 })
	 * ```
	 *
	 * @param point - The point in page space.
	 *
	 * @public
	 */
	pageToScreen(point: VecLike) {
		const { screenBounds } = this.store.unsafeGetWithoutCapture(TLINSTANCE_ID)!
		const { x: cx, y: cy, z: cz = 1 } = this.getCamera()
		return new Vec(
			(point.x + cx) * cz + screenBounds.x,
			(point.y + cy) * cz + screenBounds.y,
			point.z ?? 0.5
		)
	}

	/**
	 * Convert a point in the current page space to a point in current viewport space.
	 *
	 * @example
	 * ```ts
	 * editor.pageToViewport({ x: 100, y: 100 })
	 * ```
	 *
	 * @param point - The point in page space.
	 *
	 * @public
	 */
	pageToViewport(point: VecLike) {
		const { x: cx, y: cy, z: cz = 1 } = this.getCamera()
		return new Vec((point.x + cx) * cz, (point.y + cy) * cz, point.z ?? 0.5)
	}
	// Collaborators

	@computed
	private _getCollaboratorsQuery() {
		return this.store.query.records('instance_presence', () => ({
			userId: { neq: this.user.getId() },
		}))
	}

	/**
	 * Returns a list of presence records for all peer collaborators.
	 * This will return the latest presence record for each connected user.
	 *
	 * @public
	 */
	@computed
	getCollaborators() {
		const allPresenceRecords = this._getCollaboratorsQuery().get()
		if (!allPresenceRecords.length) return EMPTY_ARRAY
		const userIds = [...new Set(allPresenceRecords.map((c) => c.userId))].sort()
		return userIds.map((id) => {
			const latestPresence = allPresenceRecords
				.filter((c) => c.userId === id)
				.sort((a, b) => b.lastActivityTimestamp - a.lastActivityTimestamp)[0]
			return latestPresence
		})
	}

	/**
	 * Returns a list of presence records for all peer collaborators on the current page.
	 * This will return the latest presence record for each connected user.
	 *
	 * @public
	 */
	@computed
	getCollaboratorsOnCurrentPage() {
		const currentPageId = this.getCurrentPageId()
		return this.getCollaborators().filter((c) => c.currentPageId === currentPageId)
	}

	// Following

	// When we are 'locked on' to a user, our camera is derived from their camera.
	private _isLockedOnFollowingUser = atom('isLockedOnFollowingUser', false)

	/**
	 * Start viewport-following a user.
	 *
	 * @example
	 * ```ts
	 * editor.startFollowingUser(myUserId)
	 * ```
	 *
	 * @param userId - The id of the user to follow.
	 * @param opts - Options for starting to follow a user.
	 *
	 * @public
	 */
	startFollowingUser(userId: string): this {
		// if we were already following someone, stop following them
		this.stopFollowingUser()

		const leaderPresences = this._getCollaboratorsQuery()
			.get()
			.filter((p) => p.userId === userId)

		if (!leaderPresences.length) {
			console.warn('User not found')
			return this
		}

		const thisUserId = this.user.getId()

		if (!thisUserId) {
			console.warn('You should set the userId for the current instance before following a user')
			// allow to continue since it's probably fine most of the time.
		}

		// If the leader is following us, then we can't follow them
		if (leaderPresences.some((p) => p.followingUserId === thisUserId)) {
			return this
		}

		const latestLeaderPresence = computed('latestLeaderPresence', () => {
			return this.getCollaborators().find((p) => p.userId === userId)
		})

		transact(() => {
			this.updateInstanceState({ followingUserId: userId })

			// we listen for page changes separately from the 'moveTowardsUser' tick
			const dispose = react('update current page', () => {
				const leaderPresence = latestLeaderPresence.get()
				if (!leaderPresence) {
					this.stopFollowingUser()
					return
				}
				if (
					leaderPresence.currentPageId !== this.getCurrentPageId() &&
					this.getPage(leaderPresence.currentPageId)
				) {
					// if the page changed, switch page
					this.history.ignore(() => {
						// sneaky store.put here, we can't go through setCurrentPage because it calls stopFollowingUser
						this.store.put([
							{ ...this.getInstanceState(), currentPageId: leaderPresence.currentPageId },
						])
						this._isLockedOnFollowingUser.set(true)
					})
				}
			})

<<<<<<< HEAD
		const moveTowardsUser = () => {
			// Stop following if we can't find the user
			const leaderPresence = this._getCollaboratorsQuery()
				.get()
				.filter((p) => p.userId === userId)
				.sort((a, b) => {
					return a.lastActivityTimestamp - b.lastActivityTimestamp
				})
				.pop()
			if (!leaderPresence) {
				this.stopFollowingUser()
				return
=======
			const cancel = () => {
				dispose()
				this._isLockedOnFollowingUser.set(false)
				this.off('frame', moveTowardsUser)
				this.off('stop-following', cancel)
>>>>>>> abc8521a
			}

			const moveTowardsUser = () => {
				// Stop following if we can't find the user
				const leaderPresence = latestLeaderPresence.get()
				if (!leaderPresence) {
					this.stopFollowingUser()
					return
				}

				if (this._isLockedOnFollowingUser.get()) return

				const animationSpeed = this.user.getAnimationSpeed()

				if (animationSpeed === 0) {
					this._isLockedOnFollowingUser.set(true)
					return
				}

				const targetViewport = this.getViewportPageBoundsForFollowing()
				if (!targetViewport) {
					this.stopFollowingUser()
					return
				}
				const currentViewport = this.getViewportPageBounds()

				const diffX =
					Math.abs(targetViewport.minX - currentViewport.minX) +
					Math.abs(targetViewport.maxX - currentViewport.maxX)
				const diffY =
					Math.abs(targetViewport.minY - currentViewport.minY) +
					Math.abs(targetViewport.maxY - currentViewport.maxY)

				// Stop chasing if we're close enough!
				if (diffX < FOLLOW_CHASE_VIEWPORT_SNAP && diffY < FOLLOW_CHASE_VIEWPORT_SNAP) {
					this._isLockedOnFollowingUser.set(true)
					return
				}

				// Chase the user's viewport!
				// Interpolate between the current viewport and the target viewport based on animation speed.
				// This will produce an 'ease-out' effect.
				const t = clamp(animationSpeed * 0.5, 0.1, 0.8)

				const nextViewport = new Box(
					lerp(currentViewport.minX, targetViewport.minX, t),
					lerp(currentViewport.minY, targetViewport.minY, t),
					lerp(currentViewport.width, targetViewport.width, t),
					lerp(currentViewport.height, targetViewport.height, t)
				)

				const nextCamera = new Vec(
					-nextViewport.x,
					-nextViewport.y,
					this.getViewportScreenBounds().width / nextViewport.width
				)

				// Update the camera!
				this.stopCameraAnimation()
				this._setCamera(nextCamera)
			}

			this.once('stop-following', cancel)
			this.addListener('frame', moveTowardsUser)

			// call once to start synchronously
			moveTowardsUser()
		})

		return this
	}

	/**
	 * Stop viewport-following a user.
	 *
	 * @example
	 * ```ts
	 * editor.stopFollowingUser()
	 * ```
	 * @public
	 */
	stopFollowingUser(): this {
		this.batch(() => {
			// commit the current camera to the store
			this.store.put([this.getCamera()])
			// this must happen after the camera is committed
			this._isLockedOnFollowingUser.set(false)
			this.updateInstanceState({ followingUserId: null })
			this.emit('stop-following')
		})
		return this
	}

	/** @internal */
	getUnorderedRenderingShapes(
		// The rendering state. We use this method both for rendering, which
		// is based on other state, and for computing order for SVG export,
		// which should work even when things are for example off-screen.
		useEditorState: boolean
	) {
		// Here we get the shape as well as any of its children, as well as their
		// opacities. If the shape is being erased, and none of its ancestors are
		// being erased, then we reduce the opacity of the shape and all of its
		// ancestors; but we don't apply this effect more than once among a set
		// of descendants so that it does not compound.

		// This is designed to keep all the shapes in a single list which
		// allows the DOM nodes to be reused even when they become children
		// of other nodes.

		const renderingShapes: {
			id: TLShapeId
			shape: TLShape
			util: ShapeUtil
			index: number
			backgroundIndex: number
			opacity: number
		}[] = []

		let nextIndex = MAX_SHAPES_PER_PAGE * 2
		let nextBackgroundIndex = MAX_SHAPES_PER_PAGE

		const erasingShapeIds = this.getErasingShapeIds()

		const addShapeById = (id: TLShapeId, opacity: number, isAncestorErasing: boolean) => {
			const shape = this.getShape(id)
			if (!shape) return

			opacity *= shape.opacity
			let isShapeErasing = false
			const util = this.getShapeUtil(shape)

			if (useEditorState) {
				isShapeErasing = !isAncestorErasing && erasingShapeIds.includes(id)
				if (isShapeErasing) {
					opacity *= 0.32
				}
			}

			renderingShapes.push({
				id,
				shape,
				util,
				index: nextIndex,
				backgroundIndex: nextBackgroundIndex,
				opacity,
			})

			nextIndex += 1
			nextBackgroundIndex += 1

			const childIds = this.getSortedChildIdsForParent(id)
			if (!childIds.length) return

			let backgroundIndexToRestore = null
			if (util.providesBackgroundForChildren(shape)) {
				backgroundIndexToRestore = nextBackgroundIndex
				nextBackgroundIndex = nextIndex
				nextIndex += MAX_SHAPES_PER_PAGE
			}

			for (const childId of childIds) {
				addShapeById(childId, opacity, isAncestorErasing || isShapeErasing)
			}

			if (backgroundIndexToRestore !== null) {
				nextBackgroundIndex = backgroundIndexToRestore
			}
		}

		// If we're using editor state, then we're only interested in on-screen shapes.
		// If we're not using the editor state, then we're interested in ALL shapes, even those from other pages.
		const pages = useEditorState ? [this.getCurrentPage()] : this.getPages()
		for (const page of pages) {
			for (const childId of this.getSortedChildIdsForParent(page.id)) {
				addShapeById(childId, 1, false)
			}
		}

		return renderingShapes
	}

	// Camera state
	// Camera state does two things: first, it allows us to subscribe to whether
	// the camera is moving or not; and second, it allows us to update the rendering
	// shapes on the canvas. Changing the rendering shapes may cause shapes to
	// unmount / remount in the DOM, which is expensive; and computing visibility is
	// also expensive in large projects. For this reason, we use a second bounding
	// box just for rendering, and we only update after the camera stops moving.
	private _cameraState = atom('camera state', 'idle' as 'idle' | 'moving')
	private _cameraStateTimeoutRemaining = 0
	private _decayCameraStateTimeout = (elapsed: number) => {
		this._cameraStateTimeoutRemaining -= elapsed
		if (this._cameraStateTimeoutRemaining > 0) return
		this.off('tick', this._decayCameraStateTimeout)
		this._cameraState.set('idle')
	}
	private _tickCameraState = () => {
		// always reset the timeout
		this._cameraStateTimeoutRemaining = CAMERA_MOVING_TIMEOUT
		// If the state is idle, then start the tick
		if (this._cameraState.__unsafe__getWithoutCapture() !== 'idle') return
		this._cameraState.set('moving')
		this.on('tick', this._decayCameraStateTimeout)
	}

	/**
	 * Whether the camera is moving or idle.
	 *
	 * @example
	 * ```ts
	 * editor.getCameraState()
	 * ```
	 *
	 * @public
	 */
	getCameraState() {
		return this._cameraState.get()
	}

	/**
	 * Get the shapes that should be displayed in the current viewport.
	 *
	 * @example
	 * ```ts
	 * editor.getRenderingShapes()
	 * ```
	 *
	 * @public
	 */
	@computed getRenderingShapes() {
		const renderingShapes = this.getUnorderedRenderingShapes(true)

		// Its IMPORTANT that the result be sorted by id AND include the index
		// that the shape should be displayed at. Steve, this is the past you
		// telling the present you not to change this.

		// We want to sort by id because moving elements about in the DOM will
		// cause the element to get removed by react as it moves the DOM node. This
		// causes <iframes/> to re-render which is hella annoying and a perf
		// drain. By always sorting by 'id' we keep the shapes always in the
		// same order; but we later use index to set the element's 'z-index'
		// to change the "rendered" position in z-space.
		return renderingShapes.sort(sortById)
	}

	/* --------------------- Pages ---------------------- */

	@computed private _getAllPagesQuery() {
		return this.store.query.records('page')
	}

	/**
	 * Info about the project's current pages.
	 *
	 * @example
	 * ```ts
	 * editor.getPages()
	 * ```
	 *
	 * @public
	 */
	@computed getPages(): TLPage[] {
		return this._getAllPagesQuery().get().sort(sortByIndex)
	}

	/**
	 * The current page.
	 *
	 * @example
	 * ```ts
	 * editor.getCurrentPage()
	 * ```
	 *
	 * @public
	 */
	getCurrentPage(): TLPage {
		return this.getPage(this.getCurrentPageId())!
	}

	/**
	 * The current page id.
	 *
	 * @example
	 * ```ts
	 * editor.getCurrentPageId()
	 * ```
	 *
	 * @public
	 */
	@computed getCurrentPageId(): TLPageId {
		return this.getInstanceState().currentPageId
	}

	/**
	 * Get a page.
	 *
	 * @example
	 * ```ts
	 * editor.getPage(myPage.id)
	 * editor.getPage(myPage)
	 * ```
	 *
	 * @param page - The page (or page id) to get.
	 *
	 * @public
	 */
	getPage(page: TLPageId | TLPage): TLPage | undefined {
		return this.store.get(typeof page === 'string' ? page : page.id)
	}

	/* @internal */
	private readonly _currentPageShapeIds: ReturnType<typeof deriveShapeIdsInCurrentPage>

	/**
	 * An array of all of the shapes on the current page.
	 *
	 * @example
	 * ```ts
	 * editor.getCurrentPageIds()
	 * ```
	 *
	 * @public
	 */
	getCurrentPageShapeIds() {
		return this._currentPageShapeIds.get()
	}

	/**
	 * @internal
	 */
	@computed
	getCurrentPageShapeIdsSorted() {
		return Array.from(this.getCurrentPageShapeIds()).sort()
	}

	/**
	 * Get the ids of shapes on a page.
	 *
	 * @example
	 * ```ts
	 * const idsOnPage1 = editor.getPageShapeIds('page1')
	 * const idsOnPage2 = editor.getPageShapeIds(myPage2)
	 * ```
	 *
	 * @param page - The page (or page id) to get.
	 *
	 * @public
	 **/
	getPageShapeIds(page: TLPageId | TLPage): Set<TLShapeId> {
		const pageId = typeof page === 'string' ? page : page.id
		const result = this.store.query.exec('shape', { parentId: { eq: pageId } })
		return this.getShapeAndDescendantIds(result.map((s) => s.id))
	}

	/**
	 * Set the current page.
	 *
	 * @example
	 * ```ts
	 * editor.setCurrentPage('page1')
	 * editor.setCurrentPage(myPage1)
	 * ```
	 *
	 * @param page - The page (or page id) to set as the current page.
	 *
	 * @public
	 */
	setCurrentPage(page: TLPageId | TLPage): this {
		const pageId = typeof page === 'string' ? page : page.id
		if (!this.store.has(pageId)) {
			console.error("Tried to set the current page id to a page that doesn't exist.")
			return this
		}

		this.stopFollowingUser()
		// finish off any in-progress interactions
		this.complete()

		return this.batch(
			() => this.store.put([{ ...this.getInstanceState(), currentPageId: pageId }]),
			{ history: 'record-preserveRedoStack' }
		)
	}

	/**
	 * Update a page.
	 *
	 * @example
	 * ```ts
	 * editor.updatePage({ id: 'page2', name: 'Page 2' })
	 * ```
	 *
	 * @param partial - The partial of the shape to update.
	 *
	 * @public
	 */
	updatePage(partial: RequiredKeys<TLPage, 'id'>): this {
		if (this.getInstanceState().isReadonly) return this

		const prev = this.getPage(partial.id)
		if (!prev) return this

		return this.batch(() => this.store.update(partial.id, (page) => ({ ...page, ...partial })))
	}

	/**
	 * Create a page.
	 *
	 * @example
	 * ```ts
	 * editor.createPage(myPage)
	 * editor.createPage({ name: 'Page 2' })
	 * ```
	 *
	 * @param page - The page (or page partial) to create.
	 *
	 * @public
	 */
	createPage(page: Partial<TLPage>): this {
		this.history.batch(() => {
			if (this.getInstanceState().isReadonly) return
			if (this.getPages().length >= MAX_PAGES) return
			const pages = this.getPages()

			const name = getIncrementedName(
				page.name ?? 'Page 1',
				pages.map((p) => p.name)
			)

			let index = page.index

			if (!index || pages.some((p) => p.index === index)) {
				index = getIndexAbove(pages[pages.length - 1].index)
			}

			const newPage = PageRecordType.create({
				meta: {},
				...page,
				name,
				index,
			})

			this.store.put([newPage])
		})
		return this
	}

	/**
	 * Delete a page.
	 *
	 * @example
	 * ```ts
	 * editor.deletePage('page1')
	 * ```
	 *
	 * @param id - The id of the page to delete.
	 *
	 * @public
	 */
	deletePage(page: TLPageId | TLPage): this {
		const id = typeof page === 'string' ? page : page.id
		this.batch(() => {
			if (this.getInstanceState().isReadonly) return
			const pages = this.getPages()
			if (pages.length === 1) return

			const deletedPage = this.getPage(id)
			if (!deletedPage) return

			if (id === this.getCurrentPageId()) {
				const index = pages.findIndex((page) => page.id === id)
				const next = pages[index - 1] ?? pages[index + 1]
				this.setCurrentPage(next.id)
			}
			this.store.remove([deletedPage.id])
		})
		return this
	}

	/**
	 * Duplicate a page.
	 *
	 * @param id - The id of the page to duplicate. Defaults to the current page.
	 * @param createId - The id of the new page. Defaults to a new id.
	 *
	 * @public
	 */
	duplicatePage(page: TLPageId | TLPage, createId: TLPageId = PageRecordType.createId()): this {
		if (this.getPages().length >= MAX_PAGES) return this
		const id = typeof page === 'string' ? page : page.id
		const freshPage = this.getPage(id) // get the most recent version of the page anyway
		if (!freshPage) return this

		const prevCamera = { ...this.getCamera() }
		const content = this.getContentFromCurrentPage(this.getSortedChildIdsForParent(freshPage.id))

		this.batch(() => {
			const pages = this.getPages()
			const index = getIndexBetween(freshPage.index, pages[pages.indexOf(freshPage) + 1]?.index)

			// create the page (also creates the pagestate and camera for the new page)
			this.createPage({ name: freshPage.name + ' Copy', id: createId, index })
			// set the new page as the current page
			this.setCurrentPage(createId)
			// update the new page's camera to the previous page's camera
			this.setCamera(prevCamera)

			if (content) {
				// If we had content on the previous page, put it on the new page
				return this.putContentOntoCurrentPage(content)
			}
		})

		return this
	}

	/**
	 * Rename a page.
	 *
	 * @example
	 * ```ts
	 * editor.renamePage('page1', 'My Page')
	 * ```
	 *
	 * @param id - The id of the page to rename.
	 * @param name - The new name.
	 *
	 * @public
	 */
	renamePage(page: TLPageId | TLPage, name: string) {
		const id = typeof page === 'string' ? page : page.id
		if (this.getInstanceState().isReadonly) return this
		this.updatePage({ id, name })
		return this
	}

	/* --------------------- Assets --------------------- */

	/** @internal */
	@computed private _getAllAssetsQuery() {
		return this.store.query.records('asset')
	}

	/**
	 * Get all assets in the editor.
	 *
	 * @public
	 */
	getAssets() {
		return this._getAllAssetsQuery().get()
	}

	/**
	 * Create one or more assets.
	 *
	 * @example
	 * ```ts
	 * editor.createAssets([...myAssets])
	 * ```
	 *
	 * @param assets - The assets to create.
	 *
	 * @public
	 */
	createAssets(assets: TLAsset[]): this {
		if (this.getInstanceState().isReadonly) return this
		if (assets.length <= 0) return this
		return this.batch(() => this.store.put(assets))
	}

	/**
	 * Update one or more assets.
	 *
	 * @example
	 * ```ts
	 * editor.updateAssets([{ id: 'asset1', name: 'New name' }])
	 * ```
	 *
	 * @param assets - The assets to update.
	 *
	 * @public
	 */
	updateAssets(assets: TLAssetPartial[]): this {
		if (this.getInstanceState().isReadonly) return this
		if (assets.length <= 0) return this
		return this.batch(() => {
			this.store.put(
				assets.map((partial) => ({
					...this.store.get(partial.id)!,
					...partial,
				}))
			)
		})
	}

	/**
	 * Delete one or more assets.
	 *
	 * @example
	 * ```ts
	 * editor.deleteAssets(['asset1', 'asset2'])
	 * ```
	 *
	 * @param ids - The assets to delete.
	 *
	 * @public
	 */
	deleteAssets(assets: TLAssetId[] | TLAsset[]): this {
		if (this.getInstanceState().isReadonly) return this

		const ids =
			typeof assets[0] === 'string'
				? (assets as TLAssetId[])
				: (assets as TLAsset[]).map((a) => a.id)
		if (ids.length <= 0) return this

		return this.batch(() => this.store.remove(ids))
	}

	/**
	 * Get an asset by its id.
	 *
	 * @example
	 * ```ts
	 * editor.getAsset('asset1')
	 * ```
	 *
	 * @param asset - The asset (or asset id) to get.
	 *
	 * @public
	 */
	getAsset(asset: TLAssetId | TLAsset): TLAsset | undefined {
		return this.store.get(typeof asset === 'string' ? asset : asset.id) as TLAsset | undefined
	}

	/* --------------------- Shapes --------------------- */

	@computed
	private _getShapeGeometryCache(): ComputedCache<Geometry2d, TLShape> {
		return this.store.createComputedCache(
			'bounds',
			(shape) => this.getShapeUtil(shape).getGeometry(shape),
			(a, b) => a.props === b.props
		)
	}

	/**
	 * Get the geometry of a shape.
	 *
	 * @example
	 * ```ts
	 * editor.getShapeGeometry(myShape)
	 * editor.getShapeGeometry(myShapeId)
	 * ```
	 *
	 * @param shape - The shape (or shape id) to get the geometry for.
	 *
	 * @public
	 */
	getShapeGeometry<T extends Geometry2d>(shape: TLShape | TLShapeId): T {
		return this._getShapeGeometryCache().get(typeof shape === 'string' ? shape : shape.id)! as T
	}

	/** @internal */
	@computed private _getShapeHandlesCache(): ComputedCache<TLHandle[] | undefined, TLShape> {
		return this.store.createComputedCache('handles', (shape) => {
			return this.getShapeUtil(shape).getHandles?.(shape)
		})
	}

	/**
	 * Get the handles (if any) for a shape.
	 *
	 * @example
	 * ```ts
	 * editor.getShapeHandles(myShape)
	 * editor.getShapeHandles(myShapeId)
	 * ```
	 *
	 * @param shape - The shape (or shape id) to get the handles for.
	 * @public
	 */
	getShapeHandles<T extends TLShape>(shape: T | T['id']): TLHandle[] | undefined {
		return this._getShapeHandlesCache().get(typeof shape === 'string' ? shape : shape.id)
	}

	/**
	 * Get the local transform for a shape as a matrix model. This transform reflects both its
	 * translation (x, y) from from either its parent's top left corner, if the shape's parent is
	 * another shape, or else from the 0,0 of the page, if the shape's parent is the page; and the
	 * shape's rotation.
	 *
	 * @example
	 * ```ts
	 * editor.getShapeLocalTransform(myShape)
	 * ```
	 *
	 * @param shape - The shape to get the local transform for.
	 *
	 * @public
	 */
	getShapeLocalTransform(shape: TLShape | TLShapeId): Mat {
		const id = typeof shape === 'string' ? shape : shape.id
		const freshShape = this.getShape(id)
		if (!freshShape) throw Error('Editor.getTransform: shape not found')
		return Mat.Identity().translate(freshShape.x, freshShape.y).rotate(freshShape.rotation)
	}

	/**
	 * A cache of page transforms.
	 *
	 * @internal
	 */
	@computed private _getShapePageTransformCache(): ComputedCache<Mat, TLShape> {
		return this.store.createComputedCache<Mat, TLShape>('pageTransformCache', (shape) => {
			if (isPageId(shape.parentId)) {
				return this.getShapeLocalTransform(shape)
			}

			// If the shape's parent doesn't exist yet (e.g. when merging in changes from remote in the wrong order)
			// then we can't compute the transform yet, so just return the identity matrix.
			// In the future we should look at creating a store update mechanism that understands and preserves
			// ordering.
			const parentTransform =
				this._getShapePageTransformCache().get(shape.parentId) ?? Mat.Identity()
			return Mat.Compose(parentTransform, this.getShapeLocalTransform(shape)!)
		})
	}

	/**
	 * Get the local transform of a shape's parent as a matrix model.
	 *
	 * @example
	 * ```ts
	 * editor.getShapeParentTransform(myShape)
	 * ```
	 *
	 * @param shape - The shape (or shape id) to get the parent transform for.
	 *
	 * @public
	 */
	getShapeParentTransform(shape: TLShape | TLShapeId): Mat {
		const id = typeof shape === 'string' ? shape : shape.id
		const freshShape = this.getShape(id)
		if (!freshShape || isPageId(freshShape.parentId)) return Mat.Identity()
		return this._getShapePageTransformCache().get(freshShape.parentId) ?? Mat.Identity()
	}

	/**
	 * Get the transform of a shape in the current page space.
	 *
	 * @example
	 * ```ts
	 * editor.getShapePageTransform(myShape)
	 * editor.getShapePageTransform(myShapeId)
	 * ```
	 *
	 * @param shape - The shape (or shape id) to get the page transform for.
	 *
	 * @public
	 */
	getShapePageTransform(shape: TLShape | TLShapeId): Mat {
		const id = typeof shape === 'string' ? shape : shape.id
		return this._getShapePageTransformCache().get(id) ?? Mat.Identity()
	}

	/** @internal */
	@computed private _getShapePageBoundsCache(): ComputedCache<Box, TLShape> {
		return this.store.createComputedCache<Box, TLShape>('pageBoundsCache', (shape) => {
			const pageTransform = this._getShapePageTransformCache().get(shape.id)

			if (!pageTransform) return new Box()

			const result = Box.FromPoints(
				Mat.applyToPoints(pageTransform, this.getShapeGeometry(shape).vertices)
			)

			return result
		})
	}

	/**
	 * Get the bounds of a shape in the current page space.
	 *
	 * @example
	 * ```ts
	 * editor.getShapePageBounds(myShape)
	 * editor.getShapePageBounds(myShapeId)
	 * ```
	 *
	 * @param shape - The shape (or shape id) to get the bounds for.
	 *
	 * @public
	 */
	getShapePageBounds(shape: TLShape | TLShapeId): Box | undefined {
		return this._getShapePageBoundsCache().get(typeof shape === 'string' ? shape : shape.id)
	}

	/**
	 * A cache of clip paths used for clipping.
	 *
	 * @internal
	 */
	@computed private _getShapeClipPathCache(): ComputedCache<string, TLShape> {
		return this.store.createComputedCache<string, TLShape>('clipPathCache', (shape) => {
			const pageMask = this._getShapeMaskCache().get(shape.id)
			if (!pageMask) return undefined
			if (pageMask.length === 0) {
				return `polygon(0px 0px, 0px 0px, 0px 0px)`
			}

			const pageTransform = this._getShapePageTransformCache().get(shape.id)
			if (!pageTransform) return undefined

			const localMask = Mat.applyToPoints(Mat.Inverse(pageTransform), pageMask)

			return `polygon(${localMask.map((p) => `${p.x}px ${p.y}px`).join(',')})`
		})
	}

	/**
	 * Get the clip path for a shape.
	 *
	 * @example
	 * ```ts
	 * const clipPath = editor.getShapeClipPath(shape)
	 * const clipPath = editor.getShapeClipPath(shape.id)
	 * ```
	 *
	 * @param shape - The shape (or shape id) to get the clip path for.
	 *
	 * @returns The clip path or undefined.
	 *
	 * @public
	 */
	getShapeClipPath(shape: TLShape | TLShapeId): string | undefined {
		return this._getShapeClipPathCache().get(typeof shape === 'string' ? shape : shape.id)
	}

	/** @internal */
	@computed private _getShapeMaskCache(): ComputedCache<Vec[], TLShape> {
		return this.store.createComputedCache('pageMaskCache', (shape) => {
			if (isPageId(shape.parentId)) return undefined

			const frameAncestors = this.getShapeAncestors(shape.id).filter((shape) =>
				this.isShapeOfType<TLFrameShape>(shape, 'frame')
			)

			if (frameAncestors.length === 0) return undefined

			const pageMask = frameAncestors
				.map<Vec[] | undefined>((s) =>
					// Apply the frame transform to the frame outline to get the frame outline in the current page space
					this._getShapePageTransformCache()
						.get(s.id)!
						.applyToPoints(this.getShapeGeometry(s).vertices)
				)
				.reduce((acc, b) => {
					if (!(b && acc)) return undefined
					const intersection = intersectPolygonPolygon(acc, b)
					if (intersection) {
						return intersection.map(Vec.Cast)
					}
					return []
				})

			return pageMask
		})
	}

	/**
	 * Get the mask (in the current page space) for a shape.
	 *
	 * @example
	 * ```ts
	 * const pageMask = editor.getShapeMask(shape.id)
	 * ```
	 *
	 * @param id - The id of the shape to get the mask for.
	 *
	 * @returns The mask for the shape.
	 *
	 * @public
	 */
	getShapeMask(shape: TLShapeId | TLShape): VecLike[] | undefined {
		return this._getShapeMaskCache().get(typeof shape === 'string' ? shape : shape.id)
	}

	/**
	 * Get the bounds of a shape in the current page space, incorporating any masks. For example, if the
	 * shape were the child of a frame and was half way out of the frame, the bounds would be the half
	 * of the shape that was in the frame.
	 *
	 * @example
	 * ```ts
	 * editor.getShapeMaskedPageBounds(myShape)
	 * editor.getShapeMaskedPageBounds(myShapeId)
	 * ```
	 *
	 * @param shape - The shape to get the masked bounds for.
	 *
	 * @public
	 */
	getShapeMaskedPageBounds(shape: TLShapeId | TLShape): Box | undefined {
		if (typeof shape !== 'string') shape = shape.id
		return this._getShapeMaskedPageBoundsCache().get(shape)
	}

	/** @internal */
	@computed private _getShapeMaskedPageBoundsCache(): ComputedCache<Box, TLShape> {
		return this.store.createComputedCache('shapeMaskedPageBoundsCache', (shape) => {
			const pageBounds = this._getShapePageBoundsCache().get(shape.id)
			if (!pageBounds) return
			const pageMask = this._getShapeMaskCache().get(shape.id)
			if (pageMask) {
				if (pageMask.length === 0) return undefined
				const { corners } = pageBounds
				if (corners.every((p, i) => p && Vec.Equals(p, pageMask[i]))) return pageBounds.clone()
				const intersection = intersectPolygonPolygon(pageMask, corners)
				if (!intersection) return
				return Box.FromPoints(intersection)
			}
			return pageBounds
		})
	}

	/**
	 * Get the ancestors of a shape.
	 *
	 * @example
	 * ```ts
	 * const ancestors = editor.getShapeAncestors(myShape)
	 * const ancestors = editor.getShapeAncestors(myShapeId)
	 * ```
	 *
	 * @param shape - The shape (or shape id) to get the ancestors for.
	 *
	 * @public
	 */
	getShapeAncestors(shape: TLShapeId | TLShape, acc: TLShape[] = []): TLShape[] {
		const id = typeof shape === 'string' ? shape : shape.id
		const freshShape = this.getShape(id)
		if (!freshShape) return acc
		const parentId = freshShape.parentId
		if (isPageId(parentId)) {
			acc.reverse()
			return acc
		}

		const parent = this.store.get(parentId)
		if (!parent) return acc
		acc.push(parent)
		return this.getShapeAncestors(parent, acc)
	}

	/**
	 * Find the first ancestor matching the given predicate
	 *
	 * @example
	 * ```ts
	 * const ancestor = editor.findShapeAncestor(myShape)
	 * const ancestor = editor.findShapeAncestor(myShape.id)
	 * const ancestor = editor.findShapeAncestor(myShape.id, (shape) => shape.type === 'frame')
	 * ```
	 *
	 * @param shape - The shape to check the ancestors for.
	 *
	 * @public
	 */
	findShapeAncestor(
		shape: TLShape | TLShapeId,
		predicate: (parent: TLShape) => boolean
	): TLShape | undefined {
		const id = typeof shape === 'string' ? shape : shape.id
		const freshShape = this.getShape(id)
		if (!freshShape) return

		const parentId = freshShape.parentId
		if (isPageId(parentId)) return

		const parent = this.getShape(parentId)
		if (!parent) return
		return predicate(parent) ? parent : this.findShapeAncestor(parent, predicate)
	}

	/**
	 * Returns true if the the given shape has the given ancestor.
	 *
	 * @param shape - The shape.
	 * @param ancestorId - The id of the ancestor.
	 *
	 * @public
	 */
	hasAncestor(shape: TLShape | TLShapeId | undefined, ancestorId: TLShapeId): boolean {
		const id = typeof shape === 'string' ? shape : shape?.id
		const freshShape = id && this.getShape(id)
		if (!freshShape) return false
		if (freshShape.parentId === ancestorId) return true
		return this.hasAncestor(this.getShapeParent(freshShape), ancestorId)
	}

	/**
	 * Get the common ancestor of two or more shapes that matches a predicate.
	 *
	 * @param shapes - The shapes (or shape ids) to check.
	 * @param predicate - The predicate to match.
	 */
	findCommonAncestor(
		shapes: TLShape[] | TLShapeId[],
		predicate?: (shape: TLShape) => boolean
	): TLShapeId | undefined {
		if (shapes.length === 0) {
			return
		}

		const ids =
			typeof shapes[0] === 'string'
				? (shapes as TLShapeId[])
				: (shapes as TLShape[]).map((s) => s.id)
		const freshShapes = compact(ids.map((id) => this.getShape(id)))

		if (freshShapes.length === 1) {
			const parentId = freshShapes[0].parentId
			if (isPageId(parentId)) {
				return
			}
			return predicate ? this.findShapeAncestor(freshShapes[0], predicate)?.id : parentId
		}

		const [nodeA, ...others] = freshShapes
		let ancestor = this.getShapeParent(nodeA)
		while (ancestor) {
			// TODO: this is not ideal, optimize
			if (predicate && !predicate(ancestor)) {
				ancestor = this.getShapeParent(ancestor)
				continue
			}
			if (others.every((shape) => this.hasAncestor(shape, ancestor!.id))) {
				return ancestor!.id
			}
			ancestor = this.getShapeParent(ancestor)
		}
		return undefined
	}

	/**
	 * Check whether a shape or its parent is locked.
	 *
	 * @param shape - The shape (or shape id) to check.
	 *
	 * @public
	 */
	isShapeOrAncestorLocked(shape?: TLShape): boolean
	isShapeOrAncestorLocked(id?: TLShapeId): boolean
	isShapeOrAncestorLocked(arg?: TLShape | TLShapeId): boolean {
		const shape = typeof arg === 'string' ? this.getShape(arg) : arg
		if (shape === undefined) return false
		if (shape.isLocked) return true
		return this.isShapeOrAncestorLocked(this.getShapeParent(shape))
	}

	@computed
	private _notVisibleShapes() {
		return notVisibleShapes(this)
	}

	/**
	 * Get culled shapes.
	 *
	 * @public
	 */
	@computed
	getCulledShapes() {
		const notVisibleShapes = this._notVisibleShapes().get()
		const selectedShapeIds = this.getSelectedShapeIds()
		const editingId = this.getEditingShapeId()
		const culledShapes = new Set<TLShapeId>(notVisibleShapes)
		// we don't cull the shape we are editing
		if (editingId) {
			culledShapes.delete(editingId)
		}
		// we also don't cull selected shapes
		selectedShapeIds.forEach((id) => {
			culledShapes.delete(id)
		})
		return culledShapes
	}

	/**
	 * The bounds of the current page (the common bounds of all of the shapes on the page).
	 *
	 * @public
	 */
	@computed getCurrentPageBounds(): Box | undefined {
		let commonBounds: Box | undefined

		this.getCurrentPageShapeIdsSorted().forEach((shapeId) => {
			const bounds = this.getShapeMaskedPageBounds(shapeId)
			if (!bounds) return
			if (!commonBounds) {
				commonBounds = bounds.clone()
			} else {
				commonBounds = commonBounds.expand(bounds)
			}
		})

		return commonBounds
	}

	/**
	 * Get the top-most selected shape at the given point, ignoring groups.
	 *
	 * @param point - The point to check.
	 *
	 * @returns The top-most selected shape at the given point, or undefined if there is no shape at the point.
	 */
	getSelectedShapeAtPoint(point: VecLike): TLShape | undefined {
		const selectedShapeIds = this.getSelectedShapeIds()
		return this.getCurrentPageShapesSorted()
			.filter((shape) => shape.type !== 'group' && selectedShapeIds.includes(shape.id))
			.reverse() // find last
			.find((shape) => this.isPointInShape(shape, point, { hitInside: true, margin: 0 }))
	}

	/**
	 * Get the shape at the current point.
	 *
	 * @param point - The point to check.
	 * @param opts - Options for the check: `hitInside` to check if the point is inside the shape, `margin` to check if the point is within a margin of the shape, `hitFrameInside` to check if the point is inside the frame, and `filter` to filter the shapes to check.
	 *
	 * @returns The shape at the given point, or undefined if there is no shape at the point.
	 */
	getShapeAtPoint(
		point: VecLike,
		opts = {} as {
			renderingOnly?: boolean
			margin?: number
			hitInside?: boolean
			hitLocked?: boolean
			// TODO: we probably need to rename this, we don't quite _always_
			// respect this esp. in the part below that does "Check labels first"
			hitLabels?: boolean
			hitFrameInside?: boolean
			filter?: (shape: TLShape) => boolean
		}
	): TLShape | undefined {
		const zoomLevel = this.getZoomLevel()
		const viewportPageBounds = this.getViewportPageBounds()
		const {
			filter,
			margin = 0,
			hitLocked = false,
			hitLabels = false,
			hitInside = false,
			hitFrameInside = false,
		} = opts

		let inHollowSmallestArea = Infinity
		let inHollowSmallestAreaHit: TLShape | null = null

		let inMarginClosestToEdgeDistance = Infinity
		let inMarginClosestToEdgeHit: TLShape | null = null

		const shapesToCheck = (
			opts.renderingOnly
				? this.getCurrentPageRenderingShapesSorted()
				: this.getCurrentPageShapesSorted()
		).filter((shape) => {
			if ((shape.isLocked && !hitLocked) || this.isShapeOfType(shape, 'group')) return false
			const pageMask = this.getShapeMask(shape)
			if (pageMask && !pointInPolygon(point, pageMask)) return false
			if (filter) return filter(shape)
			return true
		})

		for (let i = shapesToCheck.length - 1; i >= 0; i--) {
			const shape = shapesToCheck[i]
			const geometry = this.getShapeGeometry(shape)
			const isGroup = geometry instanceof Group2d

			const pointInShapeSpace = this.getPointInShapeSpace(shape, point)

			// Check labels first
			if (
				this.isShapeOfType<TLArrowShape>(shape, 'arrow') ||
				(this.isShapeOfType<TLGeoShape>(shape, 'geo') && shape.props.fill === 'none')
			) {
				if (shape.props.text.trim()) {
					// let's check whether the shape has a label and check that
					for (const childGeometry of (geometry as Group2d).children) {
						if (childGeometry.isLabel && childGeometry.isPointInBounds(pointInShapeSpace)) {
							return shape
						}
					}
				}
			}

			if (this.isShapeOfType(shape, 'frame')) {
				// On the rare case that we've hit a frame, test again hitInside to be forced true;
				// this prevents clicks from passing through the body of a frame to shapes behind it.

				// If the hit is within the frame's outer margin, then select the frame
				const distance = geometry.distanceToPoint(pointInShapeSpace, hitInside)
				if (Math.abs(distance) <= margin) {
					return inMarginClosestToEdgeHit || shape
				}

				if (geometry.hitTestPoint(pointInShapeSpace, 0, true)) {
					// Once we've hit a frame, we want to end the search. If we have hit a shape
					// already, then this would either be above the frame or a child of the frame,
					// so we want to return that. Otherwise, the point is in the empty space of the
					// frame. If `hitFrameInside` is true (e.g. used drawing an arrow into the
					// frame) we the frame itself; other wise, (e.g. when hovering or pointing)
					// we would want to return null.
					return (
						inMarginClosestToEdgeHit ||
						inHollowSmallestAreaHit ||
						(hitFrameInside ? shape : undefined)
					)
				}
				continue
			}

			let distance: number

			if (isGroup) {
				let minDistance = Infinity
				for (const childGeometry of geometry.children) {
					if (childGeometry.isLabel && !hitLabels) continue

					// hit test the all of the child geometries that aren't labels
					const tDistance = childGeometry.distanceToPoint(pointInShapeSpace, hitInside)
					if (tDistance < minDistance) {
						minDistance = tDistance
					}
				}

				distance = minDistance
			} else {
				// If the margin is zero and the geometry has a very small width or height,
				// then check the actual distance. This is to prevent a bug where straight
				// lines would never pass the broad phase (point-in-bounds) check.
				if (margin === 0 && (geometry.bounds.w < 1 || geometry.bounds.h < 1)) {
					distance = geometry.distanceToPoint(pointInShapeSpace, hitInside)
				} else {
					// Broad phase
					if (geometry.bounds.containsPoint(pointInShapeSpace, margin)) {
						// Narrow phase (actual distance)
						distance = geometry.distanceToPoint(pointInShapeSpace, hitInside)
					} else {
						// Failed the broad phase, geddafugaotta'ere!
						distance = Infinity
					}
				}
			}

			if (geometry.isClosed) {
				// For closed shapes, the distance will be positive if outside of
				// the shape or negative if inside of the shape. If the distance
				// is greater than the margin, then it's a miss. Otherwise...

				if (distance <= margin) {
					if (geometry.isFilled || (isGroup && geometry.children[0].isFilled)) {
						// If the shape is filled, then it's a hit. Remember, we're
						// starting from the TOP-MOST shape in z-index order, so any
						// other hits would be occluded by the shape.
						return inMarginClosestToEdgeHit || shape
					} else {
						// If the shape is bigger than the viewport, then skip it.
						if (this.getShapePageBounds(shape)!.contains(viewportPageBounds)) continue

						// For hollow shapes...
						if (Math.abs(distance) < margin) {
							// We want to preference shapes where we're inside of the
							// shape margin; and we would want to hit the shape with the
							// edge closest to the point.
							if (Math.abs(distance) < inMarginClosestToEdgeDistance) {
								inMarginClosestToEdgeDistance = Math.abs(distance)
								inMarginClosestToEdgeHit = shape
							}
						} else if (!inMarginClosestToEdgeHit) {
							// If we're not within margin distance to any edge, and if the
							// shape is hollow, then we want to hit the shape with the
							// smallest area. (There's a bug here with self-intersecting
							// shapes, like a closed drawing of an "8", but that's a bigger
							// problem to solve.)
							const { area } = geometry
							if (area < inHollowSmallestArea) {
								inHollowSmallestArea = area
								inHollowSmallestAreaHit = shape
							}
						}
					}
				}
			} else {
				// For open shapes (e.g. lines or draw shapes) always use the margin.
				// If the distance is less than the margin, return the shape as the hit.
				if (distance < HIT_TEST_MARGIN / zoomLevel) {
					return shape
				}
			}
		}

		// If we haven't hit any filled shapes or frames, then return either
		// the shape who we hit within the margin (and of those, the one that
		// had the shortest distance between the point and the shape edge),
		// or else the hollow shape with the smallest area—or if we didn't hit
		// any margins or any hollow shapes, then null.
		return inMarginClosestToEdgeHit || inHollowSmallestAreaHit || undefined
	}

	/**
	 * Get the shapes, if any, at a given page point.
	 *
	 * @example
	 * ```ts
	 * editor.getShapesAtPoint({ x: 100, y: 100 })
	 * editor.getShapesAtPoint({ x: 100, y: 100 }, { hitInside: true, exact: true })
	 * ```
	 *
	 * @param point - The page point to test.
	 *
	 * @public
	 */
	getShapesAtPoint(
		point: VecLike,
		opts = {} as { margin?: number; hitInside?: boolean }
	): TLShape[] {
		return this.getCurrentPageShapes().filter((shape) => this.isPointInShape(shape, point, opts))
	}

	/**
	 * Test whether a point (in the current page space) will will a shape. This method takes into account masks,
	 * such as when a shape is the child of a frame and is partially clipped by the frame.
	 *
	 * @example
	 * ```ts
	 * editor.isPointInShape({ x: 100, y: 100 }, myShape)
	 * ```
	 *
	 * @param shape - The shape to test against.
	 * @param point - The page point to test (in the current page space).
	 * @param hitInside - Whether to count as a hit if the point is inside of a closed shape.
	 *
	 * @public
	 */
	isPointInShape(
		shape: TLShape | TLShapeId,
		point: VecLike,
		opts = {} as {
			margin?: number
			hitInside?: boolean
		}
	): boolean {
		const { hitInside = false, margin = 0 } = opts
		const id = typeof shape === 'string' ? shape : shape.id
		// If the shape is masked, and if the point falls outside of that
		// mask, then it's definitely a miss—we don't need to test further.
		const pageMask = this.getShapeMask(id)
		if (pageMask && !pointInPolygon(point, pageMask)) return false

		return this.getShapeGeometry(id).hitTestPoint(
			this.getPointInShapeSpace(shape, point),
			margin,
			hitInside
		)
	}

	/**
	 * Convert a point in the current page space to a point in the local space of a shape. For example, if a
	 * shape's page point were `{ x: 100, y: 100 }`, a page point at `{ x: 110, y: 110 }` would be at
	 * `{ x: 10, y: 10 }` in the shape's local space.
	 *
	 * @example
	 * ```ts
	 * editor.getPointInShapeSpace(myShape, { x: 100, y: 100 })
	 * ```
	 *
	 * @param shape - The shape to get the point in the local space of.
	 * @param point - The page point to get in the local space of the shape.
	 *
	 * @public
	 */
	getPointInShapeSpace(shape: TLShape | TLShapeId, point: VecLike): Vec {
		const id = typeof shape === 'string' ? shape : shape.id
		return this._getShapePageTransformCache().get(id)!.clone().invert().applyToPoint(point)
	}

	/**
	 * Convert a delta in the current page space to a point in the local space of a shape's parent.
	 *
	 * @example
	 * ```ts
	 * editor.getPointInParentSpace(myShape.id, { x: 100, y: 100 })
	 * ```
	 *
	 * @param shape - The shape to get the point in the local space of.
	 * @param point - The page point to get in the local space of the shape.
	 *
	 * @public
	 */
	getPointInParentSpace(shape: TLShapeId | TLShape, point: VecLike): Vec {
		const id = typeof shape === 'string' ? shape : shape.id
		const freshShape = this.getShape(id)
		if (!freshShape) return new Vec(0, 0)
		if (isPageId(freshShape.parentId)) return Vec.From(point)

		const parentTransform = this.getShapePageTransform(freshShape.parentId)
		if (!parentTransform) return Vec.From(point)
		return parentTransform.clone().invert().applyToPoint(point)
	}

	/**
	 * An array containing all of the shapes in the current page.
	 *
	 * @public
	 */
	@computed getCurrentPageShapes(): TLShape[] {
		return Array.from(this.getCurrentPageShapeIds(), (id) => this.store.get(id)! as TLShape)
	}

	/**
	 * An array containing all of the shapes in the current page, sorted in z-index order (accounting
	 * for nested shapes): e.g. A, B, BA, BB, C.
	 *
	 * @public
	 */
	@computed getCurrentPageShapesSorted(): TLShape[] {
		const result: TLShape[] = []
		const topLevelShapes = this.getSortedChildIdsForParent(this.getCurrentPageId())

		for (let i = 0, n = topLevelShapes.length; i < n; i++) {
			pushShapeWithDescendants(this, topLevelShapes[i], result)
		}

		return result
	}

	/**
	 * An array containing all of the rendering shapes in the current page, sorted in z-index order (accounting
	 * for nested shapes): e.g. A, B, BA, BB, C.
	 *
	 * @public
	 */
	@computed getCurrentPageRenderingShapesSorted(): TLShape[] {
		const culledShapes = this.getCulledShapes()
		return this.getCurrentPageShapesSorted().filter(({ id }) => !culledShapes.has(id))
	}

	/**
	 * Get whether a shape matches the type of a TLShapeUtil.
	 *
	 * @example
	 * ```ts
	 * const isArrowShape = isShapeOfType<TLArrowShape>(someShape, 'arrow')
	 * ```
	 *
	 * @param util - the TLShapeUtil constructor to test against
	 * @param shape - the shape to test
	 *
	 * @public
	 */
	isShapeOfType<T extends TLUnknownShape>(shape: TLUnknownShape, type: T['type']): shape is T
	isShapeOfType<T extends TLUnknownShape>(
		shapeId: TLUnknownShape['id'],
		type: T['type']
	): shapeId is T['id']
	isShapeOfType<T extends TLUnknownShape>(
		arg: TLUnknownShape | TLUnknownShape['id'],
		type: T['type']
	) {
		const shape = typeof arg === 'string' ? this.getShape(arg) : arg
		if (!shape) return false
		return shape.type === type
	}

	/**
	 * Get a shape by its id.
	 *
	 * @example
	 * ```ts
	 * editor.getShape('box1')
	 * ```
	 *
	 * @param id - The id of the shape to get.
	 *
	 * @public
	 */
	getShape<T extends TLShape = TLShape>(shape: TLShape | TLParentId): T | undefined {
		const id = typeof shape === 'string' ? shape : shape.id
		if (!isShapeId(id)) return undefined
		return this.store.get(id) as T
	}

	/**
	 * Get the parent shape for a given shape. Returns undefined if the shape is the direct child of
	 * the page.
	 *
	 * @example
	 * ```ts
	 * editor.getShapeParent(myShape)
	 * ```
	 *
	 * @public
	 */
	getShapeParent(shape?: TLShape | TLShapeId): TLShape | undefined {
		const id = typeof shape === 'string' ? shape : shape?.id
		if (!id) return undefined
		const freshShape = this.getShape(id)
		if (freshShape === undefined || !isShapeId(freshShape.parentId)) return undefined
		return this.store.get(freshShape.parentId)
	}

	/**
	 * If siblingShape and targetShape are siblings, this returns targetShape. If targetShape has an
	 * ancestor who is a sibling of siblingShape, this returns that ancestor. Otherwise, this returns
	 * undefined.
	 *
	 * @internal
	 */
	getShapeNearestSibling(
		siblingShape: TLShape,
		targetShape: TLShape | undefined
	): TLShape | undefined {
		if (!targetShape) {
			return undefined
		}
		if (targetShape.parentId === siblingShape.parentId) {
			return targetShape
		}

		const ancestor = this.findShapeAncestor(
			targetShape,
			(ancestor) => ancestor.parentId === siblingShape.parentId
		)

		return ancestor
	}

	/**
	 * Get whether the given shape is the descendant of the given page.
	 *
	 * @example
	 * ```ts
	 * editor.isShapeInPage(myShape)
	 * editor.isShapeInPage(myShape, 'page1')
	 * ```
	 *
	 * @param shape - The shape to check.
	 * @param pageId - The id of the page to check against. Defaults to the current page.
	 *
	 * @public
	 */
	isShapeInPage(shape: TLShape | TLShapeId, pageId = this.getCurrentPageId()): boolean {
		const id = typeof shape === 'string' ? shape : shape.id
		const shapeToCheck = this.getShape(id)
		if (!shapeToCheck) return false

		let shapeIsInPage = false

		if (shapeToCheck.parentId === pageId) {
			shapeIsInPage = true
		} else {
			let parent = this.getShape(shapeToCheck.parentId)
			isInPageSearch: while (parent) {
				if (parent.parentId === pageId) {
					shapeIsInPage = true
					break isInPageSearch
				}
				parent = this.getShape(parent.parentId)
			}
		}

		return shapeIsInPage
	}

	/**
	 * Get the id of the containing page for a given shape.
	 *
	 * @param shape - The shape to get the page id for.
	 *
	 * @returns The id of the page that contains the shape, or undefined if the shape is undefined.
	 *
	 * @public
	 */
	getAncestorPageId(shape?: TLShape | TLShapeId): TLPageId | undefined {
		const id = typeof shape === 'string' ? shape : shape?.id
		const _shape = id && this.getShape(id)
		if (!_shape) return undefined
		if (isPageId(_shape.parentId)) {
			return _shape.parentId
		} else {
			return this.getAncestorPageId(this.getShape(_shape.parentId))
		}
	}

	// Parents and children

	/**
	 * A cache of parents to children.
	 *
	 * @internal
	 */
	private readonly _parentIdsToChildIds: ReturnType<typeof parentsToChildren>

	/**
	 * Reparent shapes to a new parent. This operation preserves the shape's current page positions /
	 * rotations.
	 *
	 * @example
	 * ```ts
	 * editor.reparentShapes([box1, box2], 'frame1')
	 * editor.reparentShapes([box1.id, box2.id], 'frame1')
	 * editor.reparentShapes([box1.id, box2.id], 'frame1', 4)
	 * ```
	 *
	 * @param shapes - The shapes (or shape ids) of the shapes to reparent.
	 * @param parentId - The id of the new parent shape.
	 * @param insertIndex - The index to insert the children.
	 *
	 * @public
	 */
	reparentShapes(shapes: TLShapeId[] | TLShape[], parentId: TLParentId, insertIndex?: IndexKey) {
		const ids =
			typeof shapes[0] === 'string' ? (shapes as TLShapeId[]) : shapes.map((s) => (s as TLShape).id)
		if (ids.length === 0) return this

		const changes: TLShapePartial[] = []

		const parentTransform = isPageId(parentId)
			? Mat.Identity()
			: this.getShapePageTransform(parentId)!

		const parentPageRotation = parentTransform.rotation()

		let indices: IndexKey[] = []

		const sibs = compact(this.getSortedChildIdsForParent(parentId).map((id) => this.getShape(id)))

		if (insertIndex) {
			const sibWithInsertIndex = sibs.find((s) => s.index === insertIndex)
			if (sibWithInsertIndex) {
				// If there's a sibling with the same index as the insert index...
				const sibAbove = sibs[sibs.indexOf(sibWithInsertIndex) + 1]
				if (sibAbove) {
					// If the sibling has a sibling above it, insert the shapes
					// between the sibling and its sibling above it.
					indices = getIndicesBetween(insertIndex, sibAbove.index, ids.length)
				} else {
					// Or if the sibling is the top sibling, insert the shapes
					// above the sibling
					indices = getIndicesAbove(insertIndex, ids.length)
				}
			} else {
				// If there's no collision, then we can start at the insert index
				const sibAbove = sibs.sort(sortByIndex).find((s) => s.index > insertIndex)

				if (sibAbove) {
					// If the siblings include a sibling with a higher index, insert the shapes
					// between the insert index and the sibling with the higher index.
					indices = getIndicesBetween(insertIndex, sibAbove.index, ids.length)
				} else {
					// Otherwise, we're at the top of the order, so insert the shapes above
					// the insert index.
					indices = getIndicesAbove(insertIndex, ids.length)
				}
			}
		} else {
			// If insert index is not specified, start the index at the top.
			const sib = sibs.length && sibs[sibs.length - 1]
			indices = sib ? getIndicesAbove(sib.index, ids.length) : getIndices(ids.length)
		}

		const invertedParentTransform = parentTransform.clone().invert()

		const shapesToReparent = compact(ids.map((id) => this.getShape(id)))

		// The user is allowed to re-parent locked shapes. Unintuitive? Yeah! But there are plenty of
		// times when a locked shape's parent is deleted... and we need to put that shape somewhere!
		const lockedShapes = shapesToReparent.filter((shape) => shape.isLocked)

		if (lockedShapes.length) {
			// If we have locked shapes, unlock them before we update them
			this.updateShapes(lockedShapes.map(({ id, type }) => ({ id, type, isLocked: false })))
		}

		for (let i = 0; i < shapesToReparent.length; i++) {
			const shape = shapesToReparent[i]

			const pageTransform = this.getShapePageTransform(shape)!
			if (!pageTransform) continue

			const pagePoint = pageTransform.point()
			if (!pagePoint) continue

			const newPoint = invertedParentTransform.applyToPoint(pagePoint)
			const newRotation = pageTransform.rotation() - parentPageRotation

			changes.push({
				id: shape.id,
				type: shape.type,
				parentId: parentId,
				x: newPoint.x,
				y: newPoint.y,
				rotation: newRotation,
				index: indices[i],
				isLocked: shape.isLocked, // this will re-lock locked shapes
			})
		}

		this.updateShapes(changes)

		return this
	}

	/**
	 * Get the index above the highest child of a given parent.
	 *
	 * @param parentId - The id of the parent.
	 *
	 * @returns The index.
	 *
	 * @public
	 */
	getHighestIndexForParent(parent: TLParentId | TLPage | TLShape): IndexKey {
		const parentId = typeof parent === 'string' ? parent : parent.id
		const children = this._parentIdsToChildIds.get()[parentId]

		if (!children || children.length === 0) {
			return 'a1' as IndexKey
		}
		const shape = this.getShape(children[children.length - 1])!
		return getIndexAbove(shape.index)
	}

	/**
	 * Get an array of all the children of a shape.
	 *
	 * @example
	 * ```ts
	 * editor.getSortedChildIdsForParent('frame1')
	 * ```
	 *
	 * @param parentId - The id of the parent shape.
	 *
	 * @public
	 */
	getSortedChildIdsForParent(parent: TLParentId | TLPage | TLShape): TLShapeId[] {
		const parentId = typeof parent === 'string' ? parent : parent.id
		const ids = this._parentIdsToChildIds.get()[parentId]
		if (!ids) return EMPTY_ARRAY
		return ids
	}

	/**
	 * Run a visitor function for all descendants of a shape.
	 *
	 * @example
	 * ```ts
	 * editor.visitDescendants('frame1', myCallback)
	 * ```
	 *
	 * @param parentId - The id of the parent shape.
	 * @param visitor - The visitor function.
	 *
	 * @public
	 */
	visitDescendants(
		parent: TLParentId | TLPage | TLShape,
		visitor: (id: TLShapeId) => void | false
	): this {
		const parentId = typeof parent === 'string' ? parent : parent.id
		const children = this.getSortedChildIdsForParent(parentId)
		for (const id of children) {
			if (visitor(id) === false) continue
			this.visitDescendants(id, visitor)
		}
		return this
	}

	/**
	 * Get the shape ids of all descendants of the given shapes (including the shapes themselves). IDs are returned in z-index order.
	 *
	 * @param ids - The ids of the shapes to get descendants of.
	 *
	 * @returns The descendant ids.
	 *
	 * @public
	 */
	getShapeAndDescendantIds(ids: TLShapeId[]): Set<TLShapeId> {
		const shapeIds = new Set<TLShapeId>()
		for (const shape of ids.map((id) => this.getShape(id)!).sort(sortByIndex)) {
			shapeIds.add(shape.id)
			this.visitDescendants(shape, (descendantId) => {
				shapeIds.add(descendantId)
			})
		}
		return shapeIds
	}

	/**
	 * Get the shape that some shapes should be dropped on at a given point.
	 *
	 * @param point - The point to find the parent for.
	 * @param droppingShapes - The shapes that are being dropped.
	 *
	 * @returns The shape to drop on.
	 *
	 * @public
	 */
	getDroppingOverShape(point: VecLike, droppingShapes: TLShape[] = []) {
		// starting from the top...
		const currentPageShapesSorted = this.getCurrentPageShapesSorted()
		for (let i = currentPageShapesSorted.length - 1; i >= 0; i--) {
			const shape = currentPageShapesSorted[i]

			if (
				// don't allow dropping on selected shapes
				this.getSelectedShapeIds().includes(shape.id) ||
				// only allow shapes that can receive children
				!this.getShapeUtil(shape).canDropShapes(shape, droppingShapes) ||
				// don't allow dropping a shape on itself or one of it's children
				droppingShapes.find((s) => s.id === shape.id || this.hasAncestor(shape, s.id))
			) {
				continue
			}

			// Only allow dropping into the masked page bounds of the shape, e.g. when a frame is
			// partially clipped by its own parent frame
			const maskedPageBounds = this.getShapeMaskedPageBounds(shape.id)

			if (
				maskedPageBounds &&
				maskedPageBounds.containsPoint(point) &&
				this.getShapeGeometry(shape).hitTestPoint(this.getPointInShapeSpace(shape, point), 0, true)
			) {
				return shape
			}
		}
	}

	/**
	 * Get the shape that should be selected when you click on a given shape, assuming there is
	 * nothing already selected. It will not return anything higher than or including the current
	 * focus layer.
	 *
	 * @param shape - The shape to get the outermost selectable shape for.
	 * @param filter - A function to filter the selectable shapes.
	 *
	 * @returns The outermost selectable shape.
	 *
	 * @public
	 */
	getOutermostSelectableShape(
		shape: TLShape | TLShapeId,
		filter?: (shape: TLShape) => boolean
	): TLShape {
		const id = typeof shape === 'string' ? shape : shape.id
		const freshShape = this.getShape(id)!
		let match = freshShape
		let node = freshShape as TLShape | undefined

		const focusedGroup = this.getFocusedGroup()

		while (node) {
			if (
				this.isShapeOfType<TLGroupShape>(node, 'group') &&
				focusedGroup?.id !== node.id &&
				!this.hasAncestor(focusedGroup, node.id) &&
				(filter?.(node) ?? true)
			) {
				match = node
			} else if (focusedGroup?.id === node.id) {
				break
			}
			node = this.getShapeParent(node)
		}

		return match
	}

	/* -------------------- Bindings -------------------- */

	@computed
	private _getBindingsIndexCache() {
		const index = bindingsIndex(this)
		return this.store.createComputedCache<TLBinding[], TLShape>('bindingsIndex', (shape) => {
			return index.get().get(shape.id)
		})
	}

	getBinding(id: TLBindingId): TLBinding | undefined {
		return this.store.get(id) as TLBinding | undefined
	}

	getBindingsFromShape<Binding extends TLUnknownBinding = TLBinding>(
		shape: TLShape | TLShapeId,
		type: Binding['type']
	): Binding[] {
		const id = typeof shape === 'string' ? shape : shape.id
		return this.getBindingsInvolvingShape(id).filter(
			(b) => b.fromId === id && b.type === type
		) as Binding[]
	}
	getBindingsToShape<Binding extends TLUnknownBinding = TLBinding>(
		shape: TLShape | TLShapeId,
		type: Binding['type']
	): Binding[] {
		const id = typeof shape === 'string' ? shape : shape.id
		return this.getBindingsInvolvingShape(id).filter(
			(b) => b.toId === id && b.type === type
		) as Binding[]
	}
	getBindingsInvolvingShape<Binding extends TLUnknownBinding = TLBinding>(
		shape: TLShape | TLShapeId,
		type?: Binding['type']
	): Binding[] {
		const id = typeof shape === 'string' ? shape : shape.id
		const result = this._getBindingsIndexCache().get(id) ?? EMPTY_ARRAY
		if (!type) return result as Binding[]
		return result.filter((b) => b.type === type) as Binding[]
	}

	createBindings(partials: RequiredKeys<TLBindingPartial, 'type' | 'toId' | 'fromId'>[]) {
		const bindings = partials.map((partial) => {
			const util = this.getBindingUtil<TLUnknownBinding>(partial.type)
			const defaultProps = util.getDefaultProps()
			return this.store.schema.types.binding.create({
				...partial,
				id: partial.id ?? createBindingId(),
				props: {
					...defaultProps,
					...partial.props,
				},
			})
		})
		this.store.put(bindings)
		return this
	}
	createBinding(partial: RequiredKeys<TLBindingPartial, 'type' | 'fromId' | 'toId'>) {
		return this.createBindings([partial])
	}

	updateBindings(partials: (TLBindingPartial | null | undefined)[]) {
		const updated: TLBinding[] = []

		for (const partial of partials) {
			if (!partial) continue

			const current = this.getBinding(partial.id)
			if (!current) continue

			const updatedBinding = applyPartialToRecordWithProps(current, partial)
			if (updatedBinding === current) continue

			updated.push(updatedBinding)
		}

		this.store.put(updated)

		return this
	}

	updateBinding(partial: TLBindingPartial) {
		return this.updateBindings([partial])
	}

	deleteBindings(bindings: (TLBinding | TLBindingId)[]) {
		const ids = bindings.map((binding) => (typeof binding === 'string' ? binding : binding.id))
		this.store.remove(ids)
		return this
	}
	deleteBinding(binding: TLBinding | TLBindingId) {
		return this.deleteBindings([binding])
	}

	/* -------------------- Commands -------------------- */

	/**
	 * Rotate shapes by a delta in radians.
	 * Note: Currently, this assumes that the shapes are your currently selected shapes.
	 *
	 * @example
	 * ```ts
	 * editor.rotateShapesBy(editor.getSelectedShapeIds(), Math.PI)
	 * editor.rotateShapesBy(editor.getSelectedShapeIds(), Math.PI / 2)
	 * ```
	 *
	 * @param shapes - The shapes (or shape ids) of the shapes to move.
	 * @param delta - The delta in radians to apply to the selection rotation.
	 */
	rotateShapesBy(shapes: TLShapeId[] | TLShape[], delta: number): this {
		const ids =
			typeof shapes[0] === 'string'
				? (shapes as TLShapeId[])
				: (shapes as TLShape[]).map((s) => s.id)

		if (ids.length <= 0) return this

		const snapshot = getRotationSnapshot({ editor: this })
		if (!snapshot) return this
		applyRotationToSnapshotShapes({ delta, snapshot, editor: this, stage: 'one-off' })

		return this
	}

	private getChangesToTranslateShape(initialShape: TLShape, newShapeCoords: VecLike): TLShape {
		let workingShape = initialShape
		const util = this.getShapeUtil(initialShape)

		workingShape = applyPartialToRecordWithProps(
			workingShape,
			util.onTranslateStart?.(workingShape) ?? undefined
		)

		workingShape = applyPartialToRecordWithProps(workingShape, {
			id: initialShape.id,
			type: initialShape.type,
			x: newShapeCoords.x,
			y: newShapeCoords.y,
		})

		workingShape = applyPartialToRecordWithProps(
			workingShape,
			util.onTranslate?.(initialShape, workingShape) ?? undefined
		)

		workingShape = applyPartialToRecordWithProps(
			workingShape,
			util.onTranslateEnd?.(initialShape, workingShape) ?? undefined
		)

		return workingShape
	}

	/**
	 * Move shapes by a delta.
	 *
	 * @example
	 * ```ts
	 * editor.nudgeShapes(['box1', 'box2'], { x: 8, y: 8 })
	 * ```
	 *
	 * @param shapes - The shapes (or shape ids) to move.
	 * @param direction - The direction in which to move the shapes.
	 * @param historyOptions - The history options for the change.
	 */
	nudgeShapes(shapes: TLShapeId[] | TLShape[], offset: VecLike): this {
		const ids =
			typeof shapes[0] === 'string'
				? (shapes as TLShapeId[])
				: (shapes as TLShape[]).map((s) => s.id)

		if (ids.length <= 0) return this
		const changes: TLShapePartial[] = []

		for (const id of ids) {
			const shape = this.getShape(id)!
			const localDelta = Vec.From(offset)
			const parentTransform = this.getShapeParentTransform(shape)
			if (parentTransform) localDelta.rot(-parentTransform.rotation())

			changes.push(this.getChangesToTranslateShape(shape, localDelta.add(shape)))
		}

		this.updateShapes(changes)

		return this
	}

	/**
	 * Duplicate shapes.
	 *
	 * @example
	 * ```ts
	 * editor.duplicateShapes(['box1', 'box2'], { x: 8, y: 8 })
	 * editor.duplicateShapes(editor.getSelectedShapes(), { x: 8, y: 8 })
	 * ```
	 *
	 * @param shapes - The shapes (or shape ids) to duplicate.
	 * @param offset - The offset (in pixels) to apply to the duplicated shapes.
	 *
	 * @public
	 */
	duplicateShapes(shapes: TLShapeId[] | TLShape[], offset?: VecLike): this {
		this.history.batch(() => {
			const ids =
				typeof shapes[0] === 'string'
					? (shapes as TLShapeId[])
					: (shapes as TLShape[]).map((s) => s.id)

			if (ids.length <= 0) return this

			const initialIds = new Set(ids)
			const shapeIdSet = this.getShapeAndDescendantIds(ids)

			const orderedShapeIds = [...shapeIdSet].reverse()
			const shapeIds = new Map<TLShapeId, TLShapeId>()
			for (const shapeId of shapeIdSet) {
				shapeIds.set(shapeId, createShapeId())
			}

			const { shapesToCreate, bindingsToCreate } = withoutBindingsToUnrelatedShapes(
				this,
				shapeIdSet,
				(bindingIdsToMaintain) => {
					const bindingsToCreate: TLBinding[] = []
					for (const originalId of bindingIdsToMaintain) {
						const originalBinding = this.getBinding(originalId)
						if (!originalBinding) continue

						const duplicatedId = createBindingId()
						bindingsToCreate.push({
							...originalBinding,
							id: duplicatedId,
							fromId: assertExists(shapeIds.get(originalBinding.fromId)),
							toId: assertExists(shapeIds.get(originalBinding.toId)),
						})
					}

					const shapesToCreate: TLShape[] = []
					for (const originalId of orderedShapeIds) {
						const duplicatedId = assertExists(shapeIds.get(originalId))
						const originalShape = this.getShape(originalId)
						if (!originalShape) continue

						let ox = 0
						let oy = 0

						if (offset && initialIds.has(originalId)) {
							const parentTransform = this.getShapeParentTransform(originalShape)
							const vec = new Vec(offset.x, offset.y).rot(-parentTransform!.rotation())
							ox = vec.x
							oy = vec.y
						}

						const parentId = originalShape.parentId
						const siblings = this.getSortedChildIdsForParent(parentId)
						const currentIndex = siblings.indexOf(originalShape.id)
						const siblingAboveId = siblings[currentIndex + 1]
						const siblingAbove = siblingAboveId ? this.getShape(siblingAboveId) : null

						const index = siblingAbove
							? getIndexBetween(originalShape.index, siblingAbove.index)
							: getIndexAbove(originalShape.index)

						shapesToCreate.push({
							...originalShape,
							id: duplicatedId,
							x: originalShape.x + ox,
							y: originalShape.y + oy,
							index,
							parentId: shapeIds.get(originalShape.parentId as TLShapeId) ?? originalShape.parentId,
						})
					}

					return { shapesToCreate, bindingsToCreate }
				}
			)

			const maxShapesReached =
				shapesToCreate.length + this.getCurrentPageShapeIds().size > MAX_SHAPES_PER_PAGE

			if (maxShapesReached) {
				alertMaxShapes(this)
				return
			}

			this.createShapes(shapesToCreate)
			this.createBindings(bindingsToCreate)
			this.setSelectedShapes(compact(ids.map((id) => shapeIds.get(id))))

			if (offset !== undefined) {
				// If we've offset the duplicated shapes, check to see whether their new bounds is entirely
				// contained in the current viewport. If not, then animate the camera to be centered on the
				// new shapes.
				const selectionPageBounds = this.getSelectionPageBounds()
				const viewportPageBounds = this.getViewportPageBounds()
				if (selectionPageBounds && !viewportPageBounds.contains(selectionPageBounds)) {
					this.centerOnPoint(selectionPageBounds.center, {
						animation: { duration: ANIMATION_MEDIUM_MS },
					})
				}
			}
		})

		return this
	}

	/**
	 * Move shapes to page.
	 *
	 * @example
	 * ```ts
	 * editor.moveShapesToPage(['box1', 'box2'], 'page1')
	 * ```
	 *
	 * @param shapes - The shapes (or shape ids) of the shapes to move.
	 * @param pageId - The id of the page where the shapes will be moved.
	 *
	 * @public
	 */
	moveShapesToPage(shapes: TLShapeId[] | TLShape[], pageId: TLPageId): this {
		const ids =
			typeof shapes[0] === 'string'
				? (shapes as TLShapeId[])
				: (shapes as TLShape[]).map((s) => s.id)

		if (ids.length === 0) return this
		if (this.getInstanceState().isReadonly) return this

		const currentPageId = this.getCurrentPageId()

		if (pageId === currentPageId) return this
		if (!this.store.has(pageId)) return this

		// Basically copy the shapes
		const content = this.getContentFromCurrentPage(ids)

		// Just to be sure
		if (!content) return this

		// If there is no space on pageId, or if the selected shapes
		// would take the new page above the limit, don't move the shapes
		if (this.getPageShapeIds(pageId).size + content.shapes.length > MAX_SHAPES_PER_PAGE) {
			alertMaxShapes(this, pageId)
			return this
		}

		const fromPageZ = this.getCamera().z

		this.history.batch(() => {
			// Delete the shapes on the current page
			this.deleteShapes(ids)

			// Move to the next page
			this.setCurrentPage(pageId)

			// Put the shape content onto the new page; parents and indices will
			// be taken care of by the putContent method; make sure to pop any focus
			// layers so that the content will be put onto the page.
			this.setFocusedGroup(null)
			this.selectNone()
			this.putContentOntoCurrentPage(content, {
				select: true,
				preserveIds: true,
				preservePosition: true,
			})

			// Force the new page's camera to be at the same zoom level as the
			// "from" page's camera, then center the "to" page's camera on the
			// pasted shapes
			this.setCamera({ ...this.getCamera(), z: fromPageZ })
			this.centerOnPoint(this.getSelectionRotatedPageBounds()!.center)
		})

		return this
	}

	/**
	 * Toggle the lock state of one or more shapes. If there is a mix of locked and unlocked shapes, all shapes will be locked.
	 *
	 * @param shapes - The shapes (or shape ids) to toggle.
	 *
	 * @public
	 */
	toggleLock(shapes: TLShapeId[] | TLShape[]): this {
		const ids =
			typeof shapes[0] === 'string'
				? (shapes as TLShapeId[])
				: (shapes as TLShape[]).map((s) => s.id)

		if (this.getInstanceState().isReadonly || ids.length === 0) return this

		let allLocked = true,
			allUnlocked = true
		const shapesToToggle: TLShape[] = []
		for (const id of ids) {
			const shape = this.getShape(id)
			if (shape) {
				shapesToToggle.push(shape)
				if (shape.isLocked) {
					allUnlocked = false
				} else {
					allLocked = false
				}
			}
		}
		this.batch(() => {
			if (allUnlocked) {
				this.updateShapes(
					shapesToToggle.map((shape) => ({ id: shape.id, type: shape.type, isLocked: true }))
				)
				this.setSelectedShapes([])
			} else if (allLocked) {
				this.updateShapes(
					shapesToToggle.map((shape) => ({ id: shape.id, type: shape.type, isLocked: false }))
				)
			} else {
				this.updateShapes(
					shapesToToggle.map((shape) => ({ id: shape.id, type: shape.type, isLocked: true }))
				)
			}
		})

		return this
	}

	/**
	 * Send shapes to the back of the page's object list.
	 *
	 * @example
	 * ```ts
	 * editor.sendToBack(['id1', 'id2'])
	 * editor.sendToBack(box1, box2)
	 * ```
	 *
	 * @param shapes - The shapes (or shape ids) to move.
	 *
	 * @public
	 */
	sendToBack(shapes: TLShapeId[] | TLShape[]): this {
		const ids =
			typeof shapes[0] === 'string'
				? (shapes as TLShapeId[])
				: (shapes as TLShape[]).map((s) => s.id)
		const changes = getReorderingShapesChanges(this, 'toBack', ids as TLShapeId[])
		if (changes) this.updateShapes(changes)
		return this
	}

	/**
	 * Send shapes backward in the page's object list.
	 *
	 * @example
	 * ```ts
	 * editor.sendBackward(['id1', 'id2'])
	 * editor.sendBackward([box1, box2])
	 * ```
	 *
	 * @param shapes - The shapes (or shape ids) to move.
	 *
	 * @public
	 */
	sendBackward(shapes: TLShapeId[] | TLShape[]): this {
		const ids =
			typeof shapes[0] === 'string'
				? (shapes as TLShapeId[])
				: (shapes as TLShape[]).map((s) => s.id)
		const changes = getReorderingShapesChanges(this, 'backward', ids as TLShapeId[])
		if (changes) this.updateShapes(changes)
		return this
	}

	/**
	 * Bring shapes forward in the page's object list.
	 *
	 * @example
	 * ```ts
	 * editor.bringForward(['id1', 'id2'])
	 * editor.bringForward(box1,  box2)
	 * ```
	 *
	 * @param shapes - The shapes (or shape ids) to move.
	 *
	 * @public
	 */
	bringForward(shapes: TLShapeId[] | TLShape[]): this {
		const ids =
			typeof shapes[0] === 'string'
				? (shapes as TLShapeId[])
				: (shapes as TLShape[]).map((s) => s.id)
		const changes = getReorderingShapesChanges(this, 'forward', ids as TLShapeId[])
		if (changes) this.updateShapes(changes)
		return this
	}

	/**
	 * Bring shapes to the front of the page's object list.
	 *
	 * @example
	 * ```ts
	 * editor.bringToFront(['id1', 'id2'])
	 * editor.bringToFront([box1, box2])
	 * ```
	 *
	 * @param shapes - The shapes (or shape ids) to move.
	 *
	 * @public
	 */
	bringToFront(shapes: TLShapeId[] | TLShape[]): this {
		const ids =
			typeof shapes[0] === 'string'
				? (shapes as TLShapeId[])
				: (shapes as TLShape[]).map((s) => s.id)
		const changes = getReorderingShapesChanges(this, 'toFront', ids as TLShapeId[])
		if (changes) this.updateShapes(changes)
		return this
	}

	/**
	 * Flip shape positions.
	 *
	 * @example
	 * ```ts
	 * editor.flipShapes([box1, box2], 'horizontal', 32)
	 * editor.flipShapes(editor.getSelectedShapeIds(), 'horizontal', 32)
	 * ```
	 *
	 * @param shapes - The ids of the shapes to flip.
	 * @param operation - Whether to flip horizontally or vertically.
	 *
	 * @public
	 */
	flipShapes(shapes: TLShapeId[] | TLShape[], operation: 'horizontal' | 'vertical'): this {
		const ids =
			typeof shapes[0] === 'string'
				? (shapes as TLShapeId[])
				: (shapes as TLShape[]).map((s) => s.id)

		if (this.getInstanceState().isReadonly) return this

		let shapesToFlip = compact(ids.map((id) => this.getShape(id)))

		if (!shapesToFlip.length) return this

		shapesToFlip = compact(
			shapesToFlip
				.map((shape) => {
					if (this.isShapeOfType<TLGroupShape>(shape, 'group')) {
						return this.getSortedChildIdsForParent(shape.id).map((id) => this.getShape(id))
					}

					return shape
				})
				.flat()
		)

		const scaleOriginPage = Box.Common(
			compact(shapesToFlip.map((id) => this.getShapePageBounds(id)))
		).center

		this.batch(() => {
			for (const shape of shapesToFlip) {
				const bounds = this.getShapeGeometry(shape).bounds
				const initialPageTransform = this.getShapePageTransform(shape.id)
				if (!initialPageTransform) continue
				this.resizeShape(
					shape.id,
					{ x: operation === 'horizontal' ? -1 : 1, y: operation === 'vertical' ? -1 : 1 },
					{
						initialBounds: bounds,
						initialPageTransform,
						initialShape: shape,
						mode: 'scale_shape',
						isAspectRatioLocked: this.getShapeUtil(shape).isAspectRatioLocked(shape),
						scaleOrigin: scaleOriginPage,
						scaleAxisRotation: 0,
					}
				)
			}
		})

		return this
	}

	/**
	 * Stack shape.
	 *
	 * @example
	 * ```ts
	 * editor.stackShapes([box1, box2], 'horizontal', 32)
	 * editor.stackShapes(editor.getSelectedShapeIds(), 'horizontal', 32)
	 * ```
	 *
	 * @param shapes - The shapes (or shape ids) to stack.
	 * @param operation - Whether to stack horizontally or vertically.
	 * @param gap - The gap to leave between shapes.
	 *
	 * @public
	 */
	stackShapes(
		shapes: TLShapeId[] | TLShape[],
		operation: 'horizontal' | 'vertical',
		gap: number
	): this {
		const ids =
			typeof shapes[0] === 'string'
				? (shapes as TLShapeId[])
				: (shapes as TLShape[]).map((s) => s.id)
		if (this.getInstanceState().isReadonly) return this

		const shapesToStack = ids
			.map((id) => this.getShape(id)) // always fresh shapes
			.filter((shape): shape is TLShape => {
				if (!shape) return false

				return this.getShapeUtil(shape).canBeLaidOut(shape)
			})

		const len = shapesToStack.length

		if ((gap === 0 && len < 3) || len < 2) return this

		const pageBounds = Object.fromEntries(
			shapesToStack.map((shape) => [shape.id, this.getShapePageBounds(shape)!])
		)

		let val: 'x' | 'y'
		let min: 'minX' | 'minY'
		let max: 'maxX' | 'maxY'
		let dim: 'width' | 'height'

		if (operation === 'horizontal') {
			val = 'x'
			min = 'minX'
			max = 'maxX'
			dim = 'width'
		} else {
			val = 'y'
			min = 'minY'
			max = 'maxY'
			dim = 'height'
		}

		let shapeGap: number

		if (gap === 0) {
			const gaps: { gap: number; count: number }[] = []

			shapesToStack.sort((a, b) => pageBounds[a.id][min] - pageBounds[b.id][min])

			// Collect all of the gaps between shapes. We want to find
			// patterns (equal gaps between shapes) and use the most common
			// one as the gap for all of the shapes.
			for (let i = 0; i < len - 1; i++) {
				const shape = shapesToStack[i]
				const nextShape = shapesToStack[i + 1]

				const bounds = pageBounds[shape.id]
				const nextBounds = pageBounds[nextShape.id]

				const gap = nextBounds[min] - bounds[max]

				const current = gaps.find((g) => g.gap === gap)

				if (current) {
					current.count++
				} else {
					gaps.push({ gap, count: 1 })
				}
			}

			// Which gap is the most common?
			let maxCount = 0
			gaps.forEach((g) => {
				if (g.count > maxCount) {
					maxCount = g.count
					shapeGap = g.gap
				}
			})

			// If there is no most-common gap, use the average gap.
			if (maxCount === 1) {
				shapeGap = Math.max(0, gaps.reduce((a, c) => a + c.gap * c.count, 0) / (len - 1))
			}
		} else {
			// If a gap was provided, then use that instead.
			shapeGap = gap
		}

		const changes: TLShapePartial[] = []

		let v = pageBounds[shapesToStack[0].id][max]

		shapesToStack.forEach((shape, i) => {
			if (i === 0) return

			const delta = { x: 0, y: 0 }
			delta[val] = v + shapeGap - pageBounds[shape.id][val]

			const parent = this.getShapeParent(shape)
			const localDelta = parent
				? Vec.Rot(delta, -this.getShapePageTransform(parent)!.decompose().rotation)
				: delta

			const translateStartChanges = this.getShapeUtil(shape).onTranslateStart?.(shape)

			changes.push(
				translateStartChanges
					? {
							...translateStartChanges,
							[val]: shape[val] + localDelta[val],
						}
					: {
							id: shape.id as any,
							type: shape.type,
							[val]: shape[val] + localDelta[val],
						}
			)

			v += pageBounds[shape.id][dim] + shapeGap
		})

		this.updateShapes(changes)
		return this
	}

	/**
	 * Pack shapes into a grid centered on their current position. Based on potpack (https://github.com/mapbox/potpack).
	 *
	 * @example
	 * ```ts
	 * editor.packShapes([box1, box2], 32)
	 * editor.packShapes(editor.getSelectedShapeIds(), 32)
	 * ```
	 *
	 *
	 * @param shapes - The shapes (or shape ids) to pack.
	 * @param gap - The padding to apply to the packed shapes. Defaults to 16.
	 */
	packShapes(shapes: TLShapeId[] | TLShape[], gap: number): this {
		const ids =
			typeof shapes[0] === 'string'
				? (shapes as TLShapeId[])
				: (shapes as TLShape[]).map((s) => s.id)

		if (this.getInstanceState().isReadonly) return this
		if (ids.length < 2) return this

		const shapesToPack = ids
			.map((id) => this.getShape(id)) // always fresh shapes
			.filter((shape): shape is TLShape => {
				if (!shape) return false

				return this.getShapeUtil(shape).canBeLaidOut(shape)
			})
		const shapePageBounds: Record<string, Box> = {}
		const nextShapePageBounds: Record<string, Box> = {}

		let shape: TLShape,
			bounds: Box,
			area = 0

		for (let i = 0; i < shapesToPack.length; i++) {
			shape = shapesToPack[i]
			bounds = this.getShapePageBounds(shape)!
			shapePageBounds[shape.id] = bounds
			nextShapePageBounds[shape.id] = bounds.clone()
			area += bounds.width * bounds.height
		}

		const commonBounds = Box.Common(compact(Object.values(shapePageBounds)))

		const maxWidth = commonBounds.width

		// sort the shapes by height, descending
		shapesToPack.sort((a, b) => shapePageBounds[b.id].height - shapePageBounds[a.id].height)

		// Start with is (sort of) the square of the area
		const startWidth = Math.max(Math.ceil(Math.sqrt(area / 0.95)), maxWidth)

		// first shape fills the width and is infinitely tall
		const spaces: Box[] = [new Box(commonBounds.x, commonBounds.y, startWidth, Infinity)]

		let width = 0
		let height = 0
		let space: Box
		let last: Box

		for (let i = 0; i < shapesToPack.length; i++) {
			shape = shapesToPack[i]
			bounds = nextShapePageBounds[shape.id]

			// starting at the back (smaller shapes)
			for (let i = spaces.length - 1; i >= 0; i--) {
				space = spaces[i]

				// find a space that is big enough to contain the shape
				if (bounds.width > space.width || bounds.height > space.height) continue

				// add the shape to its top-left corner
				bounds.x = space.x
				bounds.y = space.y

				height = Math.max(height, bounds.maxY)
				width = Math.max(width, bounds.maxX)

				if (bounds.width === space.width && bounds.height === space.height) {
					// remove the space on a perfect fit
					last = spaces.pop()!
					if (i < spaces.length) spaces[i] = last
				} else if (bounds.height === space.height) {
					// fit the shape into the space (width)
					space.x += bounds.width + gap
					space.width -= bounds.width + gap
				} else if (bounds.width === space.width) {
					// fit the shape into the space (height)
					space.y += bounds.height + gap
					space.height -= bounds.height + gap
				} else {
					// split the space into two spaces
					spaces.push(
						new Box(
							space.x + (bounds.width + gap),
							space.y,
							space.width - (bounds.width + gap),
							bounds.height
						)
					)
					space.y += bounds.height + gap
					space.height -= bounds.height + gap
				}
				break
			}
		}

		const commonAfter = Box.Common(Object.values(nextShapePageBounds))
		const centerDelta = Vec.Sub(commonBounds.center, commonAfter.center)

		let nextBounds: Box

		const changes: TLShapePartial<any>[] = []

		for (let i = 0; i < shapesToPack.length; i++) {
			shape = shapesToPack[i]
			bounds = shapePageBounds[shape.id]
			nextBounds = nextShapePageBounds[shape.id]

			const delta = Vec.Sub(nextBounds.point, bounds.point).add(centerDelta)
			const parentTransform = this.getShapeParentTransform(shape)
			if (parentTransform) delta.rot(-parentTransform.rotation())

			const change: TLShapePartial = {
				id: shape.id,
				type: shape.type,
				x: shape.x + delta.x,
				y: shape.y + delta.y,
			}

			const translateStartChange = this.getShapeUtil(shape).onTranslateStart?.({
				...shape,
				...change,
			})

			if (translateStartChange) {
				changes.push({ ...change, ...translateStartChange })
			} else {
				changes.push(change)
			}
		}

		if (changes.length) {
			this.updateShapes(changes)
		}

		return this
	}

	/**
	 * Align shape positions.
	 *
	 * @example
	 * ```ts
	 * editor.alignShapes([box1, box2], 'left')
	 * editor.alignShapes(editor.getSelectedShapeIds(), 'left')
	 * ```
	 *
	 * @param shapes - The shapes (or shape ids) to align.
	 * @param operation - The align operation to apply.
	 *
	 * @public
	 */

	alignShapes(
		shapes: TLShapeId[] | TLShape[],
		operation: 'left' | 'center-horizontal' | 'right' | 'top' | 'center-vertical' | 'bottom'
	): this {
		const ids =
			typeof shapes[0] === 'string'
				? (shapes as TLShapeId[])
				: (shapes as TLShape[]).map((s) => s.id)

		if (this.getInstanceState().isReadonly) return this
		if (ids.length < 2) return this

		const shapesToAlign = compact(ids.map((id) => this.getShape(id))) // always fresh shapes
		const shapePageBounds = Object.fromEntries(
			shapesToAlign.map((shape) => [shape.id, this.getShapePageBounds(shape)])
		)
		const commonBounds = Box.Common(compact(Object.values(shapePageBounds)))

		const changes: TLShapePartial[] = []

		shapesToAlign.forEach((shape) => {
			const pageBounds = shapePageBounds[shape.id]
			if (!pageBounds) return

			const delta = { x: 0, y: 0 }

			switch (operation) {
				case 'top': {
					delta.y = commonBounds.minY - pageBounds.minY
					break
				}
				case 'center-vertical': {
					delta.y = commonBounds.midY - pageBounds.minY - pageBounds.height / 2
					break
				}
				case 'bottom': {
					delta.y = commonBounds.maxY - pageBounds.minY - pageBounds.height
					break
				}
				case 'left': {
					delta.x = commonBounds.minX - pageBounds.minX
					break
				}
				case 'center-horizontal': {
					delta.x = commonBounds.midX - pageBounds.minX - pageBounds.width / 2
					break
				}
				case 'right': {
					delta.x = commonBounds.maxX - pageBounds.minX - pageBounds.width
					break
				}
			}

			const parent = this.getShapeParent(shape)
			const localDelta = parent
				? Vec.Rot(delta, -this.getShapePageTransform(parent)!.decompose().rotation)
				: delta

			changes.push(this.getChangesToTranslateShape(shape, Vec.Add(shape, localDelta)))
		})

		this.updateShapes(changes)
		return this
	}

	/**
	 * Distribute shape positions.
	 *
	 * @example
	 * ```ts
	 * editor.distributeShapes([box1, box2], 'horizontal')
	 * editor.distributeShapes(editor.getSelectedShapeIds(), 'horizontal')
	 * ```
	 *
	 * @param shapes - The shapes (or shape ids) to distribute.
	 * @param operation - Whether to distribute shapes horizontally or vertically.
	 *
	 * @public
	 */
	distributeShapes(shapes: TLShapeId[] | TLShape[], operation: 'horizontal' | 'vertical'): this {
		const ids =
			typeof shapes[0] === 'string'
				? (shapes as TLShapeId[])
				: (shapes as TLShape[]).map((s) => s.id)

		if (this.getInstanceState().isReadonly) return this
		if (ids.length < 3) return this

		const len = ids.length
		const shapesToDistribute = compact(ids.map((id) => this.getShape(id))) // always fresh shapes
		const pageBounds = Object.fromEntries(
			shapesToDistribute.map((shape) => [shape.id, this.getShapePageBounds(shape)!])
		)

		let val: 'x' | 'y'
		let min: 'minX' | 'minY'
		let max: 'maxX' | 'maxY'
		let mid: 'midX' | 'midY'
		let dim: 'width' | 'height'

		if (operation === 'horizontal') {
			val = 'x'
			min = 'minX'
			max = 'maxX'
			mid = 'midX'
			dim = 'width'
		} else {
			val = 'y'
			min = 'minY'
			max = 'maxY'
			mid = 'midY'
			dim = 'height'
		}
		const changes: TLShapePartial[] = []

		// Clustered
		const first = shapesToDistribute.sort(
			(a, b) => pageBounds[a.id][min] - pageBounds[b.id][min]
		)[0]
		const last = shapesToDistribute.sort((a, b) => pageBounds[b.id][max] - pageBounds[a.id][max])[0]

		const midFirst = pageBounds[first.id][mid]
		const step = (pageBounds[last.id][mid] - midFirst) / (len - 1)
		const v = midFirst + step

		shapesToDistribute
			.filter((shape) => shape !== first && shape !== last)
			.sort((a, b) => pageBounds[a.id][mid] - pageBounds[b.id][mid])
			.forEach((shape, i) => {
				const delta = { x: 0, y: 0 }
				delta[val] = v + step * i - pageBounds[shape.id][dim] / 2 - pageBounds[shape.id][val]

				const parent = this.getShapeParent(shape)
				const localDelta = parent
					? Vec.Rot(delta, -this.getShapePageTransform(parent)!.rotation())
					: delta

				changes.push(this.getChangesToTranslateShape(shape, Vec.Add(shape, localDelta)))
			})

		this.updateShapes(changes)
		return this
	}

	/**
	 * Stretch shape sizes and positions to fill their common bounding box.
	 *
	 * @example
	 * ```ts
	 * editor.stretchShapes([box1, box2], 'horizontal')
	 * editor.stretchShapes(editor.getSelectedShapeIds(), 'horizontal')
	 * ```
	 *
	 * @param shapes - The shapes (or shape ids) to stretch.
	 * @param operation - Whether to stretch shapes horizontally or vertically.
	 *
	 * @public
	 */
	stretchShapes(shapes: TLShapeId[] | TLShape[], operation: 'horizontal' | 'vertical'): this {
		const ids =
			typeof shapes[0] === 'string'
				? (shapes as TLShapeId[])
				: (shapes as TLShape[]).map((s) => s.id)

		if (this.getInstanceState().isReadonly) return this
		if (ids.length < 2) return this

		const shapesToStretch = compact(ids.map((id) => this.getShape(id))) // always fresh shapes
		const shapeBounds = Object.fromEntries(ids.map((id) => [id, this.getShapeGeometry(id).bounds]))
		const shapePageBounds = Object.fromEntries(ids.map((id) => [id, this.getShapePageBounds(id)!]))
		const commonBounds = Box.Common(compact(Object.values(shapePageBounds)))

		switch (operation) {
			case 'vertical': {
				this.batch(() => {
					for (const shape of shapesToStretch) {
						const pageRotation = this.getShapePageTransform(shape)!.rotation()
						if (pageRotation % PI2) continue
						const bounds = shapeBounds[shape.id]
						const pageBounds = shapePageBounds[shape.id]
						const localOffset = new Vec(0, commonBounds.minY - pageBounds.minY)
						const parentTransform = this.getShapeParentTransform(shape)
						if (parentTransform) localOffset.rot(-parentTransform.rotation())

						const { x, y } = Vec.Add(localOffset, shape)
						this.updateShapes([{ id: shape.id, type: shape.type, x, y }])
						const scale = new Vec(1, commonBounds.height / pageBounds.height)
						this.resizeShape(shape.id, scale, {
							initialBounds: bounds,
							scaleOrigin: new Vec(pageBounds.center.x, commonBounds.minY),
							isAspectRatioLocked: this.getShapeUtil(shape).isAspectRatioLocked(shape),
							scaleAxisRotation: 0,
						})
					}
				})
				break
			}
			case 'horizontal': {
				this.batch(() => {
					for (const shape of shapesToStretch) {
						const bounds = shapeBounds[shape.id]
						const pageBounds = shapePageBounds[shape.id]
						const pageRotation = this.getShapePageTransform(shape)!.rotation()
						if (pageRotation % PI2) continue
						const localOffset = new Vec(commonBounds.minX - pageBounds.minX, 0)
						const parentTransform = this.getShapeParentTransform(shape)
						if (parentTransform) localOffset.rot(-parentTransform.rotation())

						const { x, y } = Vec.Add(localOffset, shape)
						this.updateShapes([{ id: shape.id, type: shape.type, x, y }])
						const scale = new Vec(commonBounds.width / pageBounds.width, 1)
						this.resizeShape(shape.id, scale, {
							initialBounds: bounds,
							scaleOrigin: new Vec(commonBounds.minX, pageBounds.center.y),
							isAspectRatioLocked: this.getShapeUtil(shape).isAspectRatioLocked(shape),
							scaleAxisRotation: 0,
						})
					}
				})

				break
			}
		}

		return this
	}

	/**
	 * Resize a shape.
	 *
	 * @param id - The id of the shape to resize.
	 * @param scale - The scale factor to apply to the shape.
	 * @param options - Additional options.
	 *
	 * @public
	 */
	resizeShape(
		shape: TLShapeId | TLShape,
		scale: VecLike,
		options: TLResizeShapeOptions = {}
	): this {
		const id = typeof shape === 'string' ? shape : shape.id
		if (this.getInstanceState().isReadonly) return this

		if (!Number.isFinite(scale.x)) scale = new Vec(1, scale.y)
		if (!Number.isFinite(scale.y)) scale = new Vec(scale.x, 1)

		const initialShape = options.initialShape ?? this.getShape(id)
		if (!initialShape) return this

		const scaleOrigin = options.scaleOrigin ?? this.getShapePageBounds(id)?.center
		if (!scaleOrigin) return this

		const pageTransform = options.initialPageTransform
			? Mat.Cast(options.initialPageTransform)
			: this.getShapePageTransform(id)
		if (!pageTransform) return this

		const pageRotation = pageTransform.rotation()

		if (pageRotation == null) return this

		const scaleAxisRotation = options.scaleAxisRotation ?? pageRotation

		const initialBounds = options.initialBounds ?? this.getShapeGeometry(id).bounds

		if (!initialBounds) return this

		const isAspectRatioLocked =
			options.isAspectRatioLocked ??
			this.getShapeUtil(initialShape).isAspectRatioLocked(initialShape)

		if (!areAnglesCompatible(pageRotation, scaleAxisRotation)) {
			// shape is awkwardly rotated, keep the aspect ratio locked and adopt the scale factor
			// from whichever axis is being scaled the least, to avoid the shape getting bigger
			// than the bounds of the selection
			// const minScale = Math.min(Math.abs(scale.x), Math.abs(scale.y))
			return this._resizeUnalignedShape(id, scale, {
				...options,
				initialBounds,
				scaleOrigin,
				scaleAxisRotation,
				initialPageTransform: pageTransform,
				isAspectRatioLocked,
				initialShape,
			})
		}

		const util = this.getShapeUtil(initialShape)

		if (isAspectRatioLocked) {
			if (Math.abs(scale.x) > Math.abs(scale.y)) {
				scale = new Vec(scale.x, Math.sign(scale.y) * Math.abs(scale.x))
			} else {
				scale = new Vec(Math.sign(scale.x) * Math.abs(scale.y), scale.y)
			}
		}

		if (util.onResize && util.canResize(initialShape)) {
			// get the model changes from the shape util
			const newPagePoint = this._scalePagePoint(
				Mat.applyToPoint(pageTransform, new Vec(0, 0)),
				scaleOrigin,
				scale,
				scaleAxisRotation
			)

			const newLocalPoint = this.getPointInParentSpace(initialShape.id, newPagePoint)

			// resize the shape's local bounding box
			const myScale = new Vec(scale.x, scale.y)
			// the shape is aligned with the rest of the shapes in the selection, but may be
			// 90deg offset from the main rotation of the selection, in which case
			// we need to flip the width and height scale factors
			const areWidthAndHeightAlignedWithCorrectAxis = approximately(
				(pageRotation - scaleAxisRotation) % Math.PI,
				0
			)
			myScale.x = areWidthAndHeightAlignedWithCorrectAxis ? scale.x : scale.y
			myScale.y = areWidthAndHeightAlignedWithCorrectAxis ? scale.y : scale.x

			// adjust initial model for situations where the parent has moved during the resize
			// e.g. groups
			const initialPagePoint = Mat.applyToPoint(pageTransform, new Vec())

			// need to adjust the shape's x and y points in case the parent has moved since start of resizing
			const { x, y } = this.getPointInParentSpace(initialShape.id, initialPagePoint)

			let workingShape = initialShape
			if (!options.skipStartAndEndCallbacks) {
				workingShape = applyPartialToRecordWithProps(
					initialShape,
					util.onResizeStart?.(initialShape) ?? undefined
				)
			}

			workingShape = applyPartialToRecordWithProps(workingShape, {
				id,
				type: initialShape.type as any,
				x: newLocalPoint.x,
				y: newLocalPoint.y,
				...util.onResize(
					{ ...initialShape, x, y },
					{
						newPoint: newLocalPoint,
						handle: options.dragHandle ?? 'bottom_right',
						// don't set isSingle to true for children
						mode: options.mode ?? 'scale_shape',
						scaleX: myScale.x,
						scaleY: myScale.y,
						initialBounds,
						initialShape,
					}
				),
			})

			if (!options.skipStartAndEndCallbacks) {
				workingShape = applyPartialToRecordWithProps(
					workingShape,
					util.onResizeEnd?.(initialShape, workingShape) ?? undefined
				)
			}

			this.updateShapes([workingShape])
		} else {
			const initialPageCenter = Mat.applyToPoint(pageTransform, initialBounds.center)
			// get the model changes from the shape util
			const newPageCenter = this._scalePagePoint(
				initialPageCenter,
				scaleOrigin,
				scale,
				scaleAxisRotation
			)

			const initialPageCenterInParentSpace = this.getPointInParentSpace(
				initialShape.id,
				initialPageCenter
			)
			const newPageCenterInParentSpace = this.getPointInParentSpace(initialShape.id, newPageCenter)

			const delta = Vec.Sub(newPageCenterInParentSpace, initialPageCenterInParentSpace)
			// apply the changes to the model
			this.updateShapes([
				{
					id,
					type: initialShape.type as any,
					x: initialShape.x + delta.x,
					y: initialShape.y + delta.y,
				},
			])
		}

		return this
	}

	/** @internal */
	private _scalePagePoint(
		point: VecLike,
		scaleOrigin: VecLike,
		scale: VecLike,
		scaleAxisRotation: number
	) {
		const relativePoint = Vec.RotWith(point, scaleOrigin, -scaleAxisRotation).sub(scaleOrigin)

		// calculate the new point position relative to the scale origin
		const newRelativePagePoint = Vec.MulV(relativePoint, scale)

		// and rotate it back to page coords to get the new page point of the resized shape
		const destination = Vec.Add(newRelativePagePoint, scaleOrigin).rotWith(
			scaleOrigin,
			scaleAxisRotation
		)

		return destination
	}

	/** @internal */
	private _resizeUnalignedShape(
		id: TLShapeId,
		scale: VecLike,
		options: {
			initialBounds: Box
			scaleOrigin: VecLike
			scaleAxisRotation: number
			initialShape: TLShape
			isAspectRatioLocked: boolean
			initialPageTransform: MatLike
		}
	) {
		const { type } = options.initialShape
		// If a shape is not aligned with the scale axis we need to treat it differently to avoid skewing.
		// Instead of skewing we normalize the scale aspect ratio (i.e. keep the same scale magnitude in both axes)
		// and then after applying the scale to the shape we also rotate it if required and translate it so that it's center
		// point ends up in the right place.

		const shapeScale = new Vec(scale.x, scale.y)

		// // make sure we are constraining aspect ratio, and using the smallest scale axis to avoid shapes getting bigger
		// // than the selection bounding box
		if (Math.abs(scale.x) > Math.abs(scale.y)) {
			shapeScale.x = Math.sign(scale.x) * Math.abs(scale.y)
		} else {
			shapeScale.y = Math.sign(scale.y) * Math.abs(scale.x)
		}

		// first we can scale the shape about its center point
		this.resizeShape(id, shapeScale, {
			initialShape: options.initialShape,
			initialBounds: options.initialBounds,
			isAspectRatioLocked: options.isAspectRatioLocked,
		})

		// then if the shape is flipped in one axis only, we need to apply an extra rotation
		// to make sure the shape is mirrored correctly
		if (Math.sign(scale.x) * Math.sign(scale.y) < 0) {
			let { rotation } = Mat.Decompose(options.initialPageTransform)
			rotation -= 2 * rotation
			this.updateShapes([{ id, type, rotation }])
		}

		// Next we need to translate the shape so that it's center point ends up in the right place.
		// To do that we first need to calculate the center point of the shape in the current page space before the scale was applied.
		const preScaleShapePageCenter = Mat.applyToPoint(
			options.initialPageTransform,
			options.initialBounds.center
		)

		// And now we scale the center point by the original scale factor
		const postScaleShapePageCenter = this._scalePagePoint(
			preScaleShapePageCenter,
			options.scaleOrigin,
			scale,
			options.scaleAxisRotation
		)

		// now calculate how far away the shape is from where it needs to be
		const pageBounds = this.getShapePageBounds(id)!
		const pageTransform = this.getShapePageTransform(id)!
		const currentPageCenter = pageBounds.center
		const shapePageTransformOrigin = pageTransform.point()
		if (!currentPageCenter || !shapePageTransformOrigin) return this
		const pageDelta = Vec.Sub(postScaleShapePageCenter, currentPageCenter)

		// and finally figure out what the shape's new position should be
		const postScaleShapePagePoint = Vec.Add(shapePageTransformOrigin, pageDelta)
		const { x, y } = this.getPointInParentSpace(id, postScaleShapePagePoint)

		this.updateShapes([{ id, type, x, y }])

		return this
	}

	/**
	 * Get the initial meta value for a shape.
	 *
	 * @example
	 * ```ts
	 * editor.getInitialMetaForShape = (shape) => {
	 *   if (shape.type === 'note') {
	 *     return { createdBy: myCurrentUser.id }
	 *   }
	 * }
	 * ```
	 *
	 * @param shape - The shape to get the initial meta for.
	 *
	 * @public
	 */
	getInitialMetaForShape(_shape: TLShape): JsonObject {
		return {}
	}

	/**
	 * Create a single shape.
	 *
	 * @example
	 * ```ts
	 * editor.createShape(myShape)
	 * editor.createShape({ id: 'box1', type: 'text', props: { text: "ok" } })
	 * ```
	 *
	 * @param shape - The shape (or shape partial) to create.
	 *
	 * @public
	 */
	createShape<T extends TLUnknownShape>(shape: OptionalKeys<TLShapePartial<T>, 'id'>): this {
		this.createShapes([shape])
		return this
	}

	/**
	 * Create shapes.
	 *
	 * @example
	 * ```ts
	 * editor.createShapes([myShape])
	 * editor.createShapes([{ id: 'box1', type: 'text', props: { text: "ok" } }])
	 * ```
	 *
	 * @param shapes - The shapes (or shape partials) to create.
	 * @param select - Whether to select the created shapes. Defaults to false.
	 *
	 * @public
	 */
	createShapes<T extends TLUnknownShape>(shapes: OptionalKeys<TLShapePartial<T>, 'id'>[]): this {
		if (!Array.isArray(shapes)) {
			throw Error('Editor.createShapes: must provide an array of shapes or shape partials')
		}
		if (this.getInstanceState().isReadonly) return this
		if (shapes.length <= 0) return this

		const currentPageShapeIds = this.getCurrentPageShapeIds()

		const maxShapesReached = shapes.length + currentPageShapeIds.size > MAX_SHAPES_PER_PAGE

		if (maxShapesReached) {
			// can't create more shapes than fit on the page
			alertMaxShapes(this)
			return this
		}

		const focusedGroupId = this.getFocusedGroupId()

		return this.batch(() => {
			// 1. Parents

			// Make sure that each partial will become the child of either the
			// page or another shape that exists (or that will exist) in this page.

			// find last parent id
			const currentPageShapesSorted = this.getCurrentPageShapesSorted()

			const partials = shapes.map((partial) => {
				if (!partial.id) {
					partial = { id: createShapeId(), ...partial }
				}

				// If the partial does not provide the parentId OR if the provided
				// parentId is NOT in the store AND NOT among the other shapes being
				// created, then we need to find a parent for the shape. This can be
				// another shape that exists under that point and which can receive
				// children of the creating shape's type, or else the page itself.
				if (
					!partial.parentId ||
					!(this.store.has(partial.parentId) || shapes.some((p) => p.id === partial.parentId))
				) {
					let parentId: TLParentId = this.getFocusedGroupId()

					for (let i = currentPageShapesSorted.length - 1; i >= 0; i--) {
						const parent = currentPageShapesSorted[i]
						if (
							// parent.type === 'frame'
							this.getShapeUtil(parent).canReceiveNewChildrenOfType(parent, partial.type) &&
							this.isPointInShape(
								parent,
								// If no parent is provided, then we can treat the
								// shape's provided x/y as being in the page's space.
								{ x: partial.x ?? 0, y: partial.y ?? 0 },
								{
									margin: 0,
									hitInside: true,
								}
							)
						) {
							parentId = parent.id
							break
						}
					}

					const prevParentId = partial.parentId

					// a shape cannot be it's own parent. This was a rare issue with frames/groups in the syncFuzz tests.
					if (parentId === partial.id) {
						parentId = focusedGroupId
					}

					// If the parentid has changed...
					if (parentId !== prevParentId) {
						partial = { ...partial }

						partial.parentId = parentId

						// If the parent is a shape (rather than a page) then insert the
						// shapes into the shape's children. Adjust the point and page rotation to be
						// preserved relative to the parent.
						if (isShapeId(parentId)) {
							const point = this.getPointInShapeSpace(this.getShape(parentId)!, {
								x: partial.x ?? 0,
								y: partial.y ?? 0,
							})
							partial.x = point.x
							partial.y = point.y
							partial.rotation =
								-this.getShapePageTransform(parentId)!.rotation() + (partial.rotation ?? 0)
						}
					}
				}

				return partial
			})

			// 2. Indices

			// Get the highest index among the parents of each of the
			// the shapes being created; we'll increment from there.

			const parentIndices = new Map<TLParentId, IndexKey>()

			const shapeRecordsToCreate: TLShape[] = []

			const { opacityForNextShape } = this.getInstanceState()

			for (const partial of partials) {
				const util = this.getShapeUtil(partial as TLShapePartial)

				// If an index is not explicitly provided, then add the
				// shapes to the top of their parents' children; using the
				// value in parentsMappedToIndex, get the index above, use it,
				// and set it back to parentsMappedToIndex for next time.
				let index = partial.index

				if (!index) {
					// Hello bug-seeker: have you just created a frame and then a shape
					// and found that the shape is automatically the child of the frame?
					// this is the reason why! It would be harder to have each shape specify
					// the frame as the parent when creating a shape inside of a frame, so
					// we do it here.
					const parentId = partial.parentId ?? focusedGroupId

					if (!parentIndices.has(parentId)) {
						parentIndices.set(parentId, this.getHighestIndexForParent(parentId))
					}
					index = parentIndices.get(parentId)!
					parentIndices.set(parentId, getIndexAbove(index))
				}

				// The initial props starts as the shape utility's default props
				const initialProps = util.getDefaultProps()

				// We then look up each key in the tab state's styles; and if it's there,
				// we use the value from the tab state's styles instead of the default.
				for (const [style, propKey] of this.styleProps[partial.type]) {
					;(initialProps as any)[propKey] = this.getStyleForNextShape(style)
				}

				// When we create the shape, take in the partial (the props coming into the
				// function) and merge it with the default props.
				let shapeRecordToCreate = (
					this.store.schema.types.shape as RecordType<
						TLShape,
						'type' | 'props' | 'index' | 'parentId'
					>
				).create({
					...partial,
					index,
					opacity: partial.opacity ?? opacityForNextShape,
					parentId: partial.parentId ?? focusedGroupId,
					props: 'props' in partial ? { ...initialProps, ...partial.props } : initialProps,
				})

				if (shapeRecordToCreate.index === undefined) {
					throw Error('no index!')
				}

				const next = this.getShapeUtil(shapeRecordToCreate).onBeforeCreate?.(shapeRecordToCreate)

				if (next) {
					shapeRecordToCreate = next
				}

				shapeRecordsToCreate.push(shapeRecordToCreate)
			}

			// Add meta properties, if any, to the shapes
			shapeRecordsToCreate.forEach((shape) => {
				shape.meta = {
					...this.getInitialMetaForShape(shape),
					...shape.meta,
				}
			})

			this.store.put(shapeRecordsToCreate)
		})
	}

	private animatingShapes = new Map<TLShapeId, string>()

	/**
	 * Animate a shape.
	 *
	 * @example
	 * ```ts
	 * editor.animateShape({ id: 'box1', type: 'box', x: 100, y: 100 })
	 * editor.animateShape({ id: 'box1', type: 'box', x: 100, y: 100 }, { animation: { duration: 100, ease: t => t*t } })
	 * ```
	 *
	 * @param partial - The shape partial to update.
	 * @param options - The animation's options.
	 *
	 * @public
	 */
	animateShape(
		partial: TLShapePartial | null | undefined,
		opts = { animation: DEFAULT_ANIMATION_OPTIONS } as TLCameraMoveOptions
	): this {
		return this.animateShapes([partial], opts)
	}

	/**
	 * Animate shapes.
	 *
	 * @example
	 * ```ts
	 * editor.animateShapes([{ id: 'box1', type: 'box', x: 100, y: 100 }])
	 * editor.animateShapes([{ id: 'box1', type: 'box', x: 100, y: 100 }], { animation: { duration: 100, ease: t => t*t } })
	 * ```
	 *
	 * @param partials - The shape partials to update.
	 * @param options - The animation's options.
	 *
	 * @public
	 */
	animateShapes(
		partials: (TLShapePartial | null | undefined)[],
		opts = { animation: DEFAULT_ANIMATION_OPTIONS } as TLCameraMoveOptions
	): this {
		if (!opts.animation) return this
		const { duration = 500, easing = EASINGS.linear } = opts.animation

		const animationId = uniqueId()

		let remaining = duration
		let t: number

		type ShapeAnimation = {
			partial: TLShapePartial
			values: { prop: string; from: number; to: number }[]
		}

		const animations: ShapeAnimation[] = []

		let partial: TLShapePartial | null | undefined, result: ShapeAnimation
		for (let i = 0, n = partials.length; i < n; i++) {
			partial = partials[i]
			if (!partial) continue

			result = {
				partial,
				values: [],
			}

			const shape = this.getShape(partial.id)!
			if (!shape) continue

			// We only support animations for certain props
			for (const key of ['x', 'y', 'rotation'] as const) {
				if (partial[key] !== undefined && shape[key] !== partial[key]) {
					result.values.push({ prop: key, from: shape[key], to: partial[key] as number })
				}
			}

			animations.push(result)
			this.animatingShapes.set(shape.id, animationId)
		}

		let value: ShapeAnimation

		const handleTick = (elapsed: number) => {
			remaining -= elapsed

			if (remaining < 0) {
				const { animatingShapes } = this
				const partialsToUpdate = partials.filter(
					(p) => p && animatingShapes.get(p.id) === animationId
				)
				if (partialsToUpdate.length) {
					this.updateShapes(partialsToUpdate)
					// update shapes also removes the shape from animating shapes
				}

				this.off('tick', handleTick)
				return
			}

			t = easing(1 - remaining / duration)

			const { animatingShapes } = this

			const updates: TLShapePartial[] = []

			let animationIdForShape: string | undefined
			for (let i = 0, n = animations.length; i < n; i++) {
				value = animations[i]
				// Is the animation for this shape still active?
				animationIdForShape = animatingShapes.get(value.partial.id)
				if (animationIdForShape !== animationId) continue

				// Create the update
				updates.push({
					id: value.partial.id,
					type: value.partial.type,
					...value.values.reduce((acc, { prop, from, to }) => {
						acc[prop] = from + (to - from) * t
						return acc
					}, {} as any),
				})
			}

			this._updateShapes(updates)
		}

		this.on('tick', handleTick)

		return this
	}

	/**
	 * Create a group containing the provided shapes.
	 *
	 * @param shapes - The shapes (or shape ids) to group. Defaults to the selected shapes.
	 * @param groupId - The id of the group to create.
	 *
	 * @public
	 */
	groupShapes(shapes: TLShapeId[] | TLShape[], groupId = createShapeId()): this {
		if (!Array.isArray(shapes)) {
			throw Error('Editor.groupShapes: must provide an array of shapes or shape ids')
		}
		if (this.getInstanceState().isReadonly) return this

		const ids =
			typeof shapes[0] === 'string'
				? (shapes as TLShapeId[])
				: (shapes.map((s) => (s as TLShape).id) as TLShapeId[])

		if (ids.length <= 1) return this

		const shapesToGroup = compact(this._getUnlockedShapeIds(ids).map((id) => this.getShape(id)))
		const sortedShapeIds = shapesToGroup.sort(sortByIndex).map((s) => s.id)
		const pageBounds = Box.Common(compact(shapesToGroup.map((id) => this.getShapePageBounds(id))))

		const { x, y } = pageBounds.point

		const parentId = this.findCommonAncestor(shapesToGroup) ?? this.getCurrentPageId()

		// Only group when the select tool is active
		if (this.getCurrentToolId() !== 'select') return this

		// If not already in idle, cancel the current interaction (get back to idle)
		if (!this.isIn('select.idle')) {
			this.cancel()
		}

		// Find all the shapes that have the same parentId, and use the highest index.
		const shapesWithRootParent = shapesToGroup
			.filter((shape) => shape.parentId === parentId)
			.sort(sortByIndex)

		const highestIndex = shapesWithRootParent[shapesWithRootParent.length - 1]?.index

		this.batch(() => {
			this.createShapes<TLGroupShape>([
				{
					id: groupId,
					type: 'group',
					parentId,
					index: highestIndex,
					x,
					y,
					opacity: 1,
					props: {},
				},
			])
			this.reparentShapes(sortedShapeIds, groupId)
			this.select(groupId)
		})

		return this
	}

	/**
	 * Ungroup some shapes.
	 *
	 * @param ids - Ids of the shapes to ungroup. Defaults to the selected shapes.
	 *
	 * @public
	 */
	ungroupShapes(ids: TLShapeId[]): this
	ungroupShapes(ids: TLShape[]): this
	ungroupShapes(_ids: TLShapeId[] | TLShape[]) {
		const ids =
			typeof _ids[0] === 'string' ? (_ids as TLShapeId[]) : (_ids as TLShape[]).map((s) => s.id)
		if (this.getInstanceState().isReadonly) return this
		if (ids.length === 0) return this

		// Only ungroup when the select tool is active
		if (this.getCurrentToolId() !== 'select') return this

		// If not already in idle, cancel the current interaction (get back to idle)
		if (!this.isIn('select.idle')) {
			this.cancel()
		}

		// The ids of the selected shapes after ungrouping;
		// these include all of the grouped shapes children,
		// plus any shapes that were selected apart from the groups.
		const idsToSelect = new Set<TLShapeId>()

		// Get all groups in the selection
		const shapes = compact(ids.map((id) => this.getShape(id)))

		const groups: TLGroupShape[] = []

		shapes.forEach((shape) => {
			if (this.isShapeOfType<TLGroupShape>(shape, 'group')) {
				groups.push(shape)
			} else {
				idsToSelect.add(shape.id)
			}
		})

		if (groups.length === 0) return this

		this.batch(() => {
			let group: TLGroupShape

			for (let i = 0, n = groups.length; i < n; i++) {
				group = groups[i]
				const childIds = this.getSortedChildIdsForParent(group.id)

				for (let j = 0, n = childIds.length; j < n; j++) {
					idsToSelect.add(childIds[j])
				}

				this.reparentShapes(childIds, group.parentId, group.index)
			}

			this.deleteShapes(groups.map((group) => group.id))
			this.select(...idsToSelect)
		})

		return this
	}

	/**
	 * Update a shape using a partial of the shape.
	 *
	 * @example
	 * ```ts
	 * editor.updateShape({ id: 'box1', type: 'geo', props: { w: 100, h: 100 } })
	 * ```
	 *
	 * @param partial - The shape partial to update.
	 *
	 * @public
	 */
	updateShape<T extends TLUnknownShape>(partial: TLShapePartial<T> | null | undefined) {
		this.updateShapes([partial])
		return this
	}

	/**
	 * Update shapes using partials of each shape.
	 *
	 * @example
	 * ```ts
	 * editor.updateShapes([{ id: 'box1', type: 'geo', props: { w: 100, h: 100 } }])
	 * ```
	 *
	 * @param partials - The shape partials to update.
	 *
	 * @public
	 */
	updateShapes<T extends TLUnknownShape>(partials: (TLShapePartial<T> | null | undefined)[]) {
		const compactedPartials: TLShapePartial<T>[] = Array(partials.length)

		for (let i = 0, n = partials.length; i < n; i++) {
			const partial = partials[i]
			if (!partial) continue
			// Get the current shape referenced by the partial
			const shape = this.getShape(partial.id)
			if (!shape) continue

			// If the shape is locked and we're not setting isLocked to true, continue
			if (this.isShapeOrAncestorLocked(shape) && !Object.hasOwn(partial, 'isLocked')) continue

			// Remove any animating shapes from the list of partials
			this.animatingShapes.delete(partial.id)

			compactedPartials.push(partial)
		}

		this._updateShapes(compactedPartials)
		return this
	}

	/** @internal */
	private _updateShapes = (_partials: (TLShapePartial | null | undefined)[]) => {
		if (this.getInstanceState().isReadonly) return

		this.batch(() => {
			const updates = []

			let shape: TLShape | undefined
			let updated: TLShape

			for (let i = 0, n = _partials.length; i < n; i++) {
				const partial = _partials[i]
				// Skip nullish partials (sometimes created by map fns returning undefined)
				if (!partial) continue

				// Get the current shape referenced by the partial
				// If there is no current shape, we'll skip this update
				shape = this.getShape(partial.id)
				if (!shape) continue

				// Get the updated version of the shape
				// If the update had no effect, we'll skip this update
				updated = applyPartialToRecordWithProps(shape, partial)
				if (updated === shape) continue

				//if any shape has an onBeforeUpdate handler, call it and, if the handler returns a
				// new shape, replace the old shape with the new one. This is used for example when
				// repositioning a text shape based on its new text content.
				updated = this.getShapeUtil(shape).onBeforeUpdate?.(shape, updated) ?? updated

				updates.push(updated)
			}

			this.store.put(updates)
		})
	}

	/** @internal */
	private _getUnlockedShapeIds(ids: TLShapeId[]): TLShapeId[] {
		return ids.filter((id) => !this.getShape(id)?.isLocked)
	}

	/**
	 * Delete shapes.
	 *
	 * @example
	 * ```ts
	 * editor.deleteShapes(['box1', 'box2'])
	 * ```
	 *
	 * @param ids - The ids of the shapes to delete.
	 *
	 * @public
	 */
	deleteShapes(ids: TLShapeId[]): this
	deleteShapes(shapes: TLShape[]): this
	deleteShapes(_ids: TLShapeId[] | TLShape[]): this {
		if (!Array.isArray(_ids)) {
			throw Error('Editor.deleteShapes: must provide an array of shapes or shapeIds')
		}

		const ids = this._getUnlockedShapeIds(
			typeof _ids[0] === 'string' ? (_ids as TLShapeId[]) : (_ids as TLShape[]).map((s) => s.id)
		)

		if (this.getInstanceState().isReadonly) return this
		if (ids.length === 0) return this

		const allIds = new Set(ids)

		for (const id of ids) {
			this.visitDescendants(id, (childId) => {
				allIds.add(childId)
			})
		}

		const deletedIds = [...allIds]
		return this.batch(() => this.store.remove(deletedIds))
	}

	/**
	 * Delete a shape.
	 *
	 * @example
	 * ```ts
	 * editor.deleteShape(shape.id)
	 * ```
	 *
	 * @param id - The id of the shape to delete.
	 *
	 * @public
	 */
	deleteShape(id: TLShapeId): this
	deleteShape(shape: TLShape): this
	deleteShape(_id: TLShapeId | TLShape) {
		this.deleteShapes([typeof _id === 'string' ? _id : _id.id])
		return this
	}

	/* --------------------- Styles --------------------- */

	/**
	 * Get all the current styles among the users selected shapes
	 *
	 * @internal
	 */
	private _extractSharedStyles(shape: TLShape, sharedStyleMap: SharedStyleMap) {
		if (this.isShapeOfType<TLGroupShape>(shape, 'group')) {
			// For groups, ignore the styles of the group shape and instead include the styles of the
			// group's children. These are the shapes that would have their styles changed if the
			// user called `setStyle` on the current selection.
			const childIds = this._parentIdsToChildIds.get()[shape.id]
			if (!childIds) return

			for (let i = 0, n = childIds.length; i < n; i++) {
				this._extractSharedStyles(this.getShape(childIds[i])!, sharedStyleMap)
			}
		} else {
			for (const [style, propKey] of this.styleProps[shape.type]) {
				sharedStyleMap.applyValue(style, getOwnProperty(shape.props, propKey))
			}
		}
	}

	/**
	 * A derived map containing all current styles among the user's selected shapes.
	 *
	 * @internal
	 */
	@computed
	private _getSelectionSharedStyles(): ReadonlySharedStyleMap {
		const selectedShapes = this.getSelectedShapes()

		const sharedStyles = new SharedStyleMap()
		for (const selectedShape of selectedShapes) {
			this._extractSharedStyles(selectedShape, sharedStyles)
		}

		return sharedStyles
	}

	/**
	 * Get the style for the next shape.
	 *
	 * @example
	 * ```ts
	 * const color = editor.getStyleForNextShape(DefaultColorStyle)
	 * ```
	 *
	 * @param style - The style to get.
	 *
	 * @public */
	getStyleForNextShape<T>(style: StyleProp<T>): T {
		const value = this.getInstanceState().stylesForNextShape[style.id]
		return value === undefined ? style.defaultValue : (value as T)
	}

	getShapeStyleIfExists<T>(shape: TLShape, style: StyleProp<T>): T | undefined {
		const styleKey = this.styleProps[shape.type].get(style)
		if (styleKey === undefined) return undefined
		return getOwnProperty(shape.props, styleKey) as T | undefined
	}

	/**
	 * A map of all the current styles either in the current selection, or that are relevant to the
	 * current tool.
	 *
	 * @example
	 * ```ts
	 * const color = editor.getSharedStyles().get(DefaultColorStyle)
	 * if (color && color.type === 'shared') {
	 *   print('All selected shapes have the same color:', color.value)
	 * }
	 * ```
	 *
	 * @public
	 */
	@computed<ReadonlySharedStyleMap>({ isEqual: (a, b) => a.equals(b) })
	getSharedStyles(): ReadonlySharedStyleMap {
		// If we're in selecting and if we have a selection, return the shared styles from the
		// current selection
		if (this.isIn('select') && this.getSelectedShapeIds().length > 0) {
			return this._getSelectionSharedStyles()
		}

		// If the current tool is associated with a shape, return the styles for that shape.
		// Otherwise, just return an empty map.
		const currentTool = this.root.getCurrent()!
		const styles = new SharedStyleMap()

		if (!currentTool) return styles

		if (currentTool.shapeType) {
			for (const style of this.styleProps[currentTool.shapeType].keys()) {
				styles.applyValue(style, this.getStyleForNextShape(style))
			}
		}

		return styles
	}

	/**
	 * Get the currently selected shared opacity.
	 * If any shapes are selected, this returns the shared opacity of the selected shapes.
	 * Otherwise, this returns the chosen opacity for the next shape.
	 *
	 * @public
	 */
	@computed getSharedOpacity(): SharedStyle<number> {
		if (this.isIn('select') && this.getSelectedShapeIds().length > 0) {
			const shapesToCheck: TLShape[] = []
			const addShape = (shapeId: TLShapeId) => {
				const shape = this.getShape(shapeId)
				if (!shape) return
				// For groups, ignore the opacity of the group shape and instead include
				// the opacity of the group's children. These are the shapes that would have
				// their opacity changed if the user called `setOpacity` on the current selection.
				if (this.isShapeOfType<TLGroupShape>(shape, 'group')) {
					for (const childId of this.getSortedChildIdsForParent(shape.id)) {
						addShape(childId)
					}
				} else {
					shapesToCheck.push(shape)
				}
			}
			for (const shapeId of this.getSelectedShapeIds()) {
				addShape(shapeId)
			}

			let opacity: number | null = null
			for (const shape of shapesToCheck) {
				if (opacity === null) {
					opacity = shape.opacity
				} else if (opacity !== shape.opacity) {
					return { type: 'mixed' }
				}
			}

			if (opacity !== null) return { type: 'shared', value: opacity }
		}
		return { type: 'shared', value: this.getInstanceState().opacityForNextShape }
	}

	/**
	 * Set the opacity for the next shapes. This will effect subsequently created shapes.
	 *
	 * @example
	 * ```ts
	 * editor.setOpacityForNextShapes(0.5)
	 * ```
	 *
	 * @param opacity - The opacity to set. Must be a number between 0 and 1 inclusive.
	 * @param historyOptions - The history options for the change.
	 */
	setOpacityForNextShapes(opacity: number, historyOptions?: TLHistoryBatchOptions): this {
		this.updateInstanceState({ opacityForNextShape: opacity }, historyOptions)
		return this
	}

	/**
	 * Set the current opacity. This will effect any selected shapes.
	 *
	 * @example
	 * ```ts
	 * editor.setOpacityForSelectedShapes(0.5)
	 * ```
	 *
	 * @param opacity - The opacity to set. Must be a number between 0 and 1 inclusive.
	 */
	setOpacityForSelectedShapes(opacity: number): this {
		const selectedShapes = this.getSelectedShapes()

		if (selectedShapes.length > 0) {
			const shapesToUpdate: TLShape[] = []

			// We can have many deep levels of grouped shape
			// Making a recursive function to look through all the levels
			const addShapeById = (shape: TLShape) => {
				if (this.isShapeOfType<TLGroupShape>(shape, 'group')) {
					const childIds = this.getSortedChildIdsForParent(shape)
					for (const childId of childIds) {
						addShapeById(this.getShape(childId)!)
					}
				} else {
					shapesToUpdate.push(shape)
				}
			}

			for (const id of selectedShapes) {
				addShapeById(id)
			}

			this.updateShapes(
				shapesToUpdate.map((shape) => {
					return {
						id: shape.id,
						type: shape.type,
						opacity,
					}
				})
			)
		}

		return this
	}

	/**
	 * Set the value of a {@link @tldraw/tlschema#StyleProp} for the next shapes. This change will be applied to subsequently created shapes.
	 *
	 * @example
	 * ```ts
	 * editor.setStyleForNextShapes(DefaultColorStyle, 'red')
	 * editor.setStyleForNextShapes(DefaultColorStyle, 'red', { ephemeral: true })
	 * ```
	 *
	 * @param style - The style to set.
	 * @param value - The value to set.
	 * @param historyOptions - The history options for the change.
	 *
	 * @public
	 */
	setStyleForNextShapes<T>(
		style: StyleProp<T>,
		value: T,
		historyOptions?: TLHistoryBatchOptions
	): this {
		const stylesForNextShape = this.getInstanceState().stylesForNextShape

		this.updateInstanceState(
			{ stylesForNextShape: { ...stylesForNextShape, [style.id]: value } },
			historyOptions
		)

		return this
	}

	/**
	 * Set the value of a {@link @tldraw/tlschema#StyleProp}. This change will be applied to the currently selected shapes.
	 *
	 * @example
	 * ```ts
	 * editor.setStyleForSelectedShapes(DefaultColorStyle, 'red')
	 * ```
	 *
	 * @param style - The style to set.
	 * @param value - The value to set.
	 * @param historyOptions - The history options for the change.
	 *
	 * @public
	 */
	setStyleForSelectedShapes<S extends StyleProp<any>>(style: S, value: StylePropValue<S>): this {
		const selectedShapes = this.getSelectedShapes()

		if (selectedShapes.length > 0) {
			const updates: {
				util: ShapeUtil
				originalShape: TLShape
				updatePartial: TLShapePartial
			}[] = []

			// We can have many deep levels of grouped shape
			// Making a recursive function to look through all the levels
			const addShapeById = (shape: TLShape) => {
				if (this.isShapeOfType<TLGroupShape>(shape, 'group')) {
					const childIds = this.getSortedChildIdsForParent(shape.id)
					for (const childId of childIds) {
						addShapeById(this.getShape(childId)!)
					}
				} else {
					const util = this.getShapeUtil(shape)
					const stylePropKey = this.styleProps[shape.type].get(style)
					if (stylePropKey) {
						const shapePartial: TLShapePartial = {
							id: shape.id,
							type: shape.type,
							props: { [stylePropKey]: value },
						}
						updates.push({
							util,
							originalShape: shape,
							updatePartial: shapePartial,
						})
					}
				}
			}

			for (const shape of selectedShapes) {
				addShapeById(shape)
			}

			this.updateShapes(updates.map(({ updatePartial }) => updatePartial))
		}

		return this
	}

	/* --------------------- Content -------------------- */

	/** @internal */
	externalAssetContentHandlers: {
		[K in TLExternalAssetContent['type']]: {
			[Key in K]:
				| null
				| ((info: TLExternalAssetContent & { type: Key }) => Promise<TLAsset | undefined>)
		}[K]
	} = {
		file: null,
		url: null,
	}

	/**
	 * Register an external content handler. This handler will be called when the editor receives
	 * external content of the provided type. For example, the 'image' type handler will be called
	 * when a user drops an image onto the canvas.
	 *
	 * @example
	 * ```ts
	 * editor.registerExternalAssetHandler('text', myHandler)
	 * ```
	 *
	 * @param type - The type of external content.
	 * @param handler - The handler to use for this content type.
	 *
	 * @public
	 */
	registerExternalAssetHandler<T extends TLExternalAssetContent['type']>(
		type: T,
		handler: null | ((info: TLExternalAssetContent & { type: T }) => Promise<TLAsset>)
	): this {
		this.externalAssetContentHandlers[type] = handler as any
		return this
	}

	/**
	 * Get an asset for an external asset content type.
	 *
	 * @example
	 * ```ts
	 * const asset = await editor.getAssetForExternalContent({ type: 'file', file: myFile })
	 * const asset = await editor.getAssetForExternalContent({ type: 'url', url: myUrl })
	 * ```
	 *
	 * @param info - Info about the external content.
	 * @returns The asset.
	 */
	async getAssetForExternalContent(info: TLExternalAssetContent): Promise<TLAsset | undefined> {
		return await this.externalAssetContentHandlers[info.type]?.(info as any)
	}

	/** @internal */
	externalContentHandlers: {
		[K in TLExternalContent['type']]: {
			[Key in K]: null | ((info: TLExternalContent & { type: Key }) => void)
		}[K]
	} = {
		text: null,
		files: null,
		embed: null,
		'svg-text': null,
		url: null,
	}

	/**
	 * Register an external content handler. This handler will be called when the editor receives
	 * external content of the provided type. For example, the 'image' type handler will be called
	 * when a user drops an image onto the canvas.
	 *
	 * @example
	 * ```ts
	 * editor.registerExternalContentHandler('text', myHandler)
	 * ```
	 *
	 * @param type - The type of external content.
	 * @param handler - The handler to use for this content type.
	 *
	 * @public
	 */
	registerExternalContentHandler<T extends TLExternalContent['type']>(
		type: T,
		handler:
			| null
			| ((
					info: T extends TLExternalContent['type']
						? TLExternalContent & { type: T }
						: TLExternalContent
			  ) => void)
	): this {
		this.externalContentHandlers[type] = handler as any
		return this
	}

	/**
	 * Handle external content, such as files, urls, embeds, or plain text which has been put into the app, for example by pasting external text or dropping external images onto canvas.
	 *
	 * @param info - Info about the external content.
	 */
	async putExternalContent(info: TLExternalContent): Promise<void> {
		return this.externalContentHandlers[info.type]?.(info as any)
	}

	/**
	 * Get content that can be exported for the given shape ids.
	 *
	 * @param shapes - The shapes (or shape ids) to get content for.
	 *
	 * @returns The exported content.
	 *
	 * @public
	 */
	getContentFromCurrentPage(shapes: TLShapeId[] | TLShape[]): TLContent | undefined {
		// todo: make this work with any page, not just the current page
		const ids =
			typeof shapes[0] === 'string'
				? (shapes as TLShapeId[])
				: (shapes as TLShape[]).map((s) => s.id)

		if (!ids) return
		if (ids.length === 0) return

		const shapeIds = this.getShapeAndDescendantIds(ids)

		return withoutBindingsToUnrelatedShapes(this, shapeIds, (bindingIdsToKeep) => {
			const bindings: TLBinding[] = []
			for (const id of bindingIdsToKeep) {
				const binding = this.getBinding(id)
				if (!binding) continue
				bindings.push(binding)
			}

			const rootShapeIds: TLShapeId[] = []
			const shapes: TLShape[] = []
			for (const shapeId of shapeIds) {
				const shape = this.getShape(shapeId)
				if (!shape) continue

				const isRootShape = !shapeIds.has(shape.parentId as TLShapeId)
				if (isRootShape) {
					// Need to get page point and rotation of the shape because shapes in
					// groups use local position/rotation
					const pageTransform = this.getShapePageTransform(shape.id)!
					const pagePoint = pageTransform.point()
					shapes.push({
						...shape,
						x: pagePoint.x,
						y: pagePoint.y,
						rotation: pageTransform.rotation(),
						parentId: this.getCurrentPageId(),
					})
					rootShapeIds.push(shape.id)
				} else {
					shapes.push(shape)
				}
			}

			const assets: TLAsset[] = []
			const seenAssetIds = new Set<TLAssetId>()
			for (const shape of shapes) {
				if (!('assetId' in shape.props)) continue

				const assetId = shape.props.assetId
				if (!assetId || seenAssetIds.has(assetId)) continue

				seenAssetIds.add(assetId)
				const asset = this.getAsset(assetId)
				if (!asset) continue
				assets.push(asset)
			}

			return {
				schema: this.store.schema.serialize(),
				shapes,
				rootShapeIds,
				bindings,
				assets,
			}
		})
	}

	/**
	 * Place content into the editor.
	 *
	 * @param content - The content.
	 * @param options - Options for placing the content.
	 *
	 * @public
	 */
	putContentOntoCurrentPage(
		content: TLContent,
		options: {
			point?: VecLike
			select?: boolean
			preservePosition?: boolean
			preserveIds?: boolean
		} = {}
	): this {
		if (this.getInstanceState().isReadonly) return this

		// todo: make this able to support putting content onto any page, not just the current page

		if (!content.schema) {
			throw Error('Could not put content:\ncontent is missing a schema.')
		}

		const { select = false, preserveIds = false, preservePosition = false } = options
		let { point = undefined } = options

		// decide on a parent for the put shapes; if the parent is among the put shapes(?) then use its parent

		const currentPageId = this.getCurrentPageId()
		const { rootShapeIds } = content

		// We need to collect the migrated records
		const assets: TLAsset[] = []
		const shapes: TLShape[] = []
		const bindings: TLBinding[] = []

		// Let's treat the content as a store, and then migrate that store.
		const store: StoreSnapshot<TLRecord> = {
			store: {
				...Object.fromEntries(content.assets.map((asset) => [asset.id, asset] as const)),
				...Object.fromEntries(content.shapes.map((shape) => [shape.id, shape] as const)),
				...Object.fromEntries(
					content.bindings?.map((bindings) => [bindings.id, bindings] as const) ?? []
				),
			},
			schema: content.schema,
		}
		const result = this.store.schema.migrateStoreSnapshot(store)
		if (result.type === 'error') {
			throw Error('Could not put content: could not migrate content')
		}
		for (const record of Object.values(result.value)) {
			switch (record.typeName) {
				case 'asset': {
					assets.push(record)
					break
				}
				case 'shape': {
					shapes.push(record)
					break
				}
				case 'binding': {
					bindings.push(record)
					break
				}
			}
		}

		// Ok, we've got our migrated records, now we can continue!
		const shapeIdMap = new Map<string, TLShapeId>(
			preserveIds
				? shapes.map((shape) => [shape.id, shape.id])
				: shapes.map((shape) => [shape.id, createShapeId()])
		)
		const bindingIdMap = new Map<string, TLBindingId>(
			preserveIds
				? bindings.map((binding) => [binding.id, binding.id])
				: bindings.map((binding) => [binding.id, createBindingId()])
		)

		// By default, the paste parent will be the current page.
		let pasteParentId = this.getCurrentPageId() as TLPageId | TLShapeId
		let lowestDepth = Infinity
		let lowestAncestors: TLShape[] = []

		// Among the selected shapes, find the shape with the fewest ancestors and use its first ancestor.
		for (const shape of this.getSelectedShapes()) {
			if (lowestDepth === 0) break

			const isFrame = this.isShapeOfType<TLFrameShape>(shape, 'frame')
			const ancestors = this.getShapeAncestors(shape)
			if (isFrame) ancestors.push(shape)

			const depth = isFrame ? ancestors.length + 1 : ancestors.length

			if (depth < lowestDepth) {
				lowestDepth = depth
				lowestAncestors = ancestors
				pasteParentId = isFrame ? shape.id : shape.parentId
			} else if (depth === lowestDepth) {
				if (lowestAncestors.length !== ancestors.length) {
					throw Error(`Ancestors: ${lowestAncestors.length} !== ${ancestors.length}`)
				}

				if (lowestAncestors.length === 0) {
					pasteParentId = currentPageId
					break
				} else {
					pasteParentId = currentPageId
					for (let i = 0; i < lowestAncestors.length; i++) {
						if (ancestors[i] !== lowestAncestors[i]) break
						pasteParentId = ancestors[i].id
					}
				}
			}
		}

		let isDuplicating = false

		if (!isPageId(pasteParentId)) {
			const parent = this.getShape(pasteParentId)
			if (parent) {
				if (!this.getViewportPageBounds().includes(this.getShapePageBounds(parent)!)) {
					pasteParentId = currentPageId
				} else {
					if (rootShapeIds.length === 1) {
						const rootShape = shapes.find((s) => s.id === rootShapeIds[0])!
						if (
							this.isShapeOfType<TLFrameShape>(parent, 'frame') &&
							this.isShapeOfType<TLFrameShape>(rootShape, 'frame') &&
							rootShape.props.w === parent?.props.w &&
							rootShape.props.h === parent?.props.h
						) {
							isDuplicating = true
						}
					}
				}
			} else {
				pasteParentId = currentPageId
			}
		}

		if (!isDuplicating) {
			isDuplicating = shapeIdMap.has(pasteParentId)
		}

		if (isDuplicating) {
			pasteParentId = this.getShape(pasteParentId)!.parentId
		}

		let index = this.getHighestIndexForParent(pasteParentId) // todo: requires that the putting page is the current page

		const rootShapes: TLShape[] = []

		const newShapes: TLShape[] = shapes.map((oldShape): TLShape => {
			const newId = shapeIdMap.get(oldShape.id)!

			// Create the new shape (new except for the id)
			const newShape = { ...oldShape, id: newId }

			if (rootShapeIds.includes(oldShape.id)) {
				newShape.parentId = currentPageId
				rootShapes.push(newShape)
			}

			// Assign the child to its new parent.

			// If the child's parent is among the putting shapes, then assign
			// it to the new parent's id.
			if (shapeIdMap.has(newShape.parentId)) {
				newShape.parentId = shapeIdMap.get(oldShape.parentId)!
			} else {
				rootShapeIds.push(newShape.id)
				// newShape.parentId = pasteParentId
				newShape.index = index
				index = getIndexAbove(index)
			}

			return newShape
		})

		if (newShapes.length + this.getCurrentPageShapeIds().size > MAX_SHAPES_PER_PAGE) {
			// There's some complexity here involving children
			// that might be created without their parents, so
			// if we're going over the limit then just don't paste.
			alertMaxShapes(this)
			return this
		}

		const newBindings = bindings.map(
			(oldBinding): TLBinding => ({
				...oldBinding,
				id: assertExists(bindingIdMap.get(oldBinding.id)),
				fromId: assertExists(shapeIdMap.get(oldBinding.fromId)),
				toId: assertExists(shapeIdMap.get(oldBinding.toId)),
			})
		)

		// These are all the assets we need to create
		const assetsToCreate: TLAsset[] = []

		// These assets have base64 data that may need to be hosted
		const assetsToUpdate: (TLImageAsset | TLVideoAsset)[] = []

		for (const asset of assets) {
			if (this.store.has(asset.id)) {
				// We already have this asset
				continue
			}

			if (
				(asset.type === 'image' || asset.type === 'video') &&
				asset.props.src?.startsWith('data:image')
			) {
				// it's src is a base64 image or video; we need to create a new asset without the src,
				// then create a new asset from the original src. So we save a copy of the original asset,
				// then delete the src from the original asset.
				assetsToUpdate.push(structuredClone(asset as TLImageAsset | TLVideoAsset))
				asset.props.src = null
			}

			// Add the asset to the list of assets to create
			assetsToCreate.push(asset)
		}

		// Start loading the new assets, order does not matter
		Promise.allSettled(
			(assetsToUpdate as (TLImageAsset | TLVideoAsset)[]).map(async (asset) => {
				// Turn the data url into a file
				const file = await dataUrlToFile(
					asset.props.src!,
					asset.props.name,
					asset.props.mimeType ?? 'image/png'
				)

				// Get a new asset for the file
				const newAsset = await this.getAssetForExternalContent({ type: 'file', file })

				if (!newAsset) {
					// If we don't have a new asset, delete the old asset.
					// The shapes that reference this asset should break.
					this.deleteAssets([asset.id])
					return
				}

				// Save the new asset under the old asset's id
				this.updateAssets([{ ...newAsset, id: asset.id }])
			})
		)

		this.batch(() => {
			// Create any assets that need to be created
			if (assetsToCreate.length > 0) {
				this.createAssets(assetsToCreate)
			}

			// Create the shapes with root shapes as children of the page
			this.createShapes(newShapes)
			this.createBindings(newBindings)

			if (select) {
				this.select(...rootShapes.map((s) => s.id))
			}

			// And then, if needed, reparent the root shapes to the paste parent
			if (pasteParentId !== currentPageId) {
				this.reparentShapes(
					rootShapes.map((s) => s.id),
					pasteParentId
				)
			}

			const newCreatedShapes = newShapes.map((s) => this.getShape(s.id)!)
			const bounds = Box.Common(newCreatedShapes.map((s) => this.getShapePageBounds(s)!))

			if (point === undefined) {
				if (!isPageId(pasteParentId)) {
					// Put the shapes in the middle of the (on screen) parent
					const shape = this.getShape(pasteParentId)!
					point = Mat.applyToPoint(
						this.getShapePageTransform(shape),
						this.getShapeGeometry(shape).bounds.center
					)
				} else {
					const viewportPageBounds = this.getViewportPageBounds()
					if (preservePosition || viewportPageBounds.includes(Box.From(bounds))) {
						// Otherwise, put shapes where they used to be
						point = bounds.center
					} else {
						// If the old bounds are outside of the viewport...
						// put the shapes in the middle of the viewport
						point = viewportPageBounds.center
					}
				}
			}

			if (rootShapes.length === 1) {
				const onlyRoot = rootShapes[0] as TLFrameShape
				// If the old bounds are in the viewport...
				if (this.isShapeOfType<TLFrameShape>(onlyRoot, 'frame')) {
					while (
						this.getShapesAtPoint(point).some(
							(shape) =>
								this.isShapeOfType<TLFrameShape>(shape, 'frame') &&
								shape.props.w === onlyRoot.props.w &&
								shape.props.h === onlyRoot.props.h
						)
					) {
						point.x += bounds.w + 16
					}
				}
			}

			const pageCenter = Box.Common(
				compact(rootShapes.map(({ id }) => this.getShapePageBounds(id)))
			).center

			const offset = Vec.Sub(point, pageCenter)

			this.updateShapes(
				rootShapes.map(({ id }) => {
					const s = this.getShape(id)!
					const localRotation = this.getShapeParentTransform(id).decompose().rotation
					const localDelta = Vec.Rot(offset, -localRotation)

					return { id: s.id, type: s.type, x: s.x + localDelta.x, y: s.y + localDelta.y }
				})
			)
		})

		return this
	}

	/**
	 * Get an exported SVG element of the given shapes.
	 *
	 * @param ids - The shapes (or shape ids) to export.
	 * @param opts - Options for the export.
	 *
	 * @returns The SVG element.
	 *
	 * @public
	 */
	async getSvgElement(shapes: TLShapeId[] | TLShape[], opts = {} as Partial<TLSvgOptions>) {
		const result = await getSvgJsx(this, shapes, opts)
		if (!result) return undefined

		const fragment = document.createDocumentFragment()
		const root = createRoot(fragment)
		flushSync(() => {
			root.render(result.jsx)
		})

		const svg = fragment.firstElementChild
		assert(svg instanceof SVGSVGElement, 'Expected an SVG element')

		root.unmount()
		return { svg, width: result.width, height: result.height }
	}

	/**
	 * Get an exported SVG string of the given shapes.
	 *
	 * @param ids - The shapes (or shape ids) to export.
	 * @param opts - Options for the export.
	 *
	 * @returns The SVG element.
	 *
	 * @public
	 */
	async getSvgString(shapes: TLShapeId[] | TLShape[], opts = {} as Partial<TLSvgOptions>) {
		const result = await this.getSvgElement(shapes, opts)
		if (!result) return undefined

		const serializer = new XMLSerializer()
		return {
			svg: serializer.serializeToString(result.svg),
			width: result.width,
			height: result.height,
		}
	}

	/** @deprecated Use {@link Editor.getSvgString} or {@link Editor.getSvgElement} instead. */
	async getSvg(shapes: TLShapeId[] | TLShape[], opts = {} as Partial<TLSvgOptions>) {
		const result = await this.getSvgElement(shapes, opts)
		if (!result) return undefined
		return result.svg
	}

	/* --------------------- Events --------------------- */

	/**
	 * The app's current input state.
	 *
	 * @public
	 */
	inputs = {
		/** The most recent pointer down's position in the current page space. */
		originPagePoint: new Vec(),
		/** The most recent pointer down's position in screen space. */
		originScreenPoint: new Vec(),
		/** The previous pointer position in the current page space. */
		previousPagePoint: new Vec(),
		/** The previous pointer position in screen space. */
		previousScreenPoint: new Vec(),
		/** The most recent pointer position in the current page space. */
		currentPagePoint: new Vec(),
		/** The most recent pointer position in screen space. */
		currentScreenPoint: new Vec(),
		/** A set containing the currently pressed keys. */
		keys: new Set<string>(),
		/** A set containing the currently pressed buttons. */
		buttons: new Set<number>(),
		/** Whether the input is from a pe. */
		isPen: false,
		/** Whether the shift key is currently pressed. */
		shiftKey: false,
		/** Whether the control or command key is currently pressed. */
		ctrlKey: false,
		/** Whether the alt or option key is currently pressed. */
		altKey: false,
		/** Whether the user is dragging. */
		isDragging: false,
		/** Whether the user is pointing. */
		isPointing: false,
		/** Whether the user is pinching. */
		isPinching: false,
		/** Whether the user is editing. */
		isEditing: false,
		/** Whether the user is panning. */
		isPanning: false,
		/** Velocity of mouse pointer, in pixels per millisecond */
		pointerVelocity: new Vec(),
	}

	/**
	 * Update the input points from a pointer, pinch, or wheel event.
	 *
	 * @param info - The event info.
	 */
	private _updateInputsFromEvent(
		info: TLPointerEventInfo | TLPinchEventInfo | TLWheelEventInfo
	): void {
		const {
			pointerVelocity,
			previousScreenPoint,
			previousPagePoint,
			currentScreenPoint,
			currentPagePoint,
		} = this.inputs

		const { screenBounds } = this.store.unsafeGetWithoutCapture(TLINSTANCE_ID)!
		const { x: cx, y: cy, z: cz } = this.store.unsafeGetWithoutCapture(this.getCameraId())!

		const sx = info.point.x - screenBounds.x
		const sy = info.point.y - screenBounds.y
		const sz = info.point.z ?? 0.5

		previousScreenPoint.setTo(currentScreenPoint)
		previousPagePoint.setTo(currentPagePoint)

		// The "screen bounds" is relative to the user's actual screen.
		// The "screen point" is relative to the "screen bounds";
		// it will be 0,0 when its actual screen position is equal
		// to screenBounds.point. This is confusing!
		currentScreenPoint.set(sx, sy)
		const nx = sx / cz - cx
		const ny = sy / cz - cy
		if (isFinite(nx) && isFinite(ny)) {
			currentPagePoint.set(nx, ny, sz)
		}

		this.inputs.isPen = info.type === 'pointer' && info.isPen

		// Reset velocity on pointer down, or when a pinch starts or ends
		if (info.name === 'pointer_down' || this.inputs.isPinching) {
			pointerVelocity.set(0, 0)
			this.inputs.originScreenPoint.setTo(currentScreenPoint)
			this.inputs.originPagePoint.setTo(currentPagePoint)
		}

		// todo: We only have to do this if there are multiple users in the document
		this.history.ignore(() => {
			this.store.put([
				{
					id: TLPOINTER_ID,
					typeName: 'pointer',
					x: currentPagePoint.x,
					y: currentPagePoint.y,
					lastActivityTimestamp:
						// If our pointer moved only because we're following some other user, then don't
						// update our last activity timestamp; otherwise, update it to the current timestamp.
						info.type === 'pointer' && info.pointerId === INTERNAL_POINTER_IDS.CAMERA_MOVE
							? this.store.unsafeGetWithoutCapture(TLPOINTER_ID)?.lastActivityTimestamp ??
								this._tickManager.now
							: this._tickManager.now,
					meta: {},
				},
			])
		})
	}

	/**
	 * Dispatch a cancel event.
	 *
	 * @example
	 * ```ts
	 * editor.cancel()
	 * ```
	 *
	 * @public
	 */
	cancel(): this {
		this.dispatch({ type: 'misc', name: 'cancel' })
		return this
	}

	/**
	 * Dispatch an interrupt event.
	 *
	 * @example
	 * ```ts
	 * editor.interrupt()
	 * ```
	 *
	 * @public
	 */
	interrupt(): this {
		this.dispatch({ type: 'misc', name: 'interrupt' })
		return this
	}

	/**
	 * Dispatch a complete event.
	 *
	 * @example
	 * ```ts
	 * editor.complete()
	 * ```
	 *
	 * @public
	 */
	complete(): this {
		this.dispatch({ type: 'misc', name: 'complete' })
		return this
	}

	/**
	 * Dispatch a focus event.
	 *
	 * @example
	 * ```ts
	 * editor.focus()
	 * ```
	 *
	 * @public
	 */
	focus(): this {
		this.focusManager.focus()
		return this
	}

	/**
	 * A manager for recording multiple click events.
	 *
	 * @internal
	 */
	protected _clickManager = new ClickManager(this)

	/**
	 * Prevent a double click event from firing the next time the user clicks
	 *
	 * @public
	 */
	cancelDoubleClick() {
		this._clickManager.cancelDoubleClickTimeout()
	}

	/**
	 * The previous cursor. Used for restoring the cursor after pan events.
	 *
	 * @internal
	 */
	private _prevCursor: TLCursorType = 'default'

	/** @internal */
	private _shiftKeyTimeout = -1 as any

	/** @internal */
	private _setShiftKeyTimeout = () => {
		this.inputs.shiftKey = false
		this.dispatch({
			type: 'keyboard',
			name: 'key_up',
			key: 'Shift',
			shiftKey: this.inputs.shiftKey,
			ctrlKey: this.inputs.ctrlKey,
			altKey: this.inputs.altKey,
			code: 'ShiftLeft',
		})
	}

	/** @internal */
	private _altKeyTimeout = -1 as any

	/** @internal */
	private _setAltKeyTimeout = () => {
		this.inputs.altKey = false
		this.dispatch({
			type: 'keyboard',
			name: 'key_up',
			key: 'Alt',
			shiftKey: this.inputs.shiftKey,
			ctrlKey: this.inputs.ctrlKey,
			altKey: this.inputs.altKey,
			code: 'AltLeft',
		})
	}

	/** @internal */
	private _ctrlKeyTimeout = -1 as any

	/** @internal */
	private _setCtrlKeyTimeout = () => {
		this.inputs.ctrlKey = false
		this.dispatch({
			type: 'keyboard',
			name: 'key_up',
			key: 'Ctrl',
			shiftKey: this.inputs.shiftKey,
			ctrlKey: this.inputs.ctrlKey,
			altKey: this.inputs.altKey,
			code: 'ControlLeft',
		})
	}

	/** @internal */
	private _restoreToolId = 'select'

	/** @internal */
	private _pinchStart = 1

	/** @internal */
	private _didPinch = false

	/** @internal */
	private _selectedShapeIdsAtPointerDown: TLShapeId[] = []

	/** @internal */
	private _longPressTimeout = -1 as any

	/** @internal */
	capturedPointerId: number | null = null

	/** @internal */
	private readonly performanceTracker: PerformanceTracker

	/** @internal */
	private performanceTrackerTimeout = -1 as any

	/**
	 * Dispatch an event to the editor.
	 *
	 * @example
	 * ```ts
	 * editor.dispatch(myPointerEvent)
	 * ```
	 *
	 * @param info - The event info.
	 *
	 * @public
	 */
	dispatch = (info: TLEventInfo): this => {
		this._pendingEventsForNextTick.push(info)
		if (
			!(
				(info.type === 'pointer' && info.name === 'pointer_move') ||
				info.type === 'wheel' ||
				info.type === 'pinch'
			)
		) {
			this._flushEventsForTick(0)
		}
		return this
	}

	private _pendingEventsForNextTick: TLEventInfo[] = []

	private _flushEventsForTick(elapsed: number) {
		this.batch(() => {
			if (this._pendingEventsForNextTick.length > 0) {
				const events = [...this._pendingEventsForNextTick]
				this._pendingEventsForNextTick.length = 0
				for (const info of events) {
					this._flushEventForTick(info)
				}
			}
			if (elapsed > 0) {
				this.root.handleEvent({ type: 'misc', name: 'tick', elapsed })
			}
			this.scribbles.tick(elapsed)
		})
	}

	private _flushEventForTick = (info: TLEventInfo) => {
		// prevent us from spamming similar event errors if we're crashed.
		// todo: replace with new readonly mode?
		if (this.getCrashingError()) return this

		const { inputs } = this
		const { type } = info

		if (info.type === 'misc') {
			// stop panning if the interaction is cancelled or completed
			if (info.name === 'cancel' || info.name === 'complete') {
				this.inputs.isDragging = false

				if (this.inputs.isPanning) {
					this.inputs.isPanning = false
					this.setCursor({ type: this._prevCursor, rotation: 0 })
				}
			}

			this.root.handleEvent(info)
			return
		}

		if (info.shiftKey) {
			clearInterval(this._shiftKeyTimeout)
			this._shiftKeyTimeout = -1
			inputs.shiftKey = true
		} else if (!info.shiftKey && inputs.shiftKey && this._shiftKeyTimeout === -1) {
			this._shiftKeyTimeout = setTimeout(this._setShiftKeyTimeout, 150)
		}

		if (info.altKey) {
			clearInterval(this._altKeyTimeout)
			this._altKeyTimeout = -1
			inputs.altKey = true
		} else if (!info.altKey && inputs.altKey && this._altKeyTimeout === -1) {
			this._altKeyTimeout = setTimeout(this._setAltKeyTimeout, 150)
		}

		if (info.ctrlKey) {
			clearInterval(this._ctrlKeyTimeout)
			this._ctrlKeyTimeout = -1
			inputs.ctrlKey = true
		} else if (!info.ctrlKey && inputs.ctrlKey && this._ctrlKeyTimeout === -1) {
			this._ctrlKeyTimeout = setTimeout(this._setCtrlKeyTimeout, 150)
		}

		const { originPagePoint, currentPagePoint } = inputs

		if (!inputs.isPointing) {
			inputs.isDragging = false
		}

		const instanceState = this.store.unsafeGetWithoutCapture(TLINSTANCE_ID)!
		const pageState = this.store.get(this._getCurrentPageStateId())!
		const cameraOptions = this._cameraOptions.__unsafe__getWithoutCapture()!

		switch (type) {
			case 'pinch': {
				if (cameraOptions.isLocked) return
				clearTimeout(this._longPressTimeout)
				this._updateInputsFromEvent(info)

				switch (info.name) {
					case 'pinch_start': {
						if (inputs.isPinching) return

						if (!inputs.isEditing) {
							this._pinchStart = this.getCamera().z
							if (!this._selectedShapeIdsAtPointerDown.length) {
								this._selectedShapeIdsAtPointerDown = [...pageState.selectedShapeIds]
							}

							this._didPinch = true

							inputs.isPinching = true

							this.interrupt()
						}

						return // Stop here!
					}
					case 'pinch': {
						if (!inputs.isPinching) return

						const {
							point: { z = 1 },
							delta: { x: dx, y: dy },
						} = info

						// The center of the pinch in screen space
						const { x, y } = Vec.SubXY(
							info.point,
							instanceState.screenBounds.x,
							instanceState.screenBounds.y
						)

						this.stopCameraAnimation()
						if (instanceState.followingUserId) {
							this.stopFollowingUser()
						}

						const { x: cx, y: cy, z: cz } = unsafe__withoutCapture(() => this.getCamera())

						const { panSpeed, zoomSpeed } = cameraOptions
						this._setCamera(
							new Vec(
								cx + (dx * panSpeed) / cz - x / cz + x / (z * zoomSpeed),
								cy + (dy * panSpeed) / cz - y / cz + y / (z * zoomSpeed),
								z * zoomSpeed
							),
							{ immediate: true }
						)

						return // Stop here!
					}
					case 'pinch_end': {
						if (!inputs.isPinching) return this

						// Stop pinching
						inputs.isPinching = false

						// Stash and clear the shapes that were selected when the pinch started
						const { _selectedShapeIdsAtPointerDown: shapesToReselect } = this
						this.setSelectedShapes(this._selectedShapeIdsAtPointerDown)
						this._selectedShapeIdsAtPointerDown = []

						if (this._didPinch) {
							this._didPinch = false
							if (shapesToReselect.length > 0) {
								this.once('tick', () => {
									if (!this._didPinch) {
										// Unless we've started pinching again...
										// Reselect the shapes that were selected when the pinch started
										this.setSelectedShapes(shapesToReselect)
									}
								})
							}
						}

						return // Stop here!
					}
				}
			}
			case 'wheel': {
				if (cameraOptions.isLocked) return

				this._updateInputsFromEvent(info)

				if (this.getIsMenuOpen()) {
					// noop
				} else {
					const { panSpeed, zoomSpeed, wheelBehavior } = cameraOptions

					if (wheelBehavior !== 'none') {
						// Stop any camera animation
						this.stopCameraAnimation()
						// Stop following any following user
						if (instanceState.followingUserId) {
							this.stopFollowingUser()
						}

						const { x: cx, y: cy, z: cz } = unsafe__withoutCapture(() => this.getCamera())
						const { x: dx, y: dy, z: dz = 0 } = info.delta

						let behavior = wheelBehavior

						// If the camera behavior is "zoom" and the ctrl key is pressed, then pan;
						// If the camera behavior is "pan" and the ctrl key is not pressed, then zoom
						if (inputs.ctrlKey) behavior = wheelBehavior === 'pan' ? 'zoom' : 'pan'

						switch (behavior) {
							case 'zoom': {
								// Zoom in on current screen point using the wheel delta
								const { x, y } = this.inputs.currentScreenPoint
								let delta = dz

								// If we're forcing zoom, then we need to do the wheel normalization math here
								if (wheelBehavior === 'zoom') {
									if (Math.abs(dy) > 10) {
										delta = (10 * Math.sign(dy)) / 100
									} else {
										delta = dy / 100
									}
								}

								const zoom = cz + (delta ?? 0) * zoomSpeed * cz
								this._setCamera(
									new Vec(
										cx + (x / zoom - x) - (x / cz - x),
										cy + (y / zoom - y) - (y / cz - y),
										zoom
									),
									{ immediate: true }
								)
								this.maybeTrackPerformance('Zooming')
								return
							}
							case 'pan': {
								// Pan the camera based on the wheel delta
								this._setCamera(new Vec(cx + (dx * panSpeed) / cz, cy + (dy * panSpeed) / cz, cz), {
									immediate: true,
								})
								this.maybeTrackPerformance('Panning')
								return
							}
						}
					}
				}
				break
			}
			case 'pointer': {
				// Ignore pointer events while we're pinching
				if (inputs.isPinching) return

				this._updateInputsFromEvent(info)
				const { isPen } = info
				const { isPenMode } = instanceState

				switch (info.name) {
					case 'pointer_down': {
						// If we're in pen mode and the input is not a pen type, then stop here
						if (isPenMode && !isPen) return

						// Close any open menus
						this.clearOpenMenus()

						if (!this.inputs.isPanning) {
							// Start a long press timeout
							this._longPressTimeout = setTimeout(() => {
								this.dispatch({
									...info,
									point: this.inputs.currentScreenPoint,
									name: 'long_press',
								})
							}, LONG_PRESS_DURATION)
						}

						// Save the selected ids at pointer down
						this._selectedShapeIdsAtPointerDown = this.getSelectedShapeIds()

						// Firefox bug fix...
						// If it's a left-mouse-click, we store the pointer id for later user
						if (info.button === LEFT_MOUSE_BUTTON) this.capturedPointerId = info.pointerId

						// Add the button from the buttons set
						inputs.buttons.add(info.button)

						// Start pointing and stop dragging
						inputs.isPointing = true
						inputs.isDragging = false

						// If pen mode is off but we're not already in pen mode, turn that on
						if (!isPenMode && isPen) this.updateInstanceState({ isPenMode: true })

						// On devices with erasers (like the Surface Pen or Wacom Pen), button 5 is the eraser
						if (info.button === STYLUS_ERASER_BUTTON) {
							this._restoreToolId = this.getCurrentToolId()
							this.complete()
							this.setCurrentTool('eraser')
						} else if (info.button === MIDDLE_MOUSE_BUTTON) {
							// Middle mouse pan activates panning unless we're already panning (with spacebar)
							if (!this.inputs.isPanning) {
								this._prevCursor = this.getInstanceState().cursor.type
							}
							this.inputs.isPanning = true
							clearTimeout(this._longPressTimeout)
						}

						// We might be panning because we did a middle mouse click, or because we're holding spacebar and started a regular click
						// Also stop here, we don't want the state chart to receive the event
						if (this.inputs.isPanning) {
							this.stopCameraAnimation()
							this.setCursor({ type: 'grabbing', rotation: 0 })
							return this
						}

						break
					}
					case 'pointer_move': {
						// If the user is in pen mode, but the pointer is not a pen, stop here.
						if (!isPen && isPenMode) return

						const { x: cx, y: cy, z: cz } = unsafe__withoutCapture(() => this.getCamera())

						// If we've started panning, then clear any long press timeout
						if (this.inputs.isPanning && this.inputs.isPointing) {
							// Handle spacebar / middle mouse button panning
							const { currentScreenPoint, previousScreenPoint } = this.inputs
							const { panSpeed } = cameraOptions
							const offset = Vec.Sub(currentScreenPoint, previousScreenPoint)
							this.setCamera(
								new Vec(cx + (offset.x * panSpeed) / cz, cy + (offset.y * panSpeed) / cz, cz),
								{ immediate: true }
							)
							this.maybeTrackPerformance('Panning')
							return
						}

						if (
							inputs.isPointing &&
							!inputs.isDragging &&
							Vec.Dist2(originPagePoint, currentPagePoint) >
								(instanceState.isCoarsePointer ? COARSE_DRAG_DISTANCE : DRAG_DISTANCE) / cz
						) {
							// Start dragging
							inputs.isDragging = true
							clearTimeout(this._longPressTimeout)
						}
						break
					}
					case 'pointer_up': {
						// Stop dragging / pointing
						inputs.isDragging = false
						inputs.isPointing = false
						clearTimeout(this._longPressTimeout)

						// Remove the button from the buttons set
						inputs.buttons.delete(info.button)

						// Suppressing pointerup here as <ContextMenu/> doesn't seem to do what we what here.
						if (this.getIsMenuOpen()) return

						// If we're in pen mode and we're not using a pen, stop here
						if (instanceState.isPenMode && !isPen) return

						// Firefox bug fix...
						// If it's the same pointer that we stored earlier...
						// ... then it's probably still a left-mouse-click!
						if (this.capturedPointerId === info.pointerId) {
							this.capturedPointerId = null
							info.button = 0
						}

						if (inputs.isPanning) {
							if (!inputs.keys.has('Space')) {
								inputs.isPanning = false
							}
							const slideDirection = this.inputs.pointerVelocity
							const slideSpeed = Math.min(2, slideDirection.len())

							switch (info.button) {
								case LEFT_MOUSE_BUTTON: {
									this.setCursor({ type: 'grab', rotation: 0 })
									break
								}
								case MIDDLE_MOUSE_BUTTON: {
									if (this.inputs.keys.has(' ')) {
										this.setCursor({ type: 'grab', rotation: 0 })
									} else {
										this.setCursor({ type: this._prevCursor, rotation: 0 })
									}
								}
							}

							if (slideSpeed > 0) {
								this.slideCamera({
									speed: slideSpeed,
									direction: slideDirection,
									friction: CAMERA_SLIDE_FRICTION,
								})
							}
						} else {
							if (info.button === STYLUS_ERASER_BUTTON) {
								// If we were erasing with a stylus button, restore the tool we were using before we started erasing
								this.complete()
								this.setCurrentTool(this._restoreToolId)
							}
						}
						break
					}
				}
				break
			}
			case 'keyboard': {
				// please, please
				if (info.key === 'ShiftRight') info.key = 'ShiftLeft'
				if (info.key === 'AltRight') info.key = 'AltLeft'
				if (info.code === 'ControlRight') info.code = 'ControlLeft'

				switch (info.name) {
					case 'key_down': {
						// Add the key from the keys set
						inputs.keys.add(info.code)

						// If the space key is pressed (but meta / control isn't!) activate panning
						if (info.code === 'Space' && !info.ctrlKey) {
							if (!this.inputs.isPanning) {
								this._prevCursor = instanceState.cursor.type
							}

							this.inputs.isPanning = true
							clearTimeout(this._longPressTimeout)
							this.setCursor({ type: this.inputs.isPointing ? 'grabbing' : 'grab', rotation: 0 })
						}

						break
					}
					case 'key_up': {
						// Remove the key from the keys set
						inputs.keys.delete(info.code)

						// If we've lifted the space key,
						if (info.code === 'Space') {
							if (this.inputs.buttons.has(MIDDLE_MOUSE_BUTTON)) {
								// If we're still middle dragging, continue panning
							} else {
								// otherwise, stop panning
								this.inputs.isPanning = false
								this.setCursor({ type: this._prevCursor, rotation: 0 })
							}
						}
						break
					}
					case 'key_repeat': {
						// noop
						break
					}
				}
				break
			}
		}

		// Correct the info name for right / middle clicks
		if (info.type === 'pointer') {
			if (info.button === MIDDLE_MOUSE_BUTTON) {
				info.name = 'middle_click'
			} else if (info.button === RIGHT_MOUSE_BUTTON) {
				info.name = 'right_click'
			}

			// If a left click pointer event, send the event to the click manager.
			const { isPenMode } = this.store.unsafeGetWithoutCapture(TLINSTANCE_ID)!
			if (info.isPen === isPenMode) {
				// The click manager may return a new event, i.e. a double click event
				// depending on the event coming in and its own state. If the event has
				// changed then hand both events to the statechart
				const clickInfo = this._clickManager.handlePointerEvent(info)
				if (info.name !== clickInfo.name) {
					this.root.handleEvent(info)
					this.emit('event', info)
					this.root.handleEvent(clickInfo)
					this.emit('event', clickInfo)
					return
				}
			}
		}

		// Send the event to the statechart. It will be handled by all
		// active states, starting at the root.
		this.root.handleEvent(info)
		this.emit('event', info)

		return this
	}

	/** @internal */
	private maybeTrackPerformance(name: string) {
		if (debugFlags.measurePerformance.get()) {
			if (this.performanceTracker.isStarted()) {
				clearTimeout(this.performanceTrackerTimeout)
			} else {
				this.performanceTracker.start(name)
			}
			this.performanceTrackerTimeout = setTimeout(() => {
				this.performanceTracker.stop()
			}, 50)
		}
	}
}

function alertMaxShapes(editor: Editor, pageId = editor.getCurrentPageId()) {
	const name = editor.getPage(pageId)!.name
	editor.emit('max-shapes', { name, pageId, count: MAX_SHAPES_PER_PAGE })
}

function applyPartialToRecordWithProps<
	T extends UnknownRecord & { type: string; props: object; meta: object },
>(prev: T, partial?: Partial<T> & { props?: Partial<T['props']> }): T {
	if (!partial) return prev
	let next = null as null | T
	const entries = Object.entries(partial)
	for (let i = 0, n = entries.length; i < n; i++) {
		const [k, v] = entries[i]
		if (v === undefined) continue

		// Is the key a special key? We don't update those
		if (k === 'id' || k === 'type' || k === 'typeName') continue

		// Is the value the same as it was before?
		if (v === (prev as any)[k]) continue

		// There's a new value, so create the new shape if we haven't already (should we be cloning this?)
		if (!next) next = { ...prev }

		// for props / meta properties, we support updates with partials of this object
		if (k === 'props' || k === 'meta') {
			next[k] = { ...prev[k] } as JsonObject
			for (const [nextKey, nextValue] of Object.entries(v as object)) {
				if (nextValue !== undefined) {
					;(next[k] as JsonObject)[nextKey] = nextValue
				}
			}
			continue
		}

		// base property
		;(next as any)[k] = v
	}
	if (!next) return prev
	return next
}

function pushShapeWithDescendants(editor: Editor, id: TLShapeId, result: TLShape[]): void {
	const shape = editor.getShape(id)
	if (!shape) return
	result.push(shape)
	const childIds = editor.getSortedChildIdsForParent(id)
	for (let i = 0, n = childIds.length; i < n; i++) {
		pushShapeWithDescendants(editor, childIds[i], result)
	}
}

/**
 * Run `callback` in a world where all bindings from the shapes in `shapeIds` to shapes not in
 * `shapeIds` are removed. This is useful when you want to duplicate/copy shapes without worrying
 * about bindings that might be pointing to shapes that are not being duplicated.
 *
 * The callback is given the set of bindings that should be maintained.
 */
function withoutBindingsToUnrelatedShapes<T>(
	editor: Editor,
	shapeIds: Set<TLShapeId>,
	callback: (bindingsWithBoth: Set<TLBindingId>) => T
): T {
	const bindingsWithBoth = new Set<TLBindingId>()
	const bindingsToRemove = new Set<TLBindingId>()

	for (const shapeId of shapeIds) {
		const shape = editor.getShape(shapeId)
		if (!shape) continue

		for (const binding of editor.getBindingsInvolvingShape(shapeId)) {
			const hasFrom = shapeIds.has(binding.fromId)
			const hasTo = shapeIds.has(binding.toId)
			if (hasFrom && hasTo) {
				bindingsWithBoth.add(binding.id)
				continue
			}
			if (!hasFrom || !hasTo) {
				bindingsToRemove.add(binding.id)
			}
		}
	}

	let result!: Result<T, unknown>

	editor.history.ignore(() => {
		const changes = editor.store.extractingChanges(() => {
			editor.deleteBindings([...bindingsToRemove])

			try {
				result = Result.ok(callback(bindingsWithBoth))
			} catch (error) {
				result = Result.err(error)
			}
		})

		editor.store.applyDiff(reverseRecordsDiff(changes))
	})

	if (result.ok) {
		return result.value
	} else {
		throw result.error
	}
}

function getCameraFitXFitY(editor: Editor, cameraOptions: TLCameraOptions) {
	if (!cameraOptions.constraints) throw Error('Should have constraints here')
	const {
		padding: { x: px, y: py },
	} = cameraOptions.constraints
	const vsb = editor.getViewportScreenBounds()
	const bounds = Box.From(cameraOptions.constraints.bounds)
	const zx = (vsb.w - px * 2) / bounds.w
	const zy = (vsb.h - py * 2) / bounds.h
	return { zx, zy }
}<|MERGE_RESOLUTION|>--- conflicted
+++ resolved
@@ -3217,26 +3217,11 @@
 				}
 			})
 
-<<<<<<< HEAD
-		const moveTowardsUser = () => {
-			// Stop following if we can't find the user
-			const leaderPresence = this._getCollaboratorsQuery()
-				.get()
-				.filter((p) => p.userId === userId)
-				.sort((a, b) => {
-					return a.lastActivityTimestamp - b.lastActivityTimestamp
-				})
-				.pop()
-			if (!leaderPresence) {
-				this.stopFollowingUser()
-				return
-=======
 			const cancel = () => {
 				dispose()
 				this._isLockedOnFollowingUser.set(false)
 				this.off('frame', moveTowardsUser)
 				this.off('stop-following', cancel)
->>>>>>> abc8521a
 			}
 
 			const moveTowardsUser = () => {
