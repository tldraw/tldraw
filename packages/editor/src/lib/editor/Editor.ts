--- conflicted
+++ resolved
@@ -110,11 +110,7 @@
 import { applyRotationToSnapshotShapes, getRotationSnapshot } from '../utils/rotation'
 import { uniqueId } from '../utils/uniqueId'
 import {
-<<<<<<< HEAD
-	BindingOnUnbindOptions,
-=======
 	BindingOnDeleteOptions,
->>>>>>> d47fd56d
 	BindingUtil,
 	TLBindingUtilConstructor,
 } from './bindings/BindingUtil'
@@ -496,10 +492,10 @@
 							deleteBindingIds.push(binding.id)
 							const util = this.getBindingUtil(binding)
 							if (binding.fromId === shape.id) {
-								util.onBeforeIsolateToShape?.({ binding, shape })
+								util.onBeforeIsolateToShape?.({ binding, removedShape: shape })
 								util.onBeforeDeleteFromShape?.({ binding, shape })
 							} else {
-								util.onBeforeIsolateFromShape?.({ binding, shape })
+								util.onBeforeIsolateFromShape?.({ binding, removedShape: shape })
 								util.onBeforeDeleteToShape?.({ binding, shape })
 							}
 						}
@@ -543,27 +539,7 @@
 						this.getBindingUtil(bindingAfter).onAfterChange?.({ bindingBefore, bindingAfter })
 					},
 					beforeDelete: (binding) => {
-<<<<<<< HEAD
-						const util = this.getBindingUtil(binding)
-						// No need to track this binding if it's util doesn't care about the unbind operation
-						if (!util.onBeforeUnbind && !util.onAfterUnbind) return
-						// We only want to call this once per binding and it might be possible that the onBeforeUnbind
-						// callback will trigger a nested delete operation on the same binding so let's bail out if
-						// that is happening
-						if (deletedBindings.has(binding.id)) return
-						const opts: BindingOnUnbindOptions<any> = {
-							binding,
-							reason: deletedShapeIds.has(binding.fromId)
-								? 'delete_from_shape'
-								: deletedShapeIds.has(binding.toId)
-									? 'delete_to_shape'
-									: 'delete_binding',
-						}
-						deletedBindings.set(binding.id, opts)
-						this.getBindingUtil(binding).onBeforeUnbind?.(opts)
-=======
 						this.getBindingUtil(binding).onBeforeDelete?.({ binding })
->>>>>>> d47fd56d
 					},
 					afterDelete: (binding) => {
 						this.getBindingUtil(binding).onAfterDelete?.({ binding })
@@ -5302,14 +5278,10 @@
 		return this.updateBindings([partial])
 	}
 
-<<<<<<< HEAD
 	/**
 	 * Delete several bindings by their IDs. If a binding ID doesn't exist, it's ignored.
 	 */
-	deleteBindings(bindings: (TLBinding | TLBindingId)[]) {
-=======
 	deleteBindings(bindings: (TLBinding | TLBindingId)[], { isolateShapes = false } = {}) {
->>>>>>> d47fd56d
 		const ids = bindings.map((binding) => (typeof binding === 'string' ? binding : binding.id))
 		if (isolateShapes) {
 			this.store.atomic(() => {
@@ -5317,8 +5289,8 @@
 					const binding = this.getBinding(id)
 					if (!binding) continue
 					const util = this.getBindingUtil(binding)
-					util.onBeforeIsolateFromShape?.({ binding, shape: this.getShape(binding.fromId)! })
-					util.onBeforeIsolateToShape?.({ binding, shape: this.getShape(binding.toId)! })
+					util.onBeforeIsolateFromShape?.({ binding, removedShape: this.getShape(binding.toId)! })
+					util.onBeforeIsolateToShape?.({ binding, removedShape: this.getShape(binding.fromId)! })
 					this.store.remove([id])
 				}
 			})
@@ -5327,16 +5299,11 @@
 		}
 		return this
 	}
-<<<<<<< HEAD
 	/**
 	 * Delete a binding by its ID. If the binding doesn't exist, it's ignored.
 	 */
-	deleteBinding(binding: TLBinding | TLBindingId) {
-		return this.deleteBindings([binding])
-=======
 	deleteBinding(binding: TLBinding | TLBindingId, opts?: Parameters<this['deleteBindings']>[1]) {
 		return this.deleteBindings([binding], opts)
->>>>>>> d47fd56d
 	}
 	canBindShapes({
 		fromShape,
