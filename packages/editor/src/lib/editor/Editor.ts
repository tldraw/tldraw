import { EMPTY_ARRAY, atom, computed, react, transact, unsafe__withoutCapture } from '@tldraw/state'
import {
	ComputedCache,
	RecordType,
	StoreSideEffects,
	StoreSnapshot,
	UnknownRecord,
	reverseRecordsDiff,
} from '@tldraw/store'
import {
	CameraRecordType,
	InstancePageStateRecordType,
	PageRecordType,
	StyleProp,
	StylePropValue,
	TLArrowShape,
	TLAsset,
	TLAssetId,
	TLAssetPartial,
	TLBinding,
	TLBindingCreate,
	TLBindingId,
	TLBindingUpdate,
	TLCamera,
	TLCursor,
	TLCursorType,
	TLDOCUMENT_ID,
	TLDocument,
	TLFrameShape,
	TLGeoShape,
	TLGroupShape,
	TLHandle,
	TLINSTANCE_ID,
	TLImageAsset,
	TLInstance,
	TLInstancePageState,
	TLPOINTER_ID,
	TLPage,
	TLPageId,
	TLParentId,
	TLRecord,
	TLShape,
	TLShapeId,
	TLShapePartial,
	TLStore,
	TLUnknownBinding,
	TLUnknownShape,
	TLVideoAsset,
	createBindingId,
	createShapeId,
	getShapePropKeysByStyle,
	isPageId,
	isShapeId,
} from '@tldraw/tlschema'
import {
	FileHelpers,
	IndexKey,
	JsonObject,
	PerformanceTracker,
	Result,
	Timers,
	annotateError,
	assert,
	assertExists,
	compact,
	dedupe,
	exhaustiveSwitchError,
	getIndexAbove,
	getIndexBetween,
	getIndices,
	getIndicesAbove,
	getIndicesBetween,
	getOwnProperty,
	hasOwnProperty,
	last,
	lerp,
	sortById,
	sortByIndex,
	structuredClone,
} from '@tldraw/utils'
import EventEmitter from 'eventemitter3'
import { flushSync } from 'react-dom'
import { createRoot } from 'react-dom/client'
import { TLUser, createTLUser } from '../config/createTLUser'
import { checkBindings } from '../config/defaultBindings'
import { checkShapesAndAddCore } from '../config/defaultShapes'
import {
	DEFAULT_ANIMATION_OPTIONS,
	DEFAULT_ASSET_OPTIONS,
	DEFAULT_CAMERA_OPTIONS,
	INTERNAL_POINTER_IDS,
	LEFT_MOUSE_BUTTON,
	MIDDLE_MOUSE_BUTTON,
	RIGHT_MOUSE_BUTTON,
	STYLUS_ERASER_BUTTON,
	ZOOM_TO_FIT_PADDING,
} from '../constants'
import { TldrawOptions, defaultTldrawOptions } from '../options'
import { Box, BoxLike } from '../primitives/Box'
import { Mat, MatLike } from '../primitives/Mat'
import { Vec, VecLike } from '../primitives/Vec'
import { EASINGS } from '../primitives/easings'
import { Geometry2d } from '../primitives/geometry/Geometry2d'
import { Group2d } from '../primitives/geometry/Group2d'
import { intersectPolygonPolygon } from '../primitives/intersect'
import { PI2, approximately, areAnglesCompatible, clamp, pointInPolygon } from '../primitives/utils'
import { ReadonlySharedStyleMap, SharedStyle, SharedStyleMap } from '../utils/SharedStylesMap'
import { dataUrlToFile } from '../utils/assets'
import { debugFlags } from '../utils/debug-flags'
import { getIncrementedName } from '../utils/getIncrementedName'
import { getReorderingShapesChanges } from '../utils/reorderShapes'
import { applyRotationToSnapshotShapes, getRotationSnapshot } from '../utils/rotation'
import { uniqueId } from '../utils/uniqueId'
import {
	BindingOnDeleteOptions,
	BindingUtil,
	TLBindingUtilConstructor,
} from './bindings/BindingUtil'
import { bindingsIndex } from './derivations/bindingsIndex'
import { notVisibleShapes } from './derivations/notVisibleShapes'
import { parentsToChildren } from './derivations/parentsToChildren'
import { deriveShapeIdsInCurrentPage } from './derivations/shapeIdsInCurrentPage'
import { getSvgJsx } from './getSvgJsx'
import { ClickManager } from './managers/ClickManager'
import { EnvironmentManager } from './managers/EnvironmentManager'
import { FocusManager } from './managers/FocusManager'
import { HistoryManager } from './managers/HistoryManager'
import { ScribbleManager } from './managers/ScribbleManager'
import { SnapManager } from './managers/SnapManager/SnapManager'
import { TextManager } from './managers/TextManager'
import { TickManager } from './managers/TickManager'
import { UserPreferencesManager } from './managers/UserPreferencesManager'
import { ShapeUtil, TLResizeMode, TLShapeUtilConstructor } from './shapes/ShapeUtil'
import { RootState } from './tools/RootState'
import { StateNode, TLStateNodeConstructor } from './tools/StateNode'
import { TLContent } from './types/clipboard-types'
import { TLEventMap } from './types/emit-types'
import {
	TLEventInfo,
	TLPinchEventInfo,
	TLPointerEventInfo,
	TLWheelEventInfo,
} from './types/event-types'
import { TLExternalAssetContent, TLExternalContent } from './types/external-content'
import { TLHistoryBatchOptions } from './types/history-types'
import {
	OptionalKeys,
	RequiredKeys,
	TLAssetOptions,
	TLCameraMoveOptions,
	TLCameraOptions,
	TLSvgOptions,
} from './types/misc-types'
import { TLResizeHandle } from './types/selection-types'

/** @public */
export type TLResizeShapeOptions = Partial<{
	initialBounds: Box
	scaleOrigin: VecLike
	scaleAxisRotation: number
	initialShape: TLShape
	initialPageTransform: MatLike
	dragHandle: TLResizeHandle
	isAspectRatioLocked: boolean
	mode: TLResizeMode
	skipStartAndEndCallbacks: boolean
}>

/** @public */
export interface TLEditorOptions {
	/**
	 * The Store instance to use for keeping the app's data. This may be prepopulated, e.g. by loading
	 * from a server or database.
	 */
	store: TLStore
	/**
	 * An array of shapes to use in the editor. These will be used to create and manage shapes in the editor.
	 */
	shapeUtils: readonly TLShapeUtilConstructor<TLUnknownShape>[]
	/**
	 * An array of bindings to use in the editor. These will be used to create and manage bindings in the editor.
	 */
	bindingUtils: readonly TLBindingUtilConstructor<TLUnknownBinding>[]
	/**
	 * An array of tools to use in the editor. These will be used to handle events and manage user interactions in the editor.
	 */
	tools: readonly TLStateNodeConstructor[]
	/**
	 * Should return a containing html element which has all the styles applied to the editor. If not
	 * given, the body element will be used.
	 */
	getContainer: () => HTMLElement
	/**
	 * A user defined externally to replace the default user.
	 */
	user?: TLUser
	/**
	 * The editor's initial active tool (or other state node id).
	 */
	initialState?: string
	/**
	 * Whether to automatically focus the editor when it mounts.
	 */
	autoFocus?: boolean
	/**
	 * Whether to infer dark mode from the user's system preferences. Defaults to false.
	 */
	inferDarkMode?: boolean
	/**
	 * Options for the editor's camera.
	 */
	cameraOptions?: Partial<TLCameraOptions>
	/**
	 * Options for the editor's assets.
	 */
	assetOptions?: Partial<TLAssetOptions>
	options?: Partial<TldrawOptions>
}

/** @public */
export class Editor extends EventEmitter<TLEventMap> {
	constructor({
		store,
		user,
		shapeUtils,
		bindingUtils,
		tools,
		getContainer,
		cameraOptions,
		assetOptions,
		initialState,
		autoFocus,
		inferDarkMode,
		options,
	}: TLEditorOptions) {
		super()

		this.options = { ...defaultTldrawOptions, ...options }
		this.store = store
		this.history = new HistoryManager<TLRecord>({
			store,
			annotateError: (error) => {
				this.annotateError(error, { origin: 'history.batch', willCrashApp: true })
				this.crash(error)
			},
		})

		this.snaps = new SnapManager(this)

		this.timers = new Timers()
		this.disposables.add(this.timers.dispose.bind(this.timers))

		this._cameraOptions.set({ ...DEFAULT_CAMERA_OPTIONS, ...cameraOptions })

		this._assetOptions.set({ ...DEFAULT_ASSET_OPTIONS, ...assetOptions })

		this.user = new UserPreferencesManager(user ?? createTLUser(), inferDarkMode ?? false)

		this.getContainer = getContainer ?? (() => document.body)

		this.textMeasure = new TextManager(this)
		this._tickManager = new TickManager(this)

		class NewRoot extends RootState {
			static override initial = initialState ?? ''
		}

		this.root = new NewRoot(this)
		this.root.children = {}

		const allShapeUtils = checkShapesAndAddCore(shapeUtils)

		const _shapeUtils = {} as Record<string, ShapeUtil<any>>
		const _styleProps = {} as Record<string, Map<StyleProp<unknown>, string>>
		const allStylesById = new Map<string, StyleProp<unknown>>()

		for (const Util of allShapeUtils) {
			const util = new Util(this)
			_shapeUtils[Util.type] = util

			const propKeysByStyle = getShapePropKeysByStyle(Util.props ?? {})
			_styleProps[Util.type] = propKeysByStyle

			for (const style of propKeysByStyle.keys()) {
				if (!allStylesById.has(style.id)) {
					allStylesById.set(style.id, style)
				} else if (allStylesById.get(style.id) !== style) {
					throw Error(
						`Multiple style props with id "${style.id}" in use. Style prop IDs must be unique.`
					)
				}
			}
		}

		this.shapeUtils = _shapeUtils
		this.styleProps = _styleProps

		const allBindingUtils = checkBindings(bindingUtils)
		const _bindingUtils = {} as Record<string, BindingUtil<any>>
		for (const Util of allBindingUtils) {
			const util = new Util(this)
			_bindingUtils[Util.type] = util
		}
		this.bindingUtils = _bindingUtils

		// Tools.
		// Accept tools from constructor parameters which may not conflict with the root note's default or
		// "baked in" tools, select and zoom.
		for (const Tool of [...tools]) {
			if (hasOwnProperty(this.root.children!, Tool.id)) {
				throw Error(`Can't override tool with id "${Tool.id}"`)
			}
			this.root.children![Tool.id] = new Tool(this, this.root)
		}

		this.environment = new EnvironmentManager(this)
		this.scribbles = new ScribbleManager(this)

		// Cleanup

		const cleanupInstancePageState = (
			prevPageState: TLInstancePageState,
			shapesNoLongerInPage: Set<TLShapeId>
		) => {
			let nextPageState = null as null | TLInstancePageState

			const selectedShapeIds = prevPageState.selectedShapeIds.filter(
				(id) => !shapesNoLongerInPage.has(id)
			)
			if (selectedShapeIds.length !== prevPageState.selectedShapeIds.length) {
				if (!nextPageState) nextPageState = { ...prevPageState }
				nextPageState.selectedShapeIds = selectedShapeIds
			}

			const erasingShapeIds = prevPageState.erasingShapeIds.filter(
				(id) => !shapesNoLongerInPage.has(id)
			)
			if (erasingShapeIds.length !== prevPageState.erasingShapeIds.length) {
				if (!nextPageState) nextPageState = { ...prevPageState }
				nextPageState.erasingShapeIds = erasingShapeIds
			}

			if (prevPageState.hoveredShapeId && shapesNoLongerInPage.has(prevPageState.hoveredShapeId)) {
				if (!nextPageState) nextPageState = { ...prevPageState }
				nextPageState.hoveredShapeId = null
			}

			if (prevPageState.editingShapeId && shapesNoLongerInPage.has(prevPageState.editingShapeId)) {
				if (!nextPageState) nextPageState = { ...prevPageState }
				nextPageState.editingShapeId = null
			}

			const hintingShapeIds = prevPageState.hintingShapeIds.filter(
				(id) => !shapesNoLongerInPage.has(id)
			)
			if (hintingShapeIds.length !== prevPageState.hintingShapeIds.length) {
				if (!nextPageState) nextPageState = { ...prevPageState }
				nextPageState.hintingShapeIds = hintingShapeIds
			}

			if (prevPageState.focusedGroupId && shapesNoLongerInPage.has(prevPageState.focusedGroupId)) {
				if (!nextPageState) nextPageState = { ...prevPageState }
				nextPageState.focusedGroupId = null
			}
			return nextPageState
		}

		this.sideEffects = this.store.sideEffects

		let deletedBindings = new Map<TLBindingId, BindingOnDeleteOptions<any>>()
		const deletedShapeIds = new Set<TLShapeId>()
		const invalidParents = new Set<TLShapeId>()
		let invalidBindingTypes = new Set<string>()
		this.disposables.add(
			this.sideEffects.registerOperationCompleteHandler(() => {
				// this needs to be cleared here because further effects may delete more shapes
				// and we want the next invocation of this handler to handle those separately
				deletedShapeIds.clear()

				for (const parentId of invalidParents) {
					invalidParents.delete(parentId)
					const parent = this.getShape(parentId)
					if (!parent) continue

					const util = this.getShapeUtil(parent)
					const changes = util.onChildrenChange?.(parent)

					if (changes?.length) {
						this.updateShapes(changes)
					}
				}

				if (invalidBindingTypes.size) {
					const t = invalidBindingTypes
					invalidBindingTypes = new Set()
					for (const type of t) {
						const util = this.getBindingUtil(type)
						util.onOperationComplete?.()
					}
				}

				if (deletedBindings.size) {
					const t = deletedBindings
					deletedBindings = new Map()
					for (const opts of t.values()) {
						this.getBindingUtil(opts.binding).onAfterDelete?.(opts)
					}
				}

				this.emit('update')
			})
		)

		this.disposables.add(
			this.sideEffects.register({
				shape: {
					afterChange: (shapeBefore, shapeAfter) => {
						for (const binding of this.getBindingsInvolvingShape(shapeAfter)) {
							invalidBindingTypes.add(binding.type)
							if (binding.fromId === shapeAfter.id) {
								this.getBindingUtil(binding).onAfterChangeFromShape?.({
									binding,
									shapeBefore,
									shapeAfter,
								})
							}
							if (binding.toId === shapeAfter.id) {
								this.getBindingUtil(binding).onAfterChangeToShape?.({
									binding,
									shapeBefore,
									shapeAfter,
								})
							}
						}

						// if the shape's parent changed and it has a binding, update the binding
						if (shapeBefore.parentId !== shapeAfter.parentId) {
							const notifyBindingAncestryChange = (id: TLShapeId) => {
								const descendantShape = this.getShape(id)
								if (!descendantShape) return

								for (const binding of this.getBindingsInvolvingShape(descendantShape)) {
									invalidBindingTypes.add(binding.type)

									if (binding.fromId === descendantShape.id) {
										this.getBindingUtil(binding).onAfterChangeFromShape?.({
											binding,
											shapeBefore: descendantShape,
											shapeAfter: descendantShape,
										})
									}
									if (binding.toId === descendantShape.id) {
										this.getBindingUtil(binding).onAfterChangeToShape?.({
											binding,
											shapeBefore: descendantShape,
											shapeAfter: descendantShape,
										})
									}
								}
							}
							notifyBindingAncestryChange(shapeAfter.id)
							this.visitDescendants(shapeAfter.id, notifyBindingAncestryChange)
						}

						// if this shape moved to a new page, clean up any previous page's instance state
						if (shapeBefore.parentId !== shapeAfter.parentId && isPageId(shapeAfter.parentId)) {
							const allMovingIds = new Set([shapeBefore.id])
							this.visitDescendants(shapeBefore.id, (id) => {
								allMovingIds.add(id)
							})

							for (const instancePageState of this.getPageStates()) {
								if (instancePageState.pageId === shapeAfter.parentId) continue
								const nextPageState = cleanupInstancePageState(instancePageState, allMovingIds)

								if (nextPageState) {
									this.store.put([nextPageState])
								}
							}
						}

						if (shapeBefore.parentId && isShapeId(shapeBefore.parentId)) {
							invalidParents.add(shapeBefore.parentId)
						}

						if (shapeAfter.parentId !== shapeBefore.parentId && isShapeId(shapeAfter.parentId)) {
							invalidParents.add(shapeAfter.parentId)
						}
					},
					beforeDelete: (shape) => {
						// if we triggered this delete with a recursive call, don't do anything
						if (deletedShapeIds.has(shape.id)) return
						// if the deleted shape has a parent shape make sure we call it's onChildrenChange callback
						if (shape.parentId && isShapeId(shape.parentId)) {
							invalidParents.add(shape.parentId)
						}

						deletedShapeIds.add(shape.id)

						const deleteBindingIds: TLBindingId[] = []
						for (const binding of this.getBindingsInvolvingShape(shape)) {
							invalidBindingTypes.add(binding.type)
							deleteBindingIds.push(binding.id)
							const util = this.getBindingUtil(binding)
							if (binding.fromId === shape.id) {
								util.onBeforeIsolateToShape?.({ binding, removedShape: shape })
								util.onBeforeDeleteFromShape?.({ binding, shape })
							} else {
								util.onBeforeIsolateFromShape?.({ binding, removedShape: shape })
								util.onBeforeDeleteToShape?.({ binding, shape })
							}
						}

						if (deleteBindingIds.length) {
							this.deleteBindings(deleteBindingIds)
						}

						const deletedIds = new Set([shape.id])
						const updates = compact(
							this.getPageStates().map((pageState) => {
								return cleanupInstancePageState(pageState, deletedIds)
							})
						)

						if (updates.length) {
							this.store.put(updates)
						}
					},
				},
				binding: {
					beforeCreate: (binding) => {
						const next = this.getBindingUtil(binding).onBeforeCreate?.({ binding })
						if (next) return next
						return binding
					},
					afterCreate: (binding) => {
						invalidBindingTypes.add(binding.type)
						this.getBindingUtil(binding).onAfterCreate?.({ binding })
					},
					beforeChange: (bindingBefore, bindingAfter) => {
						const updated = this.getBindingUtil(bindingAfter).onBeforeChange?.({
							bindingBefore,
							bindingAfter,
						})
						if (updated) return updated
						return bindingAfter
					},
					afterChange: (bindingBefore, bindingAfter) => {
						invalidBindingTypes.add(bindingAfter.type)
						this.getBindingUtil(bindingAfter).onAfterChange?.({ bindingBefore, bindingAfter })
					},
					beforeDelete: (binding) => {
						this.getBindingUtil(binding).onBeforeDelete?.({ binding })
					},
					afterDelete: (binding) => {
						this.getBindingUtil(binding).onAfterDelete?.({ binding })
						invalidBindingTypes.add(binding.type)
					},
				},
				page: {
					afterCreate: (record) => {
						const cameraId = CameraRecordType.createId(record.id)
						const _pageStateId = InstancePageStateRecordType.createId(record.id)
						if (!this.store.has(cameraId)) {
							this.store.put([CameraRecordType.create({ id: cameraId })])
						}
						if (!this.store.has(_pageStateId)) {
							this.store.put([
								InstancePageStateRecordType.create({ id: _pageStateId, pageId: record.id }),
							])
						}
					},
					afterDelete: (record, source) => {
						// page was deleted, need to check whether it's the current page and select another one if so
						if (this.getInstanceState()?.currentPageId === record.id) {
							const backupPageId = this.getPages().find((p) => p.id !== record.id)?.id
							if (backupPageId) {
								this.store.put([{ ...this.getInstanceState(), currentPageId: backupPageId }])
							} else if (source === 'user') {
								// fall back to ensureStoreIsUsable:
								this.store.ensureStoreIsUsable()
							}
						}

						// delete the camera and state for the page if necessary
						const cameraId = CameraRecordType.createId(record.id)
						const instance_PageStateId = InstancePageStateRecordType.createId(record.id)
						this.store.remove([cameraId, instance_PageStateId])
					},
				},
				instance: {
					afterChange: (prev, next, source) => {
						// instance should never be updated to a page that no longer exists (this can
						// happen when undoing a change that involves switching to a page that has since
						// been deleted by another user)
						if (!this.store.has(next.currentPageId)) {
							const backupPageId = this.store.has(prev.currentPageId)
								? prev.currentPageId
								: this.getPages()[0]?.id
							if (backupPageId) {
								this.store.update(next.id, (instance) => ({
									...instance,
									currentPageId: backupPageId,
								}))
							} else if (source === 'user') {
								// fall back to ensureStoreIsUsable:
								this.store.ensureStoreIsUsable()
							}
						}
					},
				},
				instance_page_state: {
					afterChange: (prev, next) => {
						if (prev?.selectedShapeIds !== next?.selectedShapeIds) {
							// ensure that descendants and ancestors are not selected at the same time
							const filtered = next.selectedShapeIds.filter((id) => {
								let parentId = this.getShape(id)?.parentId
								while (isShapeId(parentId)) {
									if (next.selectedShapeIds.includes(parentId)) {
										return false
									}
									parentId = this.getShape(parentId)?.parentId
								}
								return true
							})

							let nextFocusedGroupId: null | TLShapeId = null

							if (filtered.length > 0) {
								const commonGroupAncestor = this.findCommonAncestor(
									compact(filtered.map((id) => this.getShape(id))),
									(shape) => this.isShapeOfType<TLGroupShape>(shape, 'group')
								)

								if (commonGroupAncestor) {
									nextFocusedGroupId = commonGroupAncestor
								}
							} else {
								if (next?.focusedGroupId) {
									nextFocusedGroupId = next.focusedGroupId
								}
							}

							if (
								filtered.length !== next.selectedShapeIds.length ||
								nextFocusedGroupId !== next.focusedGroupId
							) {
								this.store.put([
									{
										...next,
										selectedShapeIds: filtered,
										focusedGroupId: nextFocusedGroupId ?? null,
									},
								])
							}
						}
					},
				},
			})
		)

		this._currentPageShapeIds = deriveShapeIdsInCurrentPage(this.store, () =>
			this.getCurrentPageId()
		)
		this._parentIdsToChildIds = parentsToChildren(this.store)

		this.disposables.add(
			this.store.listen((changes) => {
				this.emit('change', changes)
			})
		)
		this.disposables.add(this.history.dispose)

		this.history.ignore(() => {
			this.store.ensureStoreIsUsable()

			// clear ephemeral state
			this._updateCurrentPageState({
				editingShapeId: null,
				hoveredShapeId: null,
				erasingShapeIds: [],
			})
		})

		if (initialState && this.root.children[initialState] === undefined) {
			throw Error(`No state found for initialState "${initialState}".`)
		}

		this.root.enter(undefined, 'initial')

		this.focusManager = new FocusManager(this, autoFocus)
		this.disposables.add(this.focusManager.dispose.bind(this.focusManager))

		if (this.getInstanceState().followingUserId) {
			this.stopFollowingUser()
		}

		this.on('tick', this._flushEventsForTick)

		this.timers.requestAnimationFrame(() => {
			this._tickManager.start()
		})

		this.performanceTracker = new PerformanceTracker()
	}

	readonly options: TldrawOptions

	/**
	 * The editor's store
	 *
	 * @public
	 */
	readonly store: TLStore

	/**
	 * The root state of the statechart.
	 *
	 * @public
	 */
	readonly root: StateNode

	/**
	 * A set of functions to call when the app is disposed.
	 *
	 * @public
	 */
	readonly disposables = new Set<() => void>()

	/** @internal */
	private readonly _tickManager

	/**
	 * A manager for the app's snapping feature.
	 *
	 * @public
	 */
	readonly snaps: SnapManager

	/**
	 * A manager for the any asynchronous events and making sure they're
	 * cleaned up upon disposal.
	 *
	 * @public
	 */
	readonly timers: Timers

	/**
	 * A manager for the user and their preferences.
	 *
	 * @public
	 */
	readonly user: UserPreferencesManager

	/**
	 * A helper for measuring text.
	 *
	 * @public
	 */
	readonly textMeasure: TextManager

	/**
	 * A manager for the editor's environment.
	 *
	 * @public
	 */
	readonly environment: EnvironmentManager

	/**
	 * A manager for the editor's scribbles.
	 *
	 * @public
	 */
	readonly scribbles: ScribbleManager

	/**
	 * A manager for side effects and correct state enforcement. See {@link @tldraw/store#StoreSideEffects} for details.
	 *
	 * @public
	 */
	readonly sideEffects: StoreSideEffects<TLRecord>

	/**
	 * A manager for ensuring correct focus. See FocusManager for details.
	 *
	 * @internal
	 */
	private focusManager: FocusManager

	/**
	 * The current HTML element containing the editor.
	 *
	 * @example
	 * ```ts
	 * const container = editor.getContainer()
	 * ```
	 *
	 * @public
	 */
	getContainer: () => HTMLElement

	/**
	 * Dispose the editor.
	 *
	 * @public
	 */
	dispose() {
		this.disposables.forEach((dispose) => dispose())
		this.disposables.clear()
	}

	/* ------------------- Shape Utils ------------------ */

	/**
	 * A map of shape utility classes (TLShapeUtils) by shape type.
	 *
	 * @public
	 */
	shapeUtils: { readonly [K in string]?: ShapeUtil<TLUnknownShape> }

	styleProps: { [key: string]: Map<StyleProp<any>, string> }

	/**
	 * Get a shape util from a shape itself.
	 *
	 * @example
	 * ```ts
	 * const util = editor.getShapeUtil(myArrowShape)
	 * const util = editor.getShapeUtil('arrow')
	 * const util = editor.getShapeUtil<TLArrowShape>(myArrowShape)
	 * const util = editor.getShapeUtil(TLArrowShape)('arrow')
	 * ```
	 *
	 * @param shape - A shape, shape partial, or shape type.
	 *
	 * @public
	 */
	getShapeUtil<S extends TLUnknownShape>(shape: S | TLShapePartial<S>): ShapeUtil<S>
	getShapeUtil<S extends TLUnknownShape>(type: S['type']): ShapeUtil<S>
	getShapeUtil<T extends ShapeUtil>(type: T extends ShapeUtil<infer R> ? R['type'] : string): T
	getShapeUtil(arg: string | { type: string }) {
		const type = typeof arg === 'string' ? arg : arg.type
		const shapeUtil = getOwnProperty(this.shapeUtils, type)
		assert(shapeUtil, `No shape util found for type "${type}"`)
		return shapeUtil
	}

	/* ------------------- Binding Utils ------------------ */
	/**
	 * A map of shape utility classes (TLShapeUtils) by shape type.
	 *
	 * @public
	 */
	bindingUtils: { readonly [K in string]?: BindingUtil<TLUnknownBinding> }

	/**
	 * Get a binding util from a binding itself.
	 *
	 * @example
	 * ```ts
	 * const util = editor.getBindingUtil(myArrowBinding)
	 * const util = editor.getBindingUtil('arrow')
	 * const util = editor.getBindingUtil<TLArrowBinding>(myArrowBinding)
	 * const util = editor.getBindingUtil(TLArrowBinding)('arrow')
	 * ```
	 *
	 * @param binding - A binding, binding partial, or binding type.
	 *
	 * @public
	 */
	getBindingUtil<S extends TLUnknownBinding>(binding: S | { type: S['type'] }): BindingUtil<S>
	getBindingUtil<S extends TLUnknownBinding>(type: S['type']): BindingUtil<S>
	getBindingUtil<T extends BindingUtil>(
		type: T extends BindingUtil<infer R> ? R['type'] : string
	): T
	getBindingUtil(arg: string | { type: string }) {
		const type = typeof arg === 'string' ? arg : arg.type
		const bindingUtil = getOwnProperty(this.bindingUtils, type)
		assert(bindingUtil, `No binding util found for type "${type}"`)
		return bindingUtil
	}

	/* --------------------- History -------------------- */

	/**
	 * A manager for the app's history.
	 *
	 * @readonly
	 */
	readonly history: HistoryManager<TLRecord>

	/**
	 * Undo to the last mark.
	 *
	 * @example
	 * ```ts
	 * editor.undo()
	 * ```
	 *
	 * @public
	 */
	undo(): this {
		this._flushEventsForTick(0)
		this.complete()
		this.history.undo()
		return this
	}

	/**
	 * Whether the app can undo.
	 *
	 * @public
	 */
	@computed getCanUndo(): boolean {
		return this.history.getNumUndos() > 0
	}

	/**
	 * Redo to the next mark.
	 *
	 * @example
	 * ```ts
	 * editor.redo()
	 * ```
	 *
	 * @public
	 */
	redo(): this {
		this._flushEventsForTick(0)
		this.complete()
		this.history.redo()
		return this
	}

	/**
	 * Whether the app can redo.
	 *
	 * @public
	 */
	@computed getCanRedo(): boolean {
		return this.history.getNumRedos() > 0
	}

	/**
	 * Create a new "mark", or stopping point, in the undo redo history. Creating a mark will clear
	 * any redos.
	 *
	 * @example
	 * ```ts
	 * editor.mark()
	 * editor.mark('flip shapes')
	 * ```
	 *
	 * @param markId - The mark's id, usually the reason for adding the mark.
	 *
	 * @public
	 */
	mark(markId?: string): this {
		this.history.mark(markId)
		return this
	}

	/**
	 * Clear all marks in the undo stack back to the next mark.
	 *
	 * @example
	 * ```ts
	 * editor.bail()
	 * ```
	 *
	 * @public
	 */
	bail() {
		this.history.bail()
		return this
	}

	/**
	 * Clear all marks in the undo stack back to the mark with the provided mark id.
	 *
	 * @example
	 * ```ts
	 * editor.bailToMark('dragging')
	 * ```
	 *
	 * @public
	 */
	bailToMark(id: string): this {
		this.history.bailToMark(id)
		return this
	}

	/**
	 * Run a function in a batch.
	 *
	 * @public
	 */
	batch(fn: () => void, opts?: TLHistoryBatchOptions): this {
		this.history.batch(fn, opts)
		return this
	}

	/* --------------------- Errors --------------------- */

	/** @internal */
	annotateError(
		error: unknown,
		{
			origin,
			willCrashApp,
			tags,
			extras,
		}: {
			origin: string
			willCrashApp: boolean
			tags?: Record<string, string | boolean | number>
			extras?: Record<string, unknown>
		}
	): this {
		const defaultAnnotations = this.createErrorAnnotations(origin, willCrashApp)
		annotateError(error, {
			tags: { ...defaultAnnotations.tags, ...tags },
			extras: { ...defaultAnnotations.extras, ...extras },
		})
		if (willCrashApp) {
			this.store.markAsPossiblyCorrupted()
		}
		return this
	}

	/** @internal */
	createErrorAnnotations(
		origin: string,
		willCrashApp: boolean | 'unknown'
	): {
		tags: { origin: string; willCrashApp: boolean | 'unknown' }
		extras: {
			activeStateNode?: string
			selectedShapes?: TLUnknownShape[]
			editingShape?: TLUnknownShape
			inputs?: Record<string, unknown>
		}
	} {
		try {
			const editingShapeId = this.getEditingShapeId()
			return {
				tags: {
					origin: origin,
					willCrashApp,
				},
				extras: {
					activeStateNode: this.root.getPath(),
					selectedShapes: this.getSelectedShapes(),
					editingShape: editingShapeId ? this.getShape(editingShapeId) : undefined,
					inputs: this.inputs,
				},
			}
		} catch {
			return {
				tags: {
					origin: origin,
					willCrashApp,
				},
				extras: {},
			}
		}
	}

	/** @internal */
	private _crashingError: unknown | null = null

	/**
	 * We can't use an `atom` here because there's a chance that when `crashAndReportError` is called,
	 * we're in a transaction that's about to be rolled back due to the same error we're currently
	 * reporting.
	 *
	 * Instead, to listen to changes to this value, you need to listen to app's `crash` event.
	 *
	 * @internal
	 */
	getCrashingError() {
		return this._crashingError
	}

	/** @internal */
	crash(error: unknown): this {
		this._crashingError = error
		this.store.markAsPossiblyCorrupted()
		this.emit('crash', { error })
		return this
	}

	/* ------------------- Statechart ------------------- */

	/**
	 * The editor's current path of active states.
	 *
	 * @example
	 * ```ts
	 * editor.getPath() // "select.idle"
	 * ```
	 *
	 * @public
	 */
	@computed getPath() {
		return this.root.getPath().split('root.')[1]
	}

	/**
	 * Get whether a certain tool (or other state node) is currently active.
	 *
	 * @example
	 * ```ts
	 * editor.isIn('select')
	 * editor.isIn('select.brushing')
	 * ```
	 *
	 * @param path - The path of active states, separated by periods.
	 *
	 * @public
	 */
	isIn(path: string): boolean {
		const ids = path.split('.').reverse()
		let state = this.root as StateNode
		while (ids.length > 0) {
			const id = ids.pop()
			if (!id) return true
			const current = state.getCurrent()
			if (current?.id === id) {
				if (ids.length === 0) return true
				state = current
				continue
			} else return false
		}
		return false
	}

	/**
	 * Get whether the state node is in any of the given active paths.
	 *
	 * @example
	 * ```ts
	 * state.isInAny('select', 'erase')
	 * state.isInAny('select.brushing', 'erase.idle')
	 * ```
	 *
	 * @public
	 */
	isInAny(...paths: string[]): boolean {
		return paths.some((path) => this.isIn(path))
	}

	/**
	 * Set the selected tool.
	 *
	 * @example
	 * ```ts
	 * editor.setCurrentTool('hand')
	 * editor.setCurrentTool('hand', { date: Date.now() })
	 * ```
	 *
	 * @param id - The id of the tool to select.
	 * @param info - Arbitrary data to pass along into the transition.
	 *
	 * @public
	 */
	setCurrentTool(id: string, info = {}): this {
		this.root.transition(id, info)
		return this
	}

	/**
	 * The current selected tool.
	 *
	 * @public
	 */
	@computed getCurrentTool(): StateNode {
		return this.root.getCurrent()!
	}

	/**
	 * The id of the current selected tool.
	 *
	 * @public
	 */
	@computed getCurrentToolId(): string {
		const currentTool = this.getCurrentTool()
		if (!currentTool) return ''
		return currentTool.getCurrentToolIdMask() ?? currentTool.id
	}

	/**
	 * Get a descendant by its path.
	 *
	 * @example
	 * ```ts
	 * state.getStateDescendant('select')
	 * state.getStateDescendant('select.brushing')
	 * ```
	 *
	 * @param path - The descendant's path of state ids, separated by periods.
	 *
	 * @public
	 */
	getStateDescendant<T extends StateNode>(path: string): T | undefined {
		const ids = path.split('.').reverse()
		let state = this.root as StateNode
		while (ids.length > 0) {
			const id = ids.pop()
			if (!id) return state as T
			const childState = state.children?.[id]
			if (!childState) return undefined
			state = childState
		}
		return state as T
	}

	/* ---------------- Document Settings --------------- */

	/**
	 * The global document settings that apply to all users.
	 *
	 * @public
	 **/
	@computed getDocumentSettings() {
		return this.store.get(TLDOCUMENT_ID)!
	}

	/**
	 * Update the global document settings that apply to all users.
	 *
	 * @public
	 **/
	updateDocumentSettings(settings: Partial<TLDocument>): this {
		this.history.ignore(() => {
			this.store.put([{ ...this.getDocumentSettings(), ...settings }])
		})
		return this
	}

	/* ----------------- Instance State ----------------- */

	/**
	 * The current instance's state.
	 *
	 * @public
	 */
	@computed getInstanceState(): TLInstance {
		return this.store.get(TLINSTANCE_ID)!
	}

	/**
	 * Update the instance's state.
	 *
	 * @param partial - A partial object to update the instance state with.
	 *
	 * @public
	 */
	updateInstanceState(
		partial: Partial<Omit<TLInstance, 'currentPageId'>>,
		historyOptions?: TLHistoryBatchOptions
	): this {
		this._updateInstanceState(partial, { history: 'ignore', ...historyOptions })

		if (partial.isChangingStyle !== undefined) {
			clearTimeout(this._isChangingStyleTimeout)
			if (partial.isChangingStyle === true) {
				// If we've set to true, set a new reset timeout to change the value back to false after 2 seconds
				this._isChangingStyleTimeout = this.timers.setTimeout(() => {
					this._updateInstanceState({ isChangingStyle: false }, { history: 'ignore' })
				}, 2000)
			}
		}

		return this
	}

	/** @internal */
	private _updateInstanceState = (
		partial: Partial<Omit<TLInstance, 'currentPageId'>>,
		opts?: TLHistoryBatchOptions
	) => {
		this.batch(() => {
			this.store.put([
				{
					...this.getInstanceState(),
					...partial,
				},
			])
		}, opts)
	}

	/** @internal */
	private _isChangingStyleTimeout = -1 as any

	// Menus

	/**
	 * A set of strings representing any open menus. When menus are open,
	 * certain interactions will behave differently; for example, when a
	 * draw tool is selected and a menu is open, a pointer-down will not
	 * create a dot (because the user is probably trying to close the menu)
	 * however a pointer-down event followed by a drag will begin drawing
	 * a line (because the user is BOTH trying to close the menu AND start
	 * drawing a line).
	 *
	 * @public
	 */
	@computed getOpenMenus(): string[] {
		return this.getInstanceState().openMenus
	}

	/**
	 * Add an open menu.
	 *
	 * @example
	 * ```ts
	 * editor.addOpenMenu('menu-id')
	 * ```
	 *
	 * @public
	 */
	addOpenMenu(id: string): this {
		const menus = new Set(this.getOpenMenus())
		if (!menus.has(id)) {
			menus.add(id)
			this.updateInstanceState({ openMenus: [...menus] })
		}
		return this
	}

	/**
	 * Delete an open menu.
	 *
	 * @example
	 * ```ts
	 * editor.deleteOpenMenu('menu-id')
	 * ```
	 *
	 * @public
	 */
	deleteOpenMenu(id: string): this {
		const menus = new Set(this.getOpenMenus())
		if (menus.has(id)) {
			menus.delete(id)
			this.updateInstanceState({ openMenus: [...menus] })
		}
		return this
	}

	/**
	 * Clear all open menus.
	 *
	 * @example
	 * ```ts
	 * editor.clearOpenMenus()
	 * ```
	 *
	 * @public
	 */
	clearOpenMenus(): this {
		if (this.getOpenMenus().length) {
			this.updateInstanceState({ openMenus: [] })
		}
		return this
	}

	/**
	 * Get whether any menus are open.
	 *
	 * @example
	 * ```ts
	 * editor.getIsMenuOpen()
	 * ```
	 *
	 * @public
	 */
	@computed getIsMenuOpen(): boolean {
		return this.getOpenMenus().length > 0
	}

	/* --------------------- Cursor --------------------- */

	/**
	 * Set the cursor.
	 *
	 * @param type - The cursor type.
	 * @param rotation - The cursor rotation.
	 *
	 * @public
	 */
	setCursor = (cursor: Partial<TLCursor>): this => {
		this.updateInstanceState({ cursor: { ...this.getInstanceState().cursor, ...cursor } })
		return this
	}

	/* ------------------- Page State ------------------- */

	/**
	 * Page states.
	 *
	 * @public
	 */
	@computed getPageStates(): TLInstancePageState[] {
		return this._getPageStatesQuery().get()
	}

	/** @internal */
	@computed private _getPageStatesQuery() {
		return this.store.query.records('instance_page_state')
	}

	/**
	 * The current page state.
	 *
	 * @public
	 */
	@computed getCurrentPageState(): TLInstancePageState {
		return this.store.get(this._getCurrentPageStateId())!
	}

	/** @internal */
	@computed private _getCurrentPageStateId() {
		return InstancePageStateRecordType.createId(this.getCurrentPageId())
	}

	/**
	 * Update this instance's page state.
	 *
	 * @example
	 * ```ts
	 * editor.updateCurrentPageState({ id: 'page1', editingShapeId: 'shape:123' })
	 * editor.updateCurrentPageState({ id: 'page1', editingShapeId: 'shape:123' }, { ephemeral: true })
	 * ```
	 *
	 * @param partial - The partial of the page state object containing the changes.
	 * @param historyOptions - The history options for the change.
	 *
	 * @public
	 */
	updateCurrentPageState(
		partial: Partial<
			Omit<TLInstancePageState, 'selectedShapeIds' | 'editingShapeId' | 'pageId' | 'focusedGroupId'>
		>,
		historyOptions?: TLHistoryBatchOptions
	): this {
		this._updateCurrentPageState(partial, historyOptions)
		return this
	}
	_updateCurrentPageState = (
		partial: Partial<Omit<TLInstancePageState, 'selectedShapeIds'>>,
		historyOptions?: TLHistoryBatchOptions
	) => {
		this.batch(
			() => {
				this.store.update(partial.id ?? this.getCurrentPageState().id, (state) => ({
					...state,
					...partial,
				}))
			},
			{
				history: 'ignore',
				...historyOptions,
			}
		)
	}

	/**
	 * The current selected ids.
	 *
	 * @public
	 */
	@computed getSelectedShapeIds() {
		return this.getCurrentPageState().selectedShapeIds
	}

	/**
	 * An array containing all of the currently selected shapes.
	 *
	 * @public
	 * @readonly
	 */
	@computed getSelectedShapes(): TLShape[] {
		const { selectedShapeIds } = this.getCurrentPageState()
		return compact(selectedShapeIds.map((id) => this.store.get(id)))
	}

	/**
	 * Select one or more shapes.
	 *
	 * @example
	 * ```ts
	 * editor.setSelectedShapes(['id1'])
	 * editor.setSelectedShapes(['id1', 'id2'])
	 * ```
	 *
	 * @param ids - The ids to select.
	 *
	 * @public
	 */
	setSelectedShapes(shapes: TLShapeId[] | TLShape[]): this {
		return this.batch(
			() => {
				const ids = shapes.map((shape) => (typeof shape === 'string' ? shape : shape.id))
				const { selectedShapeIds: prevSelectedShapeIds } = this.getCurrentPageState()
				const prevSet = new Set(prevSelectedShapeIds)

				if (ids.length === prevSet.size && ids.every((id) => prevSet.has(id))) return null

				this.store.put([{ ...this.getCurrentPageState(), selectedShapeIds: ids }])
			},
			{ history: 'record-preserveRedoStack' }
		)
	}

	/**
	 * Determine whether or not any of a shape's ancestors are selected.
	 *
	 * @param id - The id of the shape to check.
	 *
	 * @public
	 */
	isAncestorSelected(shape: TLShape | TLShapeId): boolean {
		const id = typeof shape === 'string' ? shape : shape?.id ?? null
		const _shape = this.getShape(id)
		if (!_shape) return false
		const selectedShapeIds = this.getSelectedShapeIds()
		return !!this.findShapeAncestor(_shape, (parent) => selectedShapeIds.includes(parent.id))
	}

	/**
	 * Select one or more shapes.
	 *
	 * @example
	 * ```ts
	 * editor.select('id1')
	 * editor.select('id1', 'id2')
	 * ```
	 *
	 * @param ids - The ids to select.
	 *
	 * @public
	 */
	select(...shapes: TLShapeId[] | TLShape[]): this {
		const ids =
			typeof shapes[0] === 'string'
				? (shapes as TLShapeId[])
				: (shapes as TLShape[]).map((shape) => shape.id)
		this.setSelectedShapes(ids)
		return this
	}

	/**
	 * Remove a shape from the existing set of selected shapes.
	 *
	 * @example
	 * ```ts
	 * editor.deselect(shape.id)
	 * ```
	 *
	 * @public
	 */
	deselect(...shapes: TLShapeId[] | TLShape[]): this {
		const ids =
			typeof shapes[0] === 'string'
				? (shapes as TLShapeId[])
				: (shapes as TLShape[]).map((shape) => shape.id)
		const selectedShapeIds = this.getSelectedShapeIds()
		if (selectedShapeIds.length > 0 && ids.length > 0) {
			this.setSelectedShapes(selectedShapeIds.filter((id) => !ids.includes(id)))
		}
		return this
	}

	/**
	 * Select all direct children of the current page.
	 *
	 * @example
	 * ```ts
	 * editor.selectAll()
	 * ```
	 *
	 * @public
	 */
	selectAll(): this {
		const ids = this.getSortedChildIdsForParent(this.getCurrentPageId())
		// page might have no shapes
		if (ids.length <= 0) return this
		this.setSelectedShapes(this._getUnlockedShapeIds(ids))

		return this
	}

	/**
	 * Clear the selection.
	 *
	 * @example
	 * ```ts
	 * editor.selectNone()
	 * ```
	 *
	 * @public
	 */
	selectNone(): this {
		if (this.getSelectedShapeIds().length > 0) {
			this.setSelectedShapes([])
		}

		return this
	}

	/**
	 * The id of the app's only selected shape.
	 *
	 * @returns Null if there is no shape or more than one selected shape, otherwise the selected shape's id.
	 *
	 * @public
	 * @readonly
	 */
	@computed getOnlySelectedShapeId(): TLShapeId | null {
		return this.getOnlySelectedShape()?.id ?? null
	}

	/**
	 * The app's only selected shape.
	 *
	 * @returns Null if there is no shape or more than one selected shape, otherwise the selected shape.
	 *
	 * @public
	 * @readonly
	 */
	@computed getOnlySelectedShape(): TLShape | null {
		const selectedShapes = this.getSelectedShapes()
		return selectedShapes.length === 1 ? selectedShapes[0] : null
	}

	/**
	 * The current page bounds of all the selected shapes. If the
	 * selection is rotated, then these bounds are the axis-aligned
	 * box that the rotated bounds would fit inside of.
	 *
	 * @readonly
	 *
	 * @public
	 */
	@computed getSelectionPageBounds(): Box | null {
		const selectedShapeIds = this.getCurrentPageState().selectedShapeIds
		if (selectedShapeIds.length === 0) return null

		return Box.Common(compact(selectedShapeIds.map((id) => this.getShapePageBounds(id))))
	}

	/**
	 * The rotation of the selection bounding box in the current page space.
	 *
	 * @readonly
	 * @public
	 */
	@computed getSelectionRotation(): number {
		const selectedShapeIds = this.getSelectedShapeIds()
		let foundFirst = false // annoying but we can't use an i===0 check because we need to skip over undefineds
		let rotation = 0
		for (let i = 0, n = selectedShapeIds.length; i < n; i++) {
			const pageTransform = this.getShapePageTransform(selectedShapeIds[i])
			if (!pageTransform) continue
			if (foundFirst) {
				if (pageTransform.rotation() !== rotation) {
					// There are at least 2 different rotations, so the common rotation is zero
					return 0
				}
			} else {
				// First rotation found
				foundFirst = true
				rotation = pageTransform.rotation()
			}
		}

		return rotation
	}

	/**
	 * The bounds of the selection bounding box in the current page space.
	 *
	 * @readonly
	 * @public
	 */
	@computed getSelectionRotatedPageBounds(): Box | undefined {
		const selectedShapeIds = this.getSelectedShapeIds()

		if (selectedShapeIds.length === 0) {
			return undefined
		}

		const selectionRotation = this.getSelectionRotation()
		if (selectionRotation === 0) {
			return this.getSelectionPageBounds()!
		}

		if (selectedShapeIds.length === 1) {
			const bounds = this.getShapeGeometry(selectedShapeIds[0]).bounds.clone()
			const pageTransform = this.getShapePageTransform(selectedShapeIds[0])!
			bounds.point = pageTransform.applyToPoint(bounds.point)
			return bounds
		}

		// need to 'un-rotate' all the outlines of the existing nodes so we can fit them inside a box
		const boxFromRotatedVertices = Box.FromPoints(
			this.getSelectedShapeIds()
				.flatMap((id) => {
					const pageTransform = this.getShapePageTransform(id)
					if (!pageTransform) return []
					return pageTransform.applyToPoints(this.getShapeGeometry(id).bounds.corners)
				})
				.map((p) => p.rot(-selectionRotation))
		)
		// now position box so that it's top-left corner is in the right place
		boxFromRotatedVertices.point = boxFromRotatedVertices.point.rot(selectionRotation)
		return boxFromRotatedVertices
	}

	/**
	 * The bounds of the selection bounding box in the current page space.
	 *
	 * @readonly
	 * @public
	 */
	@computed getSelectionRotatedScreenBounds(): Box | undefined {
		const bounds = this.getSelectionRotatedPageBounds()
		if (!bounds) return undefined
		const { x, y } = this.pageToScreen(bounds.point)
		const zoom = this.getZoomLevel()
		return new Box(x, y, bounds.width * zoom, bounds.height * zoom)
	}

	// Focus Group

	/**
	 * The current focused group id.
	 *
	 * @public
	 */
	@computed getFocusedGroupId(): TLShapeId | TLPageId {
		return this.getCurrentPageState().focusedGroupId ?? this.getCurrentPageId()
	}

	/**
	 * The current focused group.
	 *
	 * @public
	 */
	@computed getFocusedGroup(): TLShape | undefined {
		const focusedGroupId = this.getFocusedGroupId()
		return focusedGroupId ? this.getShape(focusedGroupId) : undefined
	}

	/**
	 * Set the current focused group shape.
	 *
	 * @param shape - The group shape id (or group shape's id) to set as the focused group shape.
	 *
	 * @public
	 */
	setFocusedGroup(shape: TLShapeId | TLGroupShape | null): this {
		const id = typeof shape === 'string' ? shape : shape?.id ?? null

		if (id !== null) {
			const shape = this.getShape(id)
			if (!shape) {
				throw Error(`Editor.setFocusedGroup: Shape with id ${id} does not exist`)
			}

			if (!this.isShapeOfType<TLGroupShape>(shape, 'group')) {
				throw Error(
					`Editor.setFocusedGroup: Cannot set focused group to shape of type ${shape.type}`
				)
			}
		}

		if (id === this.getFocusedGroupId()) return this

		return this.batch(
			() => {
				this.store.update(this.getCurrentPageState().id, (s) => ({ ...s, focusedGroupId: id }))
			},
			{ history: 'record-preserveRedoStack' }
		)
	}

	/**
	 * Exit the current focused group, moving up to the next parent group if there is one.
	 *
	 * @public
	 */
	popFocusedGroupId(): this {
		const focusedGroup = this.getFocusedGroup()

		if (focusedGroup) {
			// If we have a focused layer, look for an ancestor of the focused shape that is a group
			const match = this.findShapeAncestor(focusedGroup, (shape) =>
				this.isShapeOfType<TLGroupShape>(shape, 'group')
			)
			// If we have an ancestor that can become a focused layer, set it as the focused layer
			this.setFocusedGroup(match?.id ?? null)
			this.select(focusedGroup.id)
		} else {
			// If there's no parent focused group, then clear the focus layer and clear selection
			this.setFocusedGroup(null)
			this.selectNone()
		}

		return this
	}

	/**
	 * The current editing shape's id.
	 *
	 * @public
	 */
	@computed getEditingShapeId(): TLShapeId | null {
		return this.getCurrentPageState().editingShapeId
	}

	/**
	 * The current editing shape.
	 *
	 * @public
	 */
	@computed getEditingShape(): TLShape | undefined {
		const editingShapeId = this.getEditingShapeId()
		return editingShapeId ? this.getShape(editingShapeId) : undefined
	}

	/**
	 * Set the current editing shape.
	 *
	 * @example
	 * ```ts
	 * editor.setEditingShape(myShape)
	 * editor.setEditingShape(myShape.id)
	 * ```
	 *
	 * @param shape - The shape (or shape id) to set as editing.
	 *
	 * @public
	 */
	setEditingShape(shape: TLShapeId | TLShape | null): this {
		const id = typeof shape === 'string' ? shape : shape?.id ?? null
		if (id !== this.getEditingShapeId()) {
			if (id) {
				const shape = this.getShape(id)
				if (shape && this.getShapeUtil(shape).canEdit(shape)) {
					this._updateCurrentPageState({ editingShapeId: id })
					return this
				}
			}

			// Either we just set the editing id to null, or the shape was missing or not editable
			this._updateCurrentPageState({ editingShapeId: null })
		}
		return this
	}

	// Hovered

	/**
	 * The current hovered shape id.
	 *
	 * @readonly
	 * @public
	 */
	@computed getHoveredShapeId(): TLShapeId | null {
		return this.getCurrentPageState().hoveredShapeId
	}

	/**
	 * The current hovered shape.
	 *
	 * @public
	 */
	@computed getHoveredShape(): TLShape | undefined {
		const hoveredShapeId = this.getHoveredShapeId()
		return hoveredShapeId ? this.getShape(hoveredShapeId) : undefined
	}
	/**
	 * Set the editor's current hovered shape.
	 *
	 * @example
	 * ```ts
	 * editor.setHoveredShape(myShape)
	 * editor.setHoveredShape(myShape.id)
	 * ```
	 *
	 * @param shapes - The shape (or shape id) to set as hovered.
	 *
	 * @public
	 */
	setHoveredShape(shape: TLShapeId | TLShape | null): this {
		const id = typeof shape === 'string' ? shape : shape?.id ?? null
		if (id === this.getHoveredShapeId()) return this
		this.updateCurrentPageState({ hoveredShapeId: id }, { history: 'ignore' })
		return this
	}

	// Hinting

	/**
	 * The editor's current hinting shape ids.
	 *
	 * @public
	 */
	@computed getHintingShapeIds() {
		return this.getCurrentPageState().hintingShapeIds
	}
	/**
	 * The editor's current hinting shapes.
	 *
	 * @public
	 */
	@computed getHintingShape() {
		const hintingShapeIds = this.getHintingShapeIds()
		return compact(hintingShapeIds.map((id) => this.getShape(id)))
	}

	/**
	 * Set the editor's current hinting shapes.
	 *
	 * @example
	 * ```ts
	 * editor.setHintingShapes([myShape])
	 * editor.setHintingShapes([myShape.id])
	 * ```
	 *
	 * @param shapes - The shapes (or shape ids) to set as hinting.
	 *
	 * @public
	 */
	setHintingShapes(shapes: TLShapeId[] | TLShape[]): this {
		const ids =
			typeof shapes[0] === 'string'
				? (shapes as TLShapeId[])
				: (shapes as TLShape[]).map((shape) => shape.id)
		// always ephemeral
		this.updateCurrentPageState({ hintingShapeIds: dedupe(ids) }, { history: 'ignore' })
		return this
	}

	// Erasing

	/**
	 * The editor's current erasing ids.
	 *
	 * @public
	 */
	@computed getErasingShapeIds() {
		return this.getCurrentPageState().erasingShapeIds
	}

	/**
	 * The editor's current erasing shapes.
	 *
	 * @public
	 */
	@computed getErasingShapes() {
		const erasingShapeIds = this.getErasingShapeIds()
		return compact(erasingShapeIds.map((id) => this.getShape(id)))
	}

	/**
	 * Set the editor's current erasing shapes.
	 *
	 * @example
	 * ```ts
	 * editor.setErasingShapes([myShape])
	 * editor.setErasingShapes([myShape.id])
	 * ```
	 *
	 * @param shapes - The shapes (or shape ids) to set as hinting.
	 *
	 * @public
	 */
	setErasingShapes(shapes: TLShapeId[] | TLShape[]): this {
		const ids =
			typeof shapes[0] === 'string'
				? (shapes as TLShapeId[])
				: (shapes as TLShape[]).map((shape) => shape.id)
		ids.sort() // sort the incoming ids
		const erasingShapeIds = this.getErasingShapeIds()
		this.history.ignore(() => {
			if (ids.length === erasingShapeIds.length) {
				// if the new ids are the same length as the current ids, they might be the same.
				// presuming the current ids are also sorted, check each item to see if it's the same;
				// if we find any unequal, then we know the new ids are different.
				for (let i = 0; i < ids.length; i++) {
					if (ids[i] !== erasingShapeIds[i]) {
						this._updateCurrentPageState({ erasingShapeIds: ids })
						break
					}
				}
			} else {
				// if the ids are a different length, then we know they're different.
				this._updateCurrentPageState({ erasingShapeIds: ids })
			}
		})

		return this
	}

	// Cropping

	/**
	 * The current cropping shape's id.
	 *
	 * @public
	 */
	getCroppingShapeId() {
		return this.getCurrentPageState().croppingShapeId
	}

	/**
	 * Set the current cropping shape.
	 *
	 * @example
	 * ```ts
	 * editor.setCroppingShape(myShape)
	 * editor.setCroppingShape(myShape.id)
	 * ```
	 *
	 *
	 * @param shape - The shape (or shape id) to set as cropping.
	 *
	 * @public
	 */
	setCroppingShape(shape: TLShapeId | TLShape | null): this {
		const id = typeof shape === 'string' ? shape : shape?.id ?? null
		if (id !== this.getCroppingShapeId()) {
			if (!id) {
				this.updateCurrentPageState({ croppingShapeId: null })
			} else {
				const shape = this.getShape(id)!
				const util = this.getShapeUtil(shape)
				if (shape && util.canCrop(shape)) {
					this.updateCurrentPageState({ croppingShapeId: id })
				}
			}
		}
		return this
	}

	/* --------------------- Camera --------------------- */

	/** @internal */
	@computed
	private getCameraId() {
		return CameraRecordType.createId(this.getCurrentPageId())
	}

	/**
	 * The current camera.
	 *
	 * @public
	 */
	@computed getCamera(): TLCamera {
		const baseCamera = this.store.get(this.getCameraId())!
		if (this._isLockedOnFollowingUser.get()) {
			const followingCamera = this.getCameraForFollowing()
			if (followingCamera) {
				return { ...baseCamera, ...followingCamera }
			}
		}
		return baseCamera
	}

	@computed
	private getViewportPageBoundsForFollowing(): null | Box {
		const followingUserId = this.getInstanceState().followingUserId
		if (!followingUserId) return null
		const leaderPresence = this.getCollaborators().find((c) => c.userId === followingUserId)
		if (!leaderPresence) return null

		// Fit their viewport inside of our screen bounds
		// 1. calculate their viewport in page space
		const { w: lw, h: lh } = leaderPresence.screenBounds
		const { x: lx, y: ly, z: lz } = leaderPresence.camera
		const theirViewport = new Box(-lx, -ly, lw / lz, lh / lz)

		// resize our screenBounds to contain their viewport
		const ourViewport = this.getViewportScreenBounds().clone()
		const ourAspectRatio = ourViewport.width / ourViewport.height

		ourViewport.width = theirViewport.width
		ourViewport.height = ourViewport.width / ourAspectRatio
		if (ourViewport.height < theirViewport.height) {
			ourViewport.height = theirViewport.height
			ourViewport.width = ourViewport.height * ourAspectRatio
		}

		ourViewport.center = theirViewport.center
		return ourViewport
	}

	@computed
	private getCameraForFollowing(): null | { x: number; y: number; z: number } {
		const viewport = this.getViewportPageBoundsForFollowing()
		if (!viewport) return null

		return {
			x: -viewport.x,
			y: -viewport.y,
			z: this.getViewportScreenBounds().w / viewport.width,
		}
	}

	/**
	 * The current camera zoom level.
	 *
	 * @public
	 */
	@computed getZoomLevel() {
		return this.getCamera().z
	}

	/**
	 * Get the camera's initial or reset zoom level.
	 *
	 * @example
	 * ```ts
	 * editor.getInitialZoom()
	 * ```
	 *
	 * @public */
	getInitialZoom() {
		const cameraOptions = this.getCameraOptions()
		// If no camera constraints are provided, the default zoom is 100%
		if (!cameraOptions.constraints) return 1

		// When defaultZoom is default, the default zoom is 100%
		if (cameraOptions.constraints.initialZoom === 'default') return 1

		const { zx, zy } = getCameraFitXFitY(this, cameraOptions)

		switch (cameraOptions.constraints.initialZoom) {
			case 'fit-min': {
				return Math.max(zx, zy)
			}
			case 'fit-max': {
				return Math.min(zx, zy)
			}
			case 'fit-x': {
				return zx
			}
			case 'fit-y': {
				return zy
			}
			case 'fit-min-100': {
				return Math.min(1, Math.max(zx, zy))
			}
			case 'fit-max-100': {
				return Math.min(1, Math.min(zx, zy))
			}
			case 'fit-x-100': {
				return Math.min(1, zx)
			}
			case 'fit-y-100': {
				return Math.min(1, zy)
			}
			default: {
				throw exhaustiveSwitchError(cameraOptions.constraints.initialZoom)
			}
		}
	}

	/**
	 * Get the camera's base level for calculating actual zoom levels based on the zoom steps.
	 *
	 * @example
	 * ```ts
	 * editor.getBaseZoom()
	 * ```
	 *
	 * @public */
	getBaseZoom() {
		const cameraOptions = this.getCameraOptions()
		// If no camera constraints are provided, the default zoom is 100%
		if (!cameraOptions.constraints) return 1

		// When defaultZoom is default, the default zoom is 100%
		if (cameraOptions.constraints.baseZoom === 'default') return 1

		const { zx, zy } = getCameraFitXFitY(this, cameraOptions)

		switch (cameraOptions.constraints.baseZoom) {
			case 'fit-min': {
				return Math.max(zx, zy)
			}
			case 'fit-max': {
				return Math.min(zx, zy)
			}
			case 'fit-x': {
				return zx
			}
			case 'fit-y': {
				return zy
			}
			case 'fit-min-100': {
				return Math.min(1, Math.max(zx, zy))
			}
			case 'fit-max-100': {
				return Math.min(1, Math.min(zx, zy))
			}
			case 'fit-x-100': {
				return Math.min(1, zx)
			}
			case 'fit-y-100': {
				return Math.min(1, zy)
			}
			default: {
				throw exhaustiveSwitchError(cameraOptions.constraints.baseZoom)
			}
		}
	}

	private _cameraOptions = atom('camera options', DEFAULT_CAMERA_OPTIONS)

	/**
	 * Get the current camera options.
	 *
	 * @example
	 * ```ts
	 * editor.getCameraOptions()
	 * ```
	 *
	 *  @public */
	getCameraOptions() {
		return this._cameraOptions.get()
	}

	/**
	 * Set the camera options. Changing the options won't immediately change the camera itself, so you may want to call `setCamera` after changing the options.
	 *
	 * @example
	 * ```ts
	 * editor.setCameraOptions(myCameraOptions)
	 * editor.setCamera(editor.getCamera())
	 * ```
	 *
	 * @param options - The camera options to set.
	 *
	 * @public */
	setCameraOptions(options: Partial<TLCameraOptions>) {
		const next = structuredClone({
			...this._cameraOptions.__unsafe__getWithoutCapture(),
			...options,
		})
		if (next.zoomSteps?.length < 1) next.zoomSteps = [1]
		this._cameraOptions.set(next)
		return this
	}

	/** @internal */
	private getConstrainedCamera(
		point: VecLike,
		opts?: TLCameraMoveOptions
	): {
		x: number
		y: number
		z: number
	} {
		const currentCamera = this.getCamera()

		let { x, y, z = currentCamera.z } = point

		// If force is true, then we'll set the camera to the point regardless of
		// the camera options, so that we can handle gestures that permit elasticity
		// or decay, or animations that occur while the camera is locked.
		if (!opts?.force) {
			// Apply any adjustments based on the camera options

			const cameraOptions = this.getCameraOptions()

			const zoomMin = cameraOptions.zoomSteps[0]
			const zoomMax = last(cameraOptions.zoomSteps)!

			const vsb = this.getViewportScreenBounds()

			// If bounds are provided, then we'll keep those bounds on screen
			if (cameraOptions.constraints) {
				const { constraints } = cameraOptions

				// Clamp padding to half the viewport size on either dimension
				const py = Math.min(constraints.padding.y, vsb.w / 2)
				const px = Math.min(constraints.padding.x, vsb.h / 2)

				// Expand the bounds by the padding
				const bounds = Box.From(cameraOptions.constraints.bounds)

				// For each axis, the "natural zoom" is the zoom at
				// which the expanded bounds (with padding) would fit
				// the current viewport screen bounds. Paddings are
				// equal to screen pixels at 100%
				// The min and max zooms are factors of the smaller natural zoom axis

				const zx = (vsb.w - px * 2) / bounds.w
				const zy = (vsb.h - py * 2) / bounds.h

				const baseZoom = this.getBaseZoom()
				const maxZ = zoomMax * baseZoom
				const minZ = zoomMin * baseZoom

				if (opts?.reset) {
					z = this.getInitialZoom()
				}

				if (z < minZ || z > maxZ) {
					// We're trying to zoom out past the minimum zoom level,
					// or in past the maximum zoom level, so stop the camera
					// but keep the current center
					const { x: cx, y: cy, z: cz } = currentCamera
					const cxA = -cx + vsb.w / cz / 2
					const cyA = -cy + vsb.h / cz / 2
					z = clamp(z, minZ, maxZ)
					const cxB = -cx + vsb.w / z / 2
					const cyB = -cy + vsb.h / z / 2
					x = cx + cxB - cxA
					y = cy + cyB - cyA
				}

				// Calculate available space
				const minX = px / z - bounds.x
				const minY = py / z - bounds.y
				const freeW = (vsb.w - px * 2) / z - bounds.w
				const freeH = (vsb.h - py * 2) / z - bounds.h
				const originX = minX + freeW * constraints.origin.x
				const originY = minY + freeH * constraints.origin.y

				const behaviorX =
					typeof constraints.behavior === 'string' ? constraints.behavior : constraints.behavior.x
				const behaviorY =
					typeof constraints.behavior === 'string' ? constraints.behavior : constraints.behavior.y

				// x axis

				if (opts?.reset) {
					// Reset the camera according to the origin
					x = originX
					y = originY
				} else {
					// Apply constraints to the camera
					switch (behaviorX) {
						case 'fixed': {
							// Center according to the origin
							x = originX
							break
						}
						case 'contain': {
							// When below fit zoom, center the camera
							if (z < zx) x = originX
							// When above fit zoom, keep the bounds within padding distance of the viewport edge
							else x = clamp(x, minX + freeW, minX)
							break
						}
						case 'inside': {
							// When below fit zoom, constrain the camera so that the bounds stay completely within the viewport
							if (z < zx) x = clamp(x, minX, (vsb.w - px) / z - bounds.w)
							// When above fit zoom, keep the bounds within padding distance of the viewport edge
							else x = clamp(x, minX + freeW, minX)
							break
						}
						case 'outside': {
							// Constrain the camera so that the bounds never leaves the viewport
							x = clamp(x, px / z - bounds.w, (vsb.w - px) / z)
							break
						}
						case 'free': {
							// noop, use whatever x is provided
							break
						}
						default: {
							throw exhaustiveSwitchError(behaviorX)
						}
					}

					// y axis

					switch (behaviorY) {
						case 'fixed': {
							y = originY
							break
						}
						case 'contain': {
							if (z < zy) y = originY
							else y = clamp(y, minY + freeH, minY)
							break
						}
						case 'inside': {
							if (z < zy) y = clamp(y, minY, (vsb.h - py) / z - bounds.h)
							else y = clamp(y, minY + freeH, minY)
							break
						}
						case 'outside': {
							y = clamp(y, py / z - bounds.h, (vsb.h - py) / z)
							break
						}
						case 'free': {
							// noop, use whatever x is provided
							break
						}
						default: {
							throw exhaustiveSwitchError(behaviorY)
						}
					}
				}
			} else {
				// constrain the zoom, preserving the center
				if (z > zoomMax || z < zoomMin) {
					const { x: cx, y: cy, z: cz } = currentCamera
					z = clamp(z, zoomMin, zoomMax)
					x = cx + (-cx + vsb.w / z / 2) - (-cx + vsb.w / cz / 2)
					y = cy + (-cy + vsb.h / z / 2) - (-cy + vsb.h / cz / 2)
				}
			}
		}

		return { x, y, z }
	}

	/** @internal */
	private _setCamera(point: VecLike, opts?: TLCameraMoveOptions): this {
		const currentCamera = this.getCamera()

		const { x, y, z } = this.getConstrainedCamera(point, opts)

		if (currentCamera.x === x && currentCamera.y === y && currentCamera.z === z) {
			return this
		}

		this.batch(() => {
			const camera = { ...currentCamera, x, y, z }
			this.history.ignore(() => {
				this.store.put([camera]) // include id and meta here
			})

			// Dispatch a new pointer move because the pointer's page will have changed
			// (its screen position will compute to a new page position given the new camera position)
			const { currentScreenPoint, currentPagePoint } = this.inputs
			const { screenBounds } = this.store.unsafeGetWithoutCapture(TLINSTANCE_ID)!

			// compare the next page point (derived from the current camera) to the current page point
			if (
				currentScreenPoint.x / z - x !== currentPagePoint.x ||
				currentScreenPoint.y / z - y !== currentPagePoint.y
			) {
				// If it's changed, dispatch a pointer event
				const event: TLPointerEventInfo = {
					type: 'pointer',
					target: 'canvas',
					name: 'pointer_move',
					// weird but true: we need to put the screen point back into client space
					point: Vec.AddXY(currentScreenPoint, screenBounds.x, screenBounds.y),
					pointerId: INTERNAL_POINTER_IDS.CAMERA_MOVE,
					ctrlKey: this.inputs.ctrlKey,
					altKey: this.inputs.altKey,
					shiftKey: this.inputs.shiftKey,
					button: 0,
					isPen: this.getInstanceState().isPenMode ?? false,
				}

				if (opts?.immediate) {
					this._flushEventForTick(event)
				} else {
					this.dispatch(event)
				}
			}

			this._tickCameraState()
		})

		return this
	}

	/**
	 * Set the current camera.
	 *
	 * @example
	 * ```ts
	 * editor.setCamera({ x: 0, y: 0})
	 * editor.setCamera({ x: 0, y: 0, z: 1.5})
	 * editor.setCamera({ x: 0, y: 0, z: 1.5}, { animation: { duration: 1000, easing: (t) => t * t } })
	 * ```
	 *
	 * @param point - The new camera position.
	 * @param opts - The camera move options.
	 *
	 * @public
	 */
	setCamera(point: VecLike, opts?: TLCameraMoveOptions): this {
		const { isLocked } = this._cameraOptions.__unsafe__getWithoutCapture()
		if (isLocked && !opts?.force) return this

		// Stop any camera animations
		this.stopCameraAnimation()

		// Stop following any user
		if (this.getInstanceState().followingUserId) {
			this.stopFollowingUser()
		}

		const _point = Vec.Cast(point)

		if (!Number.isFinite(_point.x)) _point.x = 0
		if (!Number.isFinite(_point.y)) _point.y = 0
		if (_point.z === undefined || !Number.isFinite(_point.z)) point.z = this.getZoomLevel()

		const camera = this.getConstrainedCamera(_point, opts)

		if (opts?.animation) {
			const { width, height } = this.getViewportScreenBounds()
			this._animateToViewport(
				new Box(-camera.x, -camera.y, width / camera.z, height / camera.z),
				opts
			)
		} else {
			this._setCamera(camera, {
				...opts,
				// we already did the constraining, so we don't need to do it again
				force: true,
			})
		}

		return this
	}

	/**
	 * Center the camera on a point (in the current page space).
	 *
	 * @example
	 * ```ts
	 * editor.centerOnPoint({ x: 100, y: 100 })
	 * editor.centerOnPoint({ x: 100, y: 100 }, { animation: { duration: 200 } })
	 * ```
	 *
	 * @param point - The point in the current page space to center on.
	 * @param animation - The camera move options.
	 *
	 * @public
	 */
	centerOnPoint(point: VecLike, opts?: TLCameraMoveOptions): this {
		if (this.getCameraOptions().isLocked) return this
		const { width: pw, height: ph } = this.getViewportPageBounds()
		this.setCamera(new Vec(-(point.x - pw / 2), -(point.y - ph / 2), this.getCamera().z), opts)
		return this
	}

	/**
	 * Zoom the camera to fit the current page's content in the viewport.
	 *
	 * @example
	 * ```ts
	 * editor.zoomToFit()
	 * editor.zoomToFit({ animation: { duration: 200 } })
	 * ```
	 *
	 * @param opts - The camera move options.
	 *
	 * @public
	 */
	zoomToFit(opts?: TLCameraMoveOptions): this {
		const ids = [...this.getCurrentPageShapeIds()]
		if (ids.length <= 0) return this
		const pageBounds = Box.Common(compact(ids.map((id) => this.getShapePageBounds(id))))
		this.zoomToBounds(pageBounds, opts)
		return this
	}

	/**
	 * Set the zoom back to 100%.
	 *
	 * @example
	 * ```ts
	 * editor.resetZoom()
	 * editor.resetZoom(editor.getViewportScreenCenter(), { animation: { duration: 200 } })
	 * editor.resetZoom(editor.getViewportScreenCenter(), { animation: { duration: 200 } })
	 * ```
	 *
	 * @param point - The screen point to zoom out on. Defaults to the viewport screen center.
	 * @param opts - The camera move options.
	 *
	 * @public
	 */
	resetZoom(point = this.getViewportScreenCenter(), opts?: TLCameraMoveOptions): this {
		const { isLocked, constraints: constraints } = this.getCameraOptions()
		if (isLocked) return this

		const currentCamera = this.getCamera()
		const { x: cx, y: cy, z: cz } = currentCamera
		const { x, y } = point

		let z = 1

		if (constraints) {
			// For non-infinite fit, we'll set the camera to the natural zoom level...
			// unless it's already there, in which case we'll set zoom to 100%
			const initialZoom = this.getInitialZoom()
			if (cz !== initialZoom) {
				z = initialZoom
			}
		}

		this.setCamera(
			new Vec(cx + (x / z - x) - (x / cz - x), cy + (y / z - y) - (y / cz - y), z),
			opts
		)
		return this
	}

	/**
	 * Zoom the camera in.
	 *
	 * @example
	 * ```ts
	 * editor.zoomIn()
	 * editor.zoomIn(editor.getViewportScreenCenter(), { animation: { duration: 200 } })
	 * editor.zoomIn(editor.inputs.currentScreenPoint, { animation: { duration: 200 } })
	 * ```
	 *
	 * @param point - The screen point to zoom in on. Defaults to the screen center
	 * @param opts - The camera move options.
	 *
	 * @public
	 */
	zoomIn(point = this.getViewportScreenCenter(), opts?: TLCameraMoveOptions): this {
		if (this.getCameraOptions().isLocked) return this

		const { x: cx, y: cy, z: cz } = this.getCamera()

		const { zoomSteps } = this.getCameraOptions()
		if (zoomSteps !== null && zoomSteps.length > 1) {
			const baseZoom = this.getBaseZoom()
			let zoom = last(zoomSteps)! * baseZoom
			for (let i = 1; i < zoomSteps.length; i++) {
				const z1 = zoomSteps[i - 1] * baseZoom
				const z2 = zoomSteps[i] * baseZoom
				if (z2 - cz <= (z2 - z1) / 2) continue
				zoom = z2
				break
			}
			this.setCamera(
				new Vec(
					cx + (point.x / zoom - point.x) - (point.x / cz - point.x),
					cy + (point.y / zoom - point.y) - (point.y / cz - point.y),
					zoom
				),
				opts
			)
		}

		return this
	}

	/**
	 * Zoom the camera out.
	 *
	 * @example
	 * ```ts
	 * editor.zoomOut()
	 * editor.zoomOut(editor.getViewportScreenCenter(), { animation: { duration: 120 } })
	 * editor.zoomOut(editor.inputs.currentScreenPoint, { animation: { duration: 120 } })
	 * ```
	 *
	 * @param point - The point to zoom out on. Defaults to the viewport screen center.
	 * @param opts - The camera move options.
	 *
	 * @public
	 */
	zoomOut(point = this.getViewportScreenCenter(), opts?: TLCameraMoveOptions): this {
		if (this.getCameraOptions().isLocked) return this

		const { zoomSteps } = this.getCameraOptions()
		if (zoomSteps !== null && zoomSteps.length > 1) {
			const baseZoom = this.getBaseZoom()
			const { x: cx, y: cy, z: cz } = this.getCamera()
			// start at the max
			let zoom = zoomSteps[0] * baseZoom
			for (let i = zoomSteps.length - 1; i > 0; i--) {
				const z1 = zoomSteps[i - 1] * baseZoom
				const z2 = zoomSteps[i] * baseZoom
				if (z2 - cz >= (z2 - z1) / 2) continue
				zoom = z1
				break
			}
			this.setCamera(
				new Vec(
					cx + (point.x / zoom - point.x) - (point.x / cz - point.x),
					cy + (point.y / zoom - point.y) - (point.y / cz - point.y),
					zoom
				),
				opts
			)
		}

		return this
	}

	/**
	 * Zoom the camera to fit the current selection in the viewport.
	 *
	 * @example
	 * ```ts
	 * editor.zoomToSelection()
	 * editor.zoomToSelection({ animation: { duration: 200 } })
	 * ```
	 *
	 * @param animation - The camera move options.
	 *
	 * @public
	 */
	zoomToSelection(opts?: TLCameraMoveOptions): this {
		if (this.getCameraOptions().isLocked) return this
		const selectionPageBounds = this.getSelectionPageBounds()
		if (selectionPageBounds) {
			this.zoomToBounds(selectionPageBounds, {
				targetZoom: Math.max(1, this.getZoomLevel()),
				...opts,
			})
		}
		return this
	}

	/**
	 * Zoom the camera to fit a bounding box (in the current page space).
	 *
	 * @example
	 * ```ts
	 * editor.zoomToBounds(myBounds)
	 * editor.zoomToBounds(myBounds, { animation: { duration: 200 } })
	 * editor.zoomToBounds(myBounds, { animation: { duration: 200 }, inset: 0, targetZoom: 1 })
	 * ```
	 *
	 * @param bounds - The bounding box.
	 * @param opts - The camera move options, target zoom, or custom inset amount.
	 *
	 * @public
	 */
	zoomToBounds(
		bounds: BoxLike,
		opts?: { targetZoom?: number; inset?: number } & TLCameraMoveOptions
	): this {
		const cameraOptions = this._cameraOptions.__unsafe__getWithoutCapture()
		if (cameraOptions.isLocked) return this

		const viewportScreenBounds = this.getViewportScreenBounds()

		const inset = opts?.inset ?? Math.min(ZOOM_TO_FIT_PADDING, viewportScreenBounds.width * 0.28)

		const baseZoom = this.getBaseZoom()
		const zoomMin = cameraOptions.zoomSteps[0]
		const zoomMax = last(cameraOptions.zoomSteps)!

		let zoom = clamp(
			Math.min(
				(viewportScreenBounds.width - inset) / bounds.w,
				(viewportScreenBounds.height - inset) / bounds.h
			),
			zoomMin * baseZoom,
			zoomMax * baseZoom
		)

		if (opts?.targetZoom !== undefined) {
			zoom = Math.min(opts.targetZoom, zoom)
		}

		this.setCamera(
			new Vec(
				-bounds.x + (viewportScreenBounds.width - bounds.w * zoom) / 2 / zoom,
				-bounds.y + (viewportScreenBounds.height - bounds.h * zoom) / 2 / zoom,
				zoom
			),
			opts
		)

		return this
	}

	/**
	 * Stop the current camera animation, if any.
	 *
	 * @example
	 * ```ts
	 * editor.stopCameraAnimation()
	 * ```
	 *
	 * @public
	 */
	stopCameraAnimation(): this {
		this.emit('stop-camera-animation')
		return this
	}

	/** @internal */
	private _viewportAnimation = null as null | {
		elapsed: number
		duration: number
		easing: (t: number) => number
		start: Box
		end: Box
	}

	/** @internal */
	private _animateViewport(ms: number): void {
		if (!this._viewportAnimation) return

		this._viewportAnimation.elapsed += ms

		const { elapsed, easing, duration, start, end } = this._viewportAnimation

		if (elapsed > duration) {
			this.off('tick', this._animateViewport)
			this._viewportAnimation = null
			this._setCamera(new Vec(-end.x, -end.y, this.getViewportScreenBounds().width / end.width))
			return
		}

		const remaining = duration - elapsed
		const t = easing(1 - remaining / duration)

		const left = start.minX + (end.minX - start.minX) * t
		const top = start.minY + (end.minY - start.minY) * t
		const right = start.maxX + (end.maxX - start.maxX) * t

		this._setCamera(new Vec(-left, -top, this.getViewportScreenBounds().width / (right - left)), {
			force: true,
		})
	}

	/** @internal */
	private _animateToViewport(
		targetViewportPage: Box,
		opts = { animation: DEFAULT_ANIMATION_OPTIONS } as TLCameraMoveOptions
	) {
		const { animation, ...rest } = opts
		if (!animation) return
		const { duration = 0, easing = EASINGS.easeInOutCubic } = animation
		const animationSpeed = this.user.getAnimationSpeed()
		const viewportPageBounds = this.getViewportPageBounds()

		// If we have an existing animation, then stop it
		this.stopCameraAnimation()

		// also stop following any user
		if (this.getInstanceState().followingUserId) {
			this.stopFollowingUser()
		}

		if (duration === 0 || animationSpeed === 0) {
			// If we have no animation, then skip the animation and just set the camera
			return this._setCamera(
				new Vec(
					-targetViewportPage.x,
					-targetViewportPage.y,
					this.getViewportScreenBounds().width / targetViewportPage.width
				),
				{ ...rest }
			)
		}

		// Set our viewport animation
		this._viewportAnimation = {
			elapsed: 0,
			duration: duration / animationSpeed,
			easing,
			start: viewportPageBounds.clone(),
			end: targetViewportPage.clone(),
		}

		// If we ever get a "stop-camera-animation" event, we stop
		this.once('stop-camera-animation', () => {
			this.off('tick', this._animateViewport)
			this._viewportAnimation = null
		})

		// On each tick, animate the viewport
		this.on('tick', this._animateViewport)

		return this
	}

	/**
	 * Slide the camera in a certain direction.
	 *
	 * @example
	 * ```ts
	 * editor.slideCamera({ speed: 1, direction: { x: 1, y: 0 }, friction: 0.1 })
	 * ```
	 *
	 * @param opts - Options for the slide
	 * @public
	 */
	slideCamera(
		opts = {} as {
			speed: number
			direction: VecLike
			friction?: number
			speedThreshold?: number
		}
	): this {
		if (this.getCameraOptions().isLocked) return this

		const animationSpeed = this.user.getAnimationSpeed()
		if (animationSpeed === 0) return this

		this.stopCameraAnimation()

		const {
			speed,
			friction = this.options.cameraSlideFriction,
			direction,
			speedThreshold = 0.01,
		} = opts
		let currentSpeed = Math.min(speed, 1)

		const cancel = () => {
			this.off('tick', moveCamera)
			this.off('stop-camera-animation', cancel)
		}

		this.once('stop-camera-animation', cancel)

		const moveCamera = (elapsed: number) => {
			const { x: cx, y: cy, z: cz } = this.getCamera()
			const movementVec = Vec.Mul(direction, (currentSpeed * elapsed) / cz)

			// Apply friction
			currentSpeed *= 1 - friction
			if (currentSpeed < speedThreshold) {
				cancel()
			} else {
				this._setCamera(new Vec(cx + movementVec.x, cy + movementVec.y, cz))
			}
		}

		this.on('tick', moveCamera)

		return this
	}

	/**
	 * Animate the camera to a user's cursor position. This also briefly show the user's cursor if it's not currently visible.
	 *
	 * @example
	 * ```ts
	 * editor.zoomToUser(myUserId)
	 * editor.zoomToUser(myUserId, { animation: { duration: 200 } })
	 * ```
	 *
	 * @param userId - The id of the user to animate to.
	 * @param opts - The camera move options.
	 * @public
	 */
	zoomToUser(userId: string, opts: TLCameraMoveOptions = { animation: { duration: 500 } }): this {
		const presence = this.getCollaborators().find((c) => c.userId === userId)

		if (!presence) return this

		this.batch(() => {
			// If we're following someone, stop following them
			if (this.getInstanceState().followingUserId !== null) {
				this.stopFollowingUser()
			}

			// If we're not on the same page, move to the page they're on
			const isOnSamePage = presence.currentPageId === this.getCurrentPageId()
			if (!isOnSamePage) {
				this.setCurrentPage(presence.currentPageId)
			}

			// Only animate the camera if the user is on the same page as us
			if (opts && opts.animation && !isOnSamePage) {
				opts.animation = undefined
			}

			this.centerOnPoint(presence.cursor, opts)

			// Highlight the user's cursor
			const { highlightedUserIds } = this.getInstanceState()
			this.updateInstanceState({ highlightedUserIds: [...highlightedUserIds, userId] })

			// Unhighlight the user's cursor after a few seconds
			this.timers.setTimeout(() => {
				const highlightedUserIds = [...this.getInstanceState().highlightedUserIds]
				const index = highlightedUserIds.indexOf(userId)
				if (index < 0) return
				highlightedUserIds.splice(index, 1)
				this.updateInstanceState({ highlightedUserIds })
			}, this.options.collaboratorIdleTimeoutMs)
		})

		return this
	}

	// Viewport

	/** @internal */
	private _willSetInitialBounds = true

	/**
	 * Update the viewport. The viewport will measure the size and screen position of its container
	 * element. This should be done whenever the container's position on the screen changes.
	 *
	 * @example
	 * ```ts
	 * editor.updateViewportScreenBounds(new Box(0, 0, 1280, 1024))
	 * editor.updateViewportScreenBounds(new Box(0, 0, 1280, 1024), true)
	 * ```
	 *
	 * @param center - Whether to preserve the viewport page center as the viewport changes.
	 *
	 * @public
	 */
	updateViewportScreenBounds(screenBounds: Box, center = false): this {
		screenBounds.width = Math.max(screenBounds.width, 1)
		screenBounds.height = Math.max(screenBounds.height, 1)

		const insets = [
			// top
			screenBounds.minY !== 0,
			// right
			document.body.scrollWidth !== screenBounds.maxX,
			// bottom
			document.body.scrollHeight !== screenBounds.maxY,
			// left
			screenBounds.minX !== 0,
		]

		const { screenBounds: prevScreenBounds, insets: prevInsets } = this.getInstanceState()
		if (screenBounds.equals(prevScreenBounds) && insets.every((v, i) => v === prevInsets[i])) {
			// nothing to do
			return this
		}

		const { _willSetInitialBounds } = this

		this._willSetInitialBounds = false

		if (_willSetInitialBounds) {
			// If we have just received the initial bounds, don't center the camera.
			this.updateInstanceState({ screenBounds: screenBounds.toJson(), insets })
			this.setCamera(this.getCamera())
		} else {
			if (center && !this.getInstanceState().followingUserId) {
				// Get the page center before the change, make the change, and restore it
				const before = this.getViewportPageBounds().center
				this.updateInstanceState({ screenBounds: screenBounds.toJson(), insets })
				this.centerOnPoint(before)
			} else {
				// Otherwise,
				this.updateInstanceState({ screenBounds: screenBounds.toJson(), insets })
				this._setCamera(Vec.From({ ...this.getCamera() }))
			}
		}

		this._tickCameraState()

		return this
	}

	/**
	 * The bounds of the editor's viewport in screen space.
	 *
	 * @public
	 */
	@computed getViewportScreenBounds() {
		const { x, y, w, h } = this.getInstanceState().screenBounds
		return new Box(x, y, w, h)
	}

	/**
	 * The center of the editor's viewport in screen space.
	 *
	 * @public
	 */
	@computed getViewportScreenCenter() {
		const viewportScreenBounds = this.getViewportScreenBounds()
		return new Vec(
			viewportScreenBounds.midX - viewportScreenBounds.minX,
			viewportScreenBounds.midY - viewportScreenBounds.minY
		)
	}

	/**
	 * The current viewport in the current page space.
	 *
	 * @public
	 */
	@computed getViewportPageBounds() {
		const { w, h } = this.getViewportScreenBounds()
		const { x: cx, y: cy, z: cz } = this.getCamera()
		return new Box(-cx, -cy, w / cz, h / cz)
	}

	/**
	 * Convert a point in screen space to a point in the current page space.
	 *
	 * @example
	 * ```ts
	 * editor.screenToPage({ x: 100, y: 100 })
	 * ```
	 *
	 * @param point - The point in screen space.
	 *
	 * @public
	 */
	screenToPage(point: VecLike) {
		const { screenBounds } = this.store.unsafeGetWithoutCapture(TLINSTANCE_ID)!
		const { x: cx, y: cy, z: cz = 1 } = this.getCamera()
		return new Vec(
			(point.x - screenBounds.x) / cz - cx,
			(point.y - screenBounds.y) / cz - cy,
			point.z ?? 0.5
		)
	}

	/**
	 * Convert a point in the current page space to a point in current screen space.
	 *
	 * @example
	 * ```ts
	 * editor.pageToScreen({ x: 100, y: 100 })
	 * ```
	 *
	 * @param point - The point in page space.
	 *
	 * @public
	 */
	pageToScreen(point: VecLike) {
		const { screenBounds } = this.store.unsafeGetWithoutCapture(TLINSTANCE_ID)!
		const { x: cx, y: cy, z: cz = 1 } = this.getCamera()
		return new Vec(
			(point.x + cx) * cz + screenBounds.x,
			(point.y + cy) * cz + screenBounds.y,
			point.z ?? 0.5
		)
	}

	/**
	 * Convert a point in the current page space to a point in current viewport space.
	 *
	 * @example
	 * ```ts
	 * editor.pageToViewport({ x: 100, y: 100 })
	 * ```
	 *
	 * @param point - The point in page space.
	 *
	 * @public
	 */
	pageToViewport(point: VecLike) {
		const { x: cx, y: cy, z: cz = 1 } = this.getCamera()
		return new Vec((point.x + cx) * cz, (point.y + cy) * cz, point.z ?? 0.5)
	}
	// Collaborators

	@computed
	private _getCollaboratorsQuery() {
		return this.store.query.records('instance_presence', () => ({
			userId: { neq: this.user.getId() },
		}))
	}

	/**
	 * Returns a list of presence records for all peer collaborators.
	 * This will return the latest presence record for each connected user.
	 *
	 * @public
	 */
	@computed
	getCollaborators() {
		const allPresenceRecords = this._getCollaboratorsQuery().get()
		if (!allPresenceRecords.length) return EMPTY_ARRAY
		const userIds = [...new Set(allPresenceRecords.map((c) => c.userId))].sort()
		return userIds.map((id) => {
			const latestPresence = allPresenceRecords
				.filter((c) => c.userId === id)
				.sort((a, b) => b.lastActivityTimestamp - a.lastActivityTimestamp)[0]
			return latestPresence
		})
	}

	/**
	 * Returns a list of presence records for all peer collaborators on the current page.
	 * This will return the latest presence record for each connected user.
	 *
	 * @public
	 */
	@computed
	getCollaboratorsOnCurrentPage() {
		const currentPageId = this.getCurrentPageId()
		return this.getCollaborators().filter((c) => c.currentPageId === currentPageId)
	}

	// Following

	// When we are 'locked on' to a user, our camera is derived from their camera.
	private _isLockedOnFollowingUser = atom('isLockedOnFollowingUser', false)

	/**
	 * Start viewport-following a user.
	 *
	 * @example
	 * ```ts
	 * editor.startFollowingUser(myUserId)
	 * ```
	 *
	 * @param userId - The id of the user to follow.
	 * @param opts - Options for starting to follow a user.
	 *
	 * @public
	 */
	startFollowingUser(userId: string): this {
		// if we were already following someone, stop following them
		this.stopFollowingUser()

		const leaderPresences = this._getCollaboratorsQuery()
			.get()
			.filter((p) => p.userId === userId)

		if (!leaderPresences.length) {
			console.warn('User not found')
			return this
		}

		const thisUserId = this.user.getId()

		if (!thisUserId) {
			console.warn('You should set the userId for the current instance before following a user')
			// allow to continue since it's probably fine most of the time.
		}

		// If the leader is following us, then we can't follow them
		if (leaderPresences.some((p) => p.followingUserId === thisUserId)) {
			return this
		}

		const latestLeaderPresence = computed('latestLeaderPresence', () => {
			return this.getCollaborators().find((p) => p.userId === userId)
		})

		transact(() => {
			this.updateInstanceState({ followingUserId: userId }, { history: 'ignore' })

			// we listen for page changes separately from the 'moveTowardsUser' tick
			const dispose = react('update current page', () => {
				const leaderPresence = latestLeaderPresence.get()
				if (!leaderPresence) {
					this.stopFollowingUser()
					return
				}
				if (
					leaderPresence.currentPageId !== this.getCurrentPageId() &&
					this.getPage(leaderPresence.currentPageId)
				) {
					// if the page changed, switch page
					this.history.ignore(() => {
						// sneaky store.put here, we can't go through setCurrentPage because it calls stopFollowingUser
						this.store.put([
							{ ...this.getInstanceState(), currentPageId: leaderPresence.currentPageId },
						])
						this._isLockedOnFollowingUser.set(true)
					})
				}
			})

			const cancel = () => {
				dispose()
				this._isLockedOnFollowingUser.set(false)
				this.off('frame', moveTowardsUser)
				this.off('stop-following', cancel)
			}

			const moveTowardsUser = () => {
				// Stop following if we can't find the user
				const leaderPresence = latestLeaderPresence.get()
				if (!leaderPresence) {
					this.stopFollowingUser()
					return
				}

				if (this._isLockedOnFollowingUser.get()) return

				const animationSpeed = this.user.getAnimationSpeed()

				if (animationSpeed === 0) {
					this._isLockedOnFollowingUser.set(true)
					return
				}

				const targetViewport = this.getViewportPageBoundsForFollowing()
				if (!targetViewport) {
					this.stopFollowingUser()
					return
				}
				const currentViewport = this.getViewportPageBounds()

				const diffX =
					Math.abs(targetViewport.minX - currentViewport.minX) +
					Math.abs(targetViewport.maxX - currentViewport.maxX)
				const diffY =
					Math.abs(targetViewport.minY - currentViewport.minY) +
					Math.abs(targetViewport.maxY - currentViewport.maxY)

				// Stop chasing if we're close enough!
				if (
					diffX < this.options.followChaseViewportSnap &&
					diffY < this.options.followChaseViewportSnap
				) {
					this._isLockedOnFollowingUser.set(true)
					return
				}

				// Chase the user's viewport!
				// Interpolate between the current viewport and the target viewport based on animation speed.
				// This will produce an 'ease-out' effect.
				const t = clamp(animationSpeed * 0.5, 0.1, 0.8)

				const nextViewport = new Box(
					lerp(currentViewport.minX, targetViewport.minX, t),
					lerp(currentViewport.minY, targetViewport.minY, t),
					lerp(currentViewport.width, targetViewport.width, t),
					lerp(currentViewport.height, targetViewport.height, t)
				)

				const nextCamera = new Vec(
					-nextViewport.x,
					-nextViewport.y,
					this.getViewportScreenBounds().width / nextViewport.width
				)

				// Update the camera!
				this.stopCameraAnimation()
				this._setCamera(nextCamera)
			}

			this.once('stop-following', cancel)
			this.addListener('frame', moveTowardsUser)

			// call once to start synchronously
			moveTowardsUser()
		})

		return this
	}

	/**
	 * Stop viewport-following a user.
	 *
	 * @example
	 * ```ts
	 * editor.stopFollowingUser()
	 * ```
	 * @public
	 */
	stopFollowingUser(): this {
		this.history.ignore(() => {
			// commit the current camera to the store
			this.store.put([this.getCamera()])
			// this must happen after the camera is committed
			this._isLockedOnFollowingUser.set(false)
			this.updateInstanceState({ followingUserId: null })
			this.emit('stop-following')
		})
		return this
	}

	/** @internal */
	getUnorderedRenderingShapes(
		// The rendering state. We use this method both for rendering, which
		// is based on other state, and for computing order for SVG export,
		// which should work even when things are for example off-screen.
		useEditorState: boolean
	) {
		// Here we get the shape as well as any of its children, as well as their
		// opacities. If the shape is being erased, and none of its ancestors are
		// being erased, then we reduce the opacity of the shape and all of its
		// ancestors; but we don't apply this effect more than once among a set
		// of descendants so that it does not compound.

		// This is designed to keep all the shapes in a single list which
		// allows the DOM nodes to be reused even when they become children
		// of other nodes.

		const renderingShapes: {
			id: TLShapeId
			shape: TLShape
			util: ShapeUtil
			index: number
			backgroundIndex: number
			opacity: number
		}[] = []

		let nextIndex = this.options.maxShapesPerPage * 2
		let nextBackgroundIndex = this.options.maxShapesPerPage

		const erasingShapeIds = this.getErasingShapeIds()

		const addShapeById = (id: TLShapeId, opacity: number, isAncestorErasing: boolean) => {
			const shape = this.getShape(id)
			if (!shape) return

			opacity *= shape.opacity
			let isShapeErasing = false
			const util = this.getShapeUtil(shape)

			if (useEditorState) {
				isShapeErasing = !isAncestorErasing && erasingShapeIds.includes(id)
				if (isShapeErasing) {
					opacity *= 0.32
				}
			}

			renderingShapes.push({
				id,
				shape,
				util,
				index: nextIndex,
				backgroundIndex: nextBackgroundIndex,
				opacity,
			})

			nextIndex += 1
			nextBackgroundIndex += 1

			const childIds = this.getSortedChildIdsForParent(id)
			if (!childIds.length) return

			let backgroundIndexToRestore = null
			if (util.providesBackgroundForChildren(shape)) {
				backgroundIndexToRestore = nextBackgroundIndex
				nextBackgroundIndex = nextIndex
				nextIndex += this.options.maxShapesPerPage
			}

			for (const childId of childIds) {
				addShapeById(childId, opacity, isAncestorErasing || isShapeErasing)
			}

			if (backgroundIndexToRestore !== null) {
				nextBackgroundIndex = backgroundIndexToRestore
			}
		}

		// If we're using editor state, then we're only interested in on-screen shapes.
		// If we're not using the editor state, then we're interested in ALL shapes, even those from other pages.
		const pages = useEditorState ? [this.getCurrentPage()] : this.getPages()
		for (const page of pages) {
			for (const childId of this.getSortedChildIdsForParent(page.id)) {
				addShapeById(childId, 1, false)
			}
		}

		return renderingShapes
	}

	// Camera state
	// Camera state does two things: first, it allows us to subscribe to whether
	// the camera is moving or not; and second, it allows us to update the rendering
	// shapes on the canvas. Changing the rendering shapes may cause shapes to
	// unmount / remount in the DOM, which is expensive; and computing visibility is
	// also expensive in large projects. For this reason, we use a second bounding
	// box just for rendering, and we only update after the camera stops moving.
	private _cameraState = atom('camera state', 'idle' as 'idle' | 'moving')
	private _cameraStateTimeoutRemaining = 0
	private _decayCameraStateTimeout = (elapsed: number) => {
		this._cameraStateTimeoutRemaining -= elapsed
		if (this._cameraStateTimeoutRemaining > 0) return
		this.off('tick', this._decayCameraStateTimeout)
		this._cameraState.set('idle')
	}
	private _tickCameraState = () => {
		// always reset the timeout
		this._cameraStateTimeoutRemaining = this.options.cameraMovingTimeoutMs
		// If the state is idle, then start the tick
		if (this._cameraState.__unsafe__getWithoutCapture() !== 'idle') return
		this._cameraState.set('moving')
		this.on('tick', this._decayCameraStateTimeout)
	}

	/**
	 * Whether the camera is moving or idle.
	 *
	 * @example
	 * ```ts
	 * editor.getCameraState()
	 * ```
	 *
	 * @public
	 */
	getCameraState() {
		return this._cameraState.get()
	}

	/**
	 * Get the shapes that should be displayed in the current viewport.
	 *
	 * @example
	 * ```ts
	 * editor.getRenderingShapes()
	 * ```
	 *
	 * @public
	 */
	@computed getRenderingShapes() {
		const renderingShapes = this.getUnorderedRenderingShapes(true)

		// Its IMPORTANT that the result be sorted by id AND include the index
		// that the shape should be displayed at. Steve, this is the past you
		// telling the present you not to change this.

		// We want to sort by id because moving elements about in the DOM will
		// cause the element to get removed by react as it moves the DOM node. This
		// causes <iframes/> to re-render which is hella annoying and a perf
		// drain. By always sorting by 'id' we keep the shapes always in the
		// same order; but we later use index to set the element's 'z-index'
		// to change the "rendered" position in z-space.
		return renderingShapes.sort(sortById)
	}

	/* --------------------- Pages ---------------------- */

	@computed private _getAllPagesQuery() {
		return this.store.query.records('page')
	}

	/**
	 * Info about the project's current pages.
	 *
	 * @example
	 * ```ts
	 * editor.getPages()
	 * ```
	 *
	 * @public
	 */
	@computed getPages(): TLPage[] {
		return this._getAllPagesQuery().get().sort(sortByIndex)
	}

	/**
	 * The current page.
	 *
	 * @example
	 * ```ts
	 * editor.getCurrentPage()
	 * ```
	 *
	 * @public
	 */
	getCurrentPage(): TLPage {
		return this.getPage(this.getCurrentPageId())!
	}

	/**
	 * The current page id.
	 *
	 * @example
	 * ```ts
	 * editor.getCurrentPageId()
	 * ```
	 *
	 * @public
	 */
	@computed getCurrentPageId(): TLPageId {
		return this.getInstanceState().currentPageId
	}

	/**
	 * Get a page.
	 *
	 * @example
	 * ```ts
	 * editor.getPage(myPage.id)
	 * editor.getPage(myPage)
	 * ```
	 *
	 * @param page - The page (or page id) to get.
	 *
	 * @public
	 */
	getPage(page: TLPageId | TLPage): TLPage | undefined {
		return this.store.get(typeof page === 'string' ? page : page.id)
	}

	/* @internal */
	private readonly _currentPageShapeIds: ReturnType<typeof deriveShapeIdsInCurrentPage>

	/**
	 * An array of all of the shapes on the current page.
	 *
	 * @example
	 * ```ts
	 * editor.getCurrentPageIds()
	 * ```
	 *
	 * @public
	 */
	getCurrentPageShapeIds() {
		return this._currentPageShapeIds.get()
	}

	/**
	 * @internal
	 */
	@computed
	getCurrentPageShapeIdsSorted() {
		return Array.from(this.getCurrentPageShapeIds()).sort()
	}

	/**
	 * Get the ids of shapes on a page.
	 *
	 * @example
	 * ```ts
	 * const idsOnPage1 = editor.getPageShapeIds('page1')
	 * const idsOnPage2 = editor.getPageShapeIds(myPage2)
	 * ```
	 *
	 * @param page - The page (or page id) to get.
	 *
	 * @public
	 **/
	getPageShapeIds(page: TLPageId | TLPage): Set<TLShapeId> {
		const pageId = typeof page === 'string' ? page : page.id
		const result = this.store.query.exec('shape', { parentId: { eq: pageId } })
		return this.getShapeAndDescendantIds(result.map((s) => s.id))
	}

	/**
	 * Set the current page.
	 *
	 * @example
	 * ```ts
	 * editor.setCurrentPage('page1')
	 * editor.setCurrentPage(myPage1)
	 * ```
	 *
	 * @param page - The page (or page id) to set as the current page.
	 *
	 * @public
	 */
	setCurrentPage(page: TLPageId | TLPage): this {
		const pageId = typeof page === 'string' ? page : page.id
		if (!this.store.has(pageId)) {
			console.error("Tried to set the current page id to a page that doesn't exist.")
			return this
		}

		this.stopFollowingUser()
		// finish off any in-progress interactions
		this.complete()

		return this.batch(
			() => this.store.put([{ ...this.getInstanceState(), currentPageId: pageId }]),
			{ history: 'record-preserveRedoStack' }
		)
	}

	/**
	 * Update a page.
	 *
	 * @example
	 * ```ts
	 * editor.updatePage({ id: 'page2', name: 'Page 2' })
	 * ```
	 *
	 * @param partial - The partial of the shape to update.
	 *
	 * @public
	 */
	updatePage(partial: RequiredKeys<Partial<TLPage>, 'id'>): this {
		if (this.getInstanceState().isReadonly) return this

		const prev = this.getPage(partial.id)
		if (!prev) return this

		return this.batch(() => this.store.update(partial.id, (page) => ({ ...page, ...partial })))
	}

	/**
	 * Create a page.
	 *
	 * @example
	 * ```ts
	 * editor.createPage(myPage)
	 * editor.createPage({ name: 'Page 2' })
	 * ```
	 *
	 * @param page - The page (or page partial) to create.
	 *
	 * @public
	 */
	createPage(page: Partial<TLPage>): this {
		this.history.batch(() => {
			if (this.getInstanceState().isReadonly) return
			if (this.getPages().length >= this.options.maxPages) return
			const pages = this.getPages()

			const name = getIncrementedName(
				page.name ?? 'Page 1',
				pages.map((p) => p.name)
			)

			let index = page.index

			if (!index || pages.some((p) => p.index === index)) {
				index = getIndexAbove(pages[pages.length - 1].index)
			}

			const newPage = PageRecordType.create({
				meta: {},
				...page,
				name,
				index,
			})

			this.store.put([newPage])
		})
		return this
	}

	/**
	 * Delete a page.
	 *
	 * @example
	 * ```ts
	 * editor.deletePage('page1')
	 * ```
	 *
	 * @param id - The id of the page to delete.
	 *
	 * @public
	 */
	deletePage(page: TLPageId | TLPage): this {
		const id = typeof page === 'string' ? page : page.id
		this.batch(() => {
			if (this.getInstanceState().isReadonly) return
			const pages = this.getPages()
			if (pages.length === 1) return

			const deletedPage = this.getPage(id)
			if (!deletedPage) return

			if (id === this.getCurrentPageId()) {
				const index = pages.findIndex((page) => page.id === id)
				const next = pages[index - 1] ?? pages[index + 1]
				this.setCurrentPage(next.id)
			}
			this.store.remove([deletedPage.id])
		})
		return this
	}

	/**
	 * Duplicate a page.
	 *
	 * @param id - The id of the page to duplicate. Defaults to the current page.
	 * @param createId - The id of the new page. Defaults to a new id.
	 *
	 * @public
	 */
	async duplicatePage(
		page: TLPageId | TLPage,
		createId: TLPageId = PageRecordType.createId()
	): Promise<this> {
		if (this.getPages().length >= this.options.maxPages) return this
		const id = typeof page === 'string' ? page : page.id
		const freshPage = this.getPage(id) // get the most recent version of the page anyway
		if (!freshPage) return this

		const prevCamera = { ...this.getCamera() }
		const content = await this.getContentFromCurrentPage(
			this.getSortedChildIdsForParent(freshPage.id)
		)

		this.batch(() => {
			const pages = this.getPages()
			const index = getIndexBetween(freshPage.index, pages[pages.indexOf(freshPage) + 1]?.index)

			// create the page (also creates the pagestate and camera for the new page)
			this.createPage({ name: freshPage.name + ' Copy', id: createId, index })
			// set the new page as the current page
			this.setCurrentPage(createId)
			// update the new page's camera to the previous page's camera
			this.setCamera(prevCamera)

			if (content) {
				// If we had content on the previous page, put it on the new page
				return this.putContentOntoCurrentPage(content)
			}
		})

		return this
	}

	/**
	 * Rename a page.
	 *
	 * @example
	 * ```ts
	 * editor.renamePage('page1', 'My Page')
	 * ```
	 *
	 * @param id - The id of the page to rename.
	 * @param name - The new name.
	 *
	 * @public
	 */
	renamePage(page: TLPageId | TLPage, name: string) {
		const id = typeof page === 'string' ? page : page.id
		if (this.getInstanceState().isReadonly) return this
		this.updatePage({ id, name })
		return this
	}

	/* --------------------- Assets --------------------- */

	private _assetOptions = atom('asset options', DEFAULT_ASSET_OPTIONS)

	/** @internal */
	@computed private _getAllAssetsQuery() {
		return this.store.query.records('asset')
	}

	/**
	 * Get all assets in the editor.
	 *
	 * @public
	 */
	getAssets() {
		return this._getAllAssetsQuery().get()
	}

	/**
	 * Create one or more assets.
	 *
	 * @example
	 * ```ts
	 * editor.createAssets([...myAssets])
	 * ```
	 *
	 * @param assets - The assets to create.
	 *
	 * @public
	 */
	createAssets(assets: TLAsset[]): this {
		if (this.getInstanceState().isReadonly) return this
		if (assets.length <= 0) return this
		this.history.ignore(() => this.store.put(assets))
		return this
	}

	/**
	 * Update one or more assets.
	 *
	 * @example
	 * ```ts
	 * editor.updateAssets([{ id: 'asset1', name: 'New name' }])
	 * ```
	 *
	 * @param assets - The assets to update.
	 *
	 * @public
	 */
	updateAssets(assets: TLAssetPartial[]): this {
		if (this.getInstanceState().isReadonly) return this
		if (assets.length <= 0) return this
		this.history.ignore(() => {
			this.store.put(
				assets.map((partial) => ({
					...this.store.get(partial.id)!,
					...partial,
				}))
			)
		})
		return this
	}

	/**
	 * Delete one or more assets.
	 *
	 * @example
	 * ```ts
	 * editor.deleteAssets(['asset1', 'asset2'])
	 * ```
	 *
	 * @param ids - The assets to delete.
	 *
	 * @public
	 */
	deleteAssets(assets: TLAssetId[] | TLAsset[]): this {
		if (this.getInstanceState().isReadonly) return this

		const ids =
			typeof assets[0] === 'string'
				? (assets as TLAssetId[])
				: (assets as TLAsset[]).map((a) => a.id)
		if (ids.length <= 0) return this

		this.history.ignore(() => this.store.remove(ids))
		return this
	}

	/**
	 * Get an asset by its id.
	 *
	 * @example
	 * ```ts
	 * editor.getAsset('asset1')
	 * ```
	 *
	 * @param asset - The asset (or asset id) to get.
	 *
	 * @public
	 */
	getAsset(asset: TLAssetId | TLAsset): TLAsset | undefined {
		return this.store.get(typeof asset === 'string' ? asset : asset.id) as TLAsset | undefined
	}

	async resolveAssetUrl(
		assetId: TLAssetId | null,
		context: {
			screenScale?: number
			shouldResolveToOriginalImage?: boolean
		}
	): Promise<string | null> {
		if (!assetId) return ''
		const asset = this.getAsset(assetId)
		if (!asset) return ''

		const { screenScale, shouldResolveToOriginalImage } = context

		// We only look at the zoom level at powers of 2.
		const zoomStepFunction = (zoom: number) => Math.pow(2, Math.ceil(Math.log2(zoom)))
		const steppedScreenScale = Math.max(0.125, zoomStepFunction(screenScale || 1))
		const networkEffectiveType: string | null =
			'connection' in navigator ? (navigator as any).connection.effectiveType : null
		const dpr = this.getInstanceState().devicePixelRatio

		return await this._assetOptions.get().onResolveAsset(asset!, {
			screenScale: screenScale || 1,
			steppedScreenScale,
			dpr,
			networkEffectiveType,
			shouldResolveToOriginalImage,
		})
	}

	/* --------------------- Shapes --------------------- */

	@computed
	private _getShapeGeometryCache(): ComputedCache<Geometry2d, TLShape> {
		return this.store.createComputedCache(
			'bounds',
			(shape) => this.getShapeUtil(shape).getGeometry(shape),
			(a, b) => a.props === b.props
		)
	}

	/**
	 * Get the geometry of a shape.
	 *
	 * @example
	 * ```ts
	 * editor.getShapeGeometry(myShape)
	 * editor.getShapeGeometry(myShapeId)
	 * ```
	 *
	 * @param shape - The shape (or shape id) to get the geometry for.
	 *
	 * @public
	 */
	getShapeGeometry<T extends Geometry2d>(shape: TLShape | TLShapeId): T {
		return this._getShapeGeometryCache().get(typeof shape === 'string' ? shape : shape.id)! as T
	}

	/** @internal */
	@computed private _getShapeHandlesCache(): ComputedCache<TLHandle[] | undefined, TLShape> {
		return this.store.createComputedCache('handles', (shape) => {
			return this.getShapeUtil(shape).getHandles?.(shape)
		})
	}

	/**
	 * Get the handles (if any) for a shape.
	 *
	 * @example
	 * ```ts
	 * editor.getShapeHandles(myShape)
	 * editor.getShapeHandles(myShapeId)
	 * ```
	 *
	 * @param shape - The shape (or shape id) to get the handles for.
	 * @public
	 */
	getShapeHandles<T extends TLShape>(shape: T | T['id']): TLHandle[] | undefined {
		return this._getShapeHandlesCache().get(typeof shape === 'string' ? shape : shape.id)
	}

	/**
	 * Get the local transform for a shape as a matrix model. This transform reflects both its
	 * translation (x, y) from from either its parent's top left corner, if the shape's parent is
	 * another shape, or else from the 0,0 of the page, if the shape's parent is the page; and the
	 * shape's rotation.
	 *
	 * @example
	 * ```ts
	 * editor.getShapeLocalTransform(myShape)
	 * ```
	 *
	 * @param shape - The shape to get the local transform for.
	 *
	 * @public
	 */
	getShapeLocalTransform(shape: TLShape | TLShapeId): Mat {
		const id = typeof shape === 'string' ? shape : shape.id
		const freshShape = this.getShape(id)
		if (!freshShape) throw Error('Editor.getTransform: shape not found')
		return Mat.Identity().translate(freshShape.x, freshShape.y).rotate(freshShape.rotation)
	}

	/**
	 * A cache of page transforms.
	 *
	 * @internal
	 */
	@computed private _getShapePageTransformCache(): ComputedCache<Mat, TLShape> {
		return this.store.createComputedCache<Mat, TLShape>('pageTransformCache', (shape) => {
			if (isPageId(shape.parentId)) {
				return this.getShapeLocalTransform(shape)
			}

			// If the shape's parent doesn't exist yet (e.g. when merging in changes from remote in the wrong order)
			// then we can't compute the transform yet, so just return the identity matrix.
			// In the future we should look at creating a store update mechanism that understands and preserves
			// ordering.
			const parentTransform =
				this._getShapePageTransformCache().get(shape.parentId) ?? Mat.Identity()
			return Mat.Compose(parentTransform, this.getShapeLocalTransform(shape)!)
		})
	}

	/**
	 * Get the local transform of a shape's parent as a matrix model.
	 *
	 * @example
	 * ```ts
	 * editor.getShapeParentTransform(myShape)
	 * ```
	 *
	 * @param shape - The shape (or shape id) to get the parent transform for.
	 *
	 * @public
	 */
	getShapeParentTransform(shape: TLShape | TLShapeId): Mat {
		const id = typeof shape === 'string' ? shape : shape.id
		const freshShape = this.getShape(id)
		if (!freshShape || isPageId(freshShape.parentId)) return Mat.Identity()
		return this._getShapePageTransformCache().get(freshShape.parentId) ?? Mat.Identity()
	}

	/**
	 * Get the transform of a shape in the current page space.
	 *
	 * @example
	 * ```ts
	 * editor.getShapePageTransform(myShape)
	 * editor.getShapePageTransform(myShapeId)
	 * ```
	 *
	 * @param shape - The shape (or shape id) to get the page transform for.
	 *
	 * @public
	 */
	getShapePageTransform(shape: TLShape | TLShapeId): Mat {
		const id = typeof shape === 'string' ? shape : shape.id
		return this._getShapePageTransformCache().get(id) ?? Mat.Identity()
	}

	/** @internal */
	@computed private _getShapePageBoundsCache(): ComputedCache<Box, TLShape> {
		return this.store.createComputedCache<Box, TLShape>('pageBoundsCache', (shape) => {
			const pageTransform = this._getShapePageTransformCache().get(shape.id)

			if (!pageTransform) return new Box()

			const result = Box.FromPoints(
				Mat.applyToPoints(pageTransform, this.getShapeGeometry(shape).vertices)
			)

			return result
		})
	}

	/**
	 * Get the bounds of a shape in the current page space.
	 *
	 * @example
	 * ```ts
	 * editor.getShapePageBounds(myShape)
	 * editor.getShapePageBounds(myShapeId)
	 * ```
	 *
	 * @param shape - The shape (or shape id) to get the bounds for.
	 *
	 * @public
	 */
	getShapePageBounds(shape: TLShape | TLShapeId): Box | undefined {
		return this._getShapePageBoundsCache().get(typeof shape === 'string' ? shape : shape.id)
	}

	/**
	 * A cache of clip paths used for clipping.
	 *
	 * @internal
	 */
	@computed private _getShapeClipPathCache(): ComputedCache<string, TLShape> {
		return this.store.createComputedCache<string, TLShape>('clipPathCache', (shape) => {
			const pageMask = this._getShapeMaskCache().get(shape.id)
			if (!pageMask) return undefined
			if (pageMask.length === 0) {
				return `polygon(0px 0px, 0px 0px, 0px 0px)`
			}

			const pageTransform = this._getShapePageTransformCache().get(shape.id)
			if (!pageTransform) return undefined

			const localMask = Mat.applyToPoints(Mat.Inverse(pageTransform), pageMask)

			return `polygon(${localMask.map((p) => `${p.x}px ${p.y}px`).join(',')})`
		})
	}

	/**
	 * Get the clip path for a shape.
	 *
	 * @example
	 * ```ts
	 * const clipPath = editor.getShapeClipPath(shape)
	 * const clipPath = editor.getShapeClipPath(shape.id)
	 * ```
	 *
	 * @param shape - The shape (or shape id) to get the clip path for.
	 *
	 * @returns The clip path or undefined.
	 *
	 * @public
	 */
	getShapeClipPath(shape: TLShape | TLShapeId): string | undefined {
		return this._getShapeClipPathCache().get(typeof shape === 'string' ? shape : shape.id)
	}

	/** @internal */
	@computed private _getShapeMaskCache(): ComputedCache<Vec[], TLShape> {
		return this.store.createComputedCache('pageMaskCache', (shape) => {
			if (isPageId(shape.parentId)) return undefined

			const frameAncestors = this.getShapeAncestors(shape.id).filter((shape) =>
				this.isShapeOfType<TLFrameShape>(shape, 'frame')
			)

			if (frameAncestors.length === 0) return undefined

			const pageMask = frameAncestors
				.map<Vec[] | undefined>((s) =>
					// Apply the frame transform to the frame outline to get the frame outline in the current page space
					this._getShapePageTransformCache()
						.get(s.id)!
						.applyToPoints(this.getShapeGeometry(s).vertices)
				)
				.reduce((acc, b) => {
					if (!(b && acc)) return undefined
					const intersection = intersectPolygonPolygon(acc, b)
					if (intersection) {
						return intersection.map(Vec.Cast)
					}
					return []
				})

			return pageMask
		})
	}

	/**
	 * Get the mask (in the current page space) for a shape.
	 *
	 * @example
	 * ```ts
	 * const pageMask = editor.getShapeMask(shape.id)
	 * ```
	 *
	 * @param id - The id of the shape to get the mask for.
	 *
	 * @returns The mask for the shape.
	 *
	 * @public
	 */
	getShapeMask(shape: TLShapeId | TLShape): VecLike[] | undefined {
		return this._getShapeMaskCache().get(typeof shape === 'string' ? shape : shape.id)
	}

	/**
	 * Get the bounds of a shape in the current page space, incorporating any masks. For example, if the
	 * shape were the child of a frame and was half way out of the frame, the bounds would be the half
	 * of the shape that was in the frame.
	 *
	 * @example
	 * ```ts
	 * editor.getShapeMaskedPageBounds(myShape)
	 * editor.getShapeMaskedPageBounds(myShapeId)
	 * ```
	 *
	 * @param shape - The shape to get the masked bounds for.
	 *
	 * @public
	 */
	getShapeMaskedPageBounds(shape: TLShapeId | TLShape): Box | undefined {
		if (typeof shape !== 'string') shape = shape.id
		return this._getShapeMaskedPageBoundsCache().get(shape)
	}

	/** @internal */
	@computed private _getShapeMaskedPageBoundsCache(): ComputedCache<Box, TLShape> {
		return this.store.createComputedCache('shapeMaskedPageBoundsCache', (shape) => {
			const pageBounds = this._getShapePageBoundsCache().get(shape.id)
			if (!pageBounds) return
			const pageMask = this._getShapeMaskCache().get(shape.id)
			if (pageMask) {
				if (pageMask.length === 0) return undefined
				const { corners } = pageBounds
				if (corners.every((p, i) => p && Vec.Equals(p, pageMask[i]))) return pageBounds.clone()
				const intersection = intersectPolygonPolygon(pageMask, corners)
				if (!intersection) return
				return Box.FromPoints(intersection)
			}
			return pageBounds
		})
	}

	/**
	 * Get the ancestors of a shape.
	 *
	 * @example
	 * ```ts
	 * const ancestors = editor.getShapeAncestors(myShape)
	 * const ancestors = editor.getShapeAncestors(myShapeId)
	 * ```
	 *
	 * @param shape - The shape (or shape id) to get the ancestors for.
	 *
	 * @public
	 */
	getShapeAncestors(shape: TLShapeId | TLShape, acc: TLShape[] = []): TLShape[] {
		const id = typeof shape === 'string' ? shape : shape.id
		const freshShape = this.getShape(id)
		if (!freshShape) return acc
		const parentId = freshShape.parentId
		if (isPageId(parentId)) {
			acc.reverse()
			return acc
		}

		const parent = this.store.get(parentId)
		if (!parent) return acc
		acc.push(parent)
		return this.getShapeAncestors(parent, acc)
	}

	/**
	 * Find the first ancestor matching the given predicate
	 *
	 * @example
	 * ```ts
	 * const ancestor = editor.findShapeAncestor(myShape)
	 * const ancestor = editor.findShapeAncestor(myShape.id)
	 * const ancestor = editor.findShapeAncestor(myShape.id, (shape) => shape.type === 'frame')
	 * ```
	 *
	 * @param shape - The shape to check the ancestors for.
	 *
	 * @public
	 */
	findShapeAncestor(
		shape: TLShape | TLShapeId,
		predicate: (parent: TLShape) => boolean
	): TLShape | undefined {
		const id = typeof shape === 'string' ? shape : shape.id
		const freshShape = this.getShape(id)
		if (!freshShape) return

		const parentId = freshShape.parentId
		if (isPageId(parentId)) return

		const parent = this.getShape(parentId)
		if (!parent) return
		return predicate(parent) ? parent : this.findShapeAncestor(parent, predicate)
	}

	/**
	 * Returns true if the the given shape has the given ancestor.
	 *
	 * @param shape - The shape.
	 * @param ancestorId - The id of the ancestor.
	 *
	 * @public
	 */
	hasAncestor(shape: TLShape | TLShapeId | undefined, ancestorId: TLShapeId): boolean {
		const id = typeof shape === 'string' ? shape : shape?.id
		const freshShape = id && this.getShape(id)
		if (!freshShape) return false
		if (freshShape.parentId === ancestorId) return true
		return this.hasAncestor(this.getShapeParent(freshShape), ancestorId)
	}

	/**
	 * Get the common ancestor of two or more shapes that matches a predicate.
	 *
	 * @param shapes - The shapes (or shape ids) to check.
	 * @param predicate - The predicate to match.
	 */
	findCommonAncestor(
		shapes: TLShape[] | TLShapeId[],
		predicate?: (shape: TLShape) => boolean
	): TLShapeId | undefined {
		if (shapes.length === 0) {
			return
		}

		const ids =
			typeof shapes[0] === 'string'
				? (shapes as TLShapeId[])
				: (shapes as TLShape[]).map((s) => s.id)
		const freshShapes = compact(ids.map((id) => this.getShape(id)))

		if (freshShapes.length === 1) {
			const parentId = freshShapes[0].parentId
			if (isPageId(parentId)) {
				return
			}
			return predicate ? this.findShapeAncestor(freshShapes[0], predicate)?.id : parentId
		}

		const [nodeA, ...others] = freshShapes
		let ancestor = this.getShapeParent(nodeA)
		while (ancestor) {
			// TODO: this is not ideal, optimize
			if (predicate && !predicate(ancestor)) {
				ancestor = this.getShapeParent(ancestor)
				continue
			}
			if (others.every((shape) => this.hasAncestor(shape, ancestor!.id))) {
				return ancestor!.id
			}
			ancestor = this.getShapeParent(ancestor)
		}
		return undefined
	}

	/**
	 * Check whether a shape or its parent is locked.
	 *
	 * @param shape - The shape (or shape id) to check.
	 *
	 * @public
	 */
	isShapeOrAncestorLocked(shape?: TLShape): boolean
	isShapeOrAncestorLocked(id?: TLShapeId): boolean
	isShapeOrAncestorLocked(arg?: TLShape | TLShapeId): boolean {
		const shape = typeof arg === 'string' ? this.getShape(arg) : arg
		if (shape === undefined) return false
		if (shape.isLocked) return true
		return this.isShapeOrAncestorLocked(this.getShapeParent(shape))
	}

	@computed
	private _notVisibleShapes() {
		return notVisibleShapes(this)
	}

	/**
	 * Get culled shapes.
	 *
	 * @public
	 */
	@computed
	getCulledShapes() {
		const notVisibleShapes = this._notVisibleShapes().get()
		const selectedShapeIds = this.getSelectedShapeIds()
		const editingId = this.getEditingShapeId()
		const culledShapes = new Set<TLShapeId>(notVisibleShapes)
		// we don't cull the shape we are editing
		if (editingId) {
			culledShapes.delete(editingId)
		}
		// we also don't cull selected shapes
		selectedShapeIds.forEach((id) => {
			culledShapes.delete(id)
		})
		return culledShapes
	}

	/**
	 * The bounds of the current page (the common bounds of all of the shapes on the page).
	 *
	 * @public
	 */
	@computed getCurrentPageBounds(): Box | undefined {
		let commonBounds: Box | undefined

		this.getCurrentPageShapeIdsSorted().forEach((shapeId) => {
			const bounds = this.getShapeMaskedPageBounds(shapeId)
			if (!bounds) return
			if (!commonBounds) {
				commonBounds = bounds.clone()
			} else {
				commonBounds = commonBounds.expand(bounds)
			}
		})

		return commonBounds
	}

	/**
	 * Get the top-most selected shape at the given point, ignoring groups.
	 *
	 * @param point - The point to check.
	 *
	 * @returns The top-most selected shape at the given point, or undefined if there is no shape at the point.
	 */
	getSelectedShapeAtPoint(point: VecLike): TLShape | undefined {
		const selectedShapeIds = this.getSelectedShapeIds()
		return this.getCurrentPageShapesSorted()
			.filter((shape) => shape.type !== 'group' && selectedShapeIds.includes(shape.id))
			.reverse() // find last
			.find((shape) => this.isPointInShape(shape, point, { hitInside: true, margin: 0 }))
	}

	/**
	 * Get the shape at the current point.
	 *
	 * @param point - The point to check.
	 * @param opts - Options for the check: `hitInside` to check if the point is inside the shape, `margin` to check if the point is within a margin of the shape, `hitFrameInside` to check if the point is inside the frame, and `filter` to filter the shapes to check.
	 *
	 * @returns The shape at the given point, or undefined if there is no shape at the point.
	 */
	getShapeAtPoint(
		point: VecLike,
		opts = {} as {
			renderingOnly?: boolean
			margin?: number
			hitInside?: boolean
			hitLocked?: boolean
			// TODO: we probably need to rename this, we don't quite _always_
			// respect this esp. in the part below that does "Check labels first"
			hitLabels?: boolean
			hitFrameInside?: boolean
			filter?: (shape: TLShape) => boolean
		}
	): TLShape | undefined {
		const zoomLevel = this.getZoomLevel()
		const viewportPageBounds = this.getViewportPageBounds()
		const {
			filter,
			margin = 0,
			hitLocked = false,
			hitLabels = false,
			hitInside = false,
			hitFrameInside = false,
		} = opts

		let inHollowSmallestArea = Infinity
		let inHollowSmallestAreaHit: TLShape | null = null

		let inMarginClosestToEdgeDistance = Infinity
		let inMarginClosestToEdgeHit: TLShape | null = null

		const shapesToCheck = (
			opts.renderingOnly
				? this.getCurrentPageRenderingShapesSorted()
				: this.getCurrentPageShapesSorted()
		).filter((shape) => {
			if ((shape.isLocked && !hitLocked) || this.isShapeOfType(shape, 'group')) return false
			const pageMask = this.getShapeMask(shape)
			if (pageMask && !pointInPolygon(point, pageMask)) return false
			if (filter) return filter(shape)
			return true
		})

		for (let i = shapesToCheck.length - 1; i >= 0; i--) {
			const shape = shapesToCheck[i]
			const geometry = this.getShapeGeometry(shape)
			const isGroup = geometry instanceof Group2d

			const pointInShapeSpace = this.getPointInShapeSpace(shape, point)

			// Check labels first
			if (
				this.isShapeOfType<TLArrowShape>(shape, 'arrow') ||
				(this.isShapeOfType<TLGeoShape>(shape, 'geo') && shape.props.fill === 'none')
			) {
				if (shape.props.text.trim()) {
					// let's check whether the shape has a label and check that
					for (const childGeometry of (geometry as Group2d).children) {
						if (childGeometry.isLabel && childGeometry.isPointInBounds(pointInShapeSpace)) {
							return shape
						}
					}
				}
			}

			if (this.isShapeOfType(shape, 'frame')) {
				// On the rare case that we've hit a frame, test again hitInside to be forced true;
				// this prevents clicks from passing through the body of a frame to shapes behind it.

				// If the hit is within the frame's outer margin, then select the frame
				const distance = geometry.distanceToPoint(pointInShapeSpace, hitInside)
				if (Math.abs(distance) <= margin) {
					return inMarginClosestToEdgeHit || shape
				}

				if (geometry.hitTestPoint(pointInShapeSpace, 0, true)) {
					// Once we've hit a frame, we want to end the search. If we have hit a shape
					// already, then this would either be above the frame or a child of the frame,
					// so we want to return that. Otherwise, the point is in the empty space of the
					// frame. If `hitFrameInside` is true (e.g. used drawing an arrow into the
					// frame) we the frame itself; other wise, (e.g. when hovering or pointing)
					// we would want to return null.
					return (
						inMarginClosestToEdgeHit ||
						inHollowSmallestAreaHit ||
						(hitFrameInside ? shape : undefined)
					)
				}
				continue
			}

			let distance: number

			if (isGroup) {
				let minDistance = Infinity
				for (const childGeometry of geometry.children) {
					if (childGeometry.isLabel && !hitLabels) continue

					// hit test the all of the child geometries that aren't labels
					const tDistance = childGeometry.distanceToPoint(pointInShapeSpace, hitInside)
					if (tDistance < minDistance) {
						minDistance = tDistance
					}
				}

				distance = minDistance
			} else {
				// If the margin is zero and the geometry has a very small width or height,
				// then check the actual distance. This is to prevent a bug where straight
				// lines would never pass the broad phase (point-in-bounds) check.
				if (margin === 0 && (geometry.bounds.w < 1 || geometry.bounds.h < 1)) {
					distance = geometry.distanceToPoint(pointInShapeSpace, hitInside)
				} else {
					// Broad phase
					if (geometry.bounds.containsPoint(pointInShapeSpace, margin)) {
						// Narrow phase (actual distance)
						distance = geometry.distanceToPoint(pointInShapeSpace, hitInside)
					} else {
						// Failed the broad phase, geddafugaotta'ere!
						distance = Infinity
					}
				}
			}

			if (geometry.isClosed) {
				// For closed shapes, the distance will be positive if outside of
				// the shape or negative if inside of the shape. If the distance
				// is greater than the margin, then it's a miss. Otherwise...

				if (distance <= margin) {
					if (geometry.isFilled || (isGroup && geometry.children[0].isFilled)) {
						// If the shape is filled, then it's a hit. Remember, we're
						// starting from the TOP-MOST shape in z-index order, so any
						// other hits would be occluded by the shape.
						return inMarginClosestToEdgeHit || shape
					} else {
						// If the shape is bigger than the viewport, then skip it.
						if (this.getShapePageBounds(shape)!.contains(viewportPageBounds)) continue

						// For hollow shapes...
						if (Math.abs(distance) < margin) {
							// We want to preference shapes where we're inside of the
							// shape margin; and we would want to hit the shape with the
							// edge closest to the point.
							if (Math.abs(distance) < inMarginClosestToEdgeDistance) {
								inMarginClosestToEdgeDistance = Math.abs(distance)
								inMarginClosestToEdgeHit = shape
							}
						} else if (!inMarginClosestToEdgeHit) {
							// If we're not within margin distance to any edge, and if the
							// shape is hollow, then we want to hit the shape with the
							// smallest area. (There's a bug here with self-intersecting
							// shapes, like a closed drawing of an "8", but that's a bigger
							// problem to solve.)
							const { area } = geometry
							if (area < inHollowSmallestArea) {
								inHollowSmallestArea = area
								inHollowSmallestAreaHit = shape
							}
						}
					}
				}
			} else {
				// For open shapes (e.g. lines or draw shapes) always use the margin.
				// If the distance is less than the margin, return the shape as the hit.
				if (distance < this.options.hitTestMargin / zoomLevel) {
					return shape
				}
			}
		}

		// If we haven't hit any filled shapes or frames, then return either
		// the shape who we hit within the margin (and of those, the one that
		// had the shortest distance between the point and the shape edge),
		// or else the hollow shape with the smallest area—or if we didn't hit
		// any margins or any hollow shapes, then null.
		return inMarginClosestToEdgeHit || inHollowSmallestAreaHit || undefined
	}

	/**
	 * Get the shapes, if any, at a given page point.
	 *
	 * @example
	 * ```ts
	 * editor.getShapesAtPoint({ x: 100, y: 100 })
	 * editor.getShapesAtPoint({ x: 100, y: 100 }, { hitInside: true, exact: true })
	 * ```
	 *
	 * @param point - The page point to test.
	 *
	 * @public
	 */
	getShapesAtPoint(
		point: VecLike,
		opts = {} as { margin?: number; hitInside?: boolean }
	): TLShape[] {
		return this.getCurrentPageShapes().filter((shape) => this.isPointInShape(shape, point, opts))
	}

	/**
	 * Test whether a point (in the current page space) will will a shape. This method takes into account masks,
	 * such as when a shape is the child of a frame and is partially clipped by the frame.
	 *
	 * @example
	 * ```ts
	 * editor.isPointInShape({ x: 100, y: 100 }, myShape)
	 * ```
	 *
	 * @param shape - The shape to test against.
	 * @param point - The page point to test (in the current page space).
	 * @param hitInside - Whether to count as a hit if the point is inside of a closed shape.
	 *
	 * @public
	 */
	isPointInShape(
		shape: TLShape | TLShapeId,
		point: VecLike,
		opts = {} as {
			margin?: number
			hitInside?: boolean
		}
	): boolean {
		const { hitInside = false, margin = 0 } = opts
		const id = typeof shape === 'string' ? shape : shape.id
		// If the shape is masked, and if the point falls outside of that
		// mask, then it's definitely a miss—we don't need to test further.
		const pageMask = this.getShapeMask(id)
		if (pageMask && !pointInPolygon(point, pageMask)) return false

		return this.getShapeGeometry(id).hitTestPoint(
			this.getPointInShapeSpace(shape, point),
			margin,
			hitInside
		)
	}

	/**
	 * Convert a point in the current page space to a point in the local space of a shape. For example, if a
	 * shape's page point were `{ x: 100, y: 100 }`, a page point at `{ x: 110, y: 110 }` would be at
	 * `{ x: 10, y: 10 }` in the shape's local space.
	 *
	 * @example
	 * ```ts
	 * editor.getPointInShapeSpace(myShape, { x: 100, y: 100 })
	 * ```
	 *
	 * @param shape - The shape to get the point in the local space of.
	 * @param point - The page point to get in the local space of the shape.
	 *
	 * @public
	 */
	getPointInShapeSpace(shape: TLShape | TLShapeId, point: VecLike): Vec {
		const id = typeof shape === 'string' ? shape : shape.id
		return this._getShapePageTransformCache().get(id)!.clone().invert().applyToPoint(point)
	}

	/**
	 * Convert a delta in the current page space to a point in the local space of a shape's parent.
	 *
	 * @example
	 * ```ts
	 * editor.getPointInParentSpace(myShape.id, { x: 100, y: 100 })
	 * ```
	 *
	 * @param shape - The shape to get the point in the local space of.
	 * @param point - The page point to get in the local space of the shape.
	 *
	 * @public
	 */
	getPointInParentSpace(shape: TLShapeId | TLShape, point: VecLike): Vec {
		const id = typeof shape === 'string' ? shape : shape.id
		const freshShape = this.getShape(id)
		if (!freshShape) return new Vec(0, 0)
		if (isPageId(freshShape.parentId)) return Vec.From(point)

		const parentTransform = this.getShapePageTransform(freshShape.parentId)
		if (!parentTransform) return Vec.From(point)
		return parentTransform.clone().invert().applyToPoint(point)
	}

	/**
	 * An array containing all of the shapes in the current page.
	 *
	 * @public
	 */
	@computed getCurrentPageShapes(): TLShape[] {
		return Array.from(this.getCurrentPageShapeIds(), (id) => this.store.get(id)! as TLShape)
	}

	/**
	 * An array containing all of the shapes in the current page, sorted in z-index order (accounting
	 * for nested shapes): e.g. A, B, BA, BB, C.
	 *
	 * @public
	 */
	@computed getCurrentPageShapesSorted(): TLShape[] {
		const result: TLShape[] = []
		const topLevelShapes = this.getSortedChildIdsForParent(this.getCurrentPageId())

		for (let i = 0, n = topLevelShapes.length; i < n; i++) {
			pushShapeWithDescendants(this, topLevelShapes[i], result)
		}

		return result
	}

	/**
	 * An array containing all of the rendering shapes in the current page, sorted in z-index order (accounting
	 * for nested shapes): e.g. A, B, BA, BB, C.
	 *
	 * @public
	 */
	@computed getCurrentPageRenderingShapesSorted(): TLShape[] {
		const culledShapes = this.getCulledShapes()
		return this.getCurrentPageShapesSorted().filter(({ id }) => !culledShapes.has(id))
	}

	/**
	 * Get whether a shape matches the type of a TLShapeUtil.
	 *
	 * @example
	 * ```ts
	 * const isArrowShape = isShapeOfType<TLArrowShape>(someShape, 'arrow')
	 * ```
	 *
	 * @param util - the TLShapeUtil constructor to test against
	 * @param shape - the shape to test
	 *
	 * @public
	 */
	isShapeOfType<T extends TLUnknownShape>(shape: TLUnknownShape, type: T['type']): shape is T
	isShapeOfType<T extends TLUnknownShape>(
		shapeId: TLUnknownShape['id'],
		type: T['type']
	): shapeId is T['id']
	isShapeOfType<T extends TLUnknownShape>(
		arg: TLUnknownShape | TLUnknownShape['id'],
		type: T['type']
	) {
		const shape = typeof arg === 'string' ? this.getShape(arg) : arg
		if (!shape) return false
		return shape.type === type
	}

	/**
	 * Get a shape by its id.
	 *
	 * @example
	 * ```ts
	 * editor.getShape('box1')
	 * ```
	 *
	 * @param id - The id of the shape to get.
	 *
	 * @public
	 */
	getShape<T extends TLShape = TLShape>(shape: TLShape | TLParentId): T | undefined {
		const id = typeof shape === 'string' ? shape : shape.id
		if (!isShapeId(id)) return undefined
		return this.store.get(id) as T
	}

	/**
	 * Get the parent shape for a given shape. Returns undefined if the shape is the direct child of
	 * the page.
	 *
	 * @example
	 * ```ts
	 * editor.getShapeParent(myShape)
	 * ```
	 *
	 * @public
	 */
	getShapeParent(shape?: TLShape | TLShapeId): TLShape | undefined {
		const id = typeof shape === 'string' ? shape : shape?.id
		if (!id) return undefined
		const freshShape = this.getShape(id)
		if (freshShape === undefined || !isShapeId(freshShape.parentId)) return undefined
		return this.store.get(freshShape.parentId)
	}

	/**
	 * If siblingShape and targetShape are siblings, this returns targetShape. If targetShape has an
	 * ancestor who is a sibling of siblingShape, this returns that ancestor. Otherwise, this returns
	 * undefined.
	 *
	 * @internal
	 */
	getShapeNearestSibling(
		siblingShape: TLShape,
		targetShape: TLShape | undefined
	): TLShape | undefined {
		if (!targetShape) {
			return undefined
		}
		if (targetShape.parentId === siblingShape.parentId) {
			return targetShape
		}

		const ancestor = this.findShapeAncestor(
			targetShape,
			(ancestor) => ancestor.parentId === siblingShape.parentId
		)

		return ancestor
	}

	/**
	 * Get whether the given shape is the descendant of the given page.
	 *
	 * @example
	 * ```ts
	 * editor.isShapeInPage(myShape)
	 * editor.isShapeInPage(myShape, 'page1')
	 * ```
	 *
	 * @param shape - The shape to check.
	 * @param pageId - The id of the page to check against. Defaults to the current page.
	 *
	 * @public
	 */
	isShapeInPage(shape: TLShape | TLShapeId, pageId = this.getCurrentPageId()): boolean {
		const id = typeof shape === 'string' ? shape : shape.id
		const shapeToCheck = this.getShape(id)
		if (!shapeToCheck) return false

		let shapeIsInPage = false

		if (shapeToCheck.parentId === pageId) {
			shapeIsInPage = true
		} else {
			let parent = this.getShape(shapeToCheck.parentId)
			isInPageSearch: while (parent) {
				if (parent.parentId === pageId) {
					shapeIsInPage = true
					break isInPageSearch
				}
				parent = this.getShape(parent.parentId)
			}
		}

		return shapeIsInPage
	}

	/**
	 * Get the id of the containing page for a given shape.
	 *
	 * @param shape - The shape to get the page id for.
	 *
	 * @returns The id of the page that contains the shape, or undefined if the shape is undefined.
	 *
	 * @public
	 */
	getAncestorPageId(shape?: TLShape | TLShapeId): TLPageId | undefined {
		const id = typeof shape === 'string' ? shape : shape?.id
		const _shape = id && this.getShape(id)
		if (!_shape) return undefined
		if (isPageId(_shape.parentId)) {
			return _shape.parentId
		} else {
			return this.getAncestorPageId(this.getShape(_shape.parentId))
		}
	}

	// Parents and children

	/**
	 * A cache of parents to children.
	 *
	 * @internal
	 */
	private readonly _parentIdsToChildIds: ReturnType<typeof parentsToChildren>

	/**
	 * Reparent shapes to a new parent. This operation preserves the shape's current page positions /
	 * rotations.
	 *
	 * @example
	 * ```ts
	 * editor.reparentShapes([box1, box2], 'frame1')
	 * editor.reparentShapes([box1.id, box2.id], 'frame1')
	 * editor.reparentShapes([box1.id, box2.id], 'frame1', 4)
	 * ```
	 *
	 * @param shapes - The shapes (or shape ids) of the shapes to reparent.
	 * @param parentId - The id of the new parent shape.
	 * @param insertIndex - The index to insert the children.
	 *
	 * @public
	 */
	reparentShapes(shapes: TLShapeId[] | TLShape[], parentId: TLParentId, insertIndex?: IndexKey) {
		const ids =
			typeof shapes[0] === 'string' ? (shapes as TLShapeId[]) : shapes.map((s) => (s as TLShape).id)
		if (ids.length === 0) return this

		const changes: TLShapePartial[] = []

		const parentTransform = isPageId(parentId)
			? Mat.Identity()
			: this.getShapePageTransform(parentId)!

		const parentPageRotation = parentTransform.rotation()

		let indices: IndexKey[] = []

		const sibs = compact(this.getSortedChildIdsForParent(parentId).map((id) => this.getShape(id)))

		if (insertIndex) {
			const sibWithInsertIndex = sibs.find((s) => s.index === insertIndex)
			if (sibWithInsertIndex) {
				// If there's a sibling with the same index as the insert index...
				const sibAbove = sibs[sibs.indexOf(sibWithInsertIndex) + 1]
				if (sibAbove) {
					// If the sibling has a sibling above it, insert the shapes
					// between the sibling and its sibling above it.
					indices = getIndicesBetween(insertIndex, sibAbove.index, ids.length)
				} else {
					// Or if the sibling is the top sibling, insert the shapes
					// above the sibling
					indices = getIndicesAbove(insertIndex, ids.length)
				}
			} else {
				// If there's no collision, then we can start at the insert index
				const sibAbove = sibs.sort(sortByIndex).find((s) => s.index > insertIndex)

				if (sibAbove) {
					// If the siblings include a sibling with a higher index, insert the shapes
					// between the insert index and the sibling with the higher index.
					indices = getIndicesBetween(insertIndex, sibAbove.index, ids.length)
				} else {
					// Otherwise, we're at the top of the order, so insert the shapes above
					// the insert index.
					indices = getIndicesAbove(insertIndex, ids.length)
				}
			}
		} else {
			// If insert index is not specified, start the index at the top.
			const sib = sibs.length && sibs[sibs.length - 1]
			indices = sib ? getIndicesAbove(sib.index, ids.length) : getIndices(ids.length)
		}

		const invertedParentTransform = parentTransform.clone().invert()

		const shapesToReparent = compact(ids.map((id) => this.getShape(id)))

		// The user is allowed to re-parent locked shapes. Unintuitive? Yeah! But there are plenty of
		// times when a locked shape's parent is deleted... and we need to put that shape somewhere!
		const lockedShapes = shapesToReparent.filter((shape) => shape.isLocked)

		if (lockedShapes.length) {
			// If we have locked shapes, unlock them before we update them
			this.updateShapes(lockedShapes.map(({ id, type }) => ({ id, type, isLocked: false })))
		}

		for (let i = 0; i < shapesToReparent.length; i++) {
			const shape = shapesToReparent[i]

			const pageTransform = this.getShapePageTransform(shape)!
			if (!pageTransform) continue

			const pagePoint = pageTransform.point()
			if (!pagePoint) continue

			const newPoint = invertedParentTransform.applyToPoint(pagePoint)
			const newRotation = pageTransform.rotation() - parentPageRotation

			changes.push({
				id: shape.id,
				type: shape.type,
				parentId: parentId,
				x: newPoint.x,
				y: newPoint.y,
				rotation: newRotation,
				index: indices[i],
				isLocked: shape.isLocked, // this will re-lock locked shapes
			})
		}

		this.updateShapes(changes)

		return this
	}

	/**
	 * Get the index above the highest child of a given parent.
	 *
	 * @param parentId - The id of the parent.
	 *
	 * @returns The index.
	 *
	 * @public
	 */
	getHighestIndexForParent(parent: TLParentId | TLPage | TLShape): IndexKey {
		const parentId = typeof parent === 'string' ? parent : parent.id
		const children = this._parentIdsToChildIds.get()[parentId]

		if (!children || children.length === 0) {
			return 'a1' as IndexKey
		}
		const shape = this.getShape(children[children.length - 1])!
		return getIndexAbove(shape.index)
	}

	/**
	 * Get an array of all the children of a shape.
	 *
	 * @example
	 * ```ts
	 * editor.getSortedChildIdsForParent('frame1')
	 * ```
	 *
	 * @param parentId - The id of the parent shape.
	 *
	 * @public
	 */
	getSortedChildIdsForParent(parent: TLParentId | TLPage | TLShape): TLShapeId[] {
		const parentId = typeof parent === 'string' ? parent : parent.id
		const ids = this._parentIdsToChildIds.get()[parentId]
		if (!ids) return EMPTY_ARRAY
		return ids
	}

	/**
	 * Run a visitor function for all descendants of a shape.
	 *
	 * @example
	 * ```ts
	 * editor.visitDescendants('frame1', myCallback)
	 * ```
	 *
	 * @param parentId - The id of the parent shape.
	 * @param visitor - The visitor function.
	 *
	 * @public
	 */
	visitDescendants(
		parent: TLParentId | TLPage | TLShape,
		visitor: (id: TLShapeId) => void | false
	): this {
		const parentId = typeof parent === 'string' ? parent : parent.id
		const children = this.getSortedChildIdsForParent(parentId)
		for (const id of children) {
			if (visitor(id) === false) continue
			this.visitDescendants(id, visitor)
		}
		return this
	}

	/**
	 * Get the shape ids of all descendants of the given shapes (including the shapes themselves). IDs are returned in z-index order.
	 *
	 * @param ids - The ids of the shapes to get descendants of.
	 *
	 * @returns The descendant ids.
	 *
	 * @public
	 */
	getShapeAndDescendantIds(ids: TLShapeId[]): Set<TLShapeId> {
		const shapeIds = new Set<TLShapeId>()
		for (const shape of ids.map((id) => this.getShape(id)!).sort(sortByIndex)) {
			shapeIds.add(shape.id)
			this.visitDescendants(shape, (descendantId) => {
				shapeIds.add(descendantId)
			})
		}
		return shapeIds
	}

	/**
	 * Get the shape that some shapes should be dropped on at a given point.
	 *
	 * @param point - The point to find the parent for.
	 * @param droppingShapes - The shapes that are being dropped.
	 *
	 * @returns The shape to drop on.
	 *
	 * @public
	 */
	getDroppingOverShape(point: VecLike, droppingShapes: TLShape[] = []) {
		// starting from the top...
		const currentPageShapesSorted = this.getCurrentPageShapesSorted()
		for (let i = currentPageShapesSorted.length - 1; i >= 0; i--) {
			const shape = currentPageShapesSorted[i]

			if (
				// don't allow dropping on selected shapes
				this.getSelectedShapeIds().includes(shape.id) ||
				// only allow shapes that can receive children
				!this.getShapeUtil(shape).canDropShapes(shape, droppingShapes) ||
				// don't allow dropping a shape on itself or one of it's children
				droppingShapes.find((s) => s.id === shape.id || this.hasAncestor(shape, s.id))
			) {
				continue
			}

			// Only allow dropping into the masked page bounds of the shape, e.g. when a frame is
			// partially clipped by its own parent frame
			const maskedPageBounds = this.getShapeMaskedPageBounds(shape.id)

			if (
				maskedPageBounds &&
				maskedPageBounds.containsPoint(point) &&
				this.getShapeGeometry(shape).hitTestPoint(this.getPointInShapeSpace(shape, point), 0, true)
			) {
				return shape
			}
		}
	}

	/**
	 * Get the shape that should be selected when you click on a given shape, assuming there is
	 * nothing already selected. It will not return anything higher than or including the current
	 * focus layer.
	 *
	 * @param shape - The shape to get the outermost selectable shape for.
	 * @param filter - A function to filter the selectable shapes.
	 *
	 * @returns The outermost selectable shape.
	 *
	 * @public
	 */
	getOutermostSelectableShape(
		shape: TLShape | TLShapeId,
		filter?: (shape: TLShape) => boolean
	): TLShape {
		const id = typeof shape === 'string' ? shape : shape.id
		const freshShape = this.getShape(id)!
		let match = freshShape
		let node = freshShape as TLShape | undefined

		const focusedGroup = this.getFocusedGroup()

		while (node) {
			if (
				this.isShapeOfType<TLGroupShape>(node, 'group') &&
				focusedGroup?.id !== node.id &&
				!this.hasAncestor(focusedGroup, node.id) &&
				(filter?.(node) ?? true)
			) {
				match = node
			} else if (focusedGroup?.id === node.id) {
				break
			}
			node = this.getShapeParent(node)
		}

		return match
	}

	/* -------------------- Bindings -------------------- */

	@computed
	private _getBindingsIndexCache() {
		const index = bindingsIndex(this)
		return this.store.createComputedCache<TLBinding[], TLShape>('bindingsIndex', (shape) => {
			return index.get().get(shape.id)
		})
	}

	/**
	 * Get a binding from the store by its ID if it exists.
	 */
	getBinding(id: TLBindingId): TLBinding | undefined {
		return this.store.get(id) as TLBinding | undefined
	}

	/**
	 * Get all bindings of a certain type _from_ a particular shape. These are the bindings whose
	 * `fromId` matched the shape's ID.
	 */
	getBindingsFromShape<Binding extends TLUnknownBinding = TLBinding>(
		shape: TLShape | TLShapeId,
		type: Binding['type']
	): Binding[] {
		const id = typeof shape === 'string' ? shape : shape.id
		return this.getBindingsInvolvingShape(id).filter(
			(b) => b.fromId === id && b.type === type
		) as Binding[]
	}

	/**
	 * Get all bindings of a certain type _to_ a particular shape. These are the bindings whose
	 * `toId` matches the shape's ID.
	 */
	getBindingsToShape<Binding extends TLUnknownBinding = TLBinding>(
		shape: TLShape | TLShapeId,
		type: Binding['type']
	): Binding[] {
		const id = typeof shape === 'string' ? shape : shape.id
		return this.getBindingsInvolvingShape(id).filter(
			(b) => b.toId === id && b.type === type
		) as Binding[]
	}

	/**
	 * Get all bindings involving a particular shape. This includes bindings where the shape is the
	 * `fromId` or `toId`. If a type is provided, only bindings of that type are returned.
	 */
	getBindingsInvolvingShape<Binding extends TLUnknownBinding = TLBinding>(
		shape: TLShape | TLShapeId,
		type?: Binding['type']
	): Binding[] {
		const id = typeof shape === 'string' ? shape : shape.id
		const result = this._getBindingsIndexCache().get(id) ?? EMPTY_ARRAY
		if (!type) return result as Binding[]
		return result.filter((b) => b.type === type) as Binding[]
	}

	/**
	 * Create bindings from a list of partial bindings. You can omit the ID and most props of a
	 * binding, but the `type`, `toId`, and `fromId` must all be provided.
	 */
	createBindings(partials: TLBindingCreate[]) {
		const bindings: TLBinding[] = []
		for (const partial of partials) {
			const fromShape = this.getShape(partial.fromId)
			const toShape = this.getShape(partial.toId)
			if (!fromShape || !toShape) continue
			if (!this.canBindShapes({ fromShape, toShape, binding: partial })) continue

			const util = this.getBindingUtil<TLUnknownBinding>(partial.type)
			const defaultProps = util.getDefaultProps()
			const binding = this.store.schema.types.binding.create({
				...partial,
				id: partial.id ?? createBindingId(),
				props: {
					...defaultProps,
					...partial.props,
				},
			}) as TLBinding

			bindings.push(binding)
		}

		this.store.put(bindings)
		return this
	}

	/**
	 * Create a single binding from a partial. You can omit the ID and most props of a binding, but
	 * the `type`, `toId`, and `fromId` must all be provided.
	 */
	createBinding<B extends TLBinding = TLBinding>(partial: TLBindingCreate<B>) {
		return this.createBindings([partial])
	}

	/**
	 * Update bindings from a list of partial bindings. Each partial must include an ID, which will
	 * be used to match the binding to it's existing record. If there is no existing record, that
	 * binding is skipped. The changes from the partial are merged into the existing record.
	 */
	updateBindings(partials: (TLBindingUpdate | null | undefined)[]) {
		const updated: TLBinding[] = []

		for (const partial of partials) {
			if (!partial) continue

			const current = this.getBinding(partial.id)
			if (!current) continue

			const updatedBinding = applyPartialToRecordWithProps(current, partial)
			if (updatedBinding === current) continue

			const fromShape = this.getShape(updatedBinding.fromId)
			const toShape = this.getShape(updatedBinding.toId)
			if (!fromShape || !toShape) continue
			if (!this.canBindShapes({ fromShape, toShape, binding: updatedBinding })) continue

			updated.push(updatedBinding)
		}

		this.store.put(updated)

		return this
	}

	/**
	 * Update a binding from a partial binding. Each partial must include an ID, which will be used
	 * to match the binding to it's existing record. If there is no existing record, that binding is
	 * skipped. The changes from the partial are merged into the existing record.
	 */
	updateBinding<B extends TLBinding = TLBinding>(partial: TLBindingUpdate<B>) {
		return this.updateBindings([partial])
	}

	/**
	 * Delete several bindings by their IDs. If a binding ID doesn't exist, it's ignored.
	 */
	deleteBindings(bindings: (TLBinding | TLBindingId)[], { isolateShapes = false } = {}) {
		const ids = bindings.map((binding) => (typeof binding === 'string' ? binding : binding.id))
		if (isolateShapes) {
			this.store.atomic(() => {
				for (const id of ids) {
					const binding = this.getBinding(id)
					if (!binding) continue
					const util = this.getBindingUtil(binding)
					util.onBeforeIsolateFromShape?.({ binding, removedShape: this.getShape(binding.toId)! })
					util.onBeforeIsolateToShape?.({ binding, removedShape: this.getShape(binding.fromId)! })
					this.store.remove([id])
				}
			})
		} else {
			this.store.remove(ids)
		}
		return this
	}
	/**
	 * Delete a binding by its ID. If the binding doesn't exist, it's ignored.
	 */
	deleteBinding(binding: TLBinding | TLBindingId, opts?: Parameters<this['deleteBindings']>[1]) {
		return this.deleteBindings([binding], opts)
	}
	canBindShapes({
		fromShape,
		toShape,
		binding,
	}: {
		fromShape: TLShape | { type: TLShape['type'] } | TLShape['type']
		toShape: TLShape | { type: TLShape['type'] } | TLShape['type']
		binding: TLBinding | { type: TLBinding['type'] } | TLBinding['type']
	}): boolean {
		const fromShapeType = typeof fromShape === 'string' ? fromShape : fromShape.type
		const toShapeType = typeof toShape === 'string' ? toShape : toShape.type
		const bindingType = typeof binding === 'string' ? binding : binding.type

		const canBindOpts = { fromShapeType, toShapeType, bindingType }

		if (fromShapeType === toShapeType) {
			return this.getShapeUtil(fromShapeType).canBind(canBindOpts)
		}

		return (
			this.getShapeUtil(fromShapeType).canBind(canBindOpts) &&
			this.getShapeUtil(toShapeType).canBind(canBindOpts)
		)
	}

	/* -------------------- Commands -------------------- */

	/**
	 * Rotate shapes by a delta in radians.
	 * Note: Currently, this assumes that the shapes are your currently selected shapes.
	 *
	 * @example
	 * ```ts
	 * editor.rotateShapesBy(editor.getSelectedShapeIds(), Math.PI)
	 * editor.rotateShapesBy(editor.getSelectedShapeIds(), Math.PI / 2)
	 * ```
	 *
	 * @param shapes - The shapes (or shape ids) of the shapes to move.
	 * @param delta - The delta in radians to apply to the selection rotation.
	 */
	rotateShapesBy(shapes: TLShapeId[] | TLShape[], delta: number): this {
		const ids =
			typeof shapes[0] === 'string'
				? (shapes as TLShapeId[])
				: (shapes as TLShape[]).map((s) => s.id)

		if (ids.length <= 0) return this

		const snapshot = getRotationSnapshot({ editor: this })
		if (!snapshot) return this
		applyRotationToSnapshotShapes({ delta, snapshot, editor: this, stage: 'one-off' })

		return this
	}

	private getChangesToTranslateShape(initialShape: TLShape, newShapeCoords: VecLike): TLShape {
		let workingShape = initialShape
		const util = this.getShapeUtil(initialShape)

		workingShape = applyPartialToRecordWithProps(
			workingShape,
			util.onTranslateStart?.(workingShape) ?? undefined
		)

		workingShape = applyPartialToRecordWithProps(workingShape, {
			id: initialShape.id,
			type: initialShape.type,
			x: newShapeCoords.x,
			y: newShapeCoords.y,
		})

		workingShape = applyPartialToRecordWithProps(
			workingShape,
			util.onTranslate?.(initialShape, workingShape) ?? undefined
		)

		workingShape = applyPartialToRecordWithProps(
			workingShape,
			util.onTranslateEnd?.(initialShape, workingShape) ?? undefined
		)

		return workingShape
	}

	/**
	 * Move shapes by a delta.
	 *
	 * @example
	 * ```ts
	 * editor.nudgeShapes(['box1', 'box2'], { x: 8, y: 8 })
	 * ```
	 *
	 * @param shapes - The shapes (or shape ids) to move.
	 * @param direction - The direction in which to move the shapes.
	 * @param historyOptions - The history options for the change.
	 */
	nudgeShapes(shapes: TLShapeId[] | TLShape[], offset: VecLike): this {
		const ids =
			typeof shapes[0] === 'string'
				? (shapes as TLShapeId[])
				: (shapes as TLShape[]).map((s) => s.id)

		if (ids.length <= 0) return this
		const changes: TLShapePartial[] = []

		for (const id of ids) {
			const shape = this.getShape(id)!
			const localDelta = Vec.From(offset)
			const parentTransform = this.getShapeParentTransform(shape)
			if (parentTransform) localDelta.rot(-parentTransform.rotation())

			changes.push(this.getChangesToTranslateShape(shape, localDelta.add(shape)))
		}

		this.updateShapes(changes)

		return this
	}

	/**
	 * Duplicate shapes.
	 *
	 * @example
	 * ```ts
	 * editor.duplicateShapes(['box1', 'box2'], { x: 8, y: 8 })
	 * editor.duplicateShapes(editor.getSelectedShapes(), { x: 8, y: 8 })
	 * ```
	 *
	 * @param shapes - The shapes (or shape ids) to duplicate.
	 * @param offset - The offset (in pixels) to apply to the duplicated shapes.
	 *
	 * @public
	 */
	duplicateShapes(shapes: TLShapeId[] | TLShape[], offset?: VecLike): this {
		this.history.batch(() => {
			const ids =
				typeof shapes[0] === 'string'
					? (shapes as TLShapeId[])
					: (shapes as TLShape[]).map((s) => s.id)

			if (ids.length <= 0) return this

			const initialIds = new Set(ids)
			const shapeIdSet = this.getShapeAndDescendantIds(ids)

			const orderedShapeIds = [...shapeIdSet].reverse()
			const shapeIds = new Map<TLShapeId, TLShapeId>()
			for (const shapeId of shapeIdSet) {
				shapeIds.set(shapeId, createShapeId())
			}

			const { shapesToCreate, bindingsToCreate } = withIsolatedShapes(
				this,
				shapeIdSet,
				(bindingIdsToMaintain) => {
					const bindingsToCreate: TLBinding[] = []
					for (const originalId of bindingIdsToMaintain) {
						const originalBinding = this.getBinding(originalId)
						if (!originalBinding) continue

						const duplicatedId = createBindingId()
						bindingsToCreate.push({
							...originalBinding,
							id: duplicatedId,
							fromId: assertExists(shapeIds.get(originalBinding.fromId)),
							toId: assertExists(shapeIds.get(originalBinding.toId)),
						})
					}

					const shapesToCreate: TLShape[] = []
					for (const originalId of orderedShapeIds) {
						const duplicatedId = assertExists(shapeIds.get(originalId))
						const originalShape = this.getShape(originalId)
						if (!originalShape) continue

						let ox = 0
						let oy = 0

						if (offset && initialIds.has(originalId)) {
							const parentTransform = this.getShapeParentTransform(originalShape)
							const vec = new Vec(offset.x, offset.y).rot(-parentTransform!.rotation())
							ox = vec.x
							oy = vec.y
						}

						const parentId = originalShape.parentId
						const siblings = this.getSortedChildIdsForParent(parentId)
						const currentIndex = siblings.indexOf(originalShape.id)
						const siblingAboveId = siblings[currentIndex + 1]
						const siblingAbove = siblingAboveId ? this.getShape(siblingAboveId) : null

						const index = siblingAbove
							? getIndexBetween(originalShape.index, siblingAbove.index)
							: getIndexAbove(originalShape.index)

						shapesToCreate.push({
							...originalShape,
							id: duplicatedId,
							x: originalShape.x + ox,
							y: originalShape.y + oy,
							index,
							parentId: shapeIds.get(originalShape.parentId as TLShapeId) ?? originalShape.parentId,
						})
					}

					return { shapesToCreate, bindingsToCreate }
				}
			)

			const maxShapesReached =
				shapesToCreate.length + this.getCurrentPageShapeIds().size > this.options.maxShapesPerPage

			if (maxShapesReached) {
				alertMaxShapes(this)
				return
			}

			this.createShapes(shapesToCreate)
			this.createBindings(bindingsToCreate)
			this.setSelectedShapes(compact(ids.map((id) => shapeIds.get(id))))

			if (offset !== undefined) {
				// If we've offset the duplicated shapes, check to see whether their new bounds is entirely
				// contained in the current viewport. If not, then animate the camera to be centered on the
				// new shapes.
				const selectionPageBounds = this.getSelectionPageBounds()
				const viewportPageBounds = this.getViewportPageBounds()
				if (selectionPageBounds && !viewportPageBounds.contains(selectionPageBounds)) {
					this.centerOnPoint(selectionPageBounds.center, {
						animation: { duration: this.options.animationMediumMs },
					})
				}
			}
		})

		return this
	}

	/**
	 * Move shapes to page.
	 *
	 * @example
	 * ```ts
	 * editor.moveShapesToPage(['box1', 'box2'], 'page1')
	 * ```
	 *
	 * @param shapes - The shapes (or shape ids) of the shapes to move.
	 * @param pageId - The id of the page where the shapes will be moved.
	 *
	 * @public
	 */
	async moveShapesToPage(shapes: TLShapeId[] | TLShape[], pageId: TLPageId): Promise<this> {
		const ids =
			typeof shapes[0] === 'string'
				? (shapes as TLShapeId[])
				: (shapes as TLShape[]).map((s) => s.id)

		if (ids.length === 0) return this
		if (this.getInstanceState().isReadonly) return this

		const currentPageId = this.getCurrentPageId()

		if (pageId === currentPageId) return this
		if (!this.store.has(pageId)) return this

		// Basically copy the shapes
		const content = await this.getContentFromCurrentPage(ids)

		// Just to be sure
		if (!content) return this

		// If there is no space on pageId, or if the selected shapes
		// would take the new page above the limit, don't move the shapes
		if (this.getPageShapeIds(pageId).size + content.shapes.length > this.options.maxShapesPerPage) {
			alertMaxShapes(this, pageId)
			return this
		}

		const fromPageZ = this.getCamera().z

		this.history.batch(() => {
			// Delete the shapes on the current page
			this.deleteShapes(ids)

			// Move to the next page
			this.setCurrentPage(pageId)

			// Put the shape content onto the new page; parents and indices will
			// be taken care of by the putContent method; make sure to pop any focus
			// layers so that the content will be put onto the page.
			this.setFocusedGroup(null)
			this.selectNone()
			this.putContentOntoCurrentPage(content, {
				select: true,
				preserveIds: true,
				preservePosition: true,
			})

			// Force the new page's camera to be at the same zoom level as the
			// "from" page's camera, then center the "to" page's camera on the
			// pasted shapes
			this.setCamera({ ...this.getCamera(), z: fromPageZ })
			this.centerOnPoint(this.getSelectionRotatedPageBounds()!.center)
		})

		return this
	}

	/**
	 * Toggle the lock state of one or more shapes. If there is a mix of locked and unlocked shapes, all shapes will be locked.
	 *
	 * @param shapes - The shapes (or shape ids) to toggle.
	 *
	 * @public
	 */
	toggleLock(shapes: TLShapeId[] | TLShape[]): this {
		const ids =
			typeof shapes[0] === 'string'
				? (shapes as TLShapeId[])
				: (shapes as TLShape[]).map((s) => s.id)

		if (this.getInstanceState().isReadonly || ids.length === 0) return this

		let allLocked = true,
			allUnlocked = true
		const shapesToToggle: TLShape[] = []
		for (const id of ids) {
			const shape = this.getShape(id)
			if (shape) {
				shapesToToggle.push(shape)
				if (shape.isLocked) {
					allUnlocked = false
				} else {
					allLocked = false
				}
			}
		}
		this.batch(() => {
			if (allUnlocked) {
				this.updateShapes(
					shapesToToggle.map((shape) => ({ id: shape.id, type: shape.type, isLocked: true }))
				)
				this.setSelectedShapes([])
			} else if (allLocked) {
				this.updateShapes(
					shapesToToggle.map((shape) => ({ id: shape.id, type: shape.type, isLocked: false }))
				)
			} else {
				this.updateShapes(
					shapesToToggle.map((shape) => ({ id: shape.id, type: shape.type, isLocked: true }))
				)
			}
		})

		return this
	}

	/**
	 * Send shapes to the back of the page's object list.
	 *
	 * @example
	 * ```ts
	 * editor.sendToBack(['id1', 'id2'])
	 * editor.sendToBack(box1, box2)
	 * ```
	 *
	 * @param shapes - The shapes (or shape ids) to move.
	 *
	 * @public
	 */
	sendToBack(shapes: TLShapeId[] | TLShape[]): this {
		const ids =
			typeof shapes[0] === 'string'
				? (shapes as TLShapeId[])
				: (shapes as TLShape[]).map((s) => s.id)
		const changes = getReorderingShapesChanges(this, 'toBack', ids as TLShapeId[])
		if (changes) this.updateShapes(changes)
		return this
	}

	/**
	 * Send shapes backward in the page's object list.
	 *
	 * @example
	 * ```ts
	 * editor.sendBackward(['id1', 'id2'])
	 * editor.sendBackward([box1, box2])
	 * ```
	 *
	 * @param shapes - The shapes (or shape ids) to move.
	 *
	 * @public
	 */
	sendBackward(shapes: TLShapeId[] | TLShape[]): this {
		const ids =
			typeof shapes[0] === 'string'
				? (shapes as TLShapeId[])
				: (shapes as TLShape[]).map((s) => s.id)
		const changes = getReorderingShapesChanges(this, 'backward', ids as TLShapeId[])
		if (changes) this.updateShapes(changes)
		return this
	}

	/**
	 * Bring shapes forward in the page's object list.
	 *
	 * @example
	 * ```ts
	 * editor.bringForward(['id1', 'id2'])
	 * editor.bringForward(box1,  box2)
	 * ```
	 *
	 * @param shapes - The shapes (or shape ids) to move.
	 *
	 * @public
	 */
	bringForward(shapes: TLShapeId[] | TLShape[]): this {
		const ids =
			typeof shapes[0] === 'string'
				? (shapes as TLShapeId[])
				: (shapes as TLShape[]).map((s) => s.id)
		const changes = getReorderingShapesChanges(this, 'forward', ids as TLShapeId[])
		if (changes) this.updateShapes(changes)
		return this
	}

	/**
	 * Bring shapes to the front of the page's object list.
	 *
	 * @example
	 * ```ts
	 * editor.bringToFront(['id1', 'id2'])
	 * editor.bringToFront([box1, box2])
	 * ```
	 *
	 * @param shapes - The shapes (or shape ids) to move.
	 *
	 * @public
	 */
	bringToFront(shapes: TLShapeId[] | TLShape[]): this {
		const ids =
			typeof shapes[0] === 'string'
				? (shapes as TLShapeId[])
				: (shapes as TLShape[]).map((s) => s.id)
		const changes = getReorderingShapesChanges(this, 'toFront', ids as TLShapeId[])
		if (changes) this.updateShapes(changes)
		return this
	}

	/**
	 * Flip shape positions.
	 *
	 * @example
	 * ```ts
	 * editor.flipShapes([box1, box2], 'horizontal', 32)
	 * editor.flipShapes(editor.getSelectedShapeIds(), 'horizontal', 32)
	 * ```
	 *
	 * @param shapes - The ids of the shapes to flip.
	 * @param operation - Whether to flip horizontally or vertically.
	 *
	 * @public
	 */
	flipShapes(shapes: TLShapeId[] | TLShape[], operation: 'horizontal' | 'vertical'): this {
		const ids =
			typeof shapes[0] === 'string'
				? (shapes as TLShapeId[])
				: (shapes as TLShape[]).map((s) => s.id)

		if (this.getInstanceState().isReadonly) return this

		let shapesToFlip = compact(ids.map((id) => this.getShape(id)))

		if (!shapesToFlip.length) return this

		shapesToFlip = compact(
			shapesToFlip
				.map((shape) => {
					if (this.isShapeOfType<TLGroupShape>(shape, 'group')) {
						return this.getSortedChildIdsForParent(shape.id).map((id) => this.getShape(id))
					}

					return shape
				})
				.flat()
		)

		const scaleOriginPage = Box.Common(
			compact(shapesToFlip.map((id) => this.getShapePageBounds(id)))
		).center

		this.batch(() => {
			for (const shape of shapesToFlip) {
				const bounds = this.getShapeGeometry(shape).bounds
				const initialPageTransform = this.getShapePageTransform(shape.id)
				if (!initialPageTransform) continue
				this.resizeShape(
					shape.id,
					{ x: operation === 'horizontal' ? -1 : 1, y: operation === 'vertical' ? -1 : 1 },
					{
						initialBounds: bounds,
						initialPageTransform,
						initialShape: shape,
						mode: 'scale_shape',
						isAspectRatioLocked: this.getShapeUtil(shape).isAspectRatioLocked(shape),
						scaleOrigin: scaleOriginPage,
						scaleAxisRotation: 0,
					}
				)
			}
		})

		return this
	}

	/**
	 * Stack shape.
	 *
	 * @example
	 * ```ts
	 * editor.stackShapes([box1, box2], 'horizontal', 32)
	 * editor.stackShapes(editor.getSelectedShapeIds(), 'horizontal', 32)
	 * ```
	 *
	 * @param shapes - The shapes (or shape ids) to stack.
	 * @param operation - Whether to stack horizontally or vertically.
	 * @param gap - The gap to leave between shapes.
	 *
	 * @public
	 */
	stackShapes(
		shapes: TLShapeId[] | TLShape[],
		operation: 'horizontal' | 'vertical',
		gap: number
	): this {
		const ids =
			typeof shapes[0] === 'string'
				? (shapes as TLShapeId[])
				: (shapes as TLShape[]).map((s) => s.id)
		if (this.getInstanceState().isReadonly) return this

		const shapesToStack = ids
			.map((id) => this.getShape(id)) // always fresh shapes
			.filter((shape): shape is TLShape => {
				if (!shape) return false

				return this.getShapeUtil(shape).canBeLaidOut(shape)
			})

		const len = shapesToStack.length

		if ((gap === 0 && len < 3) || len < 2) return this

		const pageBounds = Object.fromEntries(
			shapesToStack.map((shape) => [shape.id, this.getShapePageBounds(shape)!])
		)

		let val: 'x' | 'y'
		let min: 'minX' | 'minY'
		let max: 'maxX' | 'maxY'
		let dim: 'width' | 'height'

		if (operation === 'horizontal') {
			val = 'x'
			min = 'minX'
			max = 'maxX'
			dim = 'width'
		} else {
			val = 'y'
			min = 'minY'
			max = 'maxY'
			dim = 'height'
		}

		let shapeGap: number

		if (gap === 0) {
			const gaps: { gap: number; count: number }[] = []

			shapesToStack.sort((a, b) => pageBounds[a.id][min] - pageBounds[b.id][min])

			// Collect all of the gaps between shapes. We want to find
			// patterns (equal gaps between shapes) and use the most common
			// one as the gap for all of the shapes.
			for (let i = 0; i < len - 1; i++) {
				const shape = shapesToStack[i]
				const nextShape = shapesToStack[i + 1]

				const bounds = pageBounds[shape.id]
				const nextBounds = pageBounds[nextShape.id]

				const gap = nextBounds[min] - bounds[max]

				const current = gaps.find((g) => g.gap === gap)

				if (current) {
					current.count++
				} else {
					gaps.push({ gap, count: 1 })
				}
			}

			// Which gap is the most common?
			let maxCount = 0
			gaps.forEach((g) => {
				if (g.count > maxCount) {
					maxCount = g.count
					shapeGap = g.gap
				}
			})

			// If there is no most-common gap, use the average gap.
			if (maxCount === 1) {
				shapeGap = Math.max(0, gaps.reduce((a, c) => a + c.gap * c.count, 0) / (len - 1))
			}
		} else {
			// If a gap was provided, then use that instead.
			shapeGap = gap
		}

		const changes: TLShapePartial[] = []

		let v = pageBounds[shapesToStack[0].id][max]

		shapesToStack.forEach((shape, i) => {
			if (i === 0) return

			const delta = { x: 0, y: 0 }
			delta[val] = v + shapeGap - pageBounds[shape.id][val]

			const parent = this.getShapeParent(shape)
			const localDelta = parent
				? Vec.Rot(delta, -this.getShapePageTransform(parent)!.decompose().rotation)
				: delta

			const translateStartChanges = this.getShapeUtil(shape).onTranslateStart?.(shape)

			changes.push(
				translateStartChanges
					? {
							...translateStartChanges,
							[val]: shape[val] + localDelta[val],
						}
					: {
							id: shape.id as any,
							type: shape.type,
							[val]: shape[val] + localDelta[val],
						}
			)

			v += pageBounds[shape.id][dim] + shapeGap
		})

		this.updateShapes(changes)
		return this
	}

	/**
	 * Pack shapes into a grid centered on their current position. Based on potpack (https://github.com/mapbox/potpack).
	 *
	 * @example
	 * ```ts
	 * editor.packShapes([box1, box2], 32)
	 * editor.packShapes(editor.getSelectedShapeIds(), 32)
	 * ```
	 *
	 *
	 * @param shapes - The shapes (or shape ids) to pack.
	 * @param gap - The padding to apply to the packed shapes. Defaults to 16.
	 */
	packShapes(shapes: TLShapeId[] | TLShape[], gap: number): this {
		const ids =
			typeof shapes[0] === 'string'
				? (shapes as TLShapeId[])
				: (shapes as TLShape[]).map((s) => s.id)

		if (this.getInstanceState().isReadonly) return this
		if (ids.length < 2) return this

		const shapesToPack = ids
			.map((id) => this.getShape(id)) // always fresh shapes
			.filter((shape): shape is TLShape => {
				if (!shape) return false

				return this.getShapeUtil(shape).canBeLaidOut(shape)
			})
		const shapePageBounds: Record<string, Box> = {}
		const nextShapePageBounds: Record<string, Box> = {}

		let shape: TLShape,
			bounds: Box,
			area = 0

		for (let i = 0; i < shapesToPack.length; i++) {
			shape = shapesToPack[i]
			bounds = this.getShapePageBounds(shape)!
			shapePageBounds[shape.id] = bounds
			nextShapePageBounds[shape.id] = bounds.clone()
			area += bounds.width * bounds.height
		}

		const commonBounds = Box.Common(compact(Object.values(shapePageBounds)))

		const maxWidth = commonBounds.width

		// sort the shapes by height, descending
		shapesToPack.sort((a, b) => shapePageBounds[b.id].height - shapePageBounds[a.id].height)

		// Start with is (sort of) the square of the area
		const startWidth = Math.max(Math.ceil(Math.sqrt(area / 0.95)), maxWidth)

		// first shape fills the width and is infinitely tall
		const spaces: Box[] = [new Box(commonBounds.x, commonBounds.y, startWidth, Infinity)]

		let width = 0
		let height = 0
		let space: Box
		let last: Box

		for (let i = 0; i < shapesToPack.length; i++) {
			shape = shapesToPack[i]
			bounds = nextShapePageBounds[shape.id]

			// starting at the back (smaller shapes)
			for (let i = spaces.length - 1; i >= 0; i--) {
				space = spaces[i]

				// find a space that is big enough to contain the shape
				if (bounds.width > space.width || bounds.height > space.height) continue

				// add the shape to its top-left corner
				bounds.x = space.x
				bounds.y = space.y

				height = Math.max(height, bounds.maxY)
				width = Math.max(width, bounds.maxX)

				if (bounds.width === space.width && bounds.height === space.height) {
					// remove the space on a perfect fit
					last = spaces.pop()!
					if (i < spaces.length) spaces[i] = last
				} else if (bounds.height === space.height) {
					// fit the shape into the space (width)
					space.x += bounds.width + gap
					space.width -= bounds.width + gap
				} else if (bounds.width === space.width) {
					// fit the shape into the space (height)
					space.y += bounds.height + gap
					space.height -= bounds.height + gap
				} else {
					// split the space into two spaces
					spaces.push(
						new Box(
							space.x + (bounds.width + gap),
							space.y,
							space.width - (bounds.width + gap),
							bounds.height
						)
					)
					space.y += bounds.height + gap
					space.height -= bounds.height + gap
				}
				break
			}
		}

		const commonAfter = Box.Common(Object.values(nextShapePageBounds))
		const centerDelta = Vec.Sub(commonBounds.center, commonAfter.center)

		let nextBounds: Box

		const changes: TLShapePartial<any>[] = []

		for (let i = 0; i < shapesToPack.length; i++) {
			shape = shapesToPack[i]
			bounds = shapePageBounds[shape.id]
			nextBounds = nextShapePageBounds[shape.id]

			const delta = Vec.Sub(nextBounds.point, bounds.point).add(centerDelta)
			const parentTransform = this.getShapeParentTransform(shape)
			if (parentTransform) delta.rot(-parentTransform.rotation())

			const change: TLShapePartial = {
				id: shape.id,
				type: shape.type,
				x: shape.x + delta.x,
				y: shape.y + delta.y,
			}

			const translateStartChange = this.getShapeUtil(shape).onTranslateStart?.({
				...shape,
				...change,
			})

			if (translateStartChange) {
				changes.push({ ...change, ...translateStartChange })
			} else {
				changes.push(change)
			}
		}

		if (changes.length) {
			this.updateShapes(changes)
		}

		return this
	}

	/**
	 * Align shape positions.
	 *
	 * @example
	 * ```ts
	 * editor.alignShapes([box1, box2], 'left')
	 * editor.alignShapes(editor.getSelectedShapeIds(), 'left')
	 * ```
	 *
	 * @param shapes - The shapes (or shape ids) to align.
	 * @param operation - The align operation to apply.
	 *
	 * @public
	 */

	alignShapes(
		shapes: TLShapeId[] | TLShape[],
		operation: 'left' | 'center-horizontal' | 'right' | 'top' | 'center-vertical' | 'bottom'
	): this {
		const ids =
			typeof shapes[0] === 'string'
				? (shapes as TLShapeId[])
				: (shapes as TLShape[]).map((s) => s.id)

		if (this.getInstanceState().isReadonly) return this
		if (ids.length < 2) return this

		const shapesToAlign = compact(ids.map((id) => this.getShape(id))) // always fresh shapes
		const shapePageBounds = Object.fromEntries(
			shapesToAlign.map((shape) => [shape.id, this.getShapePageBounds(shape)])
		)
		const commonBounds = Box.Common(compact(Object.values(shapePageBounds)))

		const changes: TLShapePartial[] = []

		shapesToAlign.forEach((shape) => {
			const pageBounds = shapePageBounds[shape.id]
			if (!pageBounds) return

			const delta = { x: 0, y: 0 }

			switch (operation) {
				case 'top': {
					delta.y = commonBounds.minY - pageBounds.minY
					break
				}
				case 'center-vertical': {
					delta.y = commonBounds.midY - pageBounds.minY - pageBounds.height / 2
					break
				}
				case 'bottom': {
					delta.y = commonBounds.maxY - pageBounds.minY - pageBounds.height
					break
				}
				case 'left': {
					delta.x = commonBounds.minX - pageBounds.minX
					break
				}
				case 'center-horizontal': {
					delta.x = commonBounds.midX - pageBounds.minX - pageBounds.width / 2
					break
				}
				case 'right': {
					delta.x = commonBounds.maxX - pageBounds.minX - pageBounds.width
					break
				}
			}

			const parent = this.getShapeParent(shape)
			const localDelta = parent
				? Vec.Rot(delta, -this.getShapePageTransform(parent)!.decompose().rotation)
				: delta

			changes.push(this.getChangesToTranslateShape(shape, Vec.Add(shape, localDelta)))
		})

		this.updateShapes(changes)
		return this
	}

	/**
	 * Distribute shape positions.
	 *
	 * @example
	 * ```ts
	 * editor.distributeShapes([box1, box2], 'horizontal')
	 * editor.distributeShapes(editor.getSelectedShapeIds(), 'horizontal')
	 * ```
	 *
	 * @param shapes - The shapes (or shape ids) to distribute.
	 * @param operation - Whether to distribute shapes horizontally or vertically.
	 *
	 * @public
	 */
	distributeShapes(shapes: TLShapeId[] | TLShape[], operation: 'horizontal' | 'vertical'): this {
		const ids =
			typeof shapes[0] === 'string'
				? (shapes as TLShapeId[])
				: (shapes as TLShape[]).map((s) => s.id)

		if (this.getInstanceState().isReadonly) return this
		if (ids.length < 3) return this

		const len = ids.length
		const shapesToDistribute = compact(ids.map((id) => this.getShape(id))) // always fresh shapes
		const pageBounds = Object.fromEntries(
			shapesToDistribute.map((shape) => [shape.id, this.getShapePageBounds(shape)!])
		)

		let val: 'x' | 'y'
		let min: 'minX' | 'minY'
		let max: 'maxX' | 'maxY'
		let mid: 'midX' | 'midY'
		let dim: 'width' | 'height'

		if (operation === 'horizontal') {
			val = 'x'
			min = 'minX'
			max = 'maxX'
			mid = 'midX'
			dim = 'width'
		} else {
			val = 'y'
			min = 'minY'
			max = 'maxY'
			mid = 'midY'
			dim = 'height'
		}
		const changes: TLShapePartial[] = []

		// Clustered
		const first = shapesToDistribute.sort(
			(a, b) => pageBounds[a.id][min] - pageBounds[b.id][min]
		)[0]
		const last = shapesToDistribute.sort((a, b) => pageBounds[b.id][max] - pageBounds[a.id][max])[0]

		const midFirst = pageBounds[first.id][mid]
		const step = (pageBounds[last.id][mid] - midFirst) / (len - 1)
		const v = midFirst + step

		shapesToDistribute
			.filter((shape) => shape !== first && shape !== last)
			.sort((a, b) => pageBounds[a.id][mid] - pageBounds[b.id][mid])
			.forEach((shape, i) => {
				const delta = { x: 0, y: 0 }
				delta[val] = v + step * i - pageBounds[shape.id][dim] / 2 - pageBounds[shape.id][val]

				const parent = this.getShapeParent(shape)
				const localDelta = parent
					? Vec.Rot(delta, -this.getShapePageTransform(parent)!.rotation())
					: delta

				changes.push(this.getChangesToTranslateShape(shape, Vec.Add(shape, localDelta)))
			})

		this.updateShapes(changes)
		return this
	}

	/**
	 * Stretch shape sizes and positions to fill their common bounding box.
	 *
	 * @example
	 * ```ts
	 * editor.stretchShapes([box1, box2], 'horizontal')
	 * editor.stretchShapes(editor.getSelectedShapeIds(), 'horizontal')
	 * ```
	 *
	 * @param shapes - The shapes (or shape ids) to stretch.
	 * @param operation - Whether to stretch shapes horizontally or vertically.
	 *
	 * @public
	 */
	stretchShapes(shapes: TLShapeId[] | TLShape[], operation: 'horizontal' | 'vertical'): this {
		const ids =
			typeof shapes[0] === 'string'
				? (shapes as TLShapeId[])
				: (shapes as TLShape[]).map((s) => s.id)

		if (this.getInstanceState().isReadonly) return this
		if (ids.length < 2) return this

		const shapesToStretch = compact(ids.map((id) => this.getShape(id))) // always fresh shapes
		const shapeBounds = Object.fromEntries(ids.map((id) => [id, this.getShapeGeometry(id).bounds]))
		const shapePageBounds = Object.fromEntries(ids.map((id) => [id, this.getShapePageBounds(id)!]))
		const commonBounds = Box.Common(compact(Object.values(shapePageBounds)))

		switch (operation) {
			case 'vertical': {
				this.batch(() => {
					for (const shape of shapesToStretch) {
						const pageRotation = this.getShapePageTransform(shape)!.rotation()
						if (pageRotation % PI2) continue
						const bounds = shapeBounds[shape.id]
						const pageBounds = shapePageBounds[shape.id]
						const localOffset = new Vec(0, commonBounds.minY - pageBounds.minY)
						const parentTransform = this.getShapeParentTransform(shape)
						if (parentTransform) localOffset.rot(-parentTransform.rotation())

						const { x, y } = Vec.Add(localOffset, shape)
						this.updateShapes([{ id: shape.id, type: shape.type, x, y }])
						const scale = new Vec(1, commonBounds.height / pageBounds.height)
						this.resizeShape(shape.id, scale, {
							initialBounds: bounds,
							scaleOrigin: new Vec(pageBounds.center.x, commonBounds.minY),
							isAspectRatioLocked: this.getShapeUtil(shape).isAspectRatioLocked(shape),
							scaleAxisRotation: 0,
						})
					}
				})
				break
			}
			case 'horizontal': {
				this.batch(() => {
					for (const shape of shapesToStretch) {
						const bounds = shapeBounds[shape.id]
						const pageBounds = shapePageBounds[shape.id]
						const pageRotation = this.getShapePageTransform(shape)!.rotation()
						if (pageRotation % PI2) continue
						const localOffset = new Vec(commonBounds.minX - pageBounds.minX, 0)
						const parentTransform = this.getShapeParentTransform(shape)
						if (parentTransform) localOffset.rot(-parentTransform.rotation())

						const { x, y } = Vec.Add(localOffset, shape)
						this.updateShapes([{ id: shape.id, type: shape.type, x, y }])
						const scale = new Vec(commonBounds.width / pageBounds.width, 1)
						this.resizeShape(shape.id, scale, {
							initialBounds: bounds,
							scaleOrigin: new Vec(commonBounds.minX, pageBounds.center.y),
							isAspectRatioLocked: this.getShapeUtil(shape).isAspectRatioLocked(shape),
							scaleAxisRotation: 0,
						})
					}
				})

				break
			}
		}

		return this
	}

	/**
	 * Resize a shape.
	 *
	 * @param id - The id of the shape to resize.
	 * @param scale - The scale factor to apply to the shape.
	 * @param options - Additional options.
	 *
	 * @public
	 */
	resizeShape(
		shape: TLShapeId | TLShape,
		scale: VecLike,
		options: TLResizeShapeOptions = {}
	): this {
		const id = typeof shape === 'string' ? shape : shape.id
		if (this.getInstanceState().isReadonly) return this

		if (!Number.isFinite(scale.x)) scale = new Vec(1, scale.y)
		if (!Number.isFinite(scale.y)) scale = new Vec(scale.x, 1)

		const initialShape = options.initialShape ?? this.getShape(id)
		if (!initialShape) return this

		const scaleOrigin = options.scaleOrigin ?? this.getShapePageBounds(id)?.center
		if (!scaleOrigin) return this

		const pageTransform = options.initialPageTransform
			? Mat.Cast(options.initialPageTransform)
			: this.getShapePageTransform(id)
		if (!pageTransform) return this

		const pageRotation = pageTransform.rotation()

		if (pageRotation == null) return this

		const scaleAxisRotation = options.scaleAxisRotation ?? pageRotation

		const initialBounds = options.initialBounds ?? this.getShapeGeometry(id).bounds

		if (!initialBounds) return this

		const isAspectRatioLocked =
			options.isAspectRatioLocked ??
			this.getShapeUtil(initialShape).isAspectRatioLocked(initialShape)

		if (!areAnglesCompatible(pageRotation, scaleAxisRotation)) {
			// shape is awkwardly rotated, keep the aspect ratio locked and adopt the scale factor
			// from whichever axis is being scaled the least, to avoid the shape getting bigger
			// than the bounds of the selection
			// const minScale = Math.min(Math.abs(scale.x), Math.abs(scale.y))
			return this._resizeUnalignedShape(id, scale, {
				...options,
				initialBounds,
				scaleOrigin,
				scaleAxisRotation,
				initialPageTransform: pageTransform,
				isAspectRatioLocked,
				initialShape,
			})
		}

		const util = this.getShapeUtil(initialShape)

		if (isAspectRatioLocked) {
			if (Math.abs(scale.x) > Math.abs(scale.y)) {
				scale = new Vec(scale.x, Math.sign(scale.y) * Math.abs(scale.x))
			} else {
				scale = new Vec(Math.sign(scale.x) * Math.abs(scale.y), scale.y)
			}
		}

		if (util.onResize && util.canResize(initialShape)) {
			// get the model changes from the shape util
			const newPagePoint = this._scalePagePoint(
				Mat.applyToPoint(pageTransform, new Vec(0, 0)),
				scaleOrigin,
				scale,
				scaleAxisRotation
			)

			const newLocalPoint = this.getPointInParentSpace(initialShape.id, newPagePoint)

			// resize the shape's local bounding box
			const myScale = new Vec(scale.x, scale.y)
			// the shape is aligned with the rest of the shapes in the selection, but may be
			// 90deg offset from the main rotation of the selection, in which case
			// we need to flip the width and height scale factors
			const areWidthAndHeightAlignedWithCorrectAxis = approximately(
				(pageRotation - scaleAxisRotation) % Math.PI,
				0
			)
			myScale.x = areWidthAndHeightAlignedWithCorrectAxis ? scale.x : scale.y
			myScale.y = areWidthAndHeightAlignedWithCorrectAxis ? scale.y : scale.x

			// adjust initial model for situations where the parent has moved during the resize
			// e.g. groups
			const initialPagePoint = Mat.applyToPoint(pageTransform, new Vec())

			// need to adjust the shape's x and y points in case the parent has moved since start of resizing
			const { x, y } = this.getPointInParentSpace(initialShape.id, initialPagePoint)

			let workingShape = initialShape
			if (!options.skipStartAndEndCallbacks) {
				workingShape = applyPartialToRecordWithProps(
					initialShape,
					util.onResizeStart?.(initialShape) ?? undefined
				)
			}

			workingShape = applyPartialToRecordWithProps(workingShape, {
				id,
				type: initialShape.type as any,
				x: newLocalPoint.x,
				y: newLocalPoint.y,
				...util.onResize(
					{ ...initialShape, x, y },
					{
						newPoint: newLocalPoint,
						handle: options.dragHandle ?? 'bottom_right',
						// don't set isSingle to true for children
						mode: options.mode ?? 'scale_shape',
						scaleX: myScale.x,
						scaleY: myScale.y,
						initialBounds,
						initialShape,
					}
				),
			})

			if (!options.skipStartAndEndCallbacks) {
				workingShape = applyPartialToRecordWithProps(
					workingShape,
					util.onResizeEnd?.(initialShape, workingShape) ?? undefined
				)
			}

			this.updateShapes([workingShape])
		} else {
			const initialPageCenter = Mat.applyToPoint(pageTransform, initialBounds.center)
			// get the model changes from the shape util
			const newPageCenter = this._scalePagePoint(
				initialPageCenter,
				scaleOrigin,
				scale,
				scaleAxisRotation
			)

			const initialPageCenterInParentSpace = this.getPointInParentSpace(
				initialShape.id,
				initialPageCenter
			)
			const newPageCenterInParentSpace = this.getPointInParentSpace(initialShape.id, newPageCenter)

			const delta = Vec.Sub(newPageCenterInParentSpace, initialPageCenterInParentSpace)
			// apply the changes to the model
			this.updateShapes([
				{
					id,
					type: initialShape.type as any,
					x: initialShape.x + delta.x,
					y: initialShape.y + delta.y,
				},
			])
		}

		return this
	}

	/** @internal */
	private _scalePagePoint(
		point: VecLike,
		scaleOrigin: VecLike,
		scale: VecLike,
		scaleAxisRotation: number
	) {
		const relativePoint = Vec.RotWith(point, scaleOrigin, -scaleAxisRotation).sub(scaleOrigin)

		// calculate the new point position relative to the scale origin
		const newRelativePagePoint = Vec.MulV(relativePoint, scale)

		// and rotate it back to page coords to get the new page point of the resized shape
		const destination = Vec.Add(newRelativePagePoint, scaleOrigin).rotWith(
			scaleOrigin,
			scaleAxisRotation
		)

		return destination
	}

	/** @internal */
	private _resizeUnalignedShape(
		id: TLShapeId,
		scale: VecLike,
		options: {
			initialBounds: Box
			scaleOrigin: VecLike
			scaleAxisRotation: number
			initialShape: TLShape
			isAspectRatioLocked: boolean
			initialPageTransform: MatLike
		}
	) {
		const { type } = options.initialShape
		// If a shape is not aligned with the scale axis we need to treat it differently to avoid skewing.
		// Instead of skewing we normalize the scale aspect ratio (i.e. keep the same scale magnitude in both axes)
		// and then after applying the scale to the shape we also rotate it if required and translate it so that it's center
		// point ends up in the right place.

		const shapeScale = new Vec(scale.x, scale.y)

		// // make sure we are constraining aspect ratio, and using the smallest scale axis to avoid shapes getting bigger
		// // than the selection bounding box
		if (Math.abs(scale.x) > Math.abs(scale.y)) {
			shapeScale.x = Math.sign(scale.x) * Math.abs(scale.y)
		} else {
			shapeScale.y = Math.sign(scale.y) * Math.abs(scale.x)
		}

		// first we can scale the shape about its center point
		this.resizeShape(id, shapeScale, {
			initialShape: options.initialShape,
			initialBounds: options.initialBounds,
			isAspectRatioLocked: options.isAspectRatioLocked,
		})

		// then if the shape is flipped in one axis only, we need to apply an extra rotation
		// to make sure the shape is mirrored correctly
		if (Math.sign(scale.x) * Math.sign(scale.y) < 0) {
			let { rotation } = Mat.Decompose(options.initialPageTransform)
			rotation -= 2 * rotation
			this.updateShapes([{ id, type, rotation }])
		}

		// Next we need to translate the shape so that it's center point ends up in the right place.
		// To do that we first need to calculate the center point of the shape in the current page space before the scale was applied.
		const preScaleShapePageCenter = Mat.applyToPoint(
			options.initialPageTransform,
			options.initialBounds.center
		)

		// And now we scale the center point by the original scale factor
		const postScaleShapePageCenter = this._scalePagePoint(
			preScaleShapePageCenter,
			options.scaleOrigin,
			scale,
			options.scaleAxisRotation
		)

		// now calculate how far away the shape is from where it needs to be
		const pageBounds = this.getShapePageBounds(id)!
		const pageTransform = this.getShapePageTransform(id)!
		const currentPageCenter = pageBounds.center
		const shapePageTransformOrigin = pageTransform.point()
		if (!currentPageCenter || !shapePageTransformOrigin) return this
		const pageDelta = Vec.Sub(postScaleShapePageCenter, currentPageCenter)

		// and finally figure out what the shape's new position should be
		const postScaleShapePagePoint = Vec.Add(shapePageTransformOrigin, pageDelta)
		const { x, y } = this.getPointInParentSpace(id, postScaleShapePagePoint)

		this.updateShapes([{ id, type, x, y }])

		return this
	}

	/**
	 * Get the initial meta value for a shape.
	 *
	 * @example
	 * ```ts
	 * editor.getInitialMetaForShape = (shape) => {
	 *   if (shape.type === 'note') {
	 *     return { createdBy: myCurrentUser.id }
	 *   }
	 * }
	 * ```
	 *
	 * @param shape - The shape to get the initial meta for.
	 *
	 * @public
	 */
	getInitialMetaForShape(_shape: TLShape): JsonObject {
		return {}
	}

	/**
	 * Create a single shape.
	 *
	 * @example
	 * ```ts
	 * editor.createShape(myShape)
	 * editor.createShape({ id: 'box1', type: 'text', props: { text: "ok" } })
	 * ```
	 *
	 * @param shape - The shape (or shape partial) to create.
	 *
	 * @public
	 */
	createShape<T extends TLUnknownShape>(shape: OptionalKeys<TLShapePartial<T>, 'id'>): this {
		this.createShapes([shape])
		return this
	}

	/**
	 * Create shapes.
	 *
	 * @example
	 * ```ts
	 * editor.createShapes([myShape])
	 * editor.createShapes([{ id: 'box1', type: 'text', props: { text: "ok" } }])
	 * ```
	 *
	 * @param shapes - The shapes (or shape partials) to create.
	 * @param select - Whether to select the created shapes. Defaults to false.
	 *
	 * @public
	 */
	createShapes<T extends TLUnknownShape>(shapes: OptionalKeys<TLShapePartial<T>, 'id'>[]): this {
		if (!Array.isArray(shapes)) {
			throw Error('Editor.createShapes: must provide an array of shapes or shape partials')
		}
		if (this.getInstanceState().isReadonly) return this
		if (shapes.length <= 0) return this

		const currentPageShapeIds = this.getCurrentPageShapeIds()

		const maxShapesReached =
			shapes.length + currentPageShapeIds.size > this.options.maxShapesPerPage

		if (maxShapesReached) {
			// can't create more shapes than fit on the page
			alertMaxShapes(this)
			return this
		}

		const focusedGroupId = this.getFocusedGroupId()

		return this.batch(() => {
			// 1. Parents

			// Make sure that each partial will become the child of either the
			// page or another shape that exists (or that will exist) in this page.

			// find last parent id
			const currentPageShapesSorted = this.getCurrentPageShapesSorted()

			const partials = shapes.map((partial) => {
				if (!partial.id) {
					partial = { id: createShapeId(), ...partial }
				}

				// If the partial does not provide the parentId OR if the provided
				// parentId is NOT in the store AND NOT among the other shapes being
				// created, then we need to find a parent for the shape. This can be
				// another shape that exists under that point and which can receive
				// children of the creating shape's type, or else the page itself.
				if (
					!partial.parentId ||
					!(this.store.has(partial.parentId) || shapes.some((p) => p.id === partial.parentId))
				) {
					let parentId: TLParentId = this.getFocusedGroupId()

					for (let i = currentPageShapesSorted.length - 1; i >= 0; i--) {
						const parent = currentPageShapesSorted[i]
						if (
							// parent.type === 'frame'
							this.getShapeUtil(parent).canReceiveNewChildrenOfType(parent, partial.type) &&
							this.isPointInShape(
								parent,
								// If no parent is provided, then we can treat the
								// shape's provided x/y as being in the page's space.
								{ x: partial.x ?? 0, y: partial.y ?? 0 },
								{
									margin: 0,
									hitInside: true,
								}
							)
						) {
							parentId = parent.id
							break
						}
					}

					const prevParentId = partial.parentId

					// a shape cannot be it's own parent. This was a rare issue with frames/groups in the syncFuzz tests.
					if (parentId === partial.id) {
						parentId = focusedGroupId
					}

					// If the parentid has changed...
					if (parentId !== prevParentId) {
						partial = { ...partial }

						partial.parentId = parentId

						// If the parent is a shape (rather than a page) then insert the
						// shapes into the shape's children. Adjust the point and page rotation to be
						// preserved relative to the parent.
						if (isShapeId(parentId)) {
							const point = this.getPointInShapeSpace(this.getShape(parentId)!, {
								x: partial.x ?? 0,
								y: partial.y ?? 0,
							})
							partial.x = point.x
							partial.y = point.y
							partial.rotation =
								-this.getShapePageTransform(parentId)!.rotation() + (partial.rotation ?? 0)
						}
					}
				}

				return partial
			})

			// 2. Indices

			// Get the highest index among the parents of each of the
			// the shapes being created; we'll increment from there.

			const parentIndices = new Map<TLParentId, IndexKey>()

			const shapeRecordsToCreate: TLShape[] = []

			const { opacityForNextShape } = this.getInstanceState()

			for (const partial of partials) {
				const util = this.getShapeUtil(partial as TLShapePartial)

				// If an index is not explicitly provided, then add the
				// shapes to the top of their parents' children; using the
				// value in parentsMappedToIndex, get the index above, use it,
				// and set it back to parentsMappedToIndex for next time.
				let index = partial.index

				if (!index) {
					// Hello bug-seeker: have you just created a frame and then a shape
					// and found that the shape is automatically the child of the frame?
					// this is the reason why! It would be harder to have each shape specify
					// the frame as the parent when creating a shape inside of a frame, so
					// we do it here.
					const parentId = partial.parentId ?? focusedGroupId

					if (!parentIndices.has(parentId)) {
						parentIndices.set(parentId, this.getHighestIndexForParent(parentId))
					}
					index = parentIndices.get(parentId)!
					parentIndices.set(parentId, getIndexAbove(index))
				}

				// The initial props starts as the shape utility's default props
				const initialProps = util.getDefaultProps()

				// We then look up each key in the tab state's styles; and if it's there,
				// we use the value from the tab state's styles instead of the default.
				for (const [style, propKey] of this.styleProps[partial.type]) {
					;(initialProps as any)[propKey] = this.getStyleForNextShape(style)
				}

				// When we create the shape, take in the partial (the props coming into the
				// function) and merge it with the default props.
				let shapeRecordToCreate = (
					this.store.schema.types.shape as RecordType<
						TLShape,
						'type' | 'props' | 'index' | 'parentId'
					>
				).create({
					...partial,
					index,
					opacity: partial.opacity ?? opacityForNextShape,
					parentId: partial.parentId ?? focusedGroupId,
					props: 'props' in partial ? { ...initialProps, ...partial.props } : initialProps,
				})

				if (shapeRecordToCreate.index === undefined) {
					throw Error('no index!')
				}

				const next = this.getShapeUtil(shapeRecordToCreate).onBeforeCreate?.(shapeRecordToCreate)

				if (next) {
					shapeRecordToCreate = next
				}

				shapeRecordsToCreate.push(shapeRecordToCreate)
			}

			// Add meta properties, if any, to the shapes
			shapeRecordsToCreate.forEach((shape) => {
				shape.meta = {
					...this.getInitialMetaForShape(shape),
					...shape.meta,
				}
			})

			this.store.put(shapeRecordsToCreate)
		})
	}

	private animatingShapes = new Map<TLShapeId, string>()

	/**
	 * Animate a shape.
	 *
	 * @example
	 * ```ts
	 * editor.animateShape({ id: 'box1', type: 'box', x: 100, y: 100 })
	 * editor.animateShape({ id: 'box1', type: 'box', x: 100, y: 100 }, { animation: { duration: 100, ease: t => t*t } })
	 * ```
	 *
	 * @param partial - The shape partial to update.
	 * @param options - The animation's options.
	 *
	 * @public
	 */
	animateShape(
		partial: TLShapePartial | null | undefined,
		opts = { animation: DEFAULT_ANIMATION_OPTIONS } as TLCameraMoveOptions
	): this {
		return this.animateShapes([partial], opts)
	}

	/**
	 * Animate shapes.
	 *
	 * @example
	 * ```ts
	 * editor.animateShapes([{ id: 'box1', type: 'box', x: 100, y: 100 }])
	 * editor.animateShapes([{ id: 'box1', type: 'box', x: 100, y: 100 }], { animation: { duration: 100, ease: t => t*t } })
	 * ```
	 *
	 * @param partials - The shape partials to update.
	 * @param options - The animation's options.
	 *
	 * @public
	 */
	animateShapes(
		partials: (TLShapePartial | null | undefined)[],
		opts = { animation: DEFAULT_ANIMATION_OPTIONS } as TLCameraMoveOptions
	): this {
		if (!opts.animation) return this
		const { duration = 500, easing = EASINGS.linear } = opts.animation

		const animationId = uniqueId()

		let remaining = duration
		let t: number

		interface ShapeAnimation {
			partial: TLShapePartial
			values: { prop: string; from: number; to: number }[]
		}

		const animations: ShapeAnimation[] = []

		let partial: TLShapePartial | null | undefined, result: ShapeAnimation
		for (let i = 0, n = partials.length; i < n; i++) {
			partial = partials[i]
			if (!partial) continue

			result = {
				partial,
				values: [],
			}

			const shape = this.getShape(partial.id)!
			if (!shape) continue

			// We only support animations for certain props
			for (const key of ['x', 'y', 'rotation'] as const) {
				if (partial[key] !== undefined && shape[key] !== partial[key]) {
					result.values.push({ prop: key, from: shape[key], to: partial[key] as number })
				}
			}

			animations.push(result)
			this.animatingShapes.set(shape.id, animationId)
		}

		let value: ShapeAnimation

		const handleTick = (elapsed: number) => {
			remaining -= elapsed

			if (remaining < 0) {
				const { animatingShapes } = this
				const partialsToUpdate = partials.filter(
					(p) => p && animatingShapes.get(p.id) === animationId
				)
				if (partialsToUpdate.length) {
					this.updateShapes(partialsToUpdate)
					// update shapes also removes the shape from animating shapes
				}

				this.off('tick', handleTick)
				return
			}

			t = easing(1 - remaining / duration)

			const { animatingShapes } = this

			const updates: TLShapePartial[] = []

			let animationIdForShape: string | undefined
			for (let i = 0, n = animations.length; i < n; i++) {
				value = animations[i]
				// Is the animation for this shape still active?
				animationIdForShape = animatingShapes.get(value.partial.id)
				if (animationIdForShape !== animationId) continue

				// Create the update
				updates.push({
					id: value.partial.id,
					type: value.partial.type,
					...value.values.reduce((acc, { prop, from, to }) => {
						acc[prop] = from + (to - from) * t
						return acc
					}, {} as any),
				})
			}

			this._updateShapes(updates)
		}

		this.on('tick', handleTick)

		return this
	}

	/**
	 * Create a group containing the provided shapes.
	 *
	 * @example
	 * ```ts
	 * editor.groupShapes([myShape, myOtherShape])
	 * editor.groupShapes([myShape, myOtherShape], { groupId: myGroupId, select: false })
	 * ```
	 *
	 * @param shapes - The shapes (or shape ids) to group. Defaults to the selected shapes.
	 * @param options - An options object.
	 *
	 * @public
	 */
	groupShapes(shapes: TLShape[], options?: Partial<{ groupId: TLShapeId; select: boolean }>): this
	groupShapes(ids: TLShapeId[], options?: Partial<{ groupId: TLShapeId; select: boolean }>): this
	groupShapes(
		shapes: TLShapeId[] | TLShape[],
		options = {} as Partial<{ groupId: TLShapeId; select: boolean }>
	): this {
		const { groupId = createShapeId(), select = true } = options

		if (!Array.isArray(shapes)) {
			throw Error('Editor.groupShapes: must provide an array of shapes or shape ids')
		}
		if (this.getInstanceState().isReadonly) return this

		const ids =
			typeof shapes[0] === 'string'
				? (shapes as TLShapeId[])
				: (shapes.map((s) => (s as TLShape).id) as TLShapeId[])

		if (ids.length <= 1) return this

		const shapesToGroup = compact(this._getUnlockedShapeIds(ids).map((id) => this.getShape(id)))
		const sortedShapeIds = shapesToGroup.sort(sortByIndex).map((s) => s.id)
		const pageBounds = Box.Common(compact(shapesToGroup.map((id) => this.getShapePageBounds(id))))

		const { x, y } = pageBounds.point

		const parentId = this.findCommonAncestor(shapesToGroup) ?? this.getCurrentPageId()

		// Only group when the select tool is active
		if (this.getCurrentToolId() !== 'select') return this

		// If not already in idle, cancel the current interaction (get back to idle)
		if (!this.isIn('select.idle')) {
			this.cancel()
		}

		// Find all the shapes that have the same parentId, and use the highest index.
		const shapesWithRootParent = shapesToGroup
			.filter((shape) => shape.parentId === parentId)
			.sort(sortByIndex)

		const highestIndex = shapesWithRootParent[shapesWithRootParent.length - 1]?.index

		this.batch(() => {
			this.createShapes<TLGroupShape>([
				{
					id: groupId,
					type: 'group',
					parentId,
					index: highestIndex,
					x,
					y,
					opacity: 1,
					props: {},
				},
			])
			this.reparentShapes(sortedShapeIds, groupId)
			if (select) {
				// the select option determines whether the grouped shapes' children are selected
				this.select(groupId)
			}
		})

		return this
	}

	/**
	 * Ungroup some shapes.
	 *
	 * @example
	 * ```ts
	 * editor.ungroupShapes([myGroup, myOtherGroup])
	 * editor.ungroupShapes([myGroup], { select: false })
	 * ```
	 *
	 * @param shapes - The group shapes (or shape ids) to ungroup.
	 * @param options - An options object.
	 *
	 * @public
	 */
	ungroupShapes(ids: TLShapeId[], options?: Partial<{ select: boolean }>): this
	ungroupShapes(shapes: TLShape[], options?: Partial<{ select: boolean }>): this
	ungroupShapes(shapes: TLShapeId[] | TLShape[], options = {} as Partial<{ select: boolean }>) {
		const { select = true } = options
		const ids =
			typeof shapes[0] === 'string'
				? (shapes as TLShapeId[])
				: (shapes as TLShape[]).map((s) => s.id)
		if (this.getInstanceState().isReadonly) return this
		if (ids.length === 0) return this

		// Only ungroup when the select tool is active
		if (this.getCurrentToolId() !== 'select') return this

		// If not already in idle, cancel the current interaction (get back to idle)
		if (!this.isIn('select.idle')) {
			this.cancel()
		}

		// The ids of the selected shapes after ungrouping;
		// these include all of the grouped shapes children,
		// plus any shapes that were selected apart from the groups.
		const idsToSelect = new Set<TLShapeId>()

		// Get all groups in the selection
		const groups: TLGroupShape[] = []

		compact(ids.map((id) => this.getShape(id))).forEach((shape) => {
			if (this.isShapeOfType<TLGroupShape>(shape, 'group')) {
				groups.push(shape)
			} else {
				idsToSelect.add(shape.id)
			}
		})

		if (groups.length === 0) return this

		this.batch(() => {
			let group: TLGroupShape

			for (let i = 0, n = groups.length; i < n; i++) {
				group = groups[i]
				const childIds = this.getSortedChildIdsForParent(group.id)

				for (let j = 0, n = childIds.length; j < n; j++) {
					idsToSelect.add(childIds[j])
				}

				this.reparentShapes(childIds, group.parentId, group.index)
			}

			this.deleteShapes(groups.map((group) => group.id))

			if (select) {
				// the select option determines whether the ungrouped shapes' children are selected
				this.select(...idsToSelect)
			}
		})

		return this
	}

	/**
	 * Update a shape using a partial of the shape.
	 *
	 * @example
	 * ```ts
	 * editor.updateShape({ id: 'box1', type: 'geo', props: { w: 100, h: 100 } })
	 * ```
	 *
	 * @param partial - The shape partial to update.
	 *
	 * @public
	 */
	updateShape<T extends TLUnknownShape>(partial: TLShapePartial<T> | null | undefined) {
		this.updateShapes([partial])
		return this
	}

	/**
	 * Update shapes using partials of each shape.
	 *
	 * @example
	 * ```ts
	 * editor.updateShapes([{ id: 'box1', type: 'geo', props: { w: 100, h: 100 } }])
	 * ```
	 *
	 * @param partials - The shape partials to update.
	 *
	 * @public
	 */
	updateShapes<T extends TLUnknownShape>(partials: (TLShapePartial<T> | null | undefined)[]) {
		const compactedPartials: TLShapePartial<T>[] = Array(partials.length)

		for (let i = 0, n = partials.length; i < n; i++) {
			const partial = partials[i]
			if (!partial) continue
			// Get the current shape referenced by the partial
			const shape = this.getShape(partial.id)
			if (!shape) continue

			// If the shape is locked and we're not setting isLocked to true, continue
			if (this.isShapeOrAncestorLocked(shape) && !Object.hasOwn(partial, 'isLocked')) continue

			// Remove any animating shapes from the list of partials
			this.animatingShapes.delete(partial.id)

			compactedPartials.push(partial)
		}

		this._updateShapes(compactedPartials)
		return this
	}

	/** @internal */
	private _updateShapes = (_partials: (TLShapePartial | null | undefined)[]) => {
		if (this.getInstanceState().isReadonly) return

		this.batch(() => {
			const updates = []

			let shape: TLShape | undefined
			let updated: TLShape

			for (let i = 0, n = _partials.length; i < n; i++) {
				const partial = _partials[i]
				// Skip nullish partials (sometimes created by map fns returning undefined)
				if (!partial) continue

				// Get the current shape referenced by the partial
				// If there is no current shape, we'll skip this update
				shape = this.getShape(partial.id)
				if (!shape) continue

				// Get the updated version of the shape
				// If the update had no effect, we'll skip this update
				updated = applyPartialToRecordWithProps(shape, partial)
				if (updated === shape) continue

				//if any shape has an onBeforeUpdate handler, call it and, if the handler returns a
				// new shape, replace the old shape with the new one. This is used for example when
				// repositioning a text shape based on its new text content.
				updated = this.getShapeUtil(shape).onBeforeUpdate?.(shape, updated) ?? updated

				updates.push(updated)
			}

			this.store.put(updates)
		})
	}

	/** @internal */
	private _getUnlockedShapeIds(ids: TLShapeId[]): TLShapeId[] {
		return ids.filter((id) => !this.getShape(id)?.isLocked)
	}

	/**
	 * Delete shapes.
	 *
	 * @example
	 * ```ts
	 * editor.deleteShapes(['box1', 'box2'])
	 * ```
	 *
	 * @param ids - The ids of the shapes to delete.
	 *
	 * @public
	 */
	deleteShapes(ids: TLShapeId[]): this
	deleteShapes(shapes: TLShape[]): this
	deleteShapes(_ids: TLShapeId[] | TLShape[]): this {
		if (!Array.isArray(_ids)) {
			throw Error('Editor.deleteShapes: must provide an array of shapes or shapeIds')
		}

		const ids = this._getUnlockedShapeIds(
			typeof _ids[0] === 'string' ? (_ids as TLShapeId[]) : (_ids as TLShape[]).map((s) => s.id)
		)

		if (this.getInstanceState().isReadonly) return this
		if (ids.length === 0) return this

		const allIds = new Set(ids)

		for (const id of ids) {
			this.visitDescendants(id, (childId) => {
				allIds.add(childId)
			})
		}

		const deletedIds = [...allIds]
		return this.batch(() => this.store.remove(deletedIds))
	}

	/**
	 * Delete a shape.
	 *
	 * @example
	 * ```ts
	 * editor.deleteShape(shape.id)
	 * ```
	 *
	 * @param id - The id of the shape to delete.
	 *
	 * @public
	 */
	deleteShape(id: TLShapeId): this
	deleteShape(shape: TLShape): this
	deleteShape(_id: TLShapeId | TLShape) {
		this.deleteShapes([typeof _id === 'string' ? _id : _id.id])
		return this
	}

	/* --------------------- Styles --------------------- */

	/**
	 * Get all the current styles among the users selected shapes
	 *
	 * @internal
	 */
	private _extractSharedStyles(shape: TLShape, sharedStyleMap: SharedStyleMap) {
		if (this.isShapeOfType<TLGroupShape>(shape, 'group')) {
			// For groups, ignore the styles of the group shape and instead include the styles of the
			// group's children. These are the shapes that would have their styles changed if the
			// user called `setStyle` on the current selection.
			const childIds = this._parentIdsToChildIds.get()[shape.id]
			if (!childIds) return

			for (let i = 0, n = childIds.length; i < n; i++) {
				this._extractSharedStyles(this.getShape(childIds[i])!, sharedStyleMap)
			}
		} else {
			for (const [style, propKey] of this.styleProps[shape.type]) {
				sharedStyleMap.applyValue(style, getOwnProperty(shape.props, propKey))
			}
		}
	}

	/**
	 * A derived map containing all current styles among the user's selected shapes.
	 *
	 * @internal
	 */
	@computed
	private _getSelectionSharedStyles(): ReadonlySharedStyleMap {
		const selectedShapes = this.getSelectedShapes()

		const sharedStyles = new SharedStyleMap()
		for (const selectedShape of selectedShapes) {
			this._extractSharedStyles(selectedShape, sharedStyles)
		}

		return sharedStyles
	}

	/**
	 * Get the style for the next shape.
	 *
	 * @example
	 * ```ts
	 * const color = editor.getStyleForNextShape(DefaultColorStyle)
	 * ```
	 *
	 * @param style - The style to get.
	 *
	 * @public */
	getStyleForNextShape<T>(style: StyleProp<T>): T {
		const value = this.getInstanceState().stylesForNextShape[style.id]
		return value === undefined ? style.defaultValue : (value as T)
	}

	getShapeStyleIfExists<T>(shape: TLShape, style: StyleProp<T>): T | undefined {
		const styleKey = this.styleProps[shape.type].get(style)
		if (styleKey === undefined) return undefined
		return getOwnProperty(shape.props, styleKey) as T | undefined
	}

	/**
	 * A map of all the current styles either in the current selection, or that are relevant to the
	 * current tool.
	 *
	 * @example
	 * ```ts
	 * const color = editor.getSharedStyles().get(DefaultColorStyle)
	 * if (color && color.type === 'shared') {
	 *   print('All selected shapes have the same color:', color.value)
	 * }
	 * ```
	 *
	 * @public
	 */
	@computed<ReadonlySharedStyleMap>({ isEqual: (a, b) => a.equals(b) })
	getSharedStyles(): ReadonlySharedStyleMap {
		// If we're in selecting and if we have a selection, return the shared styles from the
		// current selection
		if (this.isIn('select') && this.getSelectedShapeIds().length > 0) {
			return this._getSelectionSharedStyles()
		}

		// If the current tool is associated with a shape, return the styles for that shape.
		// Otherwise, just return an empty map.
		const currentTool = this.root.getCurrent()!
		const styles = new SharedStyleMap()

		if (!currentTool) return styles

		if (currentTool.shapeType) {
			for (const style of this.styleProps[currentTool.shapeType].keys()) {
				styles.applyValue(style, this.getStyleForNextShape(style))
			}
		}

		return styles
	}

	/**
	 * Get the currently selected shared opacity.
	 * If any shapes are selected, this returns the shared opacity of the selected shapes.
	 * Otherwise, this returns the chosen opacity for the next shape.
	 *
	 * @public
	 */
	@computed getSharedOpacity(): SharedStyle<number> {
		if (this.isIn('select') && this.getSelectedShapeIds().length > 0) {
			const shapesToCheck: TLShape[] = []
			const addShape = (shapeId: TLShapeId) => {
				const shape = this.getShape(shapeId)
				if (!shape) return
				// For groups, ignore the opacity of the group shape and instead include
				// the opacity of the group's children. These are the shapes that would have
				// their opacity changed if the user called `setOpacity` on the current selection.
				if (this.isShapeOfType<TLGroupShape>(shape, 'group')) {
					for (const childId of this.getSortedChildIdsForParent(shape.id)) {
						addShape(childId)
					}
				} else {
					shapesToCheck.push(shape)
				}
			}
			for (const shapeId of this.getSelectedShapeIds()) {
				addShape(shapeId)
			}

			let opacity: number | null = null
			for (const shape of shapesToCheck) {
				if (opacity === null) {
					opacity = shape.opacity
				} else if (opacity !== shape.opacity) {
					return { type: 'mixed' }
				}
			}

			if (opacity !== null) return { type: 'shared', value: opacity }
		}
		return { type: 'shared', value: this.getInstanceState().opacityForNextShape }
	}

	/**
	 * Set the opacity for the next shapes. This will effect subsequently created shapes.
	 *
	 * @example
	 * ```ts
	 * editor.setOpacityForNextShapes(0.5)
	 * ```
	 *
	 * @param opacity - The opacity to set. Must be a number between 0 and 1 inclusive.
	 * @param historyOptions - The history options for the change.
	 */
	setOpacityForNextShapes(opacity: number, historyOptions?: TLHistoryBatchOptions): this {
		this.updateInstanceState({ opacityForNextShape: opacity }, historyOptions)
		return this
	}

	/**
	 * Set the current opacity. This will effect any selected shapes.
	 *
	 * @example
	 * ```ts
	 * editor.setOpacityForSelectedShapes(0.5)
	 * ```
	 *
	 * @param opacity - The opacity to set. Must be a number between 0 and 1 inclusive.
	 */
	setOpacityForSelectedShapes(opacity: number): this {
		const selectedShapes = this.getSelectedShapes()

		if (selectedShapes.length > 0) {
			const shapesToUpdate: TLShape[] = []

			// We can have many deep levels of grouped shape
			// Making a recursive function to look through all the levels
			const addShapeById = (shape: TLShape) => {
				if (this.isShapeOfType<TLGroupShape>(shape, 'group')) {
					const childIds = this.getSortedChildIdsForParent(shape)
					for (const childId of childIds) {
						addShapeById(this.getShape(childId)!)
					}
				} else {
					shapesToUpdate.push(shape)
				}
			}

			for (const id of selectedShapes) {
				addShapeById(id)
			}

			this.updateShapes(
				shapesToUpdate.map((shape) => {
					return {
						id: shape.id,
						type: shape.type,
						opacity,
					}
				})
			)
		}

		return this
	}

	/**
	 * Set the value of a {@link @tldraw/tlschema#StyleProp} for the next shapes. This change will be applied to subsequently created shapes.
	 *
	 * @example
	 * ```ts
	 * editor.setStyleForNextShapes(DefaultColorStyle, 'red')
	 * editor.setStyleForNextShapes(DefaultColorStyle, 'red', { ephemeral: true })
	 * ```
	 *
	 * @param style - The style to set.
	 * @param value - The value to set.
	 * @param historyOptions - The history options for the change.
	 *
	 * @public
	 */
	setStyleForNextShapes<T>(
		style: StyleProp<T>,
		value: T,
		historyOptions?: TLHistoryBatchOptions
	): this {
		const stylesForNextShape = this.getInstanceState().stylesForNextShape

		this.updateInstanceState(
			{ stylesForNextShape: { ...stylesForNextShape, [style.id]: value } },
			historyOptions
		)

		return this
	}

	/**
	 * Set the value of a {@link @tldraw/tlschema#StyleProp}. This change will be applied to the currently selected shapes.
	 *
	 * @example
	 * ```ts
	 * editor.setStyleForSelectedShapes(DefaultColorStyle, 'red')
	 * ```
	 *
	 * @param style - The style to set.
	 * @param value - The value to set.
	 * @param historyOptions - The history options for the change.
	 *
	 * @public
	 */
	setStyleForSelectedShapes<S extends StyleProp<any>>(style: S, value: StylePropValue<S>): this {
		const selectedShapes = this.getSelectedShapes()

		if (selectedShapes.length > 0) {
			const updates: {
				util: ShapeUtil
				originalShape: TLShape
				updatePartial: TLShapePartial
			}[] = []

			// We can have many deep levels of grouped shape
			// Making a recursive function to look through all the levels
			const addShapeById = (shape: TLShape) => {
				if (this.isShapeOfType<TLGroupShape>(shape, 'group')) {
					const childIds = this.getSortedChildIdsForParent(shape.id)
					for (const childId of childIds) {
						addShapeById(this.getShape(childId)!)
					}
				} else {
					const util = this.getShapeUtil(shape)
					const stylePropKey = this.styleProps[shape.type].get(style)
					if (stylePropKey) {
						const shapePartial: TLShapePartial = {
							id: shape.id,
							type: shape.type,
							props: { [stylePropKey]: value },
						}
						updates.push({
							util,
							originalShape: shape,
							updatePartial: shapePartial,
						})
					}
				}
			}

			for (const shape of selectedShapes) {
				addShapeById(shape)
			}

			this.updateShapes(updates.map(({ updatePartial }) => updatePartial))
		}

		return this
	}

	/* --------------------- Content -------------------- */

	/** @internal */
	externalAssetContentHandlers: {
		[K in TLExternalAssetContent['type']]: {
			[Key in K]:
				| null
				| ((info: TLExternalAssetContent & { type: Key }) => Promise<TLAsset | undefined>)
		}[K]
	} = {
		file: null,
		url: null,
		blob: null,
	}

	/**
	 * Register an external content handler. This handler will be called when the editor receives
	 * external content of the provided type. For example, the 'image' type handler will be called
	 * when a user drops an image onto the canvas.
	 *
	 * @example
	 * ```ts
	 * editor.registerExternalAssetHandler('text', myHandler)
	 * ```
	 *
	 * @param type - The type of external content.
	 * @param handler - The handler to use for this content type.
	 *
	 * @public
	 */
	registerExternalAssetHandler<T extends TLExternalAssetContent['type']>(
		type: T,
		handler: null | ((info: TLExternalAssetContent & { type: T }) => Promise<TLAsset>)
	): this {
		this.externalAssetContentHandlers[type] = handler as any
		return this
	}

	/**
	 * Get an asset for an external asset content type.
	 *
	 * @example
	 * ```ts
	 * const asset = await editor.getAssetForExternalContent({ type: 'file', file: myFile })
	 * const asset = await editor.getAssetForExternalContent({ type: 'url', url: myUrl })
	 * ```
	 *
	 * @param info - Info about the external content.
	 * @returns The asset.
	 */
	async getAssetForExternalContent(info: TLExternalAssetContent): Promise<TLAsset | undefined> {
		return await this.externalAssetContentHandlers[info.type]?.(info as any)
	}

	hasExternalAssetHandler(type: TLExternalAssetContent['type']): boolean {
		return !!this.externalAssetContentHandlers[type]
	}

	/** @internal */
	externalContentHandlers: {
		[K in TLExternalContent['type']]: {
			[Key in K]: null | ((info: TLExternalContent & { type: Key }) => void)
		}[K]
	} = {
		text: null,
		files: null,
		embed: null,
		'svg-text': null,
		url: null,
	}

	/**
	 * Register an external content handler. This handler will be called when the editor receives
	 * external content of the provided type. For example, the 'image' type handler will be called
	 * when a user drops an image onto the canvas.
	 *
	 * @example
	 * ```ts
	 * editor.registerExternalContentHandler('text', myHandler)
	 * ```
	 *
	 * @param type - The type of external content.
	 * @param handler - The handler to use for this content type.
	 *
	 * @public
	 */
	registerExternalContentHandler<T extends TLExternalContent['type']>(
		type: T,
		handler:
			| null
			| ((
					info: T extends TLExternalContent['type']
						? TLExternalContent & { type: T }
						: TLExternalContent
			  ) => void)
	): this {
		this.externalContentHandlers[type] = handler as any
		return this
	}

	/**
	 * Handle external content, such as files, urls, embeds, or plain text which has been put into the app, for example by pasting external text or dropping external images onto canvas.
	 *
	 * @param info - Info about the external content.
	 */
	async putExternalContent(info: TLExternalContent): Promise<void> {
		return this.externalContentHandlers[info.type]?.(info as any)
	}

	/**
	 * Get content that can be exported for the given shape ids.
	 *
	 * @param shapes - The shapes (or shape ids) to get content for.
	 *
	 * @returns The exported content.
	 *
	 * @public
	 */
	async getContentFromCurrentPage(shapes: TLShapeId[] | TLShape[]): Promise<TLContent | undefined> {
		// todo: make this work with any page, not just the current page
		const ids =
			typeof shapes[0] === 'string'
				? (shapes as TLShapeId[])
				: (shapes as TLShape[]).map((s) => s.id)

		if (!ids) return
		if (ids.length === 0) return

		const shapeIds = this.getShapeAndDescendantIds(ids)

<<<<<<< HEAD
		return await withoutBindingsToUnrelatedShapes(this, shapeIds, async (bindingIdsToKeep) => {
=======
		return withIsolatedShapes(this, shapeIds, (bindingIdsToKeep) => {
>>>>>>> bf437b61
			const bindings: TLBinding[] = []
			for (const id of bindingIdsToKeep) {
				const binding = this.getBinding(id)
				if (!binding) continue
				bindings.push(binding)
			}

			const rootShapeIds: TLShapeId[] = []
			const shapes: TLShape[] = []
			for (const shapeId of shapeIds) {
				const shape = this.getShape(shapeId)
				if (!shape) continue

				const isRootShape = !shapeIds.has(shape.parentId as TLShapeId)
				if (isRootShape) {
					// Need to get page point and rotation of the shape because shapes in
					// groups use local position/rotation
					const pageTransform = this.getShapePageTransform(shape.id)!
					const pagePoint = pageTransform.point()
					shapes.push({
						...shape,
						x: pagePoint.x,
						y: pagePoint.y,
						rotation: pageTransform.rotation(),
						parentId: this.getCurrentPageId(),
					})
					rootShapeIds.push(shape.id)
				} else {
					shapes.push(shape)
				}
			}

			const assets: TLAsset[] = []
			const seenAssetIds = new Set<TLAssetId>()
			for (const shape of shapes) {
				if (!('assetId' in shape.props)) continue

				const assetId = shape.props.assetId
				if (!assetId || seenAssetIds.has(assetId)) continue

				seenAssetIds.add(assetId)
				const asset = this.getAsset(assetId)
				if (!asset) continue

				if (
					(asset.type === 'image' || asset.type === 'video') &&
					!asset.props.src?.startsWith('data:image') &&
					!asset.props.src?.startsWith('http')
				) {
					const assetWithDataUrl = structuredClone(asset as TLImageAsset | TLVideoAsset)
					const objectUrl = await this._assetOptions.get().onResolveAsset(asset!, {
						screenScale: 1,
						steppedScreenScale: 1,
						dpr: 1,
						networkEffectiveType: null,
						shouldResolveToOriginalImage: true,
					})
					assetWithDataUrl.props.src = await FileHelpers.blobToDataUrl(
						await fetch(objectUrl!).then((r) => r.blob())
					)
					assets.push(assetWithDataUrl)
				} else {
					assets.push(asset)
				}
			}

			return {
				schema: this.store.schema.serialize(),
				shapes,
				rootShapeIds,
				bindings,
				assets,
			}
		})
	}

	/**
	 * Place content into the editor.
	 *
	 * @param content - The content.
	 * @param options - Options for placing the content.
	 *
	 * @public
	 */
	putContentOntoCurrentPage(
		content: TLContent,
		options: {
			point?: VecLike
			select?: boolean
			preservePosition?: boolean
			preserveIds?: boolean
		} = {}
	): this {
		if (this.getInstanceState().isReadonly) return this

		// todo: make this able to support putting content onto any page, not just the current page

		if (!content.schema) {
			throw Error('Could not put content:\ncontent is missing a schema.')
		}

		const { select = false, preserveIds = false, preservePosition = false } = options
		let { point = undefined } = options

		// decide on a parent for the put shapes; if the parent is among the put shapes(?) then use its parent

		const currentPageId = this.getCurrentPageId()
		const { rootShapeIds } = content

		// We need to collect the migrated records
		const assets: TLAsset[] = []
		const shapes: TLShape[] = []
		const bindings: TLBinding[] = []

		// Let's treat the content as a store, and then migrate that store.
		const store: StoreSnapshot<TLRecord> = {
			store: {
				...Object.fromEntries(content.assets.map((asset) => [asset.id, asset] as const)),
				...Object.fromEntries(content.shapes.map((shape) => [shape.id, shape] as const)),
				...Object.fromEntries(
					content.bindings?.map((bindings) => [bindings.id, bindings] as const) ?? []
				),
			},
			schema: content.schema,
		}
		const result = this.store.schema.migrateStoreSnapshot(store)
		if (result.type === 'error') {
			throw Error('Could not put content: could not migrate content')
		}
		for (const record of Object.values(result.value)) {
			switch (record.typeName) {
				case 'asset': {
					assets.push(record)
					break
				}
				case 'shape': {
					shapes.push(record)
					break
				}
				case 'binding': {
					bindings.push(record)
					break
				}
			}
		}

		// Ok, we've got our migrated records, now we can continue!
		const shapeIdMap = new Map<string, TLShapeId>(
			preserveIds
				? shapes.map((shape) => [shape.id, shape.id])
				: shapes.map((shape) => [shape.id, createShapeId()])
		)
		const bindingIdMap = new Map<string, TLBindingId>(
			preserveIds
				? bindings.map((binding) => [binding.id, binding.id])
				: bindings.map((binding) => [binding.id, createBindingId()])
		)

		// By default, the paste parent will be the current page.
		let pasteParentId = this.getCurrentPageId() as TLPageId | TLShapeId
		let lowestDepth = Infinity
		let lowestAncestors: TLShape[] = []

		// Among the selected shapes, find the shape with the fewest ancestors and use its first ancestor.
		for (const shape of this.getSelectedShapes()) {
			if (lowestDepth === 0) break

			const isFrame = this.isShapeOfType<TLFrameShape>(shape, 'frame')
			const ancestors = this.getShapeAncestors(shape)
			if (isFrame) ancestors.push(shape)

			const depth = isFrame ? ancestors.length + 1 : ancestors.length

			if (depth < lowestDepth) {
				lowestDepth = depth
				lowestAncestors = ancestors
				pasteParentId = isFrame ? shape.id : shape.parentId
			} else if (depth === lowestDepth) {
				if (lowestAncestors.length !== ancestors.length) {
					throw Error(`Ancestors: ${lowestAncestors.length} !== ${ancestors.length}`)
				}

				if (lowestAncestors.length === 0) {
					pasteParentId = currentPageId
					break
				} else {
					pasteParentId = currentPageId
					for (let i = 0; i < lowestAncestors.length; i++) {
						if (ancestors[i] !== lowestAncestors[i]) break
						pasteParentId = ancestors[i].id
					}
				}
			}
		}

		let isDuplicating = false

		if (!isPageId(pasteParentId)) {
			const parent = this.getShape(pasteParentId)
			if (parent) {
				if (!this.getViewportPageBounds().includes(this.getShapePageBounds(parent)!)) {
					pasteParentId = currentPageId
				} else {
					if (rootShapeIds.length === 1) {
						const rootShape = shapes.find((s) => s.id === rootShapeIds[0])!
						if (
							this.isShapeOfType<TLFrameShape>(parent, 'frame') &&
							this.isShapeOfType<TLFrameShape>(rootShape, 'frame') &&
							rootShape.props.w === parent?.props.w &&
							rootShape.props.h === parent?.props.h
						) {
							isDuplicating = true
						}
					}
				}
			} else {
				pasteParentId = currentPageId
			}
		}

		if (!isDuplicating) {
			isDuplicating = shapeIdMap.has(pasteParentId)
		}

		if (isDuplicating) {
			pasteParentId = this.getShape(pasteParentId)!.parentId
		}

		let index = this.getHighestIndexForParent(pasteParentId) // todo: requires that the putting page is the current page

		const rootShapes: TLShape[] = []

		const newShapes: TLShape[] = shapes.map((oldShape): TLShape => {
			const newId = shapeIdMap.get(oldShape.id)!

			// Create the new shape (new except for the id)
			const newShape = { ...oldShape, id: newId }

			if (rootShapeIds.includes(oldShape.id)) {
				newShape.parentId = currentPageId
				rootShapes.push(newShape)
			}

			// Assign the child to its new parent.

			// If the child's parent is among the putting shapes, then assign
			// it to the new parent's id.
			if (shapeIdMap.has(newShape.parentId)) {
				newShape.parentId = shapeIdMap.get(oldShape.parentId)!
			} else {
				rootShapeIds.push(newShape.id)
				// newShape.parentId = pasteParentId
				newShape.index = index
				index = getIndexAbove(index)
			}

			return newShape
		})

		if (newShapes.length + this.getCurrentPageShapeIds().size > this.options.maxShapesPerPage) {
			// There's some complexity here involving children
			// that might be created without their parents, so
			// if we're going over the limit then just don't paste.
			alertMaxShapes(this)
			return this
		}

		const newBindings = bindings.map(
			(oldBinding): TLBinding => ({
				...oldBinding,
				id: assertExists(bindingIdMap.get(oldBinding.id)),
				fromId: assertExists(shapeIdMap.get(oldBinding.fromId)),
				toId: assertExists(shapeIdMap.get(oldBinding.toId)),
			})
		)

		// These are all the assets we need to create
		const assetsToCreate: TLAsset[] = []

		// These assets have base64 data that may need to be hosted
		const assetsToUpdate: (TLImageAsset | TLVideoAsset)[] = []

		for (const asset of assets) {
			if (this.store.has(asset.id)) {
				// We already have this asset
				continue
			}

			if (
				(asset.type === 'image' || asset.type === 'video') &&
				asset.props.src?.startsWith('data:image')
			) {
				// it's src is a base64 image or video; we need to create a new asset without the src,
				// then create a new asset from the original src. So we save a copy of the original asset,
				// then delete the src from the original asset.
				assetsToUpdate.push(structuredClone(asset as TLImageAsset | TLVideoAsset))
				asset.props.src = null
			}

			// Add the asset to the list of assets to create
			assetsToCreate.push(asset)
		}

		// Start loading the new assets, order does not matter
		Promise.allSettled(
			(assetsToUpdate as (TLImageAsset | TLVideoAsset)[]).map(async (asset) => {
				// Turn the data url into a file
				const file = await dataUrlToFile(
					asset.props.src!,
					asset.props.name,
					asset.props.mimeType ?? 'image/png'
				)

				// Get a new asset for the file
				const newAsset = await this.getAssetForExternalContent({ type: 'file', file })

				if (!newAsset) {
					// If we don't have a new asset, delete the old asset.
					// The shapes that reference this asset should break.
					this.deleteAssets([asset.id])
					return
				}

				// Save the new asset under the old asset's id
				this.updateAssets([{ ...newAsset, id: asset.id }])
			})
		)

		this.batch(() => {
			// Create any assets that need to be created
			if (assetsToCreate.length > 0) {
				this.createAssets(assetsToCreate)
			}

			// Create the shapes with root shapes as children of the page
			this.createShapes(newShapes)
			this.createBindings(newBindings)

			if (select) {
				this.select(...rootShapes.map((s) => s.id))
			}

			// And then, if needed, reparent the root shapes to the paste parent
			if (pasteParentId !== currentPageId) {
				this.reparentShapes(
					rootShapes.map((s) => s.id),
					pasteParentId
				)
			}

			const newCreatedShapes = newShapes.map((s) => this.getShape(s.id)!)
			const bounds = Box.Common(newCreatedShapes.map((s) => this.getShapePageBounds(s)!))

			if (point === undefined) {
				if (!isPageId(pasteParentId)) {
					// Put the shapes in the middle of the (on screen) parent
					const shape = this.getShape(pasteParentId)!
					point = Mat.applyToPoint(
						this.getShapePageTransform(shape),
						this.getShapeGeometry(shape).bounds.center
					)
				} else {
					const viewportPageBounds = this.getViewportPageBounds()
					if (preservePosition || viewportPageBounds.includes(Box.From(bounds))) {
						// Otherwise, put shapes where they used to be
						point = bounds.center
					} else {
						// If the old bounds are outside of the viewport...
						// put the shapes in the middle of the viewport
						point = viewportPageBounds.center
					}
				}
			}

			if (rootShapes.length === 1) {
				const onlyRoot = rootShapes[0] as TLFrameShape
				// If the old bounds are in the viewport...
				if (this.isShapeOfType<TLFrameShape>(onlyRoot, 'frame')) {
					while (
						this.getShapesAtPoint(point).some(
							(shape) =>
								this.isShapeOfType<TLFrameShape>(shape, 'frame') &&
								shape.props.w === onlyRoot.props.w &&
								shape.props.h === onlyRoot.props.h
						)
					) {
						point.x += bounds.w + 16
					}
				}
			}

			const pageCenter = Box.Common(
				compact(rootShapes.map(({ id }) => this.getShapePageBounds(id)))
			).center

			const offset = Vec.Sub(point, pageCenter)

			this.updateShapes(
				rootShapes.map(({ id }) => {
					const s = this.getShape(id)!
					const localRotation = this.getShapeParentTransform(id).decompose().rotation
					const localDelta = Vec.Rot(offset, -localRotation)

					return { id: s.id, type: s.type, x: s.x + localDelta.x, y: s.y + localDelta.y }
				})
			)
		})

		return this
	}

	/**
	 * Get an exported SVG element of the given shapes.
	 *
	 * @param ids - The shapes (or shape ids) to export.
	 * @param opts - Options for the export.
	 *
	 * @returns The SVG element.
	 *
	 * @public
	 */
	async getSvgElement(shapes: TLShapeId[] | TLShape[], opts = {} as Partial<TLSvgOptions>) {
		const result = await getSvgJsx(this, shapes, opts)
		if (!result) return undefined

		const fragment = document.createDocumentFragment()
		const root = createRoot(fragment)
		flushSync(() => {
			root.render(result.jsx)
		})

		const svg = fragment.firstElementChild
		assert(svg instanceof SVGSVGElement, 'Expected an SVG element')

		root.unmount()
		return { svg, width: result.width, height: result.height }
	}

	/**
	 * Get an exported SVG string of the given shapes.
	 *
	 * @param ids - The shapes (or shape ids) to export.
	 * @param opts - Options for the export.
	 *
	 * @returns The SVG element.
	 *
	 * @public
	 */
	async getSvgString(shapes: TLShapeId[] | TLShape[], opts = {} as Partial<TLSvgOptions>) {
		const result = await this.getSvgElement(shapes, opts)
		if (!result) return undefined

		const serializer = new XMLSerializer()
		return {
			svg: serializer.serializeToString(result.svg),
			width: result.width,
			height: result.height,
		}
	}

	/** @deprecated Use {@link Editor.getSvgString} or {@link Editor.getSvgElement} instead. */
	async getSvg(shapes: TLShapeId[] | TLShape[], opts = {} as Partial<TLSvgOptions>) {
		const result = await this.getSvgElement(shapes, opts)
		if (!result) return undefined
		return result.svg
	}

	/* --------------------- Events --------------------- */

	/**
	 * The app's current input state.
	 *
	 * @public
	 */
	inputs = {
		/** The most recent pointer down's position in the current page space. */
		originPagePoint: new Vec(),
		/** The most recent pointer down's position in screen space. */
		originScreenPoint: new Vec(),
		/** The previous pointer position in the current page space. */
		previousPagePoint: new Vec(),
		/** The previous pointer position in screen space. */
		previousScreenPoint: new Vec(),
		/** The most recent pointer position in the current page space. */
		currentPagePoint: new Vec(),
		/** The most recent pointer position in screen space. */
		currentScreenPoint: new Vec(),
		/** A set containing the currently pressed keys. */
		keys: new Set<string>(),
		/** A set containing the currently pressed buttons. */
		buttons: new Set<number>(),
		/** Whether the input is from a pe. */
		isPen: false,
		/** Whether the shift key is currently pressed. */
		shiftKey: false,
		/** Whether the control or command key is currently pressed. */
		ctrlKey: false,
		/** Whether the alt or option key is currently pressed. */
		altKey: false,
		/** Whether the user is dragging. */
		isDragging: false,
		/** Whether the user is pointing. */
		isPointing: false,
		/** Whether the user is pinching. */
		isPinching: false,
		/** Whether the user is editing. */
		isEditing: false,
		/** Whether the user is panning. */
		isPanning: false,
		/** Velocity of mouse pointer, in pixels per millisecond */
		pointerVelocity: new Vec(),
	}

	/**
	 * Update the input points from a pointer, pinch, or wheel event.
	 *
	 * @param info - The event info.
	 */
	private _updateInputsFromEvent(
		info: TLPointerEventInfo | TLPinchEventInfo | TLWheelEventInfo
	): void {
		const {
			pointerVelocity,
			previousScreenPoint,
			previousPagePoint,
			currentScreenPoint,
			currentPagePoint,
		} = this.inputs

		const { screenBounds } = this.store.unsafeGetWithoutCapture(TLINSTANCE_ID)!
		const { x: cx, y: cy, z: cz } = this.store.unsafeGetWithoutCapture(this.getCameraId())!

		const sx = info.point.x - screenBounds.x
		const sy = info.point.y - screenBounds.y
		const sz = info.point.z ?? 0.5

		previousScreenPoint.setTo(currentScreenPoint)
		previousPagePoint.setTo(currentPagePoint)

		// The "screen bounds" is relative to the user's actual screen.
		// The "screen point" is relative to the "screen bounds";
		// it will be 0,0 when its actual screen position is equal
		// to screenBounds.point. This is confusing!
		currentScreenPoint.set(sx, sy)
		const nx = sx / cz - cx
		const ny = sy / cz - cy
		if (isFinite(nx) && isFinite(ny)) {
			currentPagePoint.set(nx, ny, sz)
		}

		this.inputs.isPen = info.type === 'pointer' && info.isPen

		// Reset velocity on pointer down, or when a pinch starts or ends
		if (info.name === 'pointer_down' || this.inputs.isPinching) {
			pointerVelocity.set(0, 0)
			this.inputs.originScreenPoint.setTo(currentScreenPoint)
			this.inputs.originPagePoint.setTo(currentPagePoint)
		}

		// todo: We only have to do this if there are multiple users in the document
		this.history.ignore(() => {
			this.store.put([
				{
					id: TLPOINTER_ID,
					typeName: 'pointer',
					x: currentPagePoint.x,
					y: currentPagePoint.y,
					lastActivityTimestamp:
						// If our pointer moved only because we're following some other user, then don't
						// update our last activity timestamp; otherwise, update it to the current timestamp.
						info.type === 'pointer' && info.pointerId === INTERNAL_POINTER_IDS.CAMERA_MOVE
							? this.store.unsafeGetWithoutCapture(TLPOINTER_ID)?.lastActivityTimestamp ??
								this._tickManager.now
							: this._tickManager.now,
					meta: {},
				},
			])
		})
	}

	/**
	 * Dispatch a cancel event.
	 *
	 * @example
	 * ```ts
	 * editor.cancel()
	 * ```
	 *
	 * @public
	 */
	cancel(): this {
		this.dispatch({ type: 'misc', name: 'cancel' })
		return this
	}

	/**
	 * Dispatch an interrupt event.
	 *
	 * @example
	 * ```ts
	 * editor.interrupt()
	 * ```
	 *
	 * @public
	 */
	interrupt(): this {
		this.dispatch({ type: 'misc', name: 'interrupt' })
		return this
	}

	/**
	 * Dispatch a complete event.
	 *
	 * @example
	 * ```ts
	 * editor.complete()
	 * ```
	 *
	 * @public
	 */
	complete(): this {
		this.dispatch({ type: 'misc', name: 'complete' })
		return this
	}

	/**
	 * Puts the editor into focused mode.
	 *
	 * This makes the editor eligible to receive keyboard events and some pointer events (move, wheel).
	 *
	 * @example
	 * ```ts
	 * editor.focus()
	 * ```
	 *
	 * By default this also dispatches a 'focus' event to the container element. To prevent this, pass `focusContainer: false`.
	 *
	 * @example
	 * ```ts
	 * editor.focus({ focusContainer: false })
	 * ```
	 *
	 * @public
	 */
	focus({ focusContainer = true } = {}): this {
		if (focusContainer) {
			this.focusManager.focus()
		}
		this.updateInstanceState({ isFocused: true })
		return this
	}

	/**
	 * Switches off the editor's focused mode.
	 *
	 * This makes the editor ignore keyboard events and some pointer events (move, wheel).
	 *
	 * @example
	 * ```ts
	 * editor.blur()
	 * ```
	 * By default this also dispatches a 'blur' event to the container element. To prevent this, pass `blurContainer: false`.
	 *
	 * @example
	 * ```ts
	 * editor.blur({ blurContainer: false })
	 * ```
	 *
	 * @public
	 */
	blur({ blurContainer = true } = {}): this {
		if (!this.getIsFocused()) return this
		if (blurContainer) {
			this.focusManager.blur()
		} else {
			this.complete() // stop any interaction
		}
		this.updateInstanceState({ isFocused: false })
		return this
	}

	/**
	 * @public
	 * @returns true if the editor is focused
	 */
	@computed getIsFocused() {
		return this.getInstanceState().isFocused
	}

	/**
	 * A manager for recording multiple click events.
	 *
	 * @internal
	 */
	protected _clickManager = new ClickManager(this)

	/**
	 * Prevent a double click event from firing the next time the user clicks
	 *
	 * @public
	 */
	cancelDoubleClick() {
		this._clickManager.cancelDoubleClickTimeout()
	}

	/**
	 * The previous cursor. Used for restoring the cursor after pan events.
	 *
	 * @internal
	 */
	private _prevCursor: TLCursorType = 'default'

	/** @internal */
	private _shiftKeyTimeout = -1 as any

	/** @internal */
	private _setShiftKeyTimeout = () => {
		this.inputs.shiftKey = false
		this.dispatch({
			type: 'keyboard',
			name: 'key_up',
			key: 'Shift',
			shiftKey: this.inputs.shiftKey,
			ctrlKey: this.inputs.ctrlKey,
			altKey: this.inputs.altKey,
			code: 'ShiftLeft',
		})
	}

	/** @internal */
	private _altKeyTimeout = -1 as any

	/** @internal */
	private _setAltKeyTimeout = () => {
		this.inputs.altKey = false
		this.dispatch({
			type: 'keyboard',
			name: 'key_up',
			key: 'Alt',
			shiftKey: this.inputs.shiftKey,
			ctrlKey: this.inputs.ctrlKey,
			altKey: this.inputs.altKey,
			code: 'AltLeft',
		})
	}

	/** @internal */
	private _ctrlKeyTimeout = -1 as any

	/** @internal */
	private _setCtrlKeyTimeout = () => {
		this.inputs.ctrlKey = false
		this.dispatch({
			type: 'keyboard',
			name: 'key_up',
			key: 'Ctrl',
			shiftKey: this.inputs.shiftKey,
			ctrlKey: this.inputs.ctrlKey,
			altKey: this.inputs.altKey,
			code: 'ControlLeft',
		})
	}

	/** @internal */
	private _restoreToolId = 'select'

	/** @internal */
	private _pinchStart = 1

	/** @internal */
	private _didPinch = false

	/** @internal */
	private _selectedShapeIdsAtPointerDown: TLShapeId[] = []

	/** @internal */
	private _longPressTimeout = -1 as any

	/** @internal */
	capturedPointerId: number | null = null

	/** @internal */
	private readonly performanceTracker: PerformanceTracker

	/** @internal */
	private performanceTrackerTimeout = -1 as any

	/**
	 * Dispatch an event to the editor.
	 *
	 * @example
	 * ```ts
	 * editor.dispatch(myPointerEvent)
	 * ```
	 *
	 * @param info - The event info.
	 *
	 * @public
	 */
	dispatch = (info: TLEventInfo): this => {
		this._pendingEventsForNextTick.push(info)
		if (
			!(
				(info.type === 'pointer' && info.name === 'pointer_move') ||
				info.type === 'wheel' ||
				info.type === 'pinch'
			)
		) {
			this._flushEventsForTick(0)
		}
		return this
	}

	private _pendingEventsForNextTick: TLEventInfo[] = []

	private _flushEventsForTick(elapsed: number) {
		this.batch(() => {
			if (this._pendingEventsForNextTick.length > 0) {
				const events = [...this._pendingEventsForNextTick]
				this._pendingEventsForNextTick.length = 0
				for (const info of events) {
					this._flushEventForTick(info)
				}
			}
			if (elapsed > 0) {
				this.root.handleEvent({ type: 'misc', name: 'tick', elapsed })
			}
			this.scribbles.tick(elapsed)
		})
	}

	private _flushEventForTick = (info: TLEventInfo) => {
		// prevent us from spamming similar event errors if we're crashed.
		// todo: replace with new readonly mode?
		if (this.getCrashingError()) return this

		const { inputs } = this
		const { type } = info

		if (info.type === 'misc') {
			// stop panning if the interaction is cancelled or completed
			if (info.name === 'cancel' || info.name === 'complete') {
				this.inputs.isDragging = false

				if (this.inputs.isPanning) {
					this.inputs.isPanning = false
					this.setCursor({ type: this._prevCursor, rotation: 0 })
				}
			}

			this.root.handleEvent(info)
			return
		}

		if (info.shiftKey) {
			clearTimeout(this._shiftKeyTimeout)
			this._shiftKeyTimeout = -1
			inputs.shiftKey = true
		} else if (!info.shiftKey && inputs.shiftKey && this._shiftKeyTimeout === -1) {
			this._shiftKeyTimeout = this.timers.setTimeout(this._setShiftKeyTimeout, 150)
		}

		if (info.altKey) {
			clearTimeout(this._altKeyTimeout)
			this._altKeyTimeout = -1
			inputs.altKey = true
		} else if (!info.altKey && inputs.altKey && this._altKeyTimeout === -1) {
			this._altKeyTimeout = this.timers.setTimeout(this._setAltKeyTimeout, 150)
		}

		if (info.ctrlKey) {
			clearTimeout(this._ctrlKeyTimeout)
			this._ctrlKeyTimeout = -1
			inputs.ctrlKey = true
		} else if (!info.ctrlKey && inputs.ctrlKey && this._ctrlKeyTimeout === -1) {
			this._ctrlKeyTimeout = this.timers.setTimeout(this._setCtrlKeyTimeout, 150)
		}

		const { originPagePoint, currentPagePoint } = inputs

		if (!inputs.isPointing) {
			inputs.isDragging = false
		}

		const instanceState = this.store.unsafeGetWithoutCapture(TLINSTANCE_ID)!
		const pageState = this.store.get(this._getCurrentPageStateId())!
		const cameraOptions = this._cameraOptions.__unsafe__getWithoutCapture()!

		switch (type) {
			case 'pinch': {
				if (cameraOptions.isLocked) return
				clearTimeout(this._longPressTimeout)
				this._updateInputsFromEvent(info)

				switch (info.name) {
					case 'pinch_start': {
						if (inputs.isPinching) return

						if (!inputs.isEditing) {
							this._pinchStart = this.getCamera().z
							if (!this._selectedShapeIdsAtPointerDown.length) {
								this._selectedShapeIdsAtPointerDown = [...pageState.selectedShapeIds]
							}

							this._didPinch = true

							inputs.isPinching = true

							this.interrupt()
						}

						return // Stop here!
					}
					case 'pinch': {
						if (!inputs.isPinching) return

						const {
							point: { z = 1 },
							delta: { x: dx, y: dy },
						} = info

						// The center of the pinch in screen space
						const { x, y } = Vec.SubXY(
							info.point,
							instanceState.screenBounds.x,
							instanceState.screenBounds.y
						)

						this.stopCameraAnimation()
						if (instanceState.followingUserId) {
							this.stopFollowingUser()
						}

						const { x: cx, y: cy, z: cz } = unsafe__withoutCapture(() => this.getCamera())

						const { panSpeed, zoomSpeed } = cameraOptions
						this._setCamera(
							new Vec(
								cx + (dx * panSpeed) / cz - x / cz + x / (z * zoomSpeed),
								cy + (dy * panSpeed) / cz - y / cz + y / (z * zoomSpeed),
								z * zoomSpeed
							),
							{ immediate: true }
						)

						return // Stop here!
					}
					case 'pinch_end': {
						if (!inputs.isPinching) return this

						// Stop pinching
						inputs.isPinching = false

						// Stash and clear the shapes that were selected when the pinch started
						const { _selectedShapeIdsAtPointerDown: shapesToReselect } = this
						this.setSelectedShapes(this._selectedShapeIdsAtPointerDown)
						this._selectedShapeIdsAtPointerDown = []

						if (this._didPinch) {
							this._didPinch = false
							if (shapesToReselect.length > 0) {
								this.once('tick', () => {
									if (!this._didPinch) {
										// Unless we've started pinching again...
										// Reselect the shapes that were selected when the pinch started
										this.setSelectedShapes(shapesToReselect)
									}
								})
							}
						}

						return // Stop here!
					}
				}
			}
			case 'wheel': {
				if (cameraOptions.isLocked) return

				this._updateInputsFromEvent(info)

				if (this.getIsMenuOpen()) {
					// noop
				} else {
					const { panSpeed, zoomSpeed, wheelBehavior } = cameraOptions

					if (wheelBehavior !== 'none') {
						// Stop any camera animation
						this.stopCameraAnimation()
						// Stop following any following user
						if (instanceState.followingUserId) {
							this.stopFollowingUser()
						}

						const { x: cx, y: cy, z: cz } = unsafe__withoutCapture(() => this.getCamera())
						const { x: dx, y: dy, z: dz = 0 } = info.delta

						let behavior = wheelBehavior

						// If the camera behavior is "zoom" and the ctrl key is pressed, then pan;
						// If the camera behavior is "pan" and the ctrl key is not pressed, then zoom
						if (inputs.ctrlKey) behavior = wheelBehavior === 'pan' ? 'zoom' : 'pan'

						switch (behavior) {
							case 'zoom': {
								// Zoom in on current screen point using the wheel delta
								const { x, y } = this.inputs.currentScreenPoint
								let delta = dz

								// If we're forcing zoom, then we need to do the wheel normalization math here
								if (wheelBehavior === 'zoom') {
									if (Math.abs(dy) > 10) {
										delta = (10 * Math.sign(dy)) / 100
									} else {
										delta = dy / 100
									}
								}

								const zoom = cz + (delta ?? 0) * zoomSpeed * cz
								this._setCamera(
									new Vec(
										cx + (x / zoom - x) - (x / cz - x),
										cy + (y / zoom - y) - (y / cz - y),
										zoom
									),
									{ immediate: true }
								)
								this.maybeTrackPerformance('Zooming')
								return
							}
							case 'pan': {
								// Pan the camera based on the wheel delta
								this._setCamera(new Vec(cx + (dx * panSpeed) / cz, cy + (dy * panSpeed) / cz, cz), {
									immediate: true,
								})
								this.maybeTrackPerformance('Panning')
								return
							}
						}
					}
				}
				break
			}
			case 'pointer': {
				// Ignore pointer events while we're pinching
				if (inputs.isPinching) return

				this._updateInputsFromEvent(info)
				const { isPen } = info
				const { isPenMode } = instanceState

				switch (info.name) {
					case 'pointer_down': {
						// If we're in pen mode and the input is not a pen type, then stop here
						if (isPenMode && !isPen) return

						// Close any open menus
						this.clearOpenMenus()

						if (!this.inputs.isPanning) {
							// Start a long press timeout
							this._longPressTimeout = this.timers.setTimeout(() => {
								this.dispatch({
									...info,
									point: this.inputs.currentScreenPoint,
									name: 'long_press',
								})
							}, this.options.longPressDurationMs)
						}

						// Save the selected ids at pointer down
						this._selectedShapeIdsAtPointerDown = this.getSelectedShapeIds()

						// Firefox bug fix...
						// If it's a left-mouse-click, we store the pointer id for later user
						if (info.button === LEFT_MOUSE_BUTTON) this.capturedPointerId = info.pointerId

						// Add the button from the buttons set
						inputs.buttons.add(info.button)

						// Start pointing and stop dragging
						inputs.isPointing = true
						inputs.isDragging = false

						// If pen mode is off but we're not already in pen mode, turn that on
						if (!isPenMode && isPen) this.updateInstanceState({ isPenMode: true })

						// On devices with erasers (like the Surface Pen or Wacom Pen), button 5 is the eraser
						if (info.button === STYLUS_ERASER_BUTTON) {
							this._restoreToolId = this.getCurrentToolId()
							this.complete()
							this.setCurrentTool('eraser')
						} else if (info.button === MIDDLE_MOUSE_BUTTON) {
							// Middle mouse pan activates panning unless we're already panning (with spacebar)
							if (!this.inputs.isPanning) {
								this._prevCursor = this.getInstanceState().cursor.type
							}
							this.inputs.isPanning = true
							clearTimeout(this._longPressTimeout)
						}

						// We might be panning because we did a middle mouse click, or because we're holding spacebar and started a regular click
						// Also stop here, we don't want the state chart to receive the event
						if (this.inputs.isPanning) {
							this.stopCameraAnimation()
							this.setCursor({ type: 'grabbing', rotation: 0 })
							return this
						}

						break
					}
					case 'pointer_move': {
						// If the user is in pen mode, but the pointer is not a pen, stop here.
						if (!isPen && isPenMode) return

						const { x: cx, y: cy, z: cz } = unsafe__withoutCapture(() => this.getCamera())

						// If we've started panning, then clear any long press timeout
						if (this.inputs.isPanning && this.inputs.isPointing) {
							// Handle spacebar / middle mouse button panning
							const { currentScreenPoint, previousScreenPoint } = this.inputs
							const { panSpeed } = cameraOptions
							const offset = Vec.Sub(currentScreenPoint, previousScreenPoint)
							this.setCamera(
								new Vec(cx + (offset.x * panSpeed) / cz, cy + (offset.y * panSpeed) / cz, cz),
								{ immediate: true }
							)
							this.maybeTrackPerformance('Panning')
							return
						}

						if (
							inputs.isPointing &&
							!inputs.isDragging &&
							Vec.Dist2(originPagePoint, currentPagePoint) * this.getZoomLevel() >
								(instanceState.isCoarsePointer
									? this.options.coarseDragDistanceSquared
									: this.options.dragDistanceSquared) /
									cz
						) {
							// Start dragging
							inputs.isDragging = true
							clearTimeout(this._longPressTimeout)
						}
						break
					}
					case 'pointer_up': {
						// Stop dragging / pointing
						inputs.isDragging = false
						inputs.isPointing = false
						clearTimeout(this._longPressTimeout)

						// Remove the button from the buttons set
						inputs.buttons.delete(info.button)

						// Suppressing pointerup here as <ContextMenu/> doesn't seem to do what we what here.
						if (this.getIsMenuOpen()) return

						// If we're in pen mode and we're not using a pen, stop here
						if (instanceState.isPenMode && !isPen) return

						// Firefox bug fix...
						// If it's the same pointer that we stored earlier...
						// ... then it's probably still a left-mouse-click!
						if (this.capturedPointerId === info.pointerId) {
							this.capturedPointerId = null
							info.button = 0
						}

						if (inputs.isPanning) {
							if (!inputs.keys.has('Space')) {
								inputs.isPanning = false
							}
							const slideDirection = this.inputs.pointerVelocity
							const slideSpeed = Math.min(2, slideDirection.len())

							switch (info.button) {
								case LEFT_MOUSE_BUTTON: {
									this.setCursor({ type: 'grab', rotation: 0 })
									break
								}
								case MIDDLE_MOUSE_BUTTON: {
									if (this.inputs.keys.has(' ')) {
										this.setCursor({ type: 'grab', rotation: 0 })
									} else {
										this.setCursor({ type: this._prevCursor, rotation: 0 })
									}
								}
							}

							if (slideSpeed > 0) {
								this.slideCamera({ speed: slideSpeed, direction: slideDirection })
							}
						} else {
							if (info.button === STYLUS_ERASER_BUTTON) {
								// If we were erasing with a stylus button, restore the tool we were using before we started erasing
								this.complete()
								this.setCurrentTool(this._restoreToolId)
							}
						}
						break
					}
				}
				break
			}
			case 'keyboard': {
				// please, please
				if (info.key === 'ShiftRight') info.key = 'ShiftLeft'
				if (info.key === 'AltRight') info.key = 'AltLeft'
				if (info.code === 'ControlRight') info.code = 'ControlLeft'

				switch (info.name) {
					case 'key_down': {
						// Add the key from the keys set
						inputs.keys.add(info.code)

						// If the space key is pressed (but meta / control isn't!) activate panning
						if (info.code === 'Space' && !info.ctrlKey) {
							if (!this.inputs.isPanning) {
								this._prevCursor = instanceState.cursor.type
							}

							this.inputs.isPanning = true
							clearTimeout(this._longPressTimeout)
							this.setCursor({ type: this.inputs.isPointing ? 'grabbing' : 'grab', rotation: 0 })
						}

						break
					}
					case 'key_up': {
						// Remove the key from the keys set
						inputs.keys.delete(info.code)

						// If we've lifted the space key,
						if (info.code === 'Space') {
							if (this.inputs.buttons.has(MIDDLE_MOUSE_BUTTON)) {
								// If we're still middle dragging, continue panning
							} else {
								// otherwise, stop panning
								this.inputs.isPanning = false
								this.setCursor({ type: this._prevCursor, rotation: 0 })
							}
						}
						break
					}
					case 'key_repeat': {
						// noop
						break
					}
				}
				break
			}
		}

		// Correct the info name for right / middle clicks
		if (info.type === 'pointer') {
			if (info.button === MIDDLE_MOUSE_BUTTON) {
				info.name = 'middle_click'
			} else if (info.button === RIGHT_MOUSE_BUTTON) {
				info.name = 'right_click'
			}

			// If a left click pointer event, send the event to the click manager.
			const { isPenMode } = this.store.unsafeGetWithoutCapture(TLINSTANCE_ID)!
			if (info.isPen === isPenMode) {
				// The click manager may return a new event, i.e. a double click event
				// depending on the event coming in and its own state. If the event has
				// changed then hand both events to the statechart
				const clickInfo = this._clickManager.handlePointerEvent(info)
				if (info.name !== clickInfo.name) {
					this.root.handleEvent(info)
					this.emit('event', info)
					this.root.handleEvent(clickInfo)
					this.emit('event', clickInfo)
					return
				}
			}
		}

		// Send the event to the statechart. It will be handled by all
		// active states, starting at the root.
		this.root.handleEvent(info)
		this.emit('event', info)

		return this
	}

	/** @internal */
	private maybeTrackPerformance(name: string) {
		if (debugFlags.measurePerformance.get()) {
			if (this.performanceTracker.isStarted()) {
				clearTimeout(this.performanceTrackerTimeout)
			} else {
				this.performanceTracker.start(name)
			}
			this.performanceTrackerTimeout = this.timers.setTimeout(() => {
				this.performanceTracker.stop()
			}, 50)
		}
	}
}

function alertMaxShapes(editor: Editor, pageId = editor.getCurrentPageId()) {
	const name = editor.getPage(pageId)!.name
	editor.emit('max-shapes', { name, pageId, count: editor.options.maxShapesPerPage })
}

function applyPartialToRecordWithProps<
	T extends UnknownRecord & { type: string; props: object; meta: object },
>(prev: T, partial?: Partial<T> & { props?: Partial<T['props']> }): T {
	if (!partial) return prev
	let next = null as null | T
	const entries = Object.entries(partial)
	for (let i = 0, n = entries.length; i < n; i++) {
		const [k, v] = entries[i]
		if (v === undefined) continue

		// Is the key a special key? We don't update those
		if (k === 'id' || k === 'type' || k === 'typeName') continue

		// Is the value the same as it was before?
		if (v === (prev as any)[k]) continue

		// There's a new value, so create the new shape if we haven't already (should we be cloning this?)
		if (!next) next = { ...prev }

		// for props / meta properties, we support updates with partials of this object
		if (k === 'props' || k === 'meta') {
			next[k] = { ...prev[k] } as JsonObject
			for (const [nextKey, nextValue] of Object.entries(v as object)) {
				if (nextValue !== undefined) {
					;(next[k] as JsonObject)[nextKey] = nextValue
				}
			}
			continue
		}

		// base property
		;(next as any)[k] = v
	}
	if (!next) return prev
	return next
}

function pushShapeWithDescendants(editor: Editor, id: TLShapeId, result: TLShape[]): void {
	const shape = editor.getShape(id)
	if (!shape) return
	result.push(shape)
	const childIds = editor.getSortedChildIdsForParent(id)
	for (let i = 0, n = childIds.length; i < n; i++) {
		pushShapeWithDescendants(editor, childIds[i], result)
	}
}

/**
 * Run `callback` in a world where all bindings from the shapes in `shapeIds` to shapes not in
 * `shapeIds` are removed. This is useful when you want to duplicate/copy shapes without worrying
 * about bindings that might be pointing to shapes that are not being duplicated.
 *
 * The callback is given the set of bindings that should be maintained.
 */
function withIsolatedShapes<T>(
	editor: Editor,
	shapeIds: Set<TLShapeId>,
	callback: (bindingsWithBoth: Set<TLBindingId>) => T
): T {
	let result!: Result<T, unknown>

	editor.history.ignore(() => {
		const changes = editor.store.extractingChanges(() => {
			const bindingsWithBoth = new Set<TLBindingId>()
			const bindingsToRemove = new Set<TLBindingId>()

			for (const shapeId of shapeIds) {
				const shape = editor.getShape(shapeId)
				if (!shape) continue

				for (const binding of editor.getBindingsInvolvingShape(shapeId)) {
					const hasFrom = shapeIds.has(binding.fromId)
					const hasTo = shapeIds.has(binding.toId)
					if (hasFrom && hasTo) {
						bindingsWithBoth.add(binding.id)
						continue
					}
					if (!hasFrom || !hasTo) {
						bindingsToRemove.add(binding.id)
					}
				}
			}

			editor.deleteBindings([...bindingsToRemove], { isolateShapes: true })

			try {
				result = Result.ok(callback(bindingsWithBoth))
			} catch (error) {
				result = Result.err(error)
			}
		})

		editor.store.applyDiff(reverseRecordsDiff(changes))
	})

	if (result.ok) {
		return result.value
	} else {
		throw result.error
	}
}

function getCameraFitXFitY(editor: Editor, cameraOptions: TLCameraOptions) {
	if (!cameraOptions.constraints) throw Error('Should have constraints here')
	const {
		padding: { x: px, y: py },
	} = cameraOptions.constraints
	const vsb = editor.getViewportScreenBounds()
	const bounds = Box.From(cameraOptions.constraints.bounds)
	const zx = (vsb.w - px * 2) / bounds.w
	const zy = (vsb.h - py * 2) / bounds.h
	return { zx, zy }
}<|MERGE_RESOLUTION|>--- conflicted
+++ resolved
@@ -7774,11 +7774,7 @@
 
 		const shapeIds = this.getShapeAndDescendantIds(ids)
 
-<<<<<<< HEAD
-		return await withoutBindingsToUnrelatedShapes(this, shapeIds, async (bindingIdsToKeep) => {
-=======
-		return withIsolatedShapes(this, shapeIds, (bindingIdsToKeep) => {
->>>>>>> bf437b61
+		return await withIsolatedShapes(this, shapeIds, async (bindingIdsToKeep) => {
 			const bindings: TLBinding[] = []
 			for (const id of bindingIdsToKeep) {
 				const binding = this.getBinding(id)
