import {
	Atom,
	EMPTY_ARRAY,
	atom,
	computed,
	react,
	transact,
	unsafe__withoutCapture,
} from '@tldraw/state'
import {
	ComputedCache,
	RecordType,
	StoreSideEffects,
	StoreSnapshot,
	UnknownRecord,
	reverseRecordsDiff,
} from '@tldraw/store'
import {
	CameraRecordType,
	InstancePageStateRecordType,
	PageRecordType,
	StyleProp,
	StylePropValue,
	TLArrowShape,
	TLAsset,
	TLAssetId,
	TLAssetPartial,
	TLBinding,
	TLBindingCreate,
	TLBindingId,
	TLBindingUpdate,
	TLCamera,
	TLCursor,
	TLCursorType,
	TLDOCUMENT_ID,
	TLDocument,
	TLFrameShape,
	TLGeoShape,
	TLGroupShape,
	TLHandle,
	TLINSTANCE_ID,
	TLImageAsset,
	TLInstance,
	TLInstancePageState,
	TLNoteShape,
	TLPOINTER_ID,
	TLPage,
	TLPageId,
	TLParentId,
	TLRecord,
	TLShape,
	TLShapeId,
	TLShapePartial,
	TLStore,
	TLStoreSnapshot,
	TLUnknownBinding,
	TLUnknownShape,
	TLVideoAsset,
	createBindingId,
	createShapeId,
	getShapePropKeysByStyle,
	isPageId,
	isShapeId,
} from '@tldraw/tlschema'
import {
	FileHelpers,
	IndexKey,
	JsonObject,
	PerformanceTracker,
	Result,
	annotateError,
	assert,
	assertExists,
	bind,
	compact,
	debounce,
	dedupe,
	exhaustiveSwitchError,
	fetch,
	getIndexAbove,
	getIndexBetween,
	getIndices,
	getIndicesAbove,
	getIndicesBetween,
	getOwnProperty,
	hasOwnProperty,
	last,
	lerp,
	maxBy,
	sortById,
	sortByIndex,
	structuredClone,
	uniqueId,
} from '@tldraw/utils'
import { Number } from 'core-js'
import EventEmitter from 'eventemitter3'
import {
	TLEditorSnapshot,
	TLLoadSnapshotOptions,
	getSnapshot,
	loadSnapshot,
} from '../config/TLEditorSnapshot'
import { TLUser, createTLUser } from '../config/createTLUser'
import { TLAnyBindingUtilConstructor, checkBindings } from '../config/defaultBindings'
import { TLAnyShapeUtilConstructor, checkShapesAndAddCore } from '../config/defaultShapes'
import {
	DEFAULT_ANIMATION_OPTIONS,
	DEFAULT_CAMERA_OPTIONS,
	INTERNAL_POINTER_IDS,
	LEFT_MOUSE_BUTTON,
	MIDDLE_MOUSE_BUTTON,
	RIGHT_MOUSE_BUTTON,
	STYLUS_ERASER_BUTTON,
	ZOOM_TO_FIT_PADDING,
} from '../constants'
import { exportToSvg } from '../exports/exportToSvg'
import { getSvgAsImage } from '../exports/getSvgAsImage'
import { tlenv } from '../globals/environment'
import { tlmenus } from '../globals/menus'
import { tltime } from '../globals/time'
import { TldrawOptions, defaultTldrawOptions } from '../options'
import { Box, BoxLike } from '../primitives/Box'
import { Mat, MatLike } from '../primitives/Mat'
import { Vec, VecLike } from '../primitives/Vec'
import { EASINGS } from '../primitives/easings'
import { Geometry2d } from '../primitives/geometry/Geometry2d'
import { Group2d } from '../primitives/geometry/Group2d'
import { intersectPolygonPolygon } from '../primitives/intersect'
import { PI, approximately, areAnglesCompatible, clamp, pointInPolygon } from '../primitives/utils'
import { ReadonlySharedStyleMap, SharedStyle, SharedStyleMap } from '../utils/SharedStylesMap'
import { dataUrlToFile } from '../utils/assets'
import { debugFlags } from '../utils/debug-flags'
import {
	TLDeepLink,
	TLDeepLinkOptions,
	createDeepLinkString,
	parseDeepLinkString,
} from '../utils/deepLinks'
import { getIncrementedName } from '../utils/getIncrementedName'
import { isAccelKey } from '../utils/keyboard'
import { getReorderingShapesChanges } from '../utils/reorderShapes'
import { TLTextOptions, TiptapEditor } from '../utils/richText'
import { applyRotationToSnapshotShapes, getRotationSnapshot } from '../utils/rotation'
import { BindingOnDeleteOptions, BindingUtil } from './bindings/BindingUtil'
import { bindingsIndex } from './derivations/bindingsIndex'
import { notVisibleShapes } from './derivations/notVisibleShapes'
import { parentsToChildren } from './derivations/parentsToChildren'
import { deriveShapeIdsInCurrentPage } from './derivations/shapeIdsInCurrentPage'
import { ClickManager } from './managers/ClickManager'
import { EdgeScrollManager } from './managers/EdgeScrollManager'
import { FocusManager } from './managers/FocusManager'
import { FontManager } from './managers/FontManager'
import { HistoryManager } from './managers/HistoryManager'
import { ScribbleManager } from './managers/ScribbleManager'
import { SnapManager } from './managers/SnapManager/SnapManager'
import { TextManager } from './managers/TextManager'
import { TickManager } from './managers/TickManager'
import { UserPreferencesManager } from './managers/UserPreferencesManager'
import { ShapeUtil, TLGeometryOpts, TLResizeMode } from './shapes/ShapeUtil'
import { RootState } from './tools/RootState'
import { StateNode, TLStateNodeConstructor } from './tools/StateNode'
import { TLContent } from './types/clipboard-types'
import { TLEventMap } from './types/emit-types'
import {
	TLEventInfo,
	TLPinchEventInfo,
	TLPointerEventInfo,
	TLWheelEventInfo,
} from './types/event-types'
import { TLExternalAsset, TLExternalContent } from './types/external-content'
import { TLHistoryBatchOptions } from './types/history-types'
import {
	OptionalKeys,
	RequiredKeys,
	TLCameraMoveOptions,
	TLCameraOptions,
	TLImageExportOptions,
	TLSvgExportOptions,
} from './types/misc-types'
import { TLResizeHandle } from './types/selection-types'

/** @public */
export type TLResizeShapeOptions = Partial<{
	initialBounds: Box
	scaleOrigin: VecLike
	scaleAxisRotation: number
	initialShape: TLShape
	initialPageTransform: MatLike
	dragHandle: TLResizeHandle
	isAspectRatioLocked: boolean
	mode: TLResizeMode
	skipStartAndEndCallbacks: boolean
}>

/** @public */
export interface TLEditorOptions {
	/**
	 * The Store instance to use for keeping the app's data. This may be prepopulated, e.g. by loading
	 * from a server or database.
	 */
	store: TLStore
	/**
	 * An array of shapes to use in the editor. These will be used to create and manage shapes in the editor.
	 */
	shapeUtils: readonly TLAnyShapeUtilConstructor[]
	/**
	 * An array of bindings to use in the editor. These will be used to create and manage bindings in the editor.
	 */
	bindingUtils: readonly TLAnyBindingUtilConstructor[]
	/**
	 * An array of tools to use in the editor. These will be used to handle events and manage user interactions in the editor.
	 */
	tools: readonly TLStateNodeConstructor[]
	/**
	 * Should return a containing html element which has all the styles applied to the editor. If not
	 * given, the body element will be used.
	 */
	getContainer(): HTMLElement
	/**
	 * A user defined externally to replace the default user.
	 */
	user?: TLUser
	/**
	 * The editor's initial active tool (or other state node id).
	 */
	initialState?: string
	/**
	 * Whether to automatically focus the editor when it mounts.
	 */
	autoFocus?: boolean
	/**
	 * Whether to infer dark mode from the user's system preferences. Defaults to false.
	 */
	inferDarkMode?: boolean
	/**
	 * Options for the editor's camera.
	 */
	cameraOptions?: Partial<TLCameraOptions>
	textOptions?: TLTextOptions
	options?: Partial<TldrawOptions>
	licenseKey?: string
	fontAssetUrls?: { [key: string]: string | undefined }
	/**
	 * A predicate that should return true if the given shape should be hidden.
	 * @param shape - The shape to check.
	 * @param editor - The editor instance.
	 */
	isShapeHidden?(shape: TLShape, editor: Editor): boolean
}

/**
 * Options for {@link Editor.(run:1)}.
 * @public
 */
export interface TLEditorRunOptions extends TLHistoryBatchOptions {
	ignoreShapeLock?: boolean
}

/** @public */
export interface TLRenderingShape {
	id: TLShapeId
	shape: TLShape
	util: ShapeUtil
	index: number
	backgroundIndex: number
	opacity: number
}

/** @public */
export class Editor extends EventEmitter<TLEventMap> {
	readonly id = uniqueId()
	constructor({
		store,
		user,
		shapeUtils,
		bindingUtils,
		tools,
		getContainer,
		cameraOptions,
		textOptions,
		initialState,
		autoFocus,
		inferDarkMode,
		options,
		isShapeHidden,
		fontAssetUrls,
	}: TLEditorOptions) {
		super()

		this._isShapeHiddenPredicate = isShapeHidden

		this.options = { ...defaultTldrawOptions, ...options }

		this.store = store
		this.disposables.add(this.store.dispose.bind(this.store))
		this.history = new HistoryManager<TLRecord>({
			store,
			annotateError: (error) => {
				this.annotateError(error, { origin: 'history.batch', willCrashApp: true })
				this.crash(error)
			},
		})

		this.snaps = new SnapManager(this)

		this.disposables.add(this.timers.dispose)

		this._cameraOptions.set({ ...DEFAULT_CAMERA_OPTIONS, ...cameraOptions })

		this._textOptions = atom('text options', textOptions ?? null)

		this.user = new UserPreferencesManager(user ?? createTLUser(), inferDarkMode ?? false)
		this.disposables.add(() => this.user.dispose())

		this.getContainer = getContainer

		this.textMeasure = new TextManager(this)
		this.fonts = new FontManager(this, fontAssetUrls)

		this._tickManager = new TickManager(this)

		class NewRoot extends RootState {
			static override initial = initialState ?? ''
		}

		this.root = new NewRoot(this)
		this.root.children = {}

		const allShapeUtils = checkShapesAndAddCore(shapeUtils)

		const _shapeUtils = {} as Record<string, ShapeUtil<any>>
		const _styleProps = {} as Record<string, Map<StyleProp<unknown>, string>>
		const allStylesById = new Map<string, StyleProp<unknown>>()

		for (const Util of allShapeUtils) {
			const util = new Util(this)
			_shapeUtils[Util.type] = util

			const propKeysByStyle = getShapePropKeysByStyle(Util.props ?? {})
			_styleProps[Util.type] = propKeysByStyle

			for (const style of propKeysByStyle.keys()) {
				if (!allStylesById.has(style.id)) {
					allStylesById.set(style.id, style)
				} else if (allStylesById.get(style.id) !== style) {
					throw Error(
						`Multiple style props with id "${style.id}" in use. Style prop IDs must be unique.`
					)
				}
			}
		}

		this.shapeUtils = _shapeUtils
		this.styleProps = _styleProps

		const allBindingUtils = checkBindings(bindingUtils)
		const _bindingUtils = {} as Record<string, BindingUtil<any>>
		for (const Util of allBindingUtils) {
			const util = new Util(this)
			_bindingUtils[Util.type] = util
		}
		this.bindingUtils = _bindingUtils

		// Tools.
		// Accept tools from constructor parameters which may not conflict with the root note's default or
		// "baked in" tools, select and zoom.
		for (const Tool of [...tools]) {
			if (hasOwnProperty(this.root.children!, Tool.id)) {
				throw Error(`Can't override tool with id "${Tool.id}"`)
			}
			this.root.children![Tool.id] = new Tool(this, this.root)
		}

		this.scribbles = new ScribbleManager(this)

		// Cleanup

		const cleanupInstancePageState = (
			prevPageState: TLInstancePageState,
			shapesNoLongerInPage: Set<TLShapeId>
		) => {
			let nextPageState = null as null | TLInstancePageState

			const selectedShapeIds = prevPageState.selectedShapeIds.filter(
				(id) => !shapesNoLongerInPage.has(id)
			)
			if (selectedShapeIds.length !== prevPageState.selectedShapeIds.length) {
				if (!nextPageState) nextPageState = { ...prevPageState }
				nextPageState.selectedShapeIds = selectedShapeIds
			}

			const erasingShapeIds = prevPageState.erasingShapeIds.filter(
				(id) => !shapesNoLongerInPage.has(id)
			)
			if (erasingShapeIds.length !== prevPageState.erasingShapeIds.length) {
				if (!nextPageState) nextPageState = { ...prevPageState }
				nextPageState.erasingShapeIds = erasingShapeIds
			}

			if (prevPageState.hoveredShapeId && shapesNoLongerInPage.has(prevPageState.hoveredShapeId)) {
				if (!nextPageState) nextPageState = { ...prevPageState }
				nextPageState.hoveredShapeId = null
			}

			if (prevPageState.editingShapeId && shapesNoLongerInPage.has(prevPageState.editingShapeId)) {
				if (!nextPageState) nextPageState = { ...prevPageState }
				nextPageState.editingShapeId = null
			}

			const hintingShapeIds = prevPageState.hintingShapeIds.filter(
				(id) => !shapesNoLongerInPage.has(id)
			)
			if (hintingShapeIds.length !== prevPageState.hintingShapeIds.length) {
				if (!nextPageState) nextPageState = { ...prevPageState }
				nextPageState.hintingShapeIds = hintingShapeIds
			}

			if (prevPageState.focusedGroupId && shapesNoLongerInPage.has(prevPageState.focusedGroupId)) {
				if (!nextPageState) nextPageState = { ...prevPageState }
				nextPageState.focusedGroupId = null
			}
			return nextPageState
		}

		this.sideEffects = this.store.sideEffects

		let deletedBindings = new Map<TLBindingId, BindingOnDeleteOptions<any>>()
		const deletedShapeIds = new Set<TLShapeId>()
		const invalidParents = new Set<TLShapeId>()
		let invalidBindingTypes = new Set<string>()
		this.disposables.add(
			this.sideEffects.registerOperationCompleteHandler(() => {
				// this needs to be cleared here because further effects may delete more shapes
				// and we want the next invocation of this handler to handle those separately
				deletedShapeIds.clear()

				for (const parentId of invalidParents) {
					invalidParents.delete(parentId)
					const parent = this.getShape(parentId)
					if (!parent) continue

					const util = this.getShapeUtil(parent)
					const changes = util.onChildrenChange?.(parent)

					if (changes?.length) {
						this.updateShapes(changes)
					}
				}

				if (invalidBindingTypes.size) {
					const t = invalidBindingTypes
					invalidBindingTypes = new Set()
					for (const type of t) {
						const util = this.getBindingUtil(type)
						util.onOperationComplete?.()
					}
				}

				if (deletedBindings.size) {
					const t = deletedBindings
					deletedBindings = new Map()
					for (const opts of t.values()) {
						this.getBindingUtil(opts.binding).onAfterDelete?.(opts)
					}
				}

				this.emit('update')
			})
		)

		this.disposables.add(
			this.sideEffects.register({
				shape: {
					afterChange: (shapeBefore, shapeAfter) => {
						for (const binding of this.getBindingsInvolvingShape(shapeAfter)) {
							invalidBindingTypes.add(binding.type)
							if (binding.fromId === shapeAfter.id) {
								this.getBindingUtil(binding).onAfterChangeFromShape?.({
									binding,
									shapeBefore,
									shapeAfter,
								})
							}
							if (binding.toId === shapeAfter.id) {
								this.getBindingUtil(binding).onAfterChangeToShape?.({
									binding,
									shapeBefore,
									shapeAfter,
								})
							}
						}

						// if the shape's parent changed and it has a binding, update the binding
						if (shapeBefore.parentId !== shapeAfter.parentId) {
							const notifyBindingAncestryChange = (id: TLShapeId) => {
								const descendantShape = this.getShape(id)
								if (!descendantShape) return

								for (const binding of this.getBindingsInvolvingShape(descendantShape)) {
									invalidBindingTypes.add(binding.type)

									if (binding.fromId === descendantShape.id) {
										this.getBindingUtil(binding).onAfterChangeFromShape?.({
											binding,
											shapeBefore: descendantShape,
											shapeAfter: descendantShape,
										})
									}
									if (binding.toId === descendantShape.id) {
										this.getBindingUtil(binding).onAfterChangeToShape?.({
											binding,
											shapeBefore: descendantShape,
											shapeAfter: descendantShape,
										})
									}
								}
							}
							notifyBindingAncestryChange(shapeAfter.id)
							this.visitDescendants(shapeAfter.id, notifyBindingAncestryChange)
						}

						// if this shape moved to a new page, clean up any previous page's instance state
						if (shapeBefore.parentId !== shapeAfter.parentId && isPageId(shapeAfter.parentId)) {
							const allMovingIds = new Set([shapeBefore.id])
							this.visitDescendants(shapeBefore.id, (id) => {
								allMovingIds.add(id)
							})

							for (const instancePageState of this.getPageStates()) {
								if (instancePageState.pageId === shapeAfter.parentId) continue
								const nextPageState = cleanupInstancePageState(instancePageState, allMovingIds)

								if (nextPageState) {
									this.store.put([nextPageState])
								}
							}
						}

						if (shapeBefore.parentId && isShapeId(shapeBefore.parentId)) {
							invalidParents.add(shapeBefore.parentId)
						}

						if (shapeAfter.parentId !== shapeBefore.parentId && isShapeId(shapeAfter.parentId)) {
							invalidParents.add(shapeAfter.parentId)
						}
					},
					beforeDelete: (shape) => {
						// if we triggered this delete with a recursive call, don't do anything
						if (deletedShapeIds.has(shape.id)) return
						// if the deleted shape has a parent shape make sure we call it's onChildrenChange callback
						if (shape.parentId && isShapeId(shape.parentId)) {
							invalidParents.add(shape.parentId)
						}

						deletedShapeIds.add(shape.id)

						const deleteBindingIds: TLBindingId[] = []
						for (const binding of this.getBindingsInvolvingShape(shape)) {
							invalidBindingTypes.add(binding.type)
							deleteBindingIds.push(binding.id)
							const util = this.getBindingUtil(binding)
							if (binding.fromId === shape.id) {
								util.onBeforeIsolateToShape?.({ binding, removedShape: shape })
								util.onBeforeDeleteFromShape?.({ binding, shape })
							} else {
								util.onBeforeIsolateFromShape?.({ binding, removedShape: shape })
								util.onBeforeDeleteToShape?.({ binding, shape })
							}
						}

						if (deleteBindingIds.length) {
							this.deleteBindings(deleteBindingIds)
						}

						const deletedIds = new Set([shape.id])
						const updates = compact(
							this.getPageStates().map((pageState) => {
								return cleanupInstancePageState(pageState, deletedIds)
							})
						)

						if (updates.length) {
							this.store.put(updates)
						}
					},
				},
				binding: {
					beforeCreate: (binding) => {
						const next = this.getBindingUtil(binding).onBeforeCreate?.({ binding })
						if (next) return next
						return binding
					},
					afterCreate: (binding) => {
						invalidBindingTypes.add(binding.type)
						this.getBindingUtil(binding).onAfterCreate?.({ binding })
					},
					beforeChange: (bindingBefore, bindingAfter) => {
						const updated = this.getBindingUtil(bindingAfter).onBeforeChange?.({
							bindingBefore,
							bindingAfter,
						})
						if (updated) return updated
						return bindingAfter
					},
					afterChange: (bindingBefore, bindingAfter) => {
						invalidBindingTypes.add(bindingAfter.type)
						this.getBindingUtil(bindingAfter).onAfterChange?.({ bindingBefore, bindingAfter })
					},
					beforeDelete: (binding) => {
						this.getBindingUtil(binding).onBeforeDelete?.({ binding })
					},
					afterDelete: (binding) => {
						this.getBindingUtil(binding).onAfterDelete?.({ binding })
						invalidBindingTypes.add(binding.type)
					},
				},
				page: {
					afterCreate: (record) => {
						const cameraId = CameraRecordType.createId(record.id)
						const _pageStateId = InstancePageStateRecordType.createId(record.id)
						if (!this.store.has(cameraId)) {
							this.store.put([CameraRecordType.create({ id: cameraId })])
						}
						if (!this.store.has(_pageStateId)) {
							this.store.put([
								InstancePageStateRecordType.create({ id: _pageStateId, pageId: record.id }),
							])
						}
					},
					afterDelete: (record, source) => {
						// page was deleted, need to check whether it's the current page and select another one if so
						if (this.getInstanceState()?.currentPageId === record.id) {
							const backupPageId = this.getPages().find((p) => p.id !== record.id)?.id
							if (backupPageId) {
								this.store.put([{ ...this.getInstanceState(), currentPageId: backupPageId }])
							} else if (source === 'user') {
								// fall back to ensureStoreIsUsable:
								this.store.ensureStoreIsUsable()
							}
						}

						// delete the camera and state for the page if necessary
						const cameraId = CameraRecordType.createId(record.id)
						const instance_PageStateId = InstancePageStateRecordType.createId(record.id)
						this.store.remove([cameraId, instance_PageStateId])
					},
				},
				instance: {
					afterChange: (prev, next, source) => {
						// instance should never be updated to a page that no longer exists (this can
						// happen when undoing a change that involves switching to a page that has since
						// been deleted by another user)
						if (!this.store.has(next.currentPageId)) {
							const backupPageId = this.store.has(prev.currentPageId)
								? prev.currentPageId
								: this.getPages()[0]?.id
							if (backupPageId) {
								this.store.update(next.id, (instance) => ({
									...instance,
									currentPageId: backupPageId,
								}))
							} else if (source === 'user') {
								// fall back to ensureStoreIsUsable:
								this.store.ensureStoreIsUsable()
							}
						}
					},
				},
				instance_page_state: {
					afterChange: (prev, next) => {
						if (prev?.selectedShapeIds !== next?.selectedShapeIds) {
							// ensure that descendants and ancestors are not selected at the same time
							const filtered = next.selectedShapeIds.filter((id) => {
								let parentId = this.getShape(id)?.parentId
								while (isShapeId(parentId)) {
									if (next.selectedShapeIds.includes(parentId)) {
										return false
									}
									parentId = this.getShape(parentId)?.parentId
								}
								return true
							})

							let nextFocusedGroupId: null | TLShapeId = null

							if (filtered.length > 0) {
								const commonGroupAncestor = this.findCommonAncestor(
									compact(filtered.map((id) => this.getShape(id))),
									(shape) => this.isShapeOfType<TLGroupShape>(shape, 'group')
								)

								if (commonGroupAncestor) {
									nextFocusedGroupId = commonGroupAncestor
								}
							} else {
								if (next?.focusedGroupId) {
									nextFocusedGroupId = next.focusedGroupId
								}
							}

							if (
								filtered.length !== next.selectedShapeIds.length ||
								nextFocusedGroupId !== next.focusedGroupId
							) {
								this.store.put([
									{
										...next,
										selectedShapeIds: filtered,
										focusedGroupId: nextFocusedGroupId ?? null,
									},
								])
							}
						}
					},
				},
			})
		)

		this._currentPageShapeIds = deriveShapeIdsInCurrentPage(this.store, () =>
			this.getCurrentPageId()
		)
		this._parentIdsToChildIds = parentsToChildren(this.store)

		this.disposables.add(
			this.store.listen((changes) => {
				this.emit('change', changes)
			})
		)
		this.disposables.add(this.history.dispose)

		this.run(
			() => {
				this.store.ensureStoreIsUsable()

				// clear ephemeral state
				this._updateCurrentPageState({
					editingShapeId: null,
					hoveredShapeId: null,
					erasingShapeIds: [],
				})
			},
			{ history: 'ignore' }
		)

		if (initialState && this.root.children[initialState] === undefined) {
			throw Error(`No state found for initialState "${initialState}".`)
		}

		this.root.enter(undefined, 'initial')

		this.edgeScrollManager = new EdgeScrollManager(this)
		this.focusManager = new FocusManager(this, autoFocus)
		this.disposables.add(this.focusManager.dispose.bind(this.focusManager))

		if (this.getInstanceState().followingUserId) {
			this.stopFollowingUser()
		}

		this.on('tick', this._flushEventsForTick)

		this.timers.requestAnimationFrame(() => {
			this._tickManager.start()
		})

		this.performanceTracker = new PerformanceTracker()

		if (this.store.props.collaboration?.mode) {
			const mode = this.store.props.collaboration.mode
			this.disposables.add(
				react('update collaboration mode', () => {
					this.store.put([{ ...this.getInstanceState(), isReadonly: mode.get() === 'readonly' }])
				})
			)
		}
	}

	private readonly _isShapeHiddenPredicate?: (shape: TLShape, editor: Editor) => boolean
	@computed
	private getIsShapeHiddenCache() {
		if (!this._isShapeHiddenPredicate) return null
		return this.store.createComputedCache<boolean, TLShape>('isShapeHidden', (shape: TLShape) => {
			const hiddenParent = this.findShapeAncestor(shape, (p) => this.isShapeHidden(p))
			if (hiddenParent) return true
			return this._isShapeHiddenPredicate!(shape, this) ?? false
		})
	}
	isShapeHidden(shapeOrId: TLShape | TLShapeId): boolean {
		if (!this._isShapeHiddenPredicate) return false
		return !!this.getIsShapeHiddenCache!()!.get(
			typeof shapeOrId === 'string' ? shapeOrId : shapeOrId.id
		)
	}

	readonly options: TldrawOptions

	readonly contextId = uniqueId()

	/**
	 * The editor's store
	 *
	 * @public
	 */
	readonly store: TLStore

	/**
	 * The root state of the statechart.
	 *
	 * @public
	 */
	readonly root: StateNode

	/**
	 * A set of functions to call when the app is disposed.
	 *
	 * @public
	 */
	readonly disposables = new Set<() => void>()

	/**
	 * Whether the editor is disposed.
	 *
	 * @public
	 */
	isDisposed = false

	/** @internal */
	private readonly _tickManager

	/**
	 * A manager for the app's snapping feature.
	 *
	 * @public
	 */
	readonly snaps: SnapManager

	/**
	 * A manager for the any asynchronous events and making sure they're
	 * cleaned up upon disposal.
	 *
	 * @public
	 */
	readonly timers = tltime.forContext(this.contextId)

	/**
	 * A manager for the user and their preferences.
	 *
	 * @public
	 */
	readonly user: UserPreferencesManager

	/**
	 * A helper for measuring text.
	 *
	 * @public
	 */
	readonly textMeasure: TextManager

	/**
	 * A utility for managing the set of fonts that should be rendered in the document.
	 *
	 * @public
	 */
	readonly fonts: FontManager

	/**
	 * A manager for the editor's environment.
	 *
	 * @deprecated This is deprecated and will be removed in a future version. Use the `tlenv` global export instead.
	 * @public
	 */
	readonly environment = tlenv

	/**
	 * A manager for the editor's scribbles.
	 *
	 * @public
	 */
	readonly scribbles: ScribbleManager

	/**
	 * A manager for side effects and correct state enforcement. See {@link @tldraw/store#StoreSideEffects} for details.
	 *
	 * @public
	 */
	readonly sideEffects: StoreSideEffects<TLRecord>

	/**
	 * A manager for moving the camera when the mouse is at the edge of the screen.
	 *
	 * @public
	 */
	edgeScrollManager: EdgeScrollManager

	/**
	 * A manager for ensuring correct focus. See FocusManager for details.
	 *
	 * @internal
	 */
	private focusManager: FocusManager

	/**
	 * The current HTML element containing the editor.
	 *
	 * @example
	 * ```ts
	 * const container = editor.getContainer()
	 * ```
	 *
	 * @public
	 */
	getContainer: () => HTMLElement

	/**
	 * Dispose the editor.
	 *
	 * @public
	 */
	dispose() {
		this.disposables.forEach((dispose) => dispose())
		this.disposables.clear()
		this.isDisposed = true
	}

	/* ------------------- Shape Utils ------------------ */

	/**
	 * A map of shape utility classes (TLShapeUtils) by shape type.
	 *
	 * @public
	 */
	shapeUtils: { readonly [K in string]?: ShapeUtil<TLUnknownShape> }

	styleProps: { [key: string]: Map<StyleProp<any>, string> }

	/**
	 * Get a shape util from a shape itself.
	 *
	 * @example
	 * ```ts
	 * const util = editor.getShapeUtil(myArrowShape)
	 * const util = editor.getShapeUtil('arrow')
	 * const util = editor.getShapeUtil<TLArrowShape>(myArrowShape)
	 * const util = editor.getShapeUtil(TLArrowShape)('arrow')
	 * ```
	 *
	 * @param shape - A shape, shape partial, or shape type.
	 *
	 * @public
	 */
	getShapeUtil<S extends TLUnknownShape>(shape: S | TLShapePartial<S>): ShapeUtil<S>
	getShapeUtil<S extends TLUnknownShape>(type: S['type']): ShapeUtil<S>
	getShapeUtil<T extends ShapeUtil>(type: T extends ShapeUtil<infer R> ? R['type'] : string): T
	getShapeUtil(arg: string | { type: string }) {
		const type = typeof arg === 'string' ? arg : arg.type
		const shapeUtil = getOwnProperty(this.shapeUtils, type)
		assert(shapeUtil, `No shape util found for type "${type}"`)
		return shapeUtil
	}

	/**
	 * Returns true if the editor has a shape util for the given shape / shape type.
	 *
	 * @param shape - A shape, shape partial, or shape type.
	 */
	hasShapeUtil<S extends TLUnknownShape>(shape: S | TLShapePartial<S>): boolean
	hasShapeUtil<S extends TLUnknownShape>(type: S['type']): boolean
	hasShapeUtil<T extends ShapeUtil>(
		type: T extends ShapeUtil<infer R> ? R['type'] : string
	): boolean
	hasShapeUtil(arg: string | { type: string }): boolean {
		const type = typeof arg === 'string' ? arg : arg.type
		return hasOwnProperty(this.shapeUtils, type)
	}

	/* ------------------- Binding Utils ------------------ */
	/**
	 * A map of shape utility classes (TLShapeUtils) by shape type.
	 *
	 * @public
	 */
	bindingUtils: { readonly [K in string]?: BindingUtil<TLUnknownBinding> }

	/**
	 * Get a binding util from a binding itself.
	 *
	 * @example
	 * ```ts
	 * const util = editor.getBindingUtil(myArrowBinding)
	 * const util = editor.getBindingUtil('arrow')
	 * const util = editor.getBindingUtil<TLArrowBinding>(myArrowBinding)
	 * const util = editor.getBindingUtil(TLArrowBinding)('arrow')
	 * ```
	 *
	 * @param binding - A binding, binding partial, or binding type.
	 *
	 * @public
	 */
	getBindingUtil<S extends TLUnknownBinding>(binding: S | { type: S['type'] }): BindingUtil<S>
	getBindingUtil<S extends TLUnknownBinding>(type: S['type']): BindingUtil<S>
	getBindingUtil<T extends BindingUtil>(
		type: T extends BindingUtil<infer R> ? R['type'] : string
	): T
	getBindingUtil(arg: string | { type: string }) {
		const type = typeof arg === 'string' ? arg : arg.type
		const bindingUtil = getOwnProperty(this.bindingUtils, type)
		assert(bindingUtil, `No binding util found for type "${type}"`)
		return bindingUtil
	}

	/* --------------------- History -------------------- */

	/**
	 * A manager for the app's history.
	 *
	 * @readonly
	 */
	protected readonly history: HistoryManager<TLRecord>

	/**
	 * Undo to the last mark.
	 *
	 * @example
	 * ```ts
	 * editor.undo()
	 * ```
	 *
	 * @public
	 */
	undo(): this {
		this._flushEventsForTick(0)
		this.complete()
		this.history.undo()
		return this
	}

	/**
	 * Whether the app can undo.
	 *
	 * @public
	 */
	@computed getCanUndo(): boolean {
		return this.history.getNumUndos() > 0
	}

	/**
	 * Redo to the next mark.
	 *
	 * @example
	 * ```ts
	 * editor.redo()
	 * ```
	 *
	 * @public
	 */
	redo(): this {
		this._flushEventsForTick(0)
		this.complete()
		this.history.redo()
		return this
	}

	clearHistory() {
		this.history.clear()
		return this
	}

	/**
	 * Whether the app can redo.
	 *
	 * @public
	 */
	@computed getCanRedo(): boolean {
		return this.history.getNumRedos() > 0
	}

	/**
	 * Create a new "mark", or stopping point, in the undo redo history. Creating a mark will clear
	 * any redos.
	 *
	 * @example
	 * ```ts
	 * editor.mark()
	 * editor.mark('flip shapes')
	 * ```
	 *
	 * @param markId - The mark's id, usually the reason for adding the mark.
	 *
	 * @public
	 * @deprecated use {@link Editor.markHistoryStoppingPoint} instead
	 */
	mark(markId?: string): this {
		if (typeof markId === 'string') {
			console.warn(
				`[tldraw] \`editor.history.mark("${markId}")\` is deprecated. Please use \`const myMarkId = editor.markHistoryStoppingPoint()\` instead.`
			)
		} else {
			console.warn(
				'[tldraw] `editor.mark()` is deprecated. Use `editor.markHistoryStoppingPoint()` instead.'
			)
		}
		this.history._mark(markId ?? uniqueId())
		return this
	}

	/**
	 * Create a new "mark", or stopping point, in the undo redo history. Creating a mark will clear
	 * any redos. You typically want to do this just before a user interaction begins or is handled.
	 *
	 * @example
	 * ```ts
	 * editor.markHistoryStoppingPoint()
	 * editor.flipShapes(editor.getSelectedShapes())
	 * ```
	 * @example
	 * ```ts
	 * const beginRotateMark = editor.markHistoryStoppingPoint()
	 * // if the use cancels the rotation, you can bail back to this mark
	 * editor.bailToMark(beginRotateMark)
	 * ```
	 *
	 * @public
	 * @param name - The name of the mark, useful for debugging the undo/redo stacks
	 * @returns a unique id for the mark that can be used with `squashToMark` or `bailToMark`.
	 */
	markHistoryStoppingPoint(name?: string): string {
		const id = `[${name ?? 'stop'}]_${uniqueId()}`
		this.history._mark(id)
		return id
	}

	/**
	 * @internal this is only used to implement some backwards-compatibility logic. Should be fine to delete after 6 months or whatever.
	 */
	getMarkIdMatching(idSubstring: string) {
		return this.history.getMarkIdMatching(idSubstring)
	}

	/**
	 * Coalesces all changes since the given mark into a single change, removing any intermediate marks.
	 *
	 * This is useful if you need to 'compress' the recent history to simplify the undo/redo experience of a complex interaction.
	 *
	 * @example
	 * ```ts
	 * const bumpShapesMark = editor.markHistoryStoppingPoint()
	 * // ... some changes
	 * editor.squashToMark(bumpShapesMark)
	 * ```
	 *
	 * @param markId - The mark id to squash to.
	 */
	squashToMark(markId: string): this {
		this.history.squashToMark(markId)
		return this
	}

	/**
	 * Undo to the closest mark, discarding the changes so they cannot be redone.
	 *
	 * @example
	 * ```ts
	 * editor.bail()
	 * ```
	 *
	 * @public
	 */
	bail() {
		this.history.bail()
		return this
	}

	/**
	 * Undo to the given mark, discarding the changes so they cannot be redone.
	 *
	 * @example
	 * ```ts
	 * const beginDrag = editor.markHistoryStoppingPoint()
	 * // ... some changes
	 * editor.bailToMark(beginDrag)
	 * ```
	 *
	 * @public
	 */
	bailToMark(id: string): this {
		this.history.bailToMark(id)
		return this
	}

	private _shouldIgnoreShapeLock = false

	/**
	 * Run a function in a transaction with optional options for context.
	 * You can use the options to change the way that history is treated
	 * or allow changes to locked shapes.
	 *
	 * @example
	 * ```ts
	 * // updating with
	 * editor.run(() => {
	 * 	editor.updateShape({ ...myShape, x: 100 })
	 * }, { history: "ignore" })
	 *
	 * // forcing changes / deletions for locked shapes
	 * editor.toggleLock([myShape])
	 * editor.run(() => {
	 * 	editor.updateShape({ ...myShape, x: 100 })
	 * 	editor.deleteShape(myShape)
	 * }, { ignoreShapeLock: true }, )
	 * ```
	 *
	 * @param fn - The callback function to run.
	 * @param opts - The options for the batch.
	 *
	 *
	 * @public
	 */
	run(fn: () => void, opts?: TLEditorRunOptions): this {
		const previousIgnoreShapeLock = this._shouldIgnoreShapeLock
		this._shouldIgnoreShapeLock = opts?.ignoreShapeLock ?? previousIgnoreShapeLock

		try {
			this.history.batch(fn, opts)
		} finally {
			this._shouldIgnoreShapeLock = previousIgnoreShapeLock
		}

		return this
	}

	/**
	 * @deprecated Use `Editor.run` instead.
	 */
	batch(fn: () => void, opts?: TLEditorRunOptions): this {
		return this.run(fn, opts)
	}

	/* --------------------- Errors --------------------- */

	/** @internal */
	annotateError(
		error: unknown,
		{
			origin,
			willCrashApp,
			tags,
			extras,
		}: {
			origin: string
			willCrashApp: boolean
			tags?: Record<string, string | boolean | number>
			extras?: Record<string, unknown>
		}
	): this {
		const defaultAnnotations = this.createErrorAnnotations(origin, willCrashApp)
		annotateError(error, {
			tags: { ...defaultAnnotations.tags, ...tags },
			extras: { ...defaultAnnotations.extras, ...extras },
		})
		if (willCrashApp) {
			this.store.markAsPossiblyCorrupted()
		}
		return this
	}

	/** @internal */
	createErrorAnnotations(origin: string, willCrashApp: boolean | 'unknown') {
		try {
			const editingShapeId = this.getEditingShapeId()
			return {
				tags: {
					origin: origin,
					willCrashApp,
				},
				extras: {
					activeStateNode: this.root.getPath(),
					selectedShapes: this.getSelectedShapes().map((s) => {
						const { props, ...rest } = s
						const { text: _text, richText: _richText, ...restProps } = props as any
						return {
							...rest,
							props: restProps,
						}
					}),
					selectionCount: this.getSelectedShapes().length,
					editingShape: editingShapeId ? this.getShape(editingShapeId) : undefined,
					inputs: this.inputs,
					pageState: this.getCurrentPageState(),
					instanceState: this.getInstanceState(),
					collaboratorCount: this.getCollaboratorsOnCurrentPage().length,
				},
			}
		} catch {
			return {
				tags: {
					origin: origin,
					willCrashApp,
				},
				extras: {},
			}
		}
	}

	/** @internal */
	private _crashingError: unknown | null = null

	/**
	 * We can't use an `atom` here because there's a chance that when `crashAndReportError` is called,
	 * we're in a transaction that's about to be rolled back due to the same error we're currently
	 * reporting.
	 *
	 * Instead, to listen to changes to this value, you need to listen to app's `crash` event.
	 *
	 * @internal
	 */
	getCrashingError() {
		return this._crashingError
	}

	/** @internal */
	crash(error: unknown): this {
		this._crashingError = error
		this.store.markAsPossiblyCorrupted()
		this.emit('crash', { error })
		return this
	}

	/* ------------------- Statechart ------------------- */

	/**
	 * The editor's current path of active states.
	 *
	 * @example
	 * ```ts
	 * editor.getPath() // "select.idle"
	 * ```
	 *
	 * @public
	 */
	@computed getPath() {
		return this.root.getPath().split('root.')[1]
	}

	/**
	 * Get whether a certain tool (or other state node) is currently active.
	 *
	 * @example
	 * ```ts
	 * editor.isIn('select')
	 * editor.isIn('select.brushing')
	 * ```
	 *
	 * @param path - The path of active states, separated by periods.
	 *
	 * @public
	 */
	isIn(path: string): boolean {
		const ids = path.split('.').reverse()
		let state = this.root as StateNode
		while (ids.length > 0) {
			const id = ids.pop()
			if (!id) return true
			const current = state.getCurrent()
			if (current?.id === id) {
				if (ids.length === 0) return true
				state = current
				continue
			} else return false
		}
		return false
	}

	/**
	 * Get whether the state node is in any of the given active paths.
	 *
	 * @example
	 * ```ts
	 * state.isInAny('select', 'erase')
	 * state.isInAny('select.brushing', 'erase.idle')
	 * ```
	 *
	 * @public
	 */
	isInAny(...paths: string[]): boolean {
		return paths.some((path) => this.isIn(path))
	}

	/**
	 * Set the selected tool.
	 *
	 * @example
	 * ```ts
	 * editor.setCurrentTool('hand')
	 * editor.setCurrentTool('hand', { date: Date.now() })
	 * ```
	 *
	 * @param id - The id of the tool to select.
	 * @param info - Arbitrary data to pass along into the transition.
	 *
	 * @public
	 */
	setCurrentTool(id: string, info = {}): this {
		this.root.transition(id, info)
		return this
	}

	/**
	 * The current selected tool.
	 *
	 * @public
	 */
	@computed getCurrentTool(): StateNode {
		return this.root.getCurrent()!
	}

	/**
	 * The id of the current selected tool.
	 *
	 * @public
	 */
	@computed getCurrentToolId(): string {
		const currentTool = this.getCurrentTool()
		if (!currentTool) return ''
		return currentTool.getCurrentToolIdMask() ?? currentTool.id
	}

	/**
	 * Get a descendant by its path.
	 *
	 * @example
	 * ```ts
	 * editor.getStateDescendant('select')
	 * editor.getStateDescendant('select.brushing')
	 * ```
	 *
	 * @param path - The descendant's path of state ids, separated by periods.
	 *
	 * @public
	 */
	getStateDescendant<T extends StateNode>(path: string): T | undefined {
		const ids = path.split('.').reverse()
		let state = this.root as StateNode
		while (ids.length > 0) {
			const id = ids.pop()
			if (!id) return state as T
			const childState = state.children?.[id]
			if (!childState) return undefined
			state = childState
		}
		return state as T
	}

	/* ---------------- Document Settings --------------- */

	/**
	 * The global document settings that apply to all users.
	 *
	 * @public
	 **/
	@computed getDocumentSettings() {
		return this.store.get(TLDOCUMENT_ID)!
	}

	/**
	 * Update the global document settings that apply to all users.
	 *
	 * @public
	 **/
	updateDocumentSettings(settings: Partial<TLDocument>): this {
		this.run(
			() => {
				this.store.put([{ ...this.getDocumentSettings(), ...settings }])
			},
			{ history: 'ignore' }
		)
		return this
	}

	/* ----------------- Instance State ----------------- */

	/**
	 * The current instance's state.
	 *
	 * @public
	 */
	@computed getInstanceState(): TLInstance {
		return this.store.get(TLINSTANCE_ID)!
	}

	/**
	 * Update the instance's state.
	 *
	 * @param partial - A partial object to update the instance state with.
	 * @param historyOptions - History batch options.
	 *
	 * @public
	 */
	updateInstanceState(
		partial: Partial<Omit<TLInstance, 'currentPageId'>>,
		historyOptions?: TLHistoryBatchOptions
	): this {
		this._updateInstanceState(partial, { history: 'ignore', ...historyOptions })

		if (partial.isChangingStyle !== undefined) {
			clearTimeout(this._isChangingStyleTimeout)
			if (partial.isChangingStyle === true) {
				// If we've set to true, set a new reset timeout to change the value back to false after 1 seconds
				this._isChangingStyleTimeout = this.timers.setTimeout(() => {
					this._updateInstanceState({ isChangingStyle: false }, { history: 'ignore' })
				}, 1000)
			}
		}

		return this
	}

	/** @internal */
	_updateInstanceState(
		partial: Partial<Omit<TLInstance, 'currentPageId'>>,
		opts?: TLHistoryBatchOptions
	) {
		this.run(() => {
			this.store.put([
				{
					...this.getInstanceState(),
					...partial,
				},
			])
		}, opts)
	}

	/** @internal */
	private _isChangingStyleTimeout = -1 as any

	// Menus

	menus = tlmenus.forContext(this.contextId)

	/**
	 * @deprecated Use `editor.menus.getOpenMenus` instead.
	 *
	 * @public
	 */
	@computed getOpenMenus(): string[] {
		return this.menus.getOpenMenus()
	}

	/**
	 * @deprecated Use `editor.menus.addOpenMenu` instead.
	 *
	 * @public
	 */
	addOpenMenu(id: string): this {
		this.menus.addOpenMenu(id)
		return this
	}

	/**
	 * @deprecated Use `editor.menus.deleteOpenMenu` instead.
	 *
	 * @public
	 */
	deleteOpenMenu(id: string): this {
		this.menus.deleteOpenMenu(id)
		return this
	}

	/**
	 * @deprecated Use `editor.menus.clearOpenMenus` instead.
	 *
	 * @public
	 */
	clearOpenMenus(): this {
		this.menus.clearOpenMenus()
		return this
	}

	/**
	 * @deprecated Use `editor.menus.hasAnyOpenMenus` instead.
	 *
	 * @public
	 */
	@computed getIsMenuOpen(): boolean {
		return this.menus.hasAnyOpenMenus()
	}

	/* --------------------- Cursor --------------------- */

	/**
	 * Set the cursor.
	 *
	 * @param cursor - The cursor to set.
	 * @public
	 */
	setCursor(cursor: Partial<TLCursor>) {
		this.updateInstanceState({ cursor: { ...this.getInstanceState().cursor, ...cursor } })
		return this
	}

	/* ------------------- Page State ------------------- */

	/**
	 * Page states.
	 *
	 * @public
	 */
	@computed getPageStates(): TLInstancePageState[] {
		return this._getPageStatesQuery().get()
	}

	/** @internal */
	@computed private _getPageStatesQuery() {
		return this.store.query.records('instance_page_state')
	}

	/**
	 * The current page state.
	 *
	 * @public
	 */
	@computed getCurrentPageState(): TLInstancePageState {
		return this.store.get(this._getCurrentPageStateId())!
	}

	/** @internal */
	@computed private _getCurrentPageStateId() {
		return InstancePageStateRecordType.createId(this.getCurrentPageId())
	}

	/**
	 * Update this instance's page state.
	 *
	 * @example
	 * ```ts
	 * editor.updateCurrentPageState({ id: 'page1', editingShapeId: 'shape:123' })
	 * ```
	 *
	 * @param partial - The partial of the page state object containing the changes.
	 *
	 * @public
	 */
	updateCurrentPageState(
		partial: Partial<
			Omit<TLInstancePageState, 'selectedShapeIds' | 'editingShapeId' | 'pageId' | 'focusedGroupId'>
		>
	): this {
		this._updateCurrentPageState(partial)
		return this
	}
	_updateCurrentPageState(partial: Partial<Omit<TLInstancePageState, 'selectedShapeIds'>>) {
		this.store.update(partial.id ?? this.getCurrentPageState().id, (state) => ({
			...state,
			...partial,
		}))
	}

	/**
	 * The current selected ids.
	 *
	 * @public
	 */
	@computed getSelectedShapeIds() {
		return this.getCurrentPageState().selectedShapeIds
	}

	/**
	 * An array containing all of the currently selected shapes.
	 *
	 * @public
	 * @readonly
	 */
	@computed getSelectedShapes(): TLShape[] {
		const { selectedShapeIds } = this.getCurrentPageState()
		return compact(selectedShapeIds.map((id) => this.store.get(id)))
	}

	/**
	 * Select one or more shapes.
	 *
	 * @example
	 * ```ts
	 * editor.setSelectedShapes(['id1'])
	 * editor.setSelectedShapes(['id1', 'id2'])
	 * ```
	 *
	 * @param shapes - The shape (or shape ids) to select.
	 *
	 * @public
	 */
	setSelectedShapes(shapes: TLShapeId[] | TLShape[]): this {
		return this.run(
			() => {
				const ids = shapes.map((shape) => (typeof shape === 'string' ? shape : shape.id))
				const { selectedShapeIds: prevSelectedShapeIds } = this.getCurrentPageState()
				const prevSet = new Set(prevSelectedShapeIds)

				if (ids.length === prevSet.size && ids.every((id) => prevSet.has(id))) return null

				this.store.put([{ ...this.getCurrentPageState(), selectedShapeIds: ids }])
			},
			{ history: 'record-preserveRedoStack' }
		)
	}

	/**
	 * Determine whether or not any of a shape's ancestors are selected.
	 *
	 * @param shape - The shape (or shape id) of the shape to check.
	 *
	 * @public
	 */
	isAncestorSelected(shape: TLShape | TLShapeId): boolean {
		const id = typeof shape === 'string' ? shape : (shape?.id ?? null)
		const _shape = this.getShape(id)
		if (!_shape) return false
		const selectedShapeIds = this.getSelectedShapeIds()
		return !!this.findShapeAncestor(_shape, (parent) => selectedShapeIds.includes(parent.id))
	}

	/**
	 * Select one or more shapes.
	 *
	 * @example
	 * ```ts
	 * editor.select('id1')
	 * editor.select('id1', 'id2')
	 * ```
	 *
	 * @param shapes - The shape (or the shape ids) to select.
	 *
	 * @public
	 */
	select(...shapes: TLShapeId[] | TLShape[]): this {
		const ids =
			typeof shapes[0] === 'string'
				? (shapes as TLShapeId[])
				: (shapes as TLShape[]).map((shape) => shape.id)
		this.setSelectedShapes(ids)
		return this
	}

	/**
	 * Remove a shape from the existing set of selected shapes.
	 *
	 * @example
	 * ```ts
	 * editor.deselect(shape.id)
	 * ```
	 *
	 * @public
	 */
	deselect(...shapes: TLShapeId[] | TLShape[]): this {
		const ids =
			typeof shapes[0] === 'string'
				? (shapes as TLShapeId[])
				: (shapes as TLShape[]).map((shape) => shape.id)
		const selectedShapeIds = this.getSelectedShapeIds()
		if (selectedShapeIds.length > 0 && ids.length > 0) {
			this.setSelectedShapes(selectedShapeIds.filter((id) => !ids.includes(id)))
		}
		return this
	}

	/**
	 * Select all direct children of the current page.
	 *
	 * @example
	 * ```ts
	 * editor.selectAll()
	 * ```
	 *
	 * @public
	 */
	selectAll(): this {
		const ids = this.getSortedChildIdsForParent(this.getCurrentPageId())
		// page might have no shapes
		if (ids.length <= 0) return this
		this.setSelectedShapes(this._getUnlockedShapeIds(ids))

		return this
	}

	/**
	 * Clear the selection.
	 *
	 * @example
	 * ```ts
	 * editor.selectNone()
	 * ```
	 *
	 * @public
	 */
	selectNone(): this {
		if (this.getSelectedShapeIds().length > 0) {
			this.setSelectedShapes([])
		}

		return this
	}

	/**
	 * The id of the app's only selected shape.
	 *
	 * @returns Null if there is no shape or more than one selected shape, otherwise the selected shape's id.
	 *
	 * @public
	 * @readonly
	 */
	@computed getOnlySelectedShapeId(): TLShapeId | null {
		return this.getOnlySelectedShape()?.id ?? null
	}

	/**
	 * The app's only selected shape.
	 *
	 * @returns Null if there is no shape or more than one selected shape, otherwise the selected shape.
	 *
	 * @public
	 * @readonly
	 */
	@computed getOnlySelectedShape(): TLShape | null {
		const selectedShapes = this.getSelectedShapes()
		return selectedShapes.length === 1 ? selectedShapes[0] : null
	}

	/**
	 * @internal
	 */
	getShapesPageBounds(shapeIds: TLShapeId[]): Box | null {
		const bounds = compact(shapeIds.map((id) => this.getShapePageBounds(id)))
		if (bounds.length === 0) return null
		return Box.Common(bounds)
	}

	/**
	 * The current page bounds of all the selected shapes. If the
	 * selection is rotated, then these bounds are the axis-aligned
	 * box that the rotated bounds would fit inside of.
	 *
	 * @readonly
	 *
	 * @public
	 */
	@computed getSelectionPageBounds(): Box | null {
		return this.getShapesPageBounds(this.getSelectedShapeIds())
	}

	/**
	 * @internal
	 */
	getShapesSharedRotation(shapeIds: TLShapeId[]) {
		let foundFirst = false // annoying but we can't use an i===0 check because we need to skip over undefineds
		let rotation = 0
		for (let i = 0, n = shapeIds.length; i < n; i++) {
			const pageTransform = this.getShapePageTransform(shapeIds[i])
			if (!pageTransform) continue
			if (foundFirst) {
				if (pageTransform.rotation() !== rotation) {
					// There are at least 2 different rotations, so the common rotation is zero
					return 0
				}
			} else {
				// First rotation found
				foundFirst = true
				rotation = pageTransform.rotation()
			}
		}

		return rotation
	}

	/**
	 * The rotation of the selection bounding box in the current page space.
	 *
	 * @readonly
	 * @public
	 */
	@computed getSelectionRotation(): number {
		return this.getShapesSharedRotation(this.getSelectedShapeIds())
	}

	/**
	 * @internal
	 */
	getShapesRotatedPageBounds(shapeIds: TLShapeId[]): Box | undefined {
		if (shapeIds.length === 0) {
			return undefined
		}

		const selectionRotation = this.getShapesSharedRotation(shapeIds)
		if (selectionRotation === 0) {
			return this.getShapesPageBounds(shapeIds) ?? undefined
		}

		if (shapeIds.length === 1) {
			const bounds = this.getShapeGeometry(shapeIds[0]).bounds.clone()
			const pageTransform = this.getShapePageTransform(shapeIds[0])!
			bounds.point = pageTransform.applyToPoint(bounds.point)
			return bounds
		}

		// need to 'un-rotate' all the outlines of the existing nodes so we can fit them inside a box
		const boxFromRotatedVertices = Box.FromPoints(
			shapeIds
				.flatMap((id) => {
					const pageTransform = this.getShapePageTransform(id)
					if (!pageTransform) return []
					return pageTransform.applyToPoints(this.getShapeGeometry(id).bounds.corners)
				})
				.map((p) => p.rot(-selectionRotation))
		)
		// now position box so that it's top-left corner is in the right place
		boxFromRotatedVertices.point = boxFromRotatedVertices.point.rot(selectionRotation)
		return boxFromRotatedVertices
	}

	/**
	 * The bounds of the selection bounding box in the current page space.
	 *
	 * @readonly
	 * @public
	 */
	@computed getSelectionRotatedPageBounds(): Box | undefined {
		return this.getShapesRotatedPageBounds(this.getSelectedShapeIds())
	}

	/**
	 * The bounds of the selection bounding box in the current page space.
	 *
	 * @readonly
	 * @public
	 */
	@computed getSelectionRotatedScreenBounds(): Box | undefined {
		const bounds = this.getSelectionRotatedPageBounds()
		if (!bounds) return undefined
		const { x, y } = this.pageToScreen(bounds.point)
		const zoom = this.getZoomLevel()
		return new Box(x, y, bounds.width * zoom, bounds.height * zoom)
	}

	// Focus Group

	/**
	 * The current focused group id.
	 *
	 * @public
	 */
	@computed getFocusedGroupId(): TLShapeId | TLPageId {
		return this.getCurrentPageState().focusedGroupId ?? this.getCurrentPageId()
	}

	/**
	 * The current focused group.
	 *
	 * @public
	 */
	@computed getFocusedGroup(): TLShape | undefined {
		const focusedGroupId = this.getFocusedGroupId()
		return focusedGroupId ? this.getShape(focusedGroupId) : undefined
	}

	/**
	 * Set the current focused group shape.
	 *
	 * @param shape - The group shape id (or group shape's id) to set as the focused group shape.
	 *
	 * @public
	 */
	setFocusedGroup(shape: TLShapeId | TLGroupShape | null): this {
		const id = typeof shape === 'string' ? shape : (shape?.id ?? null)

		if (id !== null) {
			const shape = this.getShape(id)
			if (!shape) {
				throw Error(`Editor.setFocusedGroup: Shape with id ${id} does not exist`)
			}

			if (!this.isShapeOfType<TLGroupShape>(shape, 'group')) {
				throw Error(
					`Editor.setFocusedGroup: Cannot set focused group to shape of type ${shape.type}`
				)
			}
		}

		if (id === this.getFocusedGroupId()) return this

		return this.run(
			() => {
				this.store.update(this.getCurrentPageState().id, (s) => ({ ...s, focusedGroupId: id }))
			},
			{ history: 'record-preserveRedoStack' }
		)
	}

	/**
	 * Exit the current focused group, moving up to the next parent group if there is one.
	 *
	 * @public
	 */
	popFocusedGroupId(): this {
		const focusedGroup = this.getFocusedGroup()

		if (focusedGroup) {
			// If we have a focused layer, look for an ancestor of the focused shape that is a group
			const match = this.findShapeAncestor(focusedGroup, (shape) =>
				this.isShapeOfType<TLGroupShape>(shape, 'group')
			)
			// If we have an ancestor that can become a focused layer, set it as the focused layer
			this.setFocusedGroup(match?.id ?? null)
			this.select(focusedGroup.id)
		} else {
			// If there's no parent focused group, then clear the focus layer and clear selection
			this.setFocusedGroup(null)
			this.selectNone()
		}

		return this
	}

	/**
	 * The current editing shape's id.
	 *
	 * @public
	 */
	@computed getEditingShapeId(): TLShapeId | null {
		return this.getCurrentPageState().editingShapeId
	}

	/**
	 * The current editing shape.
	 *
	 * @public
	 */
	@computed getEditingShape(): TLShape | undefined {
		const editingShapeId = this.getEditingShapeId()
		return editingShapeId ? this.getShape(editingShapeId) : undefined
	}

	/**
	 * Set the current editing shape.
	 *
	 * @example
	 * ```ts
	 * editor.setEditingShape(myShape)
	 * editor.setEditingShape(myShape.id)
	 * ```
	 *
	 * @param shape - The shape (or shape id) to set as editing.
	 *
	 * @public
	 */
	setEditingShape(shape: TLShapeId | TLShape | null): this {
		const id = typeof shape === 'string' ? shape : (shape?.id ?? null)
		this.setRichTextEditor(null)
		if (id !== this.getEditingShapeId()) {
			if (id) {
				const shape = this.getShape(id)
				if (shape && this.getShapeUtil(shape).canEdit(shape)) {
					this.run(
						() => {
							this._updateCurrentPageState({ editingShapeId: id })
						},
						{ history: 'ignore' }
					)
					return this
				}
			}

			// Either we just set the editing id to null, or the shape was missing or not editable
			this.run(
				() => {
					this._updateCurrentPageState({ editingShapeId: null })
					this._currentRichTextEditor.set(null)
				},
				{ history: 'ignore' }
			)
		}
		return this
	}

	// Rich text editor

	private _currentRichTextEditor = atom('rich text editor', null as TiptapEditor | null)

	/**
	 * The current editing shape's text editor.
	 *
	 * @public
	 */
	@computed getRichTextEditor(): TiptapEditor | null {
		return this._currentRichTextEditor.get()
	}

	/**
	 * Set the current editing shape's rich text editor.
	 *
	 * @example
	 * ```ts
	 * editor.setRichTextEditor(richTextEditorView)
	 * ```
	 *
	 * @param textEditor - The text editor to set as the current editing shape's text editor.
	 *
	 * @public
	 */
	setRichTextEditor(textEditor: TiptapEditor | null) {
		// If the new editor is different from the current one, destroy the current one
		const current = this._currentRichTextEditor.__unsafe__getWithoutCapture()
		if (current !== textEditor) {
			current?.destroy()
		}

		this._currentRichTextEditor.set(textEditor)
		return this
	}

	// Hovered

	/**
	 * The current hovered shape id.
	 *
	 * @readonly
	 * @public
	 */
	@computed getHoveredShapeId(): TLShapeId | null {
		return this.getCurrentPageState().hoveredShapeId
	}

	/**
	 * The current hovered shape.
	 *
	 * @public
	 */
	@computed getHoveredShape(): TLShape | undefined {
		const hoveredShapeId = this.getHoveredShapeId()
		return hoveredShapeId ? this.getShape(hoveredShapeId) : undefined
	}
	/**
	 * Set the editor's current hovered shape.
	 *
	 * @example
	 * ```ts
	 * editor.setHoveredShape(myShape)
	 * editor.setHoveredShape(myShape.id)
	 * ```
	 *
	 * @param shape - The shape (or shape id) to set as hovered.
	 *
	 * @public
	 */
	setHoveredShape(shape: TLShapeId | TLShape | null): this {
		const id = typeof shape === 'string' ? shape : (shape?.id ?? null)
		if (id === this.getHoveredShapeId()) return this
		this.run(
			() => {
				this.updateCurrentPageState({ hoveredShapeId: id })
			},
			{ history: 'ignore' }
		)
		return this
	}

	// Hinting

	/**
	 * The editor's current hinting shape ids.
	 *
	 * @public
	 */
	@computed getHintingShapeIds() {
		return this.getCurrentPageState().hintingShapeIds
	}

	/**
	 * The editor's current hinting shapes.
	 *
	 * @public
	 */
	@computed getHintingShape() {
		const hintingShapeIds = this.getHintingShapeIds()
		return compact(hintingShapeIds.map((id) => this.getShape(id)))
	}

	/**
	 * Set the editor's current hinting shapes.
	 *
	 * @example
	 * ```ts
	 * editor.setHintingShapes([myShape])
	 * editor.setHintingShapes([myShape.id])
	 * ```
	 *
	 * @param shapes - The shapes (or shape ids) to set as hinting.
	 *
	 * @public
	 */
	setHintingShapes(shapes: TLShapeId[] | TLShape[]): this {
		const ids =
			typeof shapes[0] === 'string'
				? (shapes as TLShapeId[])
				: (shapes as TLShape[]).map((shape) => shape.id)
		// always ephemeral
		this.run(
			() => {
				this._updateCurrentPageState({ hintingShapeIds: dedupe(ids) })
			},
			{ history: 'ignore' }
		)
		return this
	}

	// Erasing

	/**
	 * The editor's current erasing ids.
	 *
	 * @public
	 */
	@computed getErasingShapeIds() {
		return this.getCurrentPageState().erasingShapeIds
	}

	/**
	 * The editor's current erasing shapes.
	 *
	 * @public
	 */
	@computed getErasingShapes() {
		const erasingShapeIds = this.getErasingShapeIds()
		return compact(erasingShapeIds.map((id) => this.getShape(id)))
	}

	/**
	 * Set the editor's current erasing shapes.
	 *
	 * @example
	 * ```ts
	 * editor.setErasingShapes([myShape])
	 * editor.setErasingShapes([myShape.id])
	 * ```
	 *
	 * @param shapes - The shapes (or shape ids) to set as hinting.
	 *
	 * @public
	 */
	setErasingShapes(shapes: TLShapeId[] | TLShape[]): this {
		const ids =
			typeof shapes[0] === 'string'
				? (shapes as TLShapeId[])
				: (shapes as TLShape[]).map((shape) => shape.id)
		ids.sort() // sort the incoming ids
		const erasingShapeIds = this.getErasingShapeIds()
		this.run(
			() => {
				if (ids.length === erasingShapeIds.length) {
					// if the new ids are the same length as the current ids, they might be the same.
					// presuming the current ids are also sorted, check each item to see if it's the same;
					// if we find any unequal, then we know the new ids are different.
					for (let i = 0; i < ids.length; i++) {
						if (ids[i] !== erasingShapeIds[i]) {
							this._updateCurrentPageState({ erasingShapeIds: ids })
							break
						}
					}
				} else {
					// if the ids are a different length, then we know they're different.
					this._updateCurrentPageState({ erasingShapeIds: ids })
				}
			},
			{ history: 'ignore' }
		)

		return this
	}

	// Cropping

	/**
	 * The current cropping shape's id.
	 *
	 * @public
	 */
	getCroppingShapeId() {
		return this.getCurrentPageState().croppingShapeId
	}

	/**
	 * Set the current cropping shape.
	 *
	 * @example
	 * ```ts
	 * editor.setCroppingShape(myShape)
	 * editor.setCroppingShape(myShape.id)
	 * ```
	 *
	 *
	 * @param shape - The shape (or shape id) to set as cropping.
	 *
	 * @public
	 */
	setCroppingShape(shape: TLShapeId | TLShape | null): this {
		const id = typeof shape === 'string' ? shape : (shape?.id ?? null)
		if (id !== this.getCroppingShapeId()) {
			this.run(
				() => {
					if (!id) {
						this.updateCurrentPageState({ croppingShapeId: null })
					} else {
						const shape = this.getShape(id)!
						const util = this.getShapeUtil(shape)
						if (shape && util.canCrop(shape)) {
							this.updateCurrentPageState({ croppingShapeId: id })
						}
					}
				},
				{ history: 'ignore' }
			)
		}
		return this
	}

	private _textOptions: Atom<TLTextOptions | null>

	/**
	 * Get the current text options.
	 *
	 * @example
	 * ```ts
	 * editor.getTextOptions()
	 * ```
	 *
	 *  @public */
	getTextOptions() {
		return assertExists(this._textOptions.get(), 'Cannot use text without setting textOptions')
	}

	/* --------------------- Camera --------------------- */

	/** @internal */
	@computed
	private _unsafe_getCameraId() {
		return CameraRecordType.createId(this.getCurrentPageId())
	}

	/**
	 * The current camera.
	 *
	 * @public
	 */
	@computed getCamera(): TLCamera {
		const baseCamera = this.store.get(this._unsafe_getCameraId())!
		if (this._isLockedOnFollowingUser.get()) {
			const followingCamera = this.getCameraForFollowing()
			if (followingCamera) {
				return { ...baseCamera, ...followingCamera }
			}
		}
		return baseCamera
	}

	@computed
	private getViewportPageBoundsForFollowing(): null | Box {
		const followingUserId = this.getInstanceState().followingUserId
		if (!followingUserId) return null
		const leaderPresence = this.getCollaborators().find((c) => c.userId === followingUserId)
		if (!leaderPresence) return null

		if (!leaderPresence.camera || !leaderPresence.screenBounds) return null

		// Fit their viewport inside of our screen bounds
		// 1. calculate their viewport in page space
		const { w: lw, h: lh } = leaderPresence.screenBounds
		const { x: lx, y: ly, z: lz } = leaderPresence.camera
		const theirViewport = new Box(-lx, -ly, lw / lz, lh / lz)

		// resize our screenBounds to contain their viewport
		const ourViewport = this.getViewportScreenBounds().clone()
		const ourAspectRatio = ourViewport.width / ourViewport.height

		ourViewport.width = theirViewport.width
		ourViewport.height = ourViewport.width / ourAspectRatio
		if (ourViewport.height < theirViewport.height) {
			ourViewport.height = theirViewport.height
			ourViewport.width = ourViewport.height * ourAspectRatio
		}

		ourViewport.center = theirViewport.center
		return ourViewport
	}

	@computed
	private getCameraForFollowing(): null | { x: number; y: number; z: number } {
		const viewport = this.getViewportPageBoundsForFollowing()
		if (!viewport) return null

		return {
			x: -viewport.x,
			y: -viewport.y,
			z: this.getViewportScreenBounds().w / viewport.width,
		}
	}

	/**
	 * The current camera zoom level.
	 *
	 * @public
	 */
	@computed getZoomLevel() {
		return this.getCamera().z
	}

	/**
	 * Get the camera's initial or reset zoom level.
	 *
	 * @example
	 * ```ts
	 * editor.getInitialZoom()
	 * ```
	 *
	 * @public */
	getInitialZoom() {
		const cameraOptions = this.getCameraOptions()
		// If no camera constraints are provided, the default zoom is 100%
		if (!cameraOptions.constraints) return 1

		// When defaultZoom is default, the default zoom is 100%
		if (cameraOptions.constraints.initialZoom === 'default') return 1

		const { zx, zy } = getCameraFitXFitY(this, cameraOptions)

		switch (cameraOptions.constraints.initialZoom) {
			case 'fit-min': {
				return Math.max(zx, zy)
			}
			case 'fit-max': {
				return Math.min(zx, zy)
			}
			case 'fit-x': {
				return zx
			}
			case 'fit-y': {
				return zy
			}
			case 'fit-min-100': {
				return Math.min(1, Math.max(zx, zy))
			}
			case 'fit-max-100': {
				return Math.min(1, Math.min(zx, zy))
			}
			case 'fit-x-100': {
				return Math.min(1, zx)
			}
			case 'fit-y-100': {
				return Math.min(1, zy)
			}
			default: {
				throw exhaustiveSwitchError(cameraOptions.constraints.initialZoom)
			}
		}
	}

	/**
	 * Get the camera's base level for calculating actual zoom levels based on the zoom steps.
	 *
	 * @example
	 * ```ts
	 * editor.getBaseZoom()
	 * ```
	 *
	 * @public */
	getBaseZoom() {
		const cameraOptions = this.getCameraOptions()
		// If no camera constraints are provided, the default zoom is 100%
		if (!cameraOptions.constraints) return 1

		// When defaultZoom is default, the default zoom is 100%
		if (cameraOptions.constraints.baseZoom === 'default') return 1

		const { zx, zy } = getCameraFitXFitY(this, cameraOptions)

		switch (cameraOptions.constraints.baseZoom) {
			case 'fit-min': {
				return Math.max(zx, zy)
			}
			case 'fit-max': {
				return Math.min(zx, zy)
			}
			case 'fit-x': {
				return zx
			}
			case 'fit-y': {
				return zy
			}
			case 'fit-min-100': {
				return Math.min(1, Math.max(zx, zy))
			}
			case 'fit-max-100': {
				return Math.min(1, Math.min(zx, zy))
			}
			case 'fit-x-100': {
				return Math.min(1, zx)
			}
			case 'fit-y-100': {
				return Math.min(1, zy)
			}
			default: {
				throw exhaustiveSwitchError(cameraOptions.constraints.baseZoom)
			}
		}
	}

	private _cameraOptions = atom('camera options', DEFAULT_CAMERA_OPTIONS)

	/**
	 * Get the current camera options.
	 *
	 * @example
	 * ```ts
	 * editor.getCameraOptions()
	 * ```
	 *
	 *  @public */
	getCameraOptions() {
		return this._cameraOptions.get()
	}

	/**
	 * Set the camera options. Changing the options won't immediately change the camera itself, so you may want to call `setCamera` after changing the options.
	 *
	 * @example
	 * ```ts
	 * editor.setCameraOptions(myCameraOptions)
	 * editor.setCamera(editor.getCamera())
	 * ```
	 *
	 * @param opts - The camera options to set.
	 *
	 * @public */
	setCameraOptions(opts: Partial<TLCameraOptions>) {
		const next = structuredClone({
			...this._cameraOptions.__unsafe__getWithoutCapture(),
			...opts,
		})
		if (next.zoomSteps?.length < 1) next.zoomSteps = [1]
		this._cameraOptions.set(next)
		this.setCamera(this.getCamera())
		return this
	}

	/** @internal */
	private getConstrainedCamera(
		point: VecLike,
		opts?: TLCameraMoveOptions
	): {
		x: number
		y: number
		z: number
	} {
		const currentCamera = this.getCamera()

		let { x, y, z = currentCamera.z } = point

		// If force is true, then we'll set the camera to the point regardless of
		// the camera options, so that we can handle gestures that permit elasticity
		// or decay, or animations that occur while the camera is locked.
		if (!opts?.force) {
			// Apply any adjustments based on the camera options

			const cameraOptions = this.getCameraOptions()

			const zoomMin = cameraOptions.zoomSteps[0]
			const zoomMax = last(cameraOptions.zoomSteps)!

			const vsb = this.getViewportScreenBounds()

			// If bounds are provided, then we'll keep those bounds on screen
			if (cameraOptions.constraints) {
				const { constraints } = cameraOptions

				// Clamp padding to half the viewport size on either dimension
				const py = Math.min(constraints.padding.y, vsb.w / 2)
				const px = Math.min(constraints.padding.x, vsb.h / 2)

				// Expand the bounds by the padding
				const bounds = Box.From(cameraOptions.constraints.bounds)

				// For each axis, the "natural zoom" is the zoom at
				// which the expanded bounds (with padding) would fit
				// the current viewport screen bounds. Paddings are
				// equal to screen pixels at 100%
				// The min and max zooms are factors of the smaller natural zoom axis

				const zx = (vsb.w - px * 2) / bounds.w
				const zy = (vsb.h - py * 2) / bounds.h

				const baseZoom = this.getBaseZoom()
				const maxZ = zoomMax * baseZoom
				const minZ = zoomMin * baseZoom

				if (opts?.reset) {
					z = this.getInitialZoom()
				}

				if (z < minZ || z > maxZ) {
					// We're trying to zoom out past the minimum zoom level,
					// or in past the maximum zoom level, so stop the camera
					// but keep the current center
					const { x: cx, y: cy, z: cz } = currentCamera
					const cxA = -cx + vsb.w / cz / 2
					const cyA = -cy + vsb.h / cz / 2
					z = clamp(z, minZ, maxZ)
					const cxB = -cx + vsb.w / z / 2
					const cyB = -cy + vsb.h / z / 2
					x = cx + cxB - cxA
					y = cy + cyB - cyA
				}

				// Calculate available space
				const minX = px / z - bounds.x
				const minY = py / z - bounds.y
				const freeW = (vsb.w - px * 2) / z - bounds.w
				const freeH = (vsb.h - py * 2) / z - bounds.h
				const originX = minX + freeW * constraints.origin.x
				const originY = minY + freeH * constraints.origin.y

				const behaviorX =
					typeof constraints.behavior === 'string' ? constraints.behavior : constraints.behavior.x
				const behaviorY =
					typeof constraints.behavior === 'string' ? constraints.behavior : constraints.behavior.y

				// x axis

				if (opts?.reset) {
					// Reset the camera according to the origin
					x = originX
					y = originY
				} else {
					// Apply constraints to the camera
					switch (behaviorX) {
						case 'fixed': {
							// Center according to the origin
							x = originX
							break
						}
						case 'contain': {
							// When below fit zoom, center the camera
							if (z < zx) x = originX
							// When above fit zoom, keep the bounds within padding distance of the viewport edge
							else x = clamp(x, minX + freeW, minX)
							break
						}
						case 'inside': {
							// When below fit zoom, constrain the camera so that the bounds stay completely within the viewport
							if (z < zx) x = clamp(x, minX, (vsb.w - px) / z - bounds.w)
							// When above fit zoom, keep the bounds within padding distance of the viewport edge
							else x = clamp(x, minX + freeW, minX)
							break
						}
						case 'outside': {
							// Constrain the camera so that the bounds never leaves the viewport
							x = clamp(x, px / z - bounds.w, (vsb.w - px) / z)
							break
						}
						case 'free': {
							// noop, use whatever x is provided
							break
						}
						default: {
							throw exhaustiveSwitchError(behaviorX)
						}
					}

					// y axis

					switch (behaviorY) {
						case 'fixed': {
							y = originY
							break
						}
						case 'contain': {
							if (z < zy) y = originY
							else y = clamp(y, minY + freeH, minY)
							break
						}
						case 'inside': {
							if (z < zy) y = clamp(y, minY, (vsb.h - py) / z - bounds.h)
							else y = clamp(y, minY + freeH, minY)
							break
						}
						case 'outside': {
							y = clamp(y, py / z - bounds.h, (vsb.h - py) / z)
							break
						}
						case 'free': {
							// noop, use whatever x is provided
							break
						}
						default: {
							throw exhaustiveSwitchError(behaviorY)
						}
					}
				}
			} else {
				// constrain the zoom, preserving the center
				if (z > zoomMax || z < zoomMin) {
					const { x: cx, y: cy, z: cz } = currentCamera
					z = clamp(z, zoomMin, zoomMax)
					x = cx + (-cx + vsb.w / z / 2) - (-cx + vsb.w / cz / 2)
					y = cy + (-cy + vsb.h / z / 2) - (-cy + vsb.h / cz / 2)
				}
			}
		}

		return { x, y, z }
	}

	/** @internal */
	private _setCamera(point: VecLike, opts?: TLCameraMoveOptions): this {
		const currentCamera = this.getCamera()

		const { x, y, z } = this.getConstrainedCamera(point, opts)

		if (currentCamera.x === x && currentCamera.y === y && currentCamera.z === z) {
			return this
		}

		transact(() => {
			const camera = { ...currentCamera, x, y, z }
			this.run(
				() => {
					this.store.put([camera]) // include id and meta here
				},
				{ history: 'ignore' }
			)

			// Dispatch a new pointer move because the pointer's page will have changed
			// (its screen position will compute to a new page position given the new camera position)
			const { currentScreenPoint, currentPagePoint } = this.inputs
			const { screenBounds } = this.store.unsafeGetWithoutCapture(TLINSTANCE_ID)!

			// compare the next page point (derived from the current camera) to the current page point
			if (
				currentScreenPoint.x / z - x !== currentPagePoint.x ||
				currentScreenPoint.y / z - y !== currentPagePoint.y
			) {
				// If it's changed, dispatch a pointer event
				const event: TLPointerEventInfo = {
					type: 'pointer',
					target: 'canvas',
					name: 'pointer_move',
					// weird but true: we need to put the screen point back into client space
					point: Vec.AddXY(currentScreenPoint, screenBounds.x, screenBounds.y),
					pointerId: INTERNAL_POINTER_IDS.CAMERA_MOVE,
					ctrlKey: this.inputs.ctrlKey,
					altKey: this.inputs.altKey,
					shiftKey: this.inputs.shiftKey,
					metaKey: this.inputs.metaKey,
					accelKey: isAccelKey(this.inputs),
					button: 0,
					isPen: this.getInstanceState().isPenMode ?? false,
				}

				if (opts?.immediate) {
					this._flushEventForTick(event)
				} else {
					this.dispatch(event)
				}
			}

			this._tickCameraState()
		})

		return this
	}

	/**
	 * Set the current camera.
	 *
	 * @example
	 * ```ts
	 * editor.setCamera({ x: 0, y: 0})
	 * editor.setCamera({ x: 0, y: 0, z: 1.5})
	 * editor.setCamera({ x: 0, y: 0, z: 1.5}, { animation: { duration: 1000, easing: (t) => t * t } })
	 * ```
	 *
	 * @param point - The new camera position.
	 * @param opts - The camera move options.
	 *
	 * @public
	 */
	setCamera(point: VecLike, opts?: TLCameraMoveOptions): this {
		const { isLocked } = this._cameraOptions.__unsafe__getWithoutCapture()
		if (isLocked && !opts?.force) return this

		// Stop any camera animations
		this.stopCameraAnimation()

		// Stop following any user
		if (this.getInstanceState().followingUserId) {
			this.stopFollowingUser()
		}

		const _point = Vec.Cast(point)

		if (!Number.isFinite(_point.x)) _point.x = 0
		if (!Number.isFinite(_point.y)) _point.y = 0
		if (_point.z === undefined || !Number.isFinite(_point.z)) point.z = this.getZoomLevel()

		const camera = this.getConstrainedCamera(_point, opts)

		if (opts?.animation) {
			const { width, height } = this.getViewportScreenBounds()
			this._animateToViewport(
				new Box(-camera.x, -camera.y, width / camera.z, height / camera.z),
				opts
			)
		} else {
			this._setCamera(camera, {
				...opts,
				// we already did the constraining, so we don't need to do it again
				force: true,
			})
		}

		return this
	}

	/**
	 * Center the camera on a point (in the current page space).
	 *
	 * @example
	 * ```ts
	 * editor.centerOnPoint({ x: 100, y: 100 })
	 * editor.centerOnPoint({ x: 100, y: 100 }, { animation: { duration: 200 } })
	 * ```
	 *
	 * @param point - The point in the current page space to center on.
	 * @param opts - The camera move options.
	 *
	 * @public
	 */
	centerOnPoint(point: VecLike, opts?: TLCameraMoveOptions): this {
		const { isLocked } = this.getCameraOptions()
		if (isLocked && !opts?.force) return this

		const { width: pw, height: ph } = this.getViewportPageBounds()
		this.setCamera(new Vec(-(point.x - pw / 2), -(point.y - ph / 2), this.getCamera().z), opts)
		return this
	}

	/**
	 * Zoom the camera to fit the current page's content in the viewport.
	 *
	 * @example
	 * ```ts
	 * editor.zoomToFit()
	 * editor.zoomToFit({ animation: { duration: 200 } })
	 * ```
	 *
	 * @param opts - The camera move options.
	 *
	 * @public
	 */
	zoomToFit(opts?: TLCameraMoveOptions): this {
		const ids = [...this.getCurrentPageShapeIds()]
		if (ids.length <= 0) return this
		const pageBounds = Box.Common(compact(ids.map((id) => this.getShapePageBounds(id))))
		this.zoomToBounds(pageBounds, opts)
		return this
	}

	/**
	 * Set the zoom back to 100%.
	 *
	 * @example
	 * ```ts
	 * editor.resetZoom()
	 * editor.resetZoom(editor.getViewportScreenCenter(), { animation: { duration: 200 } })
	 * editor.resetZoom(editor.getViewportScreenCenter(), { animation: { duration: 200 } })
	 * ```
	 *
	 * @param point - The screen point to zoom out on. Defaults to the viewport screen center.
	 * @param opts - The camera move options.
	 *
	 * @public
	 */
	resetZoom(point = this.getViewportScreenCenter(), opts?: TLCameraMoveOptions): this {
		const { isLocked, constraints: constraints } = this.getCameraOptions()
		if (isLocked && !opts?.force) return this

		const currentCamera = this.getCamera()
		const { x: cx, y: cy, z: cz } = currentCamera
		const { x, y } = point

		let z = 1

		if (constraints) {
			// For non-infinite fit, we'll set the camera to the natural zoom level...
			// unless it's already there, in which case we'll set zoom to 100%
			const initialZoom = this.getInitialZoom()
			if (cz !== initialZoom) {
				z = initialZoom
			}
		}

		this.setCamera(
			new Vec(cx + (x / z - x) - (x / cz - x), cy + (y / z - y) - (y / cz - y), z),
			opts
		)
		return this
	}

	/**
	 * Zoom the camera in.
	 *
	 * @example
	 * ```ts
	 * editor.zoomIn()
	 * editor.zoomIn(editor.getViewportScreenCenter(), { animation: { duration: 200 } })
	 * editor.zoomIn(editor.inputs.currentScreenPoint, { animation: { duration: 200 } })
	 * ```
	 *
	 * @param point - The screen point to zoom in on. Defaults to the screen center
	 * @param opts - The camera move options.
	 *
	 * @public
	 */
	zoomIn(point = this.getViewportScreenCenter(), opts?: TLCameraMoveOptions): this {
		const { isLocked } = this.getCameraOptions()
		if (isLocked && !opts?.force) return this

		const { x: cx, y: cy, z: cz } = this.getCamera()

		const { zoomSteps } = this.getCameraOptions()
		if (zoomSteps !== null && zoomSteps.length > 1) {
			const baseZoom = this.getBaseZoom()
			let zoom = last(zoomSteps)! * baseZoom
			for (let i = 1; i < zoomSteps.length; i++) {
				const z1 = zoomSteps[i - 1] * baseZoom
				const z2 = zoomSteps[i] * baseZoom
				if (z2 - cz <= (z2 - z1) / 2) continue
				zoom = z2
				break
			}
			this.setCamera(
				new Vec(
					cx + (point.x / zoom - point.x) - (point.x / cz - point.x),
					cy + (point.y / zoom - point.y) - (point.y / cz - point.y),
					zoom
				),
				opts
			)
		}

		return this
	}

	/**
	 * Zoom the camera out.
	 *
	 * @example
	 * ```ts
	 * editor.zoomOut()
	 * editor.zoomOut(editor.getViewportScreenCenter(), { animation: { duration: 120 } })
	 * editor.zoomOut(editor.inputs.currentScreenPoint, { animation: { duration: 120 } })
	 * ```
	 *
	 * @param point - The point to zoom out on. Defaults to the viewport screen center.
	 * @param opts - The camera move options.
	 *
	 * @public
	 */
	zoomOut(point = this.getViewportScreenCenter(), opts?: TLCameraMoveOptions): this {
		const { isLocked } = this.getCameraOptions()
		if (isLocked && !opts?.force) return this

		const { zoomSteps } = this.getCameraOptions()
		if (zoomSteps !== null && zoomSteps.length > 1) {
			const baseZoom = this.getBaseZoom()
			const { x: cx, y: cy, z: cz } = this.getCamera()
			// start at the max
			let zoom = zoomSteps[0] * baseZoom
			for (let i = zoomSteps.length - 1; i > 0; i--) {
				const z1 = zoomSteps[i - 1] * baseZoom
				const z2 = zoomSteps[i] * baseZoom
				if (z2 - cz >= (z2 - z1) / 2) continue
				zoom = z1
				break
			}
			this.setCamera(
				new Vec(
					cx + (point.x / zoom - point.x) - (point.x / cz - point.x),
					cy + (point.y / zoom - point.y) - (point.y / cz - point.y),
					zoom
				),
				opts
			)
		}

		return this
	}

	/**
	 * Zoom the camera to fit the current selection in the viewport.
	 *
	 * @example
	 * ```ts
	 * editor.zoomToSelection()
	 * editor.zoomToSelection({ animation: { duration: 200 } })
	 * ```
	 *
	 * @param opts - The camera move options.
	 *
	 * @public
	 */
	zoomToSelection(opts?: TLCameraMoveOptions): this {
		const { isLocked } = this.getCameraOptions()
		if (isLocked && !opts?.force) return this

		const selectionPageBounds = this.getSelectionPageBounds()
		if (selectionPageBounds) {
			this.zoomToBounds(selectionPageBounds, {
				targetZoom: Math.max(1, this.getZoomLevel()),
				...opts,
			})
		}
		return this
	}

	/**
	 * Zoom the camera to fit a bounding box (in the current page space).
	 *
	 * @example
	 * ```ts
	 * editor.zoomToBounds(myBounds)
	 * editor.zoomToBounds(myBounds, { animation: { duration: 200 } })
	 * editor.zoomToBounds(myBounds, { animation: { duration: 200 }, inset: 0, targetZoom: 1 })
	 * ```
	 *
	 * @param bounds - The bounding box.
	 * @param opts - The camera move options, target zoom, or custom inset amount.
	 *
	 * @public
	 */
	zoomToBounds(
		bounds: BoxLike,
		opts?: { targetZoom?: number; inset?: number } & TLCameraMoveOptions
	): this {
		const cameraOptions = this._cameraOptions.__unsafe__getWithoutCapture()
		if (cameraOptions.isLocked && !opts?.force) return this

		const viewportScreenBounds = this.getViewportScreenBounds()

		const inset = opts?.inset ?? Math.min(ZOOM_TO_FIT_PADDING, viewportScreenBounds.width * 0.28)

		const baseZoom = this.getBaseZoom()
		const zoomMin = cameraOptions.zoomSteps[0]
		const zoomMax = last(cameraOptions.zoomSteps)!

		let zoom = clamp(
			Math.min(
				(viewportScreenBounds.width - inset) / bounds.w,
				(viewportScreenBounds.height - inset) / bounds.h
			),
			zoomMin * baseZoom,
			zoomMax * baseZoom
		)

		if (opts?.targetZoom !== undefined) {
			zoom = Math.min(opts.targetZoom, zoom)
		}

		this.setCamera(
			new Vec(
				-bounds.x + (viewportScreenBounds.width - bounds.w * zoom) / 2 / zoom,
				-bounds.y + (viewportScreenBounds.height - bounds.h * zoom) / 2 / zoom,
				zoom
			),
			opts
		)

		return this
	}

	/**
	 * Stop the current camera animation, if any.
	 *
	 * @example
	 * ```ts
	 * editor.stopCameraAnimation()
	 * ```
	 *
	 * @public
	 */
	stopCameraAnimation(): this {
		this.emit('stop-camera-animation')
		return this
	}

	/** @internal */
	private _viewportAnimation = null as null | {
		elapsed: number
		duration: number
		easing(t: number): number
		start: Box
		end: Box
	}

	/** @internal */
	private _animateViewport(ms: number): void {
		if (!this._viewportAnimation) return

		this._viewportAnimation.elapsed += ms

		const { elapsed, easing, duration, start, end } = this._viewportAnimation

		if (elapsed > duration) {
			this.off('tick', this._animateViewport)
			this._viewportAnimation = null
			this._setCamera(new Vec(-end.x, -end.y, this.getViewportScreenBounds().width / end.width))
			return
		}

		const remaining = duration - elapsed
		const t = easing(1 - remaining / duration)

		const left = start.minX + (end.minX - start.minX) * t
		const top = start.minY + (end.minY - start.minY) * t
		const right = start.maxX + (end.maxX - start.maxX) * t

		this._setCamera(new Vec(-left, -top, this.getViewportScreenBounds().width / (right - left)), {
			force: true,
		})
	}

	/** @internal */
	private _animateToViewport(
		targetViewportPage: Box,
		opts = { animation: DEFAULT_ANIMATION_OPTIONS } as TLCameraMoveOptions
	) {
		const { animation, ...rest } = opts
		if (!animation) return
		const { duration = 0, easing = EASINGS.easeInOutCubic } = animation
		const animationSpeed = this.user.getAnimationSpeed()
		const viewportPageBounds = this.getViewportPageBounds()

		// If we have an existing animation, then stop it
		this.stopCameraAnimation()

		// also stop following any user
		if (this.getInstanceState().followingUserId) {
			this.stopFollowingUser()
		}

		if (duration === 0 || animationSpeed === 0) {
			// If we have no animation, then skip the animation and just set the camera
			return this._setCamera(
				new Vec(
					-targetViewportPage.x,
					-targetViewportPage.y,
					this.getViewportScreenBounds().width / targetViewportPage.width
				),
				{ ...rest }
			)
		}

		// Set our viewport animation
		this._viewportAnimation = {
			elapsed: 0,
			duration: duration / animationSpeed,
			easing,
			start: viewportPageBounds.clone(),
			end: targetViewportPage.clone(),
		}

		// If we ever get a "stop-camera-animation" event, we stop
		this.once('stop-camera-animation', () => {
			this.off('tick', this._animateViewport)
			this._viewportAnimation = null
		})

		// On each tick, animate the viewport
		this.on('tick', this._animateViewport)

		return this
	}

	/**
	 * Slide the camera in a certain direction.
	 *
	 * @example
	 * ```ts
	 * editor.slideCamera({ speed: 1, direction: { x: 1, y: 0 }, friction: 0.1 })
	 * ```
	 *
	 * @param opts - Options for the slide
	 * @public
	 */
	slideCamera(
		opts = {} as {
			speed: number
			direction: VecLike
			friction?: number
			speedThreshold?: number
			force?: boolean
		}
	): this {
		const { isLocked } = this.getCameraOptions()
		if (isLocked && !opts?.force) return this

		const animationSpeed = this.user.getAnimationSpeed()
		if (animationSpeed === 0) return this

		this.stopCameraAnimation()

		const {
			speed,
			friction = this.options.cameraSlideFriction,
			direction,
			speedThreshold = 0.01,
		} = opts
		let currentSpeed = Math.min(speed, 1)

		const cancel = () => {
			this.off('tick', moveCamera)
			this.off('stop-camera-animation', cancel)
		}

		this.once('stop-camera-animation', cancel)

		const moveCamera = (elapsed: number) => {
			const { x: cx, y: cy, z: cz } = this.getCamera()
			const movementVec = Vec.Mul(direction, (currentSpeed * elapsed) / cz)

			// Apply friction
			currentSpeed *= 1 - friction
			if (currentSpeed < speedThreshold) {
				cancel()
			} else {
				this._setCamera(new Vec(cx + movementVec.x, cy + movementVec.y, cz))
			}
		}

		this.on('tick', moveCamera)

		return this
	}

	/**
	 * Animate the camera to a user's cursor position. This also briefly show the user's cursor if it's not currently visible.
	 *
	 * @example
	 * ```ts
	 * editor.zoomToUser(myUserId)
	 * editor.zoomToUser(myUserId, { animation: { duration: 200 } })
	 * ```
	 *
	 * @param userId - The id of the user to animate to.
	 * @param opts - The camera move options.
	 * @public
	 */
	zoomToUser(userId: string, opts: TLCameraMoveOptions = { animation: { duration: 500 } }): this {
		const presence = this.getCollaborators().find((c) => c.userId === userId)

		if (!presence) return this

		const cursor = presence.cursor
		if (!cursor) return this

		this.run(() => {
			// If we're following someone, stop following them
			if (this.getInstanceState().followingUserId !== null) {
				this.stopFollowingUser()
			}

			// If we're not on the same page, move to the page they're on
			const isOnSamePage = presence.currentPageId === this.getCurrentPageId()
			if (!isOnSamePage) {
				this.setCurrentPage(presence.currentPageId)
			}

			// Only animate the camera if the user is on the same page as us
			if (opts && opts.animation && !isOnSamePage) {
				opts.animation = undefined
			}

			this.centerOnPoint(cursor, opts)

			// Highlight the user's cursor
			const { highlightedUserIds } = this.getInstanceState()
			this.updateInstanceState({ highlightedUserIds: [...highlightedUserIds, userId] })

			// Unhighlight the user's cursor after a few seconds
			this.timers.setTimeout(() => {
				const highlightedUserIds = [...this.getInstanceState().highlightedUserIds]
				const index = highlightedUserIds.indexOf(userId)
				if (index < 0) return
				highlightedUserIds.splice(index, 1)
				this.updateInstanceState({ highlightedUserIds })
			}, this.options.collaboratorIdleTimeoutMs)
		})

		return this
	}

	// Viewport

	/** @internal */
	private _willSetInitialBounds = true

	/**
	 * Update the viewport. The viewport will measure the size and screen position of its container
	 * element. This should be done whenever the container's position on the screen changes.
	 *
	 * @example
	 * ```ts
	 * editor.updateViewportScreenBounds(new Box(0, 0, 1280, 1024))
	 * editor.updateViewportScreenBounds(new Box(0, 0, 1280, 1024), true)
	 * ```
	 *
	 * @param screenBounds - The new screen bounds of the viewport.
	 * @param center - Whether to preserve the viewport page center as the viewport changes.
	 *
	 * @public
	 */
	updateViewportScreenBounds(screenBounds: Box | HTMLElement, center = false): this {
		if (screenBounds instanceof HTMLElement) {
			const rect = screenBounds.getBoundingClientRect()
			screenBounds = new Box(
				rect.left || rect.x,
				rect.top || rect.y,
				Math.max(rect.width, 1),
				Math.max(rect.height, 1)
			)
		} else {
			screenBounds.width = Math.max(screenBounds.width, 1)
			screenBounds.height = Math.max(screenBounds.height, 1)
		}

		const insets = [
			// top
			screenBounds.minY !== 0,
			// right
			!approximately(document.body.scrollWidth, screenBounds.maxX, 1),
			// bottom
			!approximately(document.body.scrollHeight, screenBounds.maxY, 1),
			// left
			screenBounds.minX !== 0,
		]

		const { _willSetInitialBounds } = this

		this._willSetInitialBounds = false

		const { screenBounds: prevScreenBounds, insets: prevInsets } = this.getInstanceState()
		if (screenBounds.equals(prevScreenBounds) && insets.every((v, i) => v === prevInsets[i])) {
			// nothing to do
			return this
		}

		if (_willSetInitialBounds) {
			// If we have just received the initial bounds, don't center the camera.
			this.updateInstanceState({ screenBounds: screenBounds.toJson(), insets })
			this.setCamera(this.getCamera())
		} else {
			if (center && !this.getInstanceState().followingUserId) {
				// Get the page center before the change, make the change, and restore it
				const before = this.getViewportPageBounds().center
				this.updateInstanceState({ screenBounds: screenBounds.toJson(), insets })
				this.centerOnPoint(before)
			} else {
				// Otherwise,
				this.updateInstanceState({ screenBounds: screenBounds.toJson(), insets })
				this._setCamera(Vec.From({ ...this.getCamera() }))
			}
		}

		this._tickCameraState()

		return this
	}

	/**
	 * The bounds of the editor's viewport in screen space.
	 *
	 * @public
	 */
	@computed getViewportScreenBounds() {
		const { x, y, w, h } = this.getInstanceState().screenBounds
		return new Box(x, y, w, h)
	}

	/**
	 * The center of the editor's viewport in screen space.
	 *
	 * @public
	 */
	@computed getViewportScreenCenter() {
		const viewportScreenBounds = this.getViewportScreenBounds()
		return new Vec(
			viewportScreenBounds.midX - viewportScreenBounds.minX,
			viewportScreenBounds.midY - viewportScreenBounds.minY
		)
	}

	/**
	 * The current viewport in the current page space.
	 *
	 * @public
	 */
	@computed getViewportPageBounds() {
		const { w, h } = this.getViewportScreenBounds()
		const { x: cx, y: cy, z: cz } = this.getCamera()
		return new Box(-cx, -cy, w / cz, h / cz)
	}

	/**
	 * Convert a point in screen space to a point in the current page space.
	 *
	 * @example
	 * ```ts
	 * editor.screenToPage({ x: 100, y: 100 })
	 * ```
	 *
	 * @param point - The point in screen space.
	 *
	 * @public
	 */
	screenToPage(point: VecLike) {
		const { screenBounds } = this.store.unsafeGetWithoutCapture(TLINSTANCE_ID)!
		const { x: cx, y: cy, z: cz = 1 } = this.getCamera()
		return new Vec(
			(point.x - screenBounds.x) / cz - cx,
			(point.y - screenBounds.y) / cz - cy,
			point.z ?? 0.5
		)
	}

	/**
	 * Convert a point in the current page space to a point in current screen space.
	 *
	 * @example
	 * ```ts
	 * editor.pageToScreen({ x: 100, y: 100 })
	 * ```
	 *
	 * @param point - The point in page space.
	 *
	 * @public
	 */
	pageToScreen(point: VecLike) {
		const { screenBounds } = this.store.unsafeGetWithoutCapture(TLINSTANCE_ID)!
		const { x: cx, y: cy, z: cz = 1 } = this.getCamera()
		return new Vec(
			(point.x + cx) * cz + screenBounds.x,
			(point.y + cy) * cz + screenBounds.y,
			point.z ?? 0.5
		)
	}

	/**
	 * Convert a point in the current page space to a point in current viewport space.
	 *
	 * @example
	 * ```ts
	 * editor.pageToViewport({ x: 100, y: 100 })
	 * ```
	 *
	 * @param point - The point in page space.
	 *
	 * @public
	 */
	pageToViewport(point: VecLike) {
		const { x: cx, y: cy, z: cz = 1 } = this.getCamera()
		return new Vec((point.x + cx) * cz, (point.y + cy) * cz, point.z ?? 0.5)
	}
	// Collaborators

	@computed
	private _getCollaboratorsQuery() {
		return this.store.query.records('instance_presence', () => ({
			userId: { neq: this.user.getId() },
		}))
	}

	/**
	 * Returns a list of presence records for all peer collaborators.
	 * This will return the latest presence record for each connected user.
	 *
	 * @public
	 */
	@computed
	getCollaborators() {
		const allPresenceRecords = this._getCollaboratorsQuery().get()
		if (!allPresenceRecords.length) return EMPTY_ARRAY
		const userIds = [...new Set(allPresenceRecords.map((c) => c.userId))].sort()
		return userIds.map((id) => {
			const latestPresence = maxBy(
				allPresenceRecords.filter((c) => c.userId === id),
				(p) => p.lastActivityTimestamp ?? 0
			)
			return latestPresence!
		})
	}

	/**
	 * Returns a list of presence records for all peer collaborators on the current page.
	 * This will return the latest presence record for each connected user.
	 *
	 * @public
	 */
	@computed
	getCollaboratorsOnCurrentPage() {
		const currentPageId = this.getCurrentPageId()
		return this.getCollaborators().filter((c) => c.currentPageId === currentPageId)
	}

	// Following

	// When we are 'locked on' to a user, our camera is derived from their camera.
	private _isLockedOnFollowingUser = atom('isLockedOnFollowingUser', false)

	/**
	 * Start viewport-following a user.
	 *
	 * @example
	 * ```ts
	 * editor.startFollowingUser(myUserId)
	 * ```
	 *
	 * @param userId - The id of the user to follow.
	 *
	 * @public
	 */
	startFollowingUser(userId: string): this {
		// if we were already following someone, stop following them
		this.stopFollowingUser()

		const leaderPresences = this._getCollaboratorsQuery()
			.get()
			.filter((p) => p.userId === userId)

		if (!leaderPresences.length) {
			console.warn('User not found')
			return this
		}

		const thisUserId = this.user.getId()

		if (!thisUserId) {
			console.warn('You should set the userId for the current instance before following a user')
			// allow to continue since it's probably fine most of the time.
		}

		// If the leader is following us, then we can't follow them
		if (leaderPresences.some((p) => p.followingUserId === thisUserId)) {
			return this
		}

		const latestLeaderPresence = computed('latestLeaderPresence', () => {
			return this.getCollaborators().find((p) => p.userId === userId)
		})

		transact(() => {
			this.updateInstanceState({ followingUserId: userId }, { history: 'ignore' })

			// we listen for page changes separately from the 'moveTowardsUser' tick
			const dispose = react('update current page', () => {
				const leaderPresence = latestLeaderPresence.get()
				if (!leaderPresence) {
					this.stopFollowingUser()
					return
				}
				if (
					leaderPresence.currentPageId !== this.getCurrentPageId() &&
					this.getPage(leaderPresence.currentPageId)
				) {
					// if the page changed, switch page
					this.run(
						() => {
							// sneaky store.put here, we can't go through setCurrentPage because it calls stopFollowingUser
							this.store.put([
								{ ...this.getInstanceState(), currentPageId: leaderPresence.currentPageId },
							])
							this._isLockedOnFollowingUser.set(true)
						},
						{ history: 'ignore' }
					)
				}
			})

			const cancel = () => {
				dispose()
				this._isLockedOnFollowingUser.set(false)
				this.off('frame', moveTowardsUser)
				this.off('stop-following', cancel)
			}

			const moveTowardsUser = () => {
				// Stop following if we can't find the user
				const leaderPresence = latestLeaderPresence.get()
				if (!leaderPresence) {
					this.stopFollowingUser()
					return
				}

				if (this._isLockedOnFollowingUser.get()) return

				const animationSpeed = this.user.getAnimationSpeed()

				if (animationSpeed === 0) {
					this._isLockedOnFollowingUser.set(true)
					return
				}

				const targetViewport = this.getViewportPageBoundsForFollowing()
				if (!targetViewport) {
					this.stopFollowingUser()
					return
				}
				const currentViewport = this.getViewportPageBounds()

				const diffX =
					Math.abs(targetViewport.minX - currentViewport.minX) +
					Math.abs(targetViewport.maxX - currentViewport.maxX)
				const diffY =
					Math.abs(targetViewport.minY - currentViewport.minY) +
					Math.abs(targetViewport.maxY - currentViewport.maxY)

				// Stop chasing if we're close enough!
				if (
					diffX < this.options.followChaseViewportSnap &&
					diffY < this.options.followChaseViewportSnap
				) {
					this._isLockedOnFollowingUser.set(true)
					return
				}

				// Chase the user's viewport!
				// Interpolate between the current viewport and the target viewport based on animation speed.
				// This will produce an 'ease-out' effect.
				const t = clamp(animationSpeed * 0.5, 0.1, 0.8)

				const nextViewport = new Box(
					lerp(currentViewport.minX, targetViewport.minX, t),
					lerp(currentViewport.minY, targetViewport.minY, t),
					lerp(currentViewport.width, targetViewport.width, t),
					lerp(currentViewport.height, targetViewport.height, t)
				)

				const nextCamera = new Vec(
					-nextViewport.x,
					-nextViewport.y,
					this.getViewportScreenBounds().width / nextViewport.width
				)

				// Update the camera!
				this.stopCameraAnimation()
				this._setCamera(nextCamera)
			}

			this.once('stop-following', cancel)
			this.addListener('frame', moveTowardsUser)

			// call once to start synchronously
			moveTowardsUser()
		})

		return this
	}

	/**
	 * Stop viewport-following a user.
	 *
	 * @example
	 * ```ts
	 * editor.stopFollowingUser()
	 * ```
	 * @public
	 */
	stopFollowingUser(): this {
		this.run(
			() => {
				// commit the current camera to the store
				this.store.put([this.getCamera()])
				// this must happen after the camera is committed
				this._isLockedOnFollowingUser.set(false)
				this.updateInstanceState({ followingUserId: null })
				this.emit('stop-following')
			},
			{ history: 'ignore' }
		)
		return this
	}

	/** @internal */
	getUnorderedRenderingShapes(
		// The rendering state. We use this method both for rendering, which
		// is based on other state, and for computing order for SVG export,
		// which should work even when things are for example off-screen.
		useEditorState: boolean
	): TLRenderingShape[] {
		// Here we get the shape as well as any of its children, as well as their
		// opacities. If the shape is being erased, and none of its ancestors are
		// being erased, then we reduce the opacity of the shape and all of its
		// ancestors; but we don't apply this effect more than once among a set
		// of descendants so that it does not compound.

		// This is designed to keep all the shapes in a single list which
		// allows the DOM nodes to be reused even when they become children
		// of other nodes.

		const renderingShapes: TLRenderingShape[] = []

		let nextIndex = this.options.maxShapesPerPage * 2
		let nextBackgroundIndex = this.options.maxShapesPerPage

		const erasingShapeIds = this.getErasingShapeIds()

		const addShapeById = (id: TLShapeId, opacity: number, isAncestorErasing: boolean) => {
			const shape = this.getShape(id)
			if (!shape) return
			if (this.isShapeHidden(shape)) return

			opacity *= shape.opacity
			let isShapeErasing = false
			const util = this.getShapeUtil(shape)

			if (useEditorState) {
				isShapeErasing = !isAncestorErasing && erasingShapeIds.includes(id)
				if (isShapeErasing) {
					opacity *= 0.32
				}
			}

			renderingShapes.push({
				id,
				shape,
				util,
				index: nextIndex,
				backgroundIndex: nextBackgroundIndex,
				opacity,
			})

			nextIndex += 1
			nextBackgroundIndex += 1

			const childIds = this.getSortedChildIdsForParent(id)
			if (!childIds.length) return

			let backgroundIndexToRestore = null
			if (util.providesBackgroundForChildren(shape)) {
				backgroundIndexToRestore = nextBackgroundIndex
				nextBackgroundIndex = nextIndex
				nextIndex += this.options.maxShapesPerPage
			}

			for (const childId of childIds) {
				addShapeById(childId, opacity, isAncestorErasing || isShapeErasing)
			}

			if (backgroundIndexToRestore !== null) {
				nextBackgroundIndex = backgroundIndexToRestore
			}
		}

		// If we're using editor state, then we're only interested in on-screen shapes.
		// If we're not using the editor state, then we're interested in ALL shapes, even those from other pages.
		const pages = useEditorState ? [this.getCurrentPage()] : this.getPages()
		for (const page of pages) {
			for (const childId of this.getSortedChildIdsForParent(page.id)) {
				addShapeById(childId, 1, false)
			}
		}

		return renderingShapes
	}

	// Camera state
	// Camera state does two things: first, it allows us to subscribe to whether
	// the camera is moving or not; and second, it allows us to update the rendering
	// shapes on the canvas. Changing the rendering shapes may cause shapes to
	// unmount / remount in the DOM, which is expensive; and computing visibility is
	// also expensive in large projects. For this reason, we use a second bounding
	// box just for rendering, and we only update after the camera stops moving.
	private _cameraState = atom('camera state', 'idle' as 'idle' | 'moving')
	private _cameraStateTimeoutRemaining = 0
	_decayCameraStateTimeout(elapsed: number) {
		this._cameraStateTimeoutRemaining -= elapsed
		if (this._cameraStateTimeoutRemaining > 0) return
		this.off('tick', this._decayCameraStateTimeout)
		this._cameraState.set('idle')
	}
	_tickCameraState() {
		// always reset the timeout
		this._cameraStateTimeoutRemaining = this.options.cameraMovingTimeoutMs
		// If the state is idle, then start the tick
		if (this._cameraState.__unsafe__getWithoutCapture() !== 'idle') return
		this._cameraState.set('moving')
		this.on('tick', this._decayCameraStateTimeout)
	}

	/**
	 * Whether the camera is moving or idle.
	 *
	 * @example
	 * ```ts
	 * editor.getCameraState()
	 * ```
	 *
	 * @public
	 */
	getCameraState() {
		return this._cameraState.get()
	}

	/**
	 * Get the shapes that should be displayed in the current viewport.
	 *
	 * @example
	 * ```ts
	 * editor.getRenderingShapes()
	 * ```
	 *
	 * @public
	 */
	@computed getRenderingShapes() {
		const renderingShapes = this.getUnorderedRenderingShapes(true)

		// Its IMPORTANT that the result be sorted by id AND include the index
		// that the shape should be displayed at. Steve, this is the past you
		// telling the present you not to change this.

		// We want to sort by id because moving elements about in the DOM will
		// cause the element to get removed by react as it moves the DOM node. This
		// causes <iframes/> to re-render which is hella annoying and a perf
		// drain. By always sorting by 'id' we keep the shapes always in the
		// same order; but we later use index to set the element's 'z-index'
		// to change the "rendered" position in z-space.
		return renderingShapes.sort(sortById)
	}

	/* --------------------- Pages ---------------------- */

	@computed private _getAllPagesQuery() {
		return this.store.query.records('page')
	}

	/**
	 * Info about the project's current pages.
	 *
	 * @example
	 * ```ts
	 * editor.getPages()
	 * ```
	 *
	 * @public
	 */
	@computed getPages(): TLPage[] {
		return Array.from(this._getAllPagesQuery().get()).sort(sortByIndex)
	}

	/**
	 * The current page.
	 *
	 * @example
	 * ```ts
	 * editor.getCurrentPage()
	 * ```
	 *
	 * @public
	 */
	getCurrentPage(): TLPage {
		return this.getPage(this.getCurrentPageId())!
	}

	/**
	 * The current page id.
	 *
	 * @example
	 * ```ts
	 * editor.getCurrentPageId()
	 * ```
	 *
	 * @public
	 */
	@computed getCurrentPageId(): TLPageId {
		return this.getInstanceState().currentPageId
	}

	/**
	 * Get a page.
	 *
	 * @example
	 * ```ts
	 * editor.getPage(myPage.id)
	 * editor.getPage(myPage)
	 * ```
	 *
	 * @param page - The page (or the page id) to get.
	 *
	 * @public
	 */
	getPage(page: TLPageId | TLPage): TLPage | undefined {
		return this.store.get(typeof page === 'string' ? page : page.id)
	}

	/* @internal */
	private readonly _currentPageShapeIds: ReturnType<typeof deriveShapeIdsInCurrentPage>

	/**
	 * An array of all of the shapes on the current page.
	 *
	 * @example
	 * ```ts
	 * editor.getCurrentPageIds()
	 * ```
	 *
	 * @public
	 */
	getCurrentPageShapeIds() {
		return this._currentPageShapeIds.get()
	}

	/**
	 * @internal
	 */
	@computed
	getCurrentPageShapeIdsSorted() {
		return Array.from(this.getCurrentPageShapeIds()).sort()
	}

	/**
	 * Get the ids of shapes on a page.
	 *
	 * @example
	 * ```ts
	 * const idsOnPage1 = editor.getPageShapeIds('page1')
	 * const idsOnPage2 = editor.getPageShapeIds(myPage2)
	 * ```
	 *
	 * @param page - The page (or the page id) to get the shape ids for.
	 *
	 * @public
	 **/
	getPageShapeIds(page: TLPageId | TLPage): Set<TLShapeId> {
		const pageId = typeof page === 'string' ? page : page.id
		const result = this.store.query.exec('shape', { parentId: { eq: pageId } })
		return this.getShapeAndDescendantIds(result.map((s) => s.id))
	}

	/**
	 * Set the current page.
	 *
	 * @example
	 * ```ts
	 * editor.setCurrentPage('page1')
	 * editor.setCurrentPage(myPage1)
	 * ```
	 *
	 * @param page - The page (or the page id) to set as the current page.
	 *
	 * @public
	 */
	setCurrentPage(page: TLPageId | TLPage): this {
		const pageId = typeof page === 'string' ? page : page.id
		if (!this.store.has(pageId)) {
			console.error("Tried to set the current page id to a page that doesn't exist.")
			return this
		}

		this.stopFollowingUser()
		// finish off any in-progress interactions
		this.complete()

		return this.run(
			() => {
				this.store.put([{ ...this.getInstanceState(), currentPageId: pageId }])
				// ensure camera constraints are applied
				this.setCamera(this.getCamera())
			},
			{ history: 'record-preserveRedoStack' }
		)
	}

	/**
	 * Update a page.
	 *
	 * @example
	 * ```ts
	 * editor.updatePage({ id: 'page2', name: 'Page 2' })
	 * ```
	 *
	 * @param partial - The partial of the shape to update.
	 *
	 * @public
	 */
	updatePage(partial: RequiredKeys<Partial<TLPage>, 'id'>): this {
		if (this.getIsReadonly()) return this

		const prev = this.getPage(partial.id)
		if (!prev) return this

		return this.run(() => this.store.update(partial.id, (page) => ({ ...page, ...partial })))
	}

	/**
	 * Create a page.
	 *
	 * @example
	 * ```ts
	 * editor.createPage(myPage)
	 * editor.createPage({ name: 'Page 2' })
	 * ```
	 *
	 * @param page - The page (or page partial) to create.
	 *
	 * @public
	 */
	createPage(page: Partial<TLPage>): this {
		this.run(() => {
			if (this.getIsReadonly()) return
			if (this.getPages().length >= this.options.maxPages) return
			const pages = this.getPages()

			const name = getIncrementedName(
				page.name ?? 'Page 1',
				pages.map((p) => p.name)
			)

			let index = page.index

			if (!index || pages.some((p) => p.index === index)) {
				index = getIndexAbove(pages[pages.length - 1].index)
			}

			const newPage = PageRecordType.create({
				meta: {},
				...page,
				name,
				index,
			})

			this.store.put([newPage])
		})
		return this
	}

	/**
	 * Delete a page.
	 *
	 * @example
	 * ```ts
	 * editor.deletePage('page1')
	 * ```
	 *
	 * @param page - The page (or the page id) to delete.
	 *
	 * @public
	 */
	deletePage(page: TLPageId | TLPage): this {
		const id = typeof page === 'string' ? page : page.id
		this.run(() => {
			if (this.getIsReadonly()) return
			const pages = this.getPages()
			if (pages.length === 1) return

			const deletedPage = this.getPage(id)
			if (!deletedPage) return

			if (id === this.getCurrentPageId()) {
				const index = pages.findIndex((page) => page.id === id)
				const next = pages[index - 1] ?? pages[index + 1]
				this.setCurrentPage(next.id)
			}
			this.store.remove([deletedPage.id])
		})
		return this
	}

	/**
	 * Duplicate a page.
	 *
	 * @param page - The page (or the page id) to duplicate. Defaults to the current page.
	 * @param createId - The id of the new page. Defaults to a new id.
	 *
	 * @public
	 */
	duplicatePage(page: TLPageId | TLPage, createId: TLPageId = PageRecordType.createId()): this {
		if (this.getPages().length >= this.options.maxPages) return this
		const id = typeof page === 'string' ? page : page.id
		const freshPage = this.getPage(id) // get the most recent version of the page anyway
		if (!freshPage) return this

		const prevCamera = { ...this.getCamera() }
		const content = this.getContentFromCurrentPage(this.getSortedChildIdsForParent(freshPage.id))

		this.run(() => {
			const pages = this.getPages()
			const index = getIndexBetween(freshPage.index, pages[pages.indexOf(freshPage) + 1]?.index)

			// create the page (also creates the pagestate and camera for the new page)
			this.createPage({ name: freshPage.name + ' Copy', id: createId, index })
			// set the new page as the current page
			this.setCurrentPage(createId)
			// update the new page's camera to the previous page's camera
			this.setCamera(prevCamera)

			if (content) {
				// If we had content on the previous page, put it on the new page
				return this.putContentOntoCurrentPage(content)
			}
		})

		return this
	}

	/**
	 * Rename a page.
	 *
	 * @example
	 * ```ts
	 * editor.renamePage('page1', 'My Page')
	 * ```
	 *
	 * @param page - The page (or the page id) to rename.
	 * @param name - The new name.
	 *
	 * @public
	 */
	renamePage(page: TLPageId | TLPage, name: string) {
		const id = typeof page === 'string' ? page : page.id
		if (this.getIsReadonly()) return this
		this.updatePage({ id, name })
		return this
	}

	/* --------------------- Assets --------------------- */

	/** @internal */
	@computed private _getAllAssetsQuery() {
		return this.store.query.records('asset')
	}

	/**
	 * Get all assets in the editor.
	 *
	 * @public
	 */
	getAssets() {
		return this._getAllAssetsQuery().get()
	}

	/**
	 * Create one or more assets.
	 *
	 * @example
	 * ```ts
	 * editor.createAssets([...myAssets])
	 * ```
	 *
	 * @param assets - The assets to create.
	 *
	 * @public
	 */
	createAssets(assets: TLAsset[]): this {
		if (this.getIsReadonly()) return this
		if (assets.length <= 0) return this
		this.run(() => this.store.put(assets), { history: 'ignore' })
		return this
	}

	/**
	 * Update one or more assets.
	 *
	 * @example
	 * ```ts
	 * editor.updateAssets([{ id: 'asset1', name: 'New name' }])
	 * ```
	 *
	 * @param assets - The assets to update.
	 *
	 * @public
	 */
	updateAssets(assets: TLAssetPartial[]): this {
		if (this.getIsReadonly()) return this
		if (assets.length <= 0) return this
		this.run(
			() => {
				this.store.put(
					assets.map((partial) => ({
						...this.store.get(partial.id)!,
						...partial,
					}))
				)
			},
			{ history: 'ignore' }
		)
		return this
	}

	/**
	 * Delete one or more assets.
	 *
	 * @example
	 * ```ts
	 * editor.deleteAssets(['asset1', 'asset2'])
	 * ```
	 *
	 * @param assets - The assets (or asset ids) to delete.
	 *
	 * @public
	 */
	deleteAssets(assets: TLAssetId[] | TLAsset[]): this {
		if (this.getIsReadonly()) return this

		const ids =
			typeof assets[0] === 'string'
				? (assets as TLAssetId[])
				: (assets as TLAsset[]).map((a) => a.id)
		if (ids.length <= 0) return this

		this.run(() => this.store.remove(ids), { history: 'ignore' })
		return this
	}

	/**
	 * Get an asset by its id.
	 *
	 * @example
	 * ```ts
	 * editor.getAsset('asset1')
	 * ```
	 *
	 * @param asset - The asset (or asset id) to get.
	 *
	 * @public
	 */
	getAsset<T extends TLAsset>(asset: T | T['id']): T | undefined {
		return this.store.get(typeof asset === 'string' ? asset : asset.id) as T | undefined
	}

	async resolveAssetUrl(
		assetId: TLAssetId | null,
		context: {
			screenScale?: number
			shouldResolveToOriginal?: boolean
			dpr?: number
		}
	): Promise<string | null> {
		if (!assetId) return null
		const asset = this.getAsset(assetId)
		if (!asset) return null

		const {
			screenScale = 1,
			shouldResolveToOriginal = false,
			dpr = this.getInstanceState().devicePixelRatio,
		} = context

		// We only look at the zoom level at powers of 2.
		const zoomStepFunction = (zoom: number) => Math.pow(2, Math.ceil(Math.log2(zoom)))
		const steppedScreenScale = zoomStepFunction(screenScale)
		const networkEffectiveType: string | null =
			'connection' in navigator ? (navigator as any).connection.effectiveType : null

		return await this.store.props.assets.resolve(asset, {
			screenScale: screenScale || 1,
			steppedScreenScale,
			dpr,
			networkEffectiveType,
			shouldResolveToOriginal,
		})
	}
	/**
	 * Upload an asset to the store's asset service, returning a URL that can be used to resolve the
	 * asset.
	 */
	async uploadAsset(
		asset: TLAsset,
		file: File,
		abortSignal?: AbortSignal
	): Promise<{ src: string; meta?: JsonObject }> {
		return await this.store.props.assets.upload(asset, file, abortSignal)
	}

	/* --------------------- Shapes --------------------- */

	private _shapeGeometryCaches: Record<string, ComputedCache<Geometry2d, TLShape>> = {}

	/**
	 * Get the geometry of a shape.
	 *
	 * @example
	 * ```ts
	 * editor.getShapeGeometry(myShape)
	 * editor.getShapeGeometry(myShapeId)
	 * editor.getShapeGeometry(myShapeId, { context: "arrow" })
	 * ```
	 *
	 * @param shape - The shape (or shape id) to get the geometry for.
	 * @param opts - Additional options about the request for geometry. Passed to {@link ShapeUtil.getGeometry}.
	 *
	 * @public
	 */
	getShapeGeometry<T extends Geometry2d>(shape: TLShape | TLShapeId, opts?: TLGeometryOpts): T {
		const context = opts?.context ?? 'none'
		if (!this._shapeGeometryCaches[context]) {
			this._shapeGeometryCaches[context] = this.store.createComputedCache(
				'bounds',
<<<<<<< HEAD
				(shape) => {
					this.fonts.trackFontsForShape(shape)
					return this.getShapeUtil(shape).getGeometry(shape)
				},
=======
				(shape) => this.getShapeUtil(shape).getGeometry(shape, opts),
>>>>>>> 4261d7f0
				{ areRecordsEqual: (a, b) => a.props === b.props }
			)
		}
		return this._shapeGeometryCaches[context].get(
			typeof shape === 'string' ? shape : shape.id
		)! as T
	}

	/** @internal */
	@computed private _getShapeHandlesCache(): ComputedCache<TLHandle[] | undefined, TLShape> {
		return this.store.createComputedCache('handles', (shape) => {
			return this.getShapeUtil(shape).getHandles?.(shape)
		})
	}

	/**
	 * Get the handles (if any) for a shape.
	 *
	 * @example
	 * ```ts
	 * editor.getShapeHandles(myShape)
	 * editor.getShapeHandles(myShapeId)
	 * ```
	 *
	 * @param shape - The shape (or shape id) to get the handles for.
	 * @public
	 */
	getShapeHandles<T extends TLShape>(shape: T | T['id']): TLHandle[] | undefined {
		return this._getShapeHandlesCache().get(typeof shape === 'string' ? shape : shape.id)
	}

	/**
	 * Get the local transform for a shape as a matrix model. This transform reflects both its
	 * translation (x, y) from from either its parent's top left corner, if the shape's parent is
	 * another shape, or else from the 0,0 of the page, if the shape's parent is the page; and the
	 * shape's rotation.
	 *
	 * @example
	 * ```ts
	 * editor.getShapeLocalTransform(myShape)
	 * ```
	 *
	 * @param shape - The shape to get the local transform for.
	 *
	 * @public
	 */
	getShapeLocalTransform(shape: TLShape | TLShapeId): Mat {
		const id = typeof shape === 'string' ? shape : shape.id
		const freshShape = this.getShape(id)
		if (!freshShape) throw Error('Editor.getTransform: shape not found')
		return Mat.Identity().translate(freshShape.x, freshShape.y).rotate(freshShape.rotation)
	}

	/**
	 * A cache of page transforms.
	 *
	 * @internal
	 */
	@computed private _getShapePageTransformCache(): ComputedCache<Mat, TLShape> {
		return this.store.createComputedCache<Mat, TLShape>('pageTransformCache', (shape) => {
			if (isPageId(shape.parentId)) {
				return this.getShapeLocalTransform(shape)
			}

			// If the shape's parent doesn't exist yet (e.g. when merging in changes from remote in the wrong order)
			// then we can't compute the transform yet, so just return the identity matrix.
			// In the future we should look at creating a store update mechanism that understands and preserves
			// ordering.
			const parentTransform =
				this._getShapePageTransformCache().get(shape.parentId) ?? Mat.Identity()
			return Mat.Compose(parentTransform, this.getShapeLocalTransform(shape)!)
		})
	}

	/**
	 * Get the local transform of a shape's parent as a matrix model.
	 *
	 * @example
	 * ```ts
	 * editor.getShapeParentTransform(myShape)
	 * ```
	 *
	 * @param shape - The shape (or shape id) to get the parent transform for.
	 *
	 * @public
	 */
	getShapeParentTransform(shape: TLShape | TLShapeId): Mat {
		const id = typeof shape === 'string' ? shape : shape.id
		const freshShape = this.getShape(id)
		if (!freshShape || isPageId(freshShape.parentId)) return Mat.Identity()
		return this._getShapePageTransformCache().get(freshShape.parentId) ?? Mat.Identity()
	}

	/**
	 * Get the transform of a shape in the current page space.
	 *
	 * @example
	 * ```ts
	 * editor.getShapePageTransform(myShape)
	 * editor.getShapePageTransform(myShapeId)
	 * ```
	 *
	 * @param shape - The shape (or shape id) to get the page transform for.
	 *
	 * @public
	 */
	getShapePageTransform(shape: TLShape | TLShapeId): Mat {
		const id = typeof shape === 'string' ? shape : shape.id
		return this._getShapePageTransformCache().get(id) ?? Mat.Identity()
	}

	/** @internal */
	@computed private _getShapePageBoundsCache(): ComputedCache<Box, TLShape> {
		return this.store.createComputedCache<Box, TLShape>('pageBoundsCache', (shape) => {
			const pageTransform = this._getShapePageTransformCache().get(shape.id)

			if (!pageTransform) return new Box()

			const result = Box.FromPoints(
				Mat.applyToPoints(pageTransform, this.getShapeGeometry(shape).vertices)
			)

			return result
		})
	}

	/**
	 * Get the bounds of a shape in the current page space.
	 *
	 * @example
	 * ```ts
	 * editor.getShapePageBounds(myShape)
	 * editor.getShapePageBounds(myShapeId)
	 * ```
	 *
	 * @param shape - The shape (or shape id) to get the bounds for.
	 *
	 * @public
	 */
	getShapePageBounds(shape: TLShape | TLShapeId): Box | undefined {
		return this._getShapePageBoundsCache().get(typeof shape === 'string' ? shape : shape.id)
	}

	/**
	 * A cache of clip paths used for clipping.
	 *
	 * @internal
	 */
	@computed private _getShapeClipPathCache(): ComputedCache<string, TLShape> {
		return this.store.createComputedCache<string, TLShape>('clipPathCache', (shape) => {
			const pageMask = this._getShapeMaskCache().get(shape.id)
			if (!pageMask) return undefined
			if (pageMask.length === 0) {
				return `polygon(0px 0px, 0px 0px, 0px 0px)`
			}

			const pageTransform = this._getShapePageTransformCache().get(shape.id)
			if (!pageTransform) return undefined

			const localMask = Mat.applyToPoints(Mat.Inverse(pageTransform), pageMask)

			return `polygon(${localMask.map((p) => `${p.x}px ${p.y}px`).join(',')})`
		})
	}

	/**
	 * Get the clip path for a shape.
	 *
	 * @example
	 * ```ts
	 * const clipPath = editor.getShapeClipPath(shape)
	 * const clipPath = editor.getShapeClipPath(shape.id)
	 * ```
	 *
	 * @param shape - The shape (or shape id) to get the clip path for.
	 *
	 * @returns The clip path or undefined.
	 *
	 * @public
	 */
	getShapeClipPath(shape: TLShape | TLShapeId): string | undefined {
		return this._getShapeClipPathCache().get(typeof shape === 'string' ? shape : shape.id)
	}

	/** @internal */
	@computed private _getShapeMaskCache(): ComputedCache<Vec[], TLShape> {
		return this.store.createComputedCache('pageMaskCache', (shape) => {
			if (isPageId(shape.parentId)) return undefined

			const frameAncestors = this.getShapeAncestors(shape.id).filter((shape) =>
				this.isShapeOfType<TLFrameShape>(shape, 'frame')
			)

			if (frameAncestors.length === 0) return undefined

			const pageMask = frameAncestors
				.map<Vec[] | undefined>((s) =>
					// Apply the frame transform to the frame outline to get the frame outline in the current page space
					this._getShapePageTransformCache()
						.get(s.id)!
						.applyToPoints(this.getShapeGeometry(s).vertices)
				)
				.reduce((acc, b) => {
					if (!(b && acc)) return undefined
					const intersection = intersectPolygonPolygon(acc, b)
					if (intersection) {
						return intersection.map(Vec.Cast)
					}
					return []
				})

			return pageMask
		})
	}

	/**
	 * Get the mask (in the current page space) for a shape.
	 *
	 * @example
	 * ```ts
	 * const pageMask = editor.getShapeMask(shape.id)
	 * ```
	 *
	 * @param shape - The shape (or the shape id) of the shape to get the mask for.
	 *
	 * @returns The mask for the shape.
	 *
	 * @public
	 */
	getShapeMask(shape: TLShapeId | TLShape): VecLike[] | undefined {
		return this._getShapeMaskCache().get(typeof shape === 'string' ? shape : shape.id)
	}

	/**
	 * Get the bounds of a shape in the current page space, incorporating any masks. For example, if the
	 * shape were the child of a frame and was half way out of the frame, the bounds would be the half
	 * of the shape that was in the frame.
	 *
	 * @example
	 * ```ts
	 * editor.getShapeMaskedPageBounds(myShape)
	 * editor.getShapeMaskedPageBounds(myShapeId)
	 * ```
	 *
	 * @param shape - The shape to get the masked bounds for.
	 *
	 * @public
	 */
	getShapeMaskedPageBounds(shape: TLShapeId | TLShape): Box | undefined {
		if (typeof shape !== 'string') shape = shape.id
		return this._getShapeMaskedPageBoundsCache().get(shape)
	}

	/** @internal */
	@computed private _getShapeMaskedPageBoundsCache(): ComputedCache<Box, TLShape> {
		return this.store.createComputedCache('shapeMaskedPageBoundsCache', (shape) => {
			const pageBounds = this._getShapePageBoundsCache().get(shape.id)
			if (!pageBounds) return
			const pageMask = this._getShapeMaskCache().get(shape.id)
			if (pageMask) {
				if (pageMask.length === 0) return undefined
				const { corners } = pageBounds
				if (corners.every((p, i) => p && Vec.Equals(p, pageMask[i]))) return pageBounds.clone()
				const intersection = intersectPolygonPolygon(pageMask, corners)
				if (!intersection) return
				return Box.FromPoints(intersection)
			}
			return pageBounds
		})
	}

	/**
	 * Get the ancestors of a shape.
	 *
	 * @example
	 * ```ts
	 * const ancestors = editor.getShapeAncestors(myShape)
	 * const ancestors = editor.getShapeAncestors(myShapeId)
	 * ```
	 *
	 * @param shape - The shape (or shape id) to get the ancestors for.
	 * @param acc - The accumulator.
	 *
	 * @public
	 */
	getShapeAncestors(shape: TLShapeId | TLShape, acc: TLShape[] = []): TLShape[] {
		const id = typeof shape === 'string' ? shape : shape.id
		const freshShape = this.getShape(id)
		if (!freshShape) return acc
		const parentId = freshShape.parentId
		if (isPageId(parentId)) {
			acc.reverse()
			return acc
		}

		const parent = this.store.get(parentId)
		if (!parent) return acc
		acc.push(parent)
		return this.getShapeAncestors(parent, acc)
	}

	/**
	 * Find the first ancestor matching the given predicate
	 *
	 * @example
	 * ```ts
	 * const ancestor = editor.findShapeAncestor(myShape)
	 * const ancestor = editor.findShapeAncestor(myShape.id)
	 * const ancestor = editor.findShapeAncestor(myShape.id, (shape) => shape.type === 'frame')
	 * ```
	 *
	 * @param shape - The shape to check the ancestors for.
	 * @param predicate - The predicate to match.
	 *
	 * @public
	 */
	findShapeAncestor(
		shape: TLShape | TLShapeId,
		predicate: (parent: TLShape) => boolean
	): TLShape | undefined {
		const id = typeof shape === 'string' ? shape : shape.id
		const freshShape = this.getShape(id)
		if (!freshShape) return

		const parentId = freshShape.parentId
		if (isPageId(parentId)) return

		const parent = this.getShape(parentId)
		if (!parent) return
		return predicate(parent) ? parent : this.findShapeAncestor(parent, predicate)
	}

	/**
	 * Returns true if the the given shape has the given ancestor.
	 *
	 * @param shape - The shape.
	 * @param ancestorId - The id of the ancestor.
	 *
	 * @public
	 */
	hasAncestor(shape: TLShape | TLShapeId | undefined, ancestorId: TLShapeId): boolean {
		const id = typeof shape === 'string' ? shape : shape?.id
		const freshShape = id && this.getShape(id)
		if (!freshShape) return false
		if (freshShape.parentId === ancestorId) return true
		return this.hasAncestor(this.getShapeParent(freshShape), ancestorId)
	}

	/**
	 * Get the common ancestor of two or more shapes that matches a predicate.
	 *
	 * @param shapes - The shapes (or shape ids) to check.
	 * @param predicate - The predicate to match.
	 */
	findCommonAncestor(
		shapes: TLShape[] | TLShapeId[],
		predicate?: (shape: TLShape) => boolean
	): TLShapeId | undefined {
		if (shapes.length === 0) {
			return
		}

		const ids =
			typeof shapes[0] === 'string'
				? (shapes as TLShapeId[])
				: (shapes as TLShape[]).map((s) => s.id)
		const freshShapes = compact(ids.map((id) => this.getShape(id)))

		if (freshShapes.length === 1) {
			const parentId = freshShapes[0].parentId
			if (isPageId(parentId)) {
				return
			}
			return predicate ? this.findShapeAncestor(freshShapes[0], predicate)?.id : parentId
		}

		const [nodeA, ...others] = freshShapes
		let ancestor = this.getShapeParent(nodeA)
		while (ancestor) {
			// TODO: this is not ideal, optimize
			if (predicate && !predicate(ancestor)) {
				ancestor = this.getShapeParent(ancestor)
				continue
			}
			if (others.every((shape) => this.hasAncestor(shape, ancestor!.id))) {
				return ancestor!.id
			}
			ancestor = this.getShapeParent(ancestor)
		}
		return undefined
	}

	/**
	 * Check whether a shape or its parent is locked.
	 *
	 * @param shape - The shape (or shape id) to check.
	 *
	 * @public
	 */
	isShapeOrAncestorLocked(shape?: TLShape): boolean
	isShapeOrAncestorLocked(id?: TLShapeId): boolean
	isShapeOrAncestorLocked(arg?: TLShape | TLShapeId): boolean {
		const shape = typeof arg === 'string' ? this.getShape(arg) : arg
		if (shape === undefined) return false
		if (shape.isLocked) return true
		return this.isShapeOrAncestorLocked(this.getShapeParent(shape))
	}

	@computed
	private _notVisibleShapes() {
		return notVisibleShapes(this)
	}

	/**
	 * Get culled shapes.
	 *
	 * @public
	 */
	@computed
	getCulledShapes() {
		const notVisibleShapes = this._notVisibleShapes().get()
		const selectedShapeIds = this.getSelectedShapeIds()
		const editingId = this.getEditingShapeId()
		const culledShapes = new Set<TLShapeId>(notVisibleShapes)
		// we don't cull the shape we are editing
		if (editingId) {
			culledShapes.delete(editingId)
		}
		// we also don't cull selected shapes
		selectedShapeIds.forEach((id) => {
			culledShapes.delete(id)
		})
		return culledShapes
	}

	/**
	 * The bounds of the current page (the common bounds of all of the shapes on the page).
	 *
	 * @public
	 */
	@computed getCurrentPageBounds(): Box | undefined {
		let commonBounds: Box | undefined

		this.getCurrentPageShapeIdsSorted().forEach((shapeId) => {
			const bounds = this.getShapeMaskedPageBounds(shapeId)
			if (!bounds) return
			if (!commonBounds) {
				commonBounds = bounds.clone()
			} else {
				commonBounds = commonBounds.expand(bounds)
			}
		})

		return commonBounds
	}

	/**
	 * Get the top-most selected shape at the given point, ignoring groups.
	 *
	 * @param point - The point to check.
	 *
	 * @returns The top-most selected shape at the given point, or undefined if there is no shape at the point.
	 */
	getSelectedShapeAtPoint(point: VecLike): TLShape | undefined {
		const selectedShapeIds = this.getSelectedShapeIds()
		return this.getCurrentPageShapesSorted()
			.filter((shape) => shape.type !== 'group' && selectedShapeIds.includes(shape.id))
			.reverse() // find last
			.find((shape) => this.isPointInShape(shape, point, { hitInside: true, margin: 0 }))
	}

	/**
	 * Get the shape at the current point.
	 *
	 * @param point - The point to check.
	 * @param opts - Options for the check: `hitInside` to check if the point is inside the shape, `margin` to check if the point is within a margin of the shape, `hitFrameInside` to check if the point is inside the frame, and `filter` to filter the shapes to check.
	 *
	 * @returns The shape at the given point, or undefined if there is no shape at the point.
	 */
	getShapeAtPoint(
		point: VecLike,
		opts = {} as {
			renderingOnly?: boolean
			margin?: number
			hitInside?: boolean
			hitLocked?: boolean
			// TODO: we probably need to rename this, we don't quite _always_
			// respect this esp. in the part below that does "Check labels first"
			hitLabels?: boolean
			hitFrameInside?: boolean
			filter?(shape: TLShape): boolean
		}
	): TLShape | undefined {
		const zoomLevel = this.getZoomLevel()
		const viewportPageBounds = this.getViewportPageBounds()
		const {
			filter,
			margin = 0,
			hitLocked = false,
			hitLabels = false,
			hitInside = false,
			hitFrameInside = false,
		} = opts

		let inHollowSmallestArea = Infinity
		let inHollowSmallestAreaHit: TLShape | null = null

		let inMarginClosestToEdgeDistance = Infinity
		let inMarginClosestToEdgeHit: TLShape | null = null

		const shapesToCheck = (
			opts.renderingOnly
				? this.getCurrentPageRenderingShapesSorted()
				: this.getCurrentPageShapesSorted()
		).filter((shape) => {
			if (
				(shape.isLocked && !hitLocked) ||
				this.isShapeHidden(shape) ||
				this.isShapeOfType(shape, 'group')
			)
				return false
			const pageMask = this.getShapeMask(shape)
			if (pageMask && !pointInPolygon(point, pageMask)) return false
			if (filter) return filter(shape)
			return true
		})

		for (let i = shapesToCheck.length - 1; i >= 0; i--) {
			const shape = shapesToCheck[i]
			const geometry = this.getShapeGeometry(shape)
			const isGroup = geometry instanceof Group2d

			const pointInShapeSpace = this.getPointInShapeSpace(shape, point)

			// Check labels first
			if (
				this.isShapeOfType<TLFrameShape>(shape, 'frame') ||
				(this.isShapeOfType<TLArrowShape>(shape, 'arrow') && shape.props.text.trim()) ||
				((this.isShapeOfType<TLNoteShape>(shape, 'note') ||
					(this.isShapeOfType<TLGeoShape>(shape, 'geo') && shape.props.fill === 'none')) &&
					this.getShapeUtil(shape).getText(shape)?.trim())
			) {
				for (const childGeometry of (geometry as Group2d).children) {
					if (childGeometry.isLabel && childGeometry.isPointInBounds(pointInShapeSpace)) {
						return shape
					}
				}
			}

			if (this.isShapeOfType(shape, 'frame')) {
				// On the rare case that we've hit a frame (not its label), test again hitInside to be forced true;
				// this prevents clicks from passing through the body of a frame to shapes behind it.

				// If the hit is within the frame's outer margin, then select the frame
				const distance = geometry.distanceToPoint(pointInShapeSpace, hitInside)
				if (Math.abs(distance) <= margin) {
					return inMarginClosestToEdgeHit || shape
				}

				if (geometry.hitTestPoint(pointInShapeSpace, 0, true)) {
					// Once we've hit a frame, we want to end the search. If we have hit a shape
					// already, then this would either be above the frame or a child of the frame,
					// so we want to return that. Otherwise, the point is in the empty space of the
					// frame. If `hitFrameInside` is true (e.g. used drawing an arrow into the
					// frame) we the frame itself; other wise, (e.g. when hovering or pointing)
					// we would want to return null.
					return (
						inMarginClosestToEdgeHit ||
						inHollowSmallestAreaHit ||
						(hitFrameInside ? shape : undefined)
					)
				}
				continue
			}

			let distance: number

			if (isGroup) {
				let minDistance = Infinity
				for (const childGeometry of geometry.children) {
					if (childGeometry.isLabel && !hitLabels) continue

					// hit test the all of the child geometries that aren't labels
					const tDistance = childGeometry.distanceToPoint(pointInShapeSpace, hitInside)
					if (tDistance < minDistance) {
						minDistance = tDistance
					}
				}

				distance = minDistance
			} else {
				// If the margin is zero and the geometry has a very small width or height,
				// then check the actual distance. This is to prevent a bug where straight
				// lines would never pass the broad phase (point-in-bounds) check.
				if (margin === 0 && (geometry.bounds.w < 1 || geometry.bounds.h < 1)) {
					distance = geometry.distanceToPoint(pointInShapeSpace, hitInside)
				} else {
					// Broad phase
					if (geometry.bounds.containsPoint(pointInShapeSpace, margin)) {
						// Narrow phase (actual distance)
						distance = geometry.distanceToPoint(pointInShapeSpace, hitInside)
					} else {
						// Failed the broad phase, geddafugaotta'ere!
						distance = Infinity
					}
				}
			}

			if (geometry.isClosed) {
				// For closed shapes, the distance will be positive if outside of
				// the shape or negative if inside of the shape. If the distance
				// is greater than the margin, then it's a miss. Otherwise...

				if (distance <= margin) {
					if (geometry.isFilled || (isGroup && geometry.children[0].isFilled)) {
						// If the shape is filled, then it's a hit. Remember, we're
						// starting from the TOP-MOST shape in z-index order, so any
						// other hits would be occluded by the shape.
						return inMarginClosestToEdgeHit || shape
					} else {
						// If the shape is bigger than the viewport, then skip it.
						if (this.getShapePageBounds(shape)!.contains(viewportPageBounds)) continue

						// For hollow shapes...
						if (Math.abs(distance) < margin) {
							// We want to preference shapes where we're inside of the
							// shape margin; and we would want to hit the shape with the
							// edge closest to the point.
							if (Math.abs(distance) < inMarginClosestToEdgeDistance) {
								inMarginClosestToEdgeDistance = Math.abs(distance)
								inMarginClosestToEdgeHit = shape
							}
						} else if (!inMarginClosestToEdgeHit) {
							// If we're not within margin distance to any edge, and if the
							// shape is hollow, then we want to hit the shape with the
							// smallest area. (There's a bug here with self-intersecting
							// shapes, like a closed drawing of an "8", but that's a bigger
							// problem to solve.)
							const { area } = geometry
							if (area < inHollowSmallestArea) {
								inHollowSmallestArea = area
								inHollowSmallestAreaHit = shape
							}
						}
					}
				}
			} else {
				// For open shapes (e.g. lines or draw shapes) always use the margin.
				// If the distance is less than the margin, return the shape as the hit.
				if (distance < this.options.hitTestMargin / zoomLevel) {
					return shape
				}
			}
		}

		// If we haven't hit any filled shapes or frames, then return either
		// the shape who we hit within the margin (and of those, the one that
		// had the shortest distance between the point and the shape edge),
		// or else the hollow shape with the smallest area—or if we didn't hit
		// any margins or any hollow shapes, then null.
		return inMarginClosestToEdgeHit || inHollowSmallestAreaHit || undefined
	}

	/**
	 * Get the shapes, if any, at a given page point.
	 *
	 * @example
	 * ```ts
	 * editor.getShapesAtPoint({ x: 100, y: 100 })
	 * editor.getShapesAtPoint({ x: 100, y: 100 }, { hitInside: true, exact: true })
	 * ```
	 *
	 * @param point - The page point to test.
	 * @param opts - The options for the hit point testing.
	 *
	 * @public
	 */
	getShapesAtPoint(
		point: VecLike,
		opts = {} as { margin?: number; hitInside?: boolean }
	): TLShape[] {
		return this.getCurrentPageShapes().filter(
			(shape) => !this.isShapeHidden(shape) && this.isPointInShape(shape, point, opts)
		)
	}

	/**
	 * Test whether a point (in the current page space) will will a shape. This method takes into account masks,
	 * such as when a shape is the child of a frame and is partially clipped by the frame.
	 *
	 * @example
	 * ```ts
	 * editor.isPointInShape({ x: 100, y: 100 }, myShape)
	 * ```
	 *
	 * @param shape - The shape to test against.
	 * @param point - The page point to test (in the current page space).
	 * @param opts - The options for the hit point testing.
	 *
	 * @public
	 */
	isPointInShape(
		shape: TLShape | TLShapeId,
		point: VecLike,
		opts = {} as {
			margin?: number
			hitInside?: boolean
		}
	): boolean {
		const { hitInside = false, margin = 0 } = opts
		const id = typeof shape === 'string' ? shape : shape.id
		// If the shape is masked, and if the point falls outside of that
		// mask, then it's definitely a miss—we don't need to test further.
		const pageMask = this.getShapeMask(id)
		if (pageMask && !pointInPolygon(point, pageMask)) return false

		return this.getShapeGeometry(id).hitTestPoint(
			this.getPointInShapeSpace(shape, point),
			margin,
			hitInside
		)
	}

	/**
	 * Convert a point in the current page space to a point in the local space of a shape. For example, if a
	 * shape's page point were `{ x: 100, y: 100 }`, a page point at `{ x: 110, y: 110 }` would be at
	 * `{ x: 10, y: 10 }` in the shape's local space.
	 *
	 * @example
	 * ```ts
	 * editor.getPointInShapeSpace(myShape, { x: 100, y: 100 })
	 * ```
	 *
	 * @param shape - The shape to get the point in the local space of.
	 * @param point - The page point to get in the local space of the shape.
	 *
	 * @public
	 */
	getPointInShapeSpace(shape: TLShape | TLShapeId, point: VecLike): Vec {
		const id = typeof shape === 'string' ? shape : shape.id
		return this._getShapePageTransformCache().get(id)!.clone().invert().applyToPoint(point)
	}

	/**
	 * Convert a delta in the current page space to a point in the local space of a shape's parent.
	 *
	 * @example
	 * ```ts
	 * editor.getPointInParentSpace(myShape.id, { x: 100, y: 100 })
	 * ```
	 *
	 * @param shape - The shape to get the point in the local space of.
	 * @param point - The page point to get in the local space of the shape.
	 *
	 * @public
	 */
	getPointInParentSpace(shape: TLShapeId | TLShape, point: VecLike): Vec {
		const id = typeof shape === 'string' ? shape : shape.id
		const freshShape = this.getShape(id)
		if (!freshShape) return new Vec(0, 0)
		if (isPageId(freshShape.parentId)) return Vec.From(point)

		const parentTransform = this.getShapePageTransform(freshShape.parentId)
		if (!parentTransform) return Vec.From(point)
		return parentTransform.clone().invert().applyToPoint(point)
	}

	/**
	 * An array containing all of the shapes in the current page.
	 *
	 * @public
	 */
	@computed getCurrentPageShapes(): TLShape[] {
		return Array.from(this.getCurrentPageShapeIds(), (id) => this.store.get(id)! as TLShape)
	}

	/**
	 * An array containing all of the shapes in the current page, sorted in z-index order (accounting
	 * for nested shapes): e.g. A, B, BA, BB, C.
	 *
	 * @public
	 */
	@computed getCurrentPageShapesSorted(): TLShape[] {
		const result: TLShape[] = []
		const topLevelShapes = this.getSortedChildIdsForParent(this.getCurrentPageId())

		for (let i = 0, n = topLevelShapes.length; i < n; i++) {
			pushShapeWithDescendants(this, topLevelShapes[i], result)
		}

		return result
	}

	/**
	 * An array containing all of the rendering shapes in the current page, sorted in z-index order (accounting
	 * for nested shapes): e.g. A, B, BA, BB, C.
	 *
	 * @public
	 */
	@computed getCurrentPageRenderingShapesSorted(): TLShape[] {
		const culledShapes = this.getCulledShapes()
		return this.getCurrentPageShapesSorted().filter(
			({ id }) => !culledShapes.has(id) && !this.isShapeHidden(id)
		)
	}

	/**
	 * Get whether a shape matches the type of a TLShapeUtil.
	 *
	 * @example
	 * ```ts
	 * const isArrowShape = isShapeOfType<TLArrowShape>(someShape, 'arrow')
	 * ```
	 *
	 * @param util - the TLShapeUtil constructor to test against
	 * @param shape - the shape to test
	 *
	 * @public
	 */
	isShapeOfType<T extends TLUnknownShape>(shape: TLUnknownShape, type: T['type']): shape is T
	isShapeOfType<T extends TLUnknownShape>(
		shapeId: TLUnknownShape['id'],
		type: T['type']
	): shapeId is T['id']
	isShapeOfType<T extends TLUnknownShape>(
		arg: TLUnknownShape | TLUnknownShape['id'],
		type: T['type']
	) {
		const shape = typeof arg === 'string' ? this.getShape(arg) : arg
		if (!shape) return false
		return shape.type === type
	}

	/**
	 * Get a shape by its id.
	 *
	 * @example
	 * ```ts
	 * editor.getShape('box1')
	 * ```
	 *
	 * @param shape - The shape (or the id of the shape) to get.
	 *
	 * @public
	 */
	getShape<T extends TLShape = TLShape>(shape: TLShape | TLParentId): T | undefined {
		const id = typeof shape === 'string' ? shape : shape.id
		if (!isShapeId(id)) return undefined
		return this.store.get(id) as T
	}

	/**
	 * Get the parent shape for a given shape. Returns undefined if the shape is the direct child of
	 * the page.
	 *
	 * @example
	 * ```ts
	 * editor.getShapeParent(myShape)
	 * ```
	 *
	 * @public
	 */
	getShapeParent(shape?: TLShape | TLShapeId): TLShape | undefined {
		const id = typeof shape === 'string' ? shape : shape?.id
		if (!id) return undefined
		const freshShape = this.getShape(id)
		if (freshShape === undefined || !isShapeId(freshShape.parentId)) return undefined
		return this.store.get(freshShape.parentId)
	}

	/**
	 * If siblingShape and targetShape are siblings, this returns targetShape. If targetShape has an
	 * ancestor who is a sibling of siblingShape, this returns that ancestor. Otherwise, this returns
	 * undefined.
	 *
	 * @internal
	 */
	getShapeNearestSibling(
		siblingShape: TLShape,
		targetShape: TLShape | undefined
	): TLShape | undefined {
		if (!targetShape) {
			return undefined
		}
		if (targetShape.parentId === siblingShape.parentId) {
			return targetShape
		}

		const ancestor = this.findShapeAncestor(
			targetShape,
			(ancestor) => ancestor.parentId === siblingShape.parentId
		)

		return ancestor
	}

	/**
	 * Get whether the given shape is the descendant of the given page.
	 *
	 * @example
	 * ```ts
	 * editor.isShapeInPage(myShape)
	 * editor.isShapeInPage(myShape, 'page1')
	 * ```
	 *
	 * @param shape - The shape to check.
	 * @param pageId - The id of the page to check against. Defaults to the current page.
	 *
	 * @public
	 */
	isShapeInPage(shape: TLShape | TLShapeId, pageId = this.getCurrentPageId()): boolean {
		const id = typeof shape === 'string' ? shape : shape.id
		const shapeToCheck = this.getShape(id)
		if (!shapeToCheck) return false

		let shapeIsInPage = false

		if (shapeToCheck.parentId === pageId) {
			shapeIsInPage = true
		} else {
			let parent = this.getShape(shapeToCheck.parentId)
			isInPageSearch: while (parent) {
				if (parent.parentId === pageId) {
					shapeIsInPage = true
					break isInPageSearch
				}
				parent = this.getShape(parent.parentId)
			}
		}

		return shapeIsInPage
	}

	/**
	 * Get the id of the containing page for a given shape.
	 *
	 * @param shape - The shape to get the page id for.
	 *
	 * @returns The id of the page that contains the shape, or undefined if the shape is undefined.
	 *
	 * @public
	 */
	getAncestorPageId(shape?: TLShape | TLShapeId): TLPageId | undefined {
		const id = typeof shape === 'string' ? shape : shape?.id
		const _shape = id && this.getShape(id)
		if (!_shape) return undefined
		if (isPageId(_shape.parentId)) {
			return _shape.parentId
		} else {
			return this.getAncestorPageId(this.getShape(_shape.parentId))
		}
	}

	// Parents and children

	/**
	 * A cache of parents to children.
	 *
	 * @internal
	 */
	private readonly _parentIdsToChildIds: ReturnType<typeof parentsToChildren>

	/**
	 * Reparent shapes to a new parent. This operation preserves the shape's current page positions /
	 * rotations.
	 *
	 * @example
	 * ```ts
	 * editor.reparentShapes([box1, box2], 'frame1')
	 * editor.reparentShapes([box1.id, box2.id], 'frame1')
	 * editor.reparentShapes([box1.id, box2.id], 'frame1', 4)
	 * ```
	 *
	 * @param shapes - The shapes (or shape ids) of the shapes to reparent.
	 * @param parentId - The id of the new parent shape.
	 * @param insertIndex - The index to insert the children.
	 *
	 * @public
	 */
	reparentShapes(shapes: TLShapeId[] | TLShape[], parentId: TLParentId, insertIndex?: IndexKey) {
		const ids =
			typeof shapes[0] === 'string' ? (shapes as TLShapeId[]) : shapes.map((s) => (s as TLShape).id)
		if (ids.length === 0) return this

		const changes: TLShapePartial[] = []

		const parentTransform = isPageId(parentId)
			? Mat.Identity()
			: this.getShapePageTransform(parentId)!

		const parentPageRotation = parentTransform.rotation()

		let indices: IndexKey[] = []

		const sibs = compact(this.getSortedChildIdsForParent(parentId).map((id) => this.getShape(id)))

		if (insertIndex) {
			const sibWithInsertIndex = sibs.find((s) => s.index === insertIndex)
			if (sibWithInsertIndex) {
				// If there's a sibling with the same index as the insert index...
				const sibAbove = sibs[sibs.indexOf(sibWithInsertIndex) + 1]
				if (sibAbove) {
					// If the sibling has a sibling above it, insert the shapes
					// between the sibling and its sibling above it.
					indices = getIndicesBetween(insertIndex, sibAbove.index, ids.length)
				} else {
					// Or if the sibling is the top sibling, insert the shapes
					// above the sibling
					indices = getIndicesAbove(insertIndex, ids.length)
				}
			} else {
				// If there's no collision, then we can start at the insert index
				const sibAbove = sibs.sort(sortByIndex).find((s) => s.index > insertIndex)

				if (sibAbove) {
					// If the siblings include a sibling with a higher index, insert the shapes
					// between the insert index and the sibling with the higher index.
					indices = getIndicesBetween(insertIndex, sibAbove.index, ids.length)
				} else {
					// Otherwise, we're at the top of the order, so insert the shapes above
					// the insert index.
					indices = getIndicesAbove(insertIndex, ids.length)
				}
			}
		} else {
			// If insert index is not specified, start the index at the top.
			const sib = sibs.length && sibs[sibs.length - 1]
			indices = sib ? getIndicesAbove(sib.index, ids.length) : getIndices(ids.length)
		}

		const invertedParentTransform = parentTransform.clone().invert()

		const shapesToReparent = compact(ids.map((id) => this.getShape(id)))

		// Ignore locked shapes so that we can reparent locked shapes, for example
		// when a locked shape's parent is deleted.
		this.run(
			() => {
				for (let i = 0; i < shapesToReparent.length; i++) {
					const shape = shapesToReparent[i]

					const pageTransform = this.getShapePageTransform(shape)!
					if (!pageTransform) continue

					const pagePoint = pageTransform.point()
					if (!pagePoint) continue

					const newPoint = invertedParentTransform.applyToPoint(pagePoint)
					const newRotation = pageTransform.rotation() - parentPageRotation

					changes.push({
						id: shape.id,
						type: shape.type,
						parentId: parentId,
						x: newPoint.x,
						y: newPoint.y,
						rotation: newRotation,
						index: indices[i],
					})
				}

				this.updateShapes(changes)
			},
			{ ignoreShapeLock: true }
		)

		return this
	}

	/**
	 * Get the index above the highest child of a given parent.
	 *
	 * @param parent - The parent (or the id) of the parent.
	 *
	 * @returns The index.
	 *
	 * @public
	 */
	getHighestIndexForParent(parent: TLParentId | TLPage | TLShape): IndexKey {
		const parentId = typeof parent === 'string' ? parent : parent.id
		const children = this._parentIdsToChildIds.get()[parentId]

		if (!children || children.length === 0) {
			return 'a1' as IndexKey
		}
		const shape = this.getShape(children[children.length - 1])!
		return getIndexAbove(shape.index)
	}

	/**
	 * Get an array of all the children of a shape.
	 *
	 * @example
	 * ```ts
	 * editor.getSortedChildIdsForParent('frame1')
	 * ```
	 *
	 * @param parent - The parent (or the id) of the parent shape.
	 *
	 * @public
	 */
	getSortedChildIdsForParent(parent: TLParentId | TLPage | TLShape): TLShapeId[] {
		const parentId = typeof parent === 'string' ? parent : parent.id
		const ids = this._parentIdsToChildIds.get()[parentId]
		if (!ids) return EMPTY_ARRAY
		return ids
	}

	/**
	 * Run a visitor function for all descendants of a shape.
	 *
	 * @example
	 * ```ts
	 * editor.visitDescendants('frame1', myCallback)
	 * ```
	 *
	 * @param parent - The parent (or the id) of the parent shape.
	 * @param visitor - The visitor function.
	 *
	 * @public
	 */
	visitDescendants(
		parent: TLParentId | TLPage | TLShape,
		visitor: (id: TLShapeId) => void | false
	): this {
		const parentId = typeof parent === 'string' ? parent : parent.id
		const children = this.getSortedChildIdsForParent(parentId)
		for (const id of children) {
			if (visitor(id) === false) continue
			this.visitDescendants(id, visitor)
		}
		return this
	}

	/**
	 * Get the shape ids of all descendants of the given shapes (including the shapes themselves). IDs are returned in z-index order.
	 *
	 * @param ids - The ids of the shapes to get descendants of.
	 *
	 * @returns The descendant ids.
	 *
	 * @public
	 */
	getShapeAndDescendantIds(ids: TLShapeId[]): Set<TLShapeId> {
		const shapeIds = new Set<TLShapeId>()
		for (const shape of ids.map((id) => this.getShape(id)!).sort(sortByIndex)) {
			shapeIds.add(shape.id)
			this.visitDescendants(shape, (descendantId) => {
				shapeIds.add(descendantId)
			})
		}
		return shapeIds
	}

	/**
	 * Get the shape that some shapes should be dropped on at a given point.
	 *
	 * @param point - The point to find the parent for.
	 * @param droppingShapes - The shapes that are being dropped.
	 *
	 * @returns The shape to drop on.
	 *
	 * @public
	 */
	getDroppingOverShape(point: VecLike, droppingShapes: TLShape[] = []) {
		// starting from the top...
		const currentPageShapesSorted = this.getCurrentPageShapesSorted()
		for (let i = currentPageShapesSorted.length - 1; i >= 0; i--) {
			const shape = currentPageShapesSorted[i]

			if (
				// ignore hidden shapes
				this.isShapeHidden(shape) ||
				// don't allow dropping on selected shapes
				this.getSelectedShapeIds().includes(shape.id) ||
				// only allow shapes that can receive children
				!this.getShapeUtil(shape).canDropShapes(shape, droppingShapes) ||
				// don't allow dropping a shape on itself or one of it's children
				droppingShapes.find((s) => s.id === shape.id || this.hasAncestor(shape, s.id))
			) {
				continue
			}

			// Only allow dropping into the masked page bounds of the shape, e.g. when a frame is
			// partially clipped by its own parent frame
			const maskedPageBounds = this.getShapeMaskedPageBounds(shape.id)

			if (
				maskedPageBounds &&
				maskedPageBounds.containsPoint(point) &&
				this.getShapeGeometry(shape).hitTestPoint(this.getPointInShapeSpace(shape, point), 0, true)
			) {
				return shape
			}
		}
	}

	/**
	 * Get the shape that should be selected when you click on a given shape, assuming there is
	 * nothing already selected. It will not return anything higher than or including the current
	 * focus layer.
	 *
	 * @param shape - The shape to get the outermost selectable shape for.
	 * @param filter - A function to filter the selectable shapes.
	 *
	 * @returns The outermost selectable shape.
	 *
	 * @public
	 */
	getOutermostSelectableShape(
		shape: TLShape | TLShapeId,
		filter?: (shape: TLShape) => boolean
	): TLShape {
		const id = typeof shape === 'string' ? shape : shape.id
		const freshShape = this.getShape(id)!
		let match = freshShape
		let node = freshShape as TLShape | undefined

		const focusedGroup = this.getFocusedGroup()

		while (node) {
			if (
				this.isShapeOfType<TLGroupShape>(node, 'group') &&
				focusedGroup?.id !== node.id &&
				!this.hasAncestor(focusedGroup, node.id) &&
				(filter?.(node) ?? true)
			) {
				match = node
			} else if (focusedGroup?.id === node.id) {
				break
			}
			node = this.getShapeParent(node)
		}

		return match
	}

	/* -------------------- Bindings -------------------- */

	@computed
	private _getBindingsIndexCache() {
		const index = bindingsIndex(this)
		return this.store.createComputedCache<TLBinding[], TLShape>('bindingsIndex', (shape) => {
			return index.get().get(shape.id)
		})
	}

	/**
	 * Get a binding from the store by its ID if it exists.
	 */
	getBinding(id: TLBindingId): TLBinding | undefined {
		return this.store.get(id) as TLBinding | undefined
	}

	/**
	 * Get all bindings of a certain type _from_ a particular shape. These are the bindings whose
	 * `fromId` matched the shape's ID.
	 */
	getBindingsFromShape<Binding extends TLUnknownBinding = TLBinding>(
		shape: TLShape | TLShapeId,
		type: Binding['type']
	): Binding[] {
		const id = typeof shape === 'string' ? shape : shape.id
		return this.getBindingsInvolvingShape(id).filter(
			(b) => b.fromId === id && b.type === type
		) as Binding[]
	}

	/**
	 * Get all bindings of a certain type _to_ a particular shape. These are the bindings whose
	 * `toId` matches the shape's ID.
	 */
	getBindingsToShape<Binding extends TLUnknownBinding = TLBinding>(
		shape: TLShape | TLShapeId,
		type: Binding['type']
	): Binding[] {
		const id = typeof shape === 'string' ? shape : shape.id
		return this.getBindingsInvolvingShape(id).filter(
			(b) => b.toId === id && b.type === type
		) as Binding[]
	}

	/**
	 * Get all bindings involving a particular shape. This includes bindings where the shape is the
	 * `fromId` or `toId`. If a type is provided, only bindings of that type are returned.
	 */
	getBindingsInvolvingShape<Binding extends TLUnknownBinding = TLBinding>(
		shape: TLShape | TLShapeId,
		type?: Binding['type']
	): Binding[] {
		const id = typeof shape === 'string' ? shape : shape.id
		const result = this._getBindingsIndexCache().get(id) ?? EMPTY_ARRAY
		if (!type) return result as Binding[]
		return result.filter((b) => b.type === type) as Binding[]
	}

	/**
	 * Create bindings from a list of partial bindings. You can omit the ID and most props of a
	 * binding, but the `type`, `toId`, and `fromId` must all be provided.
	 */
	createBindings(partials: TLBindingCreate[]) {
		const bindings: TLBinding[] = []
		for (const partial of partials) {
			const fromShape = this.getShape(partial.fromId)
			const toShape = this.getShape(partial.toId)
			if (!fromShape || !toShape) continue
			if (!this.canBindShapes({ fromShape, toShape, binding: partial })) continue

			const util = this.getBindingUtil<TLUnknownBinding>(partial.type)
			const defaultProps = util.getDefaultProps()
			const binding = this.store.schema.types.binding.create({
				...partial,
				id: partial.id ?? createBindingId(),
				props: {
					...defaultProps,
					...partial.props,
				},
			}) as TLBinding

			bindings.push(binding)
		}

		this.store.put(bindings)
		return this
	}

	/**
	 * Create a single binding from a partial. You can omit the ID and most props of a binding, but
	 * the `type`, `toId`, and `fromId` must all be provided.
	 */
	createBinding<B extends TLBinding = TLBinding>(partial: TLBindingCreate<B>) {
		return this.createBindings([partial])
	}

	/**
	 * Update bindings from a list of partial bindings. Each partial must include an ID, which will
	 * be used to match the binding to it's existing record. If there is no existing record, that
	 * binding is skipped. The changes from the partial are merged into the existing record.
	 */
	updateBindings(partials: (TLBindingUpdate | null | undefined)[]) {
		const updated: TLBinding[] = []

		for (const partial of partials) {
			if (!partial) continue

			const current = this.getBinding(partial.id)
			if (!current) continue

			const updatedBinding = applyPartialToRecordWithProps(current, partial)
			if (updatedBinding === current) continue

			const fromShape = this.getShape(updatedBinding.fromId)
			const toShape = this.getShape(updatedBinding.toId)
			if (!fromShape || !toShape) continue
			if (!this.canBindShapes({ fromShape, toShape, binding: updatedBinding })) continue

			updated.push(updatedBinding)
		}

		this.store.put(updated)

		return this
	}

	/**
	 * Update a binding from a partial binding. Each partial must include an ID, which will be used
	 * to match the binding to it's existing record. If there is no existing record, that binding is
	 * skipped. The changes from the partial are merged into the existing record.
	 */
	updateBinding<B extends TLBinding = TLBinding>(partial: TLBindingUpdate<B>) {
		return this.updateBindings([partial])
	}

	/**
	 * Delete several bindings by their IDs. If a binding ID doesn't exist, it's ignored.
	 */
	deleteBindings(bindings: (TLBinding | TLBindingId)[], { isolateShapes = false } = {}) {
		const ids = bindings.map((binding) => (typeof binding === 'string' ? binding : binding.id))
		if (isolateShapes) {
			this.store.atomic(() => {
				for (const id of ids) {
					const binding = this.getBinding(id)
					if (!binding) continue
					const util = this.getBindingUtil(binding)
					util.onBeforeIsolateFromShape?.({ binding, removedShape: this.getShape(binding.toId)! })
					util.onBeforeIsolateToShape?.({ binding, removedShape: this.getShape(binding.fromId)! })
					this.store.remove([id])
				}
			})
		} else {
			this.store.remove(ids)
		}
		return this
	}
	/**
	 * Delete a binding by its ID. If the binding doesn't exist, it's ignored.
	 */
	deleteBinding(binding: TLBinding | TLBindingId, opts?: Parameters<this['deleteBindings']>[1]) {
		return this.deleteBindings([binding], opts)
	}
	canBindShapes({
		fromShape,
		toShape,
		binding,
	}: {
		fromShape: TLShape | { type: TLShape['type'] } | TLShape['type']
		toShape: TLShape | { type: TLShape['type'] } | TLShape['type']
		binding: TLBinding | { type: TLBinding['type'] } | TLBinding['type']
	}): boolean {
		const fromShapeType = typeof fromShape === 'string' ? fromShape : fromShape.type
		const toShapeType = typeof toShape === 'string' ? toShape : toShape.type
		const bindingType = typeof binding === 'string' ? binding : binding.type

		const canBindOpts = { fromShapeType, toShapeType, bindingType }

		if (fromShapeType === toShapeType) {
			return this.getShapeUtil(fromShapeType).canBind(canBindOpts)
		}

		return (
			this.getShapeUtil(fromShapeType).canBind(canBindOpts) &&
			this.getShapeUtil(toShapeType).canBind(canBindOpts)
		)
	}

	/* -------------------- Commands -------------------- */

	/**
	 * Rotate shapes by a delta in radians.
	 *
	 * @example
	 * ```ts
	 * editor.rotateShapesBy(editor.getSelectedShapeIds(), Math.PI)
	 * editor.rotateShapesBy(editor.getSelectedShapeIds(), Math.PI / 2)
	 * ```
	 *
	 * @param shapes - The shapes (or shape ids) of the shapes to move.
	 * @param delta - The delta in radians to apply to the selection rotation.
	 * @param opts - The options for the rotation.
	 */
	rotateShapesBy(
		shapes: TLShapeId[] | TLShape[],
		delta: number,
		opts?: { center?: VecLike }
	): this {
		const ids =
			typeof shapes[0] === 'string'
				? (shapes as TLShapeId[])
				: (shapes as TLShape[]).map((s) => s.id)

		if (ids.length <= 0) return this

		const snapshot = getRotationSnapshot({ editor: this, ids })
		if (!snapshot) return this
		applyRotationToSnapshotShapes({
			delta,
			snapshot,
			editor: this,
			stage: 'one-off',
			centerOverride: opts?.center,
		})

		return this
	}

	// Gets a shape partial that includes life cycle changes: on translate start, on translate, on translate end
	private getChangesToTranslateShape(initialShape: TLShape, newShapeCoords: VecLike): TLShape {
		let workingShape = initialShape
		const util = this.getShapeUtil(initialShape)

		const afterTranslateStart = util.onTranslateStart?.(workingShape)
		if (afterTranslateStart) {
			workingShape = applyPartialToRecordWithProps(workingShape, afterTranslateStart)
		}

		workingShape = applyPartialToRecordWithProps(workingShape, {
			id: initialShape.id,
			type: initialShape.type,
			x: newShapeCoords.x,
			y: newShapeCoords.y,
		})

		const afterTranslate = util.onTranslate?.(initialShape, workingShape)
		if (afterTranslate) {
			workingShape = applyPartialToRecordWithProps(workingShape, afterTranslate)
		}

		const afterTranslateEnd = util.onTranslateEnd?.(initialShape, workingShape)
		if (afterTranslateEnd) {
			workingShape = applyPartialToRecordWithProps(workingShape, afterTranslateEnd)
		}

		return workingShape
	}

	/**
	 * Move shapes by a delta.
	 *
	 * @example
	 * ```ts
	 * editor.nudgeShapes(['box1', 'box2'], { x: 8, y: 8 })
	 * ```
	 *
	 * @param shapes - The shapes (or shape ids) to move.
	 * @param offset - The offset to apply to the shapes.
	 */
	nudgeShapes(shapes: TLShapeId[] | TLShape[], offset: VecLike): this {
		const ids =
			typeof shapes[0] === 'string'
				? (shapes as TLShapeId[])
				: (shapes as TLShape[]).map((s) => s.id)

		if (ids.length <= 0) return this
		const changes: TLShapePartial[] = []

		for (const id of ids) {
			const shape = this.getShape(id)!
			const localDelta = Vec.From(offset)
			const parentTransform = this.getShapeParentTransform(shape)
			if (parentTransform) localDelta.rot(-parentTransform.rotation())

			changes.push(this.getChangesToTranslateShape(shape, localDelta.add(shape)))
		}

		this.updateShapes(changes)

		return this
	}

	/**
	 * Duplicate shapes.
	 *
	 * @example
	 * ```ts
	 * editor.duplicateShapes(['box1', 'box2'], { x: 8, y: 8 })
	 * editor.duplicateShapes(editor.getSelectedShapes(), { x: 8, y: 8 })
	 * ```
	 *
	 * @param shapes - The shapes (or shape ids) to duplicate.
	 * @param offset - The offset (in pixels) to apply to the duplicated shapes.
	 *
	 * @public
	 */
	duplicateShapes(shapes: TLShapeId[] | TLShape[], offset?: VecLike): this {
		this.run(() => {
			const ids =
				typeof shapes[0] === 'string'
					? (shapes as TLShapeId[])
					: (shapes as TLShape[]).map((s) => s.id)

			if (ids.length <= 0) return this

			const initialIds = new Set(ids)
			const shapeIdSet = this.getShapeAndDescendantIds(ids)

			const orderedShapeIds = [...shapeIdSet].reverse()
			const shapeIds = new Map<TLShapeId, TLShapeId>()
			for (const shapeId of shapeIdSet) {
				shapeIds.set(shapeId, createShapeId())
			}

			const { shapesToCreateWithOriginals, bindingsToCreate } = withIsolatedShapes(
				this,
				shapeIdSet,
				(bindingIdsToMaintain) => {
					const bindingsToCreate: TLBinding[] = []
					for (const originalId of bindingIdsToMaintain) {
						const originalBinding = this.getBinding(originalId)
						if (!originalBinding) continue

						const duplicatedId = createBindingId()
						bindingsToCreate.push({
							...originalBinding,
							id: duplicatedId,
							fromId: assertExists(shapeIds.get(originalBinding.fromId)),
							toId: assertExists(shapeIds.get(originalBinding.toId)),
						})
					}

					const shapesToCreateWithOriginals: { shape: TLShape; originalShape: TLShape }[] = []
					for (const originalId of orderedShapeIds) {
						const duplicatedId = assertExists(shapeIds.get(originalId))
						const originalShape = this.getShape(originalId)
						if (!originalShape) continue

						let ox = 0
						let oy = 0

						if (offset && initialIds.has(originalId)) {
							const parentTransform = this.getShapeParentTransform(originalShape)
							const vec = new Vec(offset.x, offset.y).rot(-parentTransform!.rotation())
							ox = vec.x
							oy = vec.y
						}

						shapesToCreateWithOriginals.push({
							shape: {
								...originalShape,
								id: duplicatedId,
								x: originalShape.x + ox,
								y: originalShape.y + oy,
								// Use a dummy index for now, it will get updated outside of the `withIsolatedShapes`
								index: 'a1' as IndexKey,
								parentId:
									shapeIds.get(originalShape.parentId as TLShapeId) ?? originalShape.parentId,
							},
							originalShape,
						})
					}

					return { shapesToCreateWithOriginals, bindingsToCreate }
				}
			)

			// We will update the indexes after the `withIsolatedShapes`, since we cannot rely on the indexes
			// to be correct inside of it.
			shapesToCreateWithOriginals.forEach(({ shape, originalShape }) => {
				const parentId = originalShape.parentId
				const siblings = this.getSortedChildIdsForParent(parentId)
				const currentIndex = siblings.indexOf(originalShape.id)
				const siblingAboveId = siblings[currentIndex + 1]
				const siblingAbove = siblingAboveId ? this.getShape(siblingAboveId) : undefined

				const index = getIndexBetween(originalShape.index, siblingAbove?.index)

				shape.index = index
			})
			const shapesToCreate = shapesToCreateWithOriginals.map(({ shape }) => shape)

			const maxShapesReached =
				shapesToCreate.length + this.getCurrentPageShapeIds().size > this.options.maxShapesPerPage

			if (maxShapesReached) {
				alertMaxShapes(this)
				return
			}

			this.createShapes(shapesToCreate)
			this.createBindings(bindingsToCreate)
			this.setSelectedShapes(compact(ids.map((id) => shapeIds.get(id))))

			if (offset !== undefined) {
				// If we've offset the duplicated shapes, check to see whether their new bounds is entirely
				// contained in the current viewport. If not, then animate the camera to be centered on the
				// new shapes.
				const selectionPageBounds = this.getSelectionPageBounds()
				const viewportPageBounds = this.getViewportPageBounds()
				if (selectionPageBounds && !viewportPageBounds.contains(selectionPageBounds)) {
					this.centerOnPoint(selectionPageBounds.center, {
						animation: { duration: this.options.animationMediumMs },
					})
				}
			}
		})

		return this
	}

	/**
	 * Move shapes to page.
	 *
	 * @example
	 * ```ts
	 * editor.moveShapesToPage(['box1', 'box2'], 'page1')
	 * ```
	 *
	 * @param shapes - The shapes (or shape ids) of the shapes to move.
	 * @param pageId - The id of the page where the shapes will be moved.
	 *
	 * @public
	 */
	moveShapesToPage(shapes: TLShapeId[] | TLShape[], pageId: TLPageId): this {
		const ids =
			typeof shapes[0] === 'string'
				? (shapes as TLShapeId[])
				: (shapes as TLShape[]).map((s) => s.id)

		if (ids.length === 0) return this
		if (this.getIsReadonly()) return this

		const currentPageId = this.getCurrentPageId()

		if (pageId === currentPageId) return this
		if (!this.store.has(pageId)) return this

		// Basically copy the shapes
		const content = this.getContentFromCurrentPage(ids)

		// Just to be sure
		if (!content) return this

		// If there is no space on pageId, or if the selected shapes
		// would take the new page above the limit, don't move the shapes
		if (this.getPageShapeIds(pageId).size + content.shapes.length > this.options.maxShapesPerPage) {
			alertMaxShapes(this, pageId)
			return this
		}

		const fromPageZ = this.getCamera().z

		this.run(() => {
			// Delete the shapes on the current page
			this.deleteShapes(ids)

			// Move to the next page
			this.setCurrentPage(pageId)

			// Put the shape content onto the new page; parents and indices will
			// be taken care of by the putContent method; make sure to pop any focus
			// layers so that the content will be put onto the page.
			this.setFocusedGroup(null)
			this.selectNone()
			this.putContentOntoCurrentPage(content, {
				select: true,
				preserveIds: true,
				preservePosition: true,
			})

			// Force the new page's camera to be at the same zoom level as the
			// "from" page's camera, then center the "to" page's camera on the
			// pasted shapes
			this.setCamera({ ...this.getCamera(), z: fromPageZ })
			this.centerOnPoint(this.getSelectionRotatedPageBounds()!.center)
		})

		return this
	}

	/**
	 * Toggle the lock state of one or more shapes. If there is a mix of locked and unlocked shapes, all shapes will be locked.
	 *
	 * @param shapes - The shapes (or shape ids) to toggle.
	 *
	 * @public
	 */
	toggleLock(shapes: TLShapeId[] | TLShape[]): this {
		const ids =
			typeof shapes[0] === 'string'
				? (shapes as TLShapeId[])
				: (shapes as TLShape[]).map((s) => s.id)

		if (this.getIsReadonly() || ids.length === 0) return this

		let allLocked = true,
			allUnlocked = true
		const shapesToToggle: TLShape[] = []
		for (const id of ids) {
			const shape = this.getShape(id)
			if (shape) {
				shapesToToggle.push(shape)
				if (shape.isLocked) {
					allUnlocked = false
				} else {
					allLocked = false
				}
			}
		}
		this.run(() => {
			if (allUnlocked) {
				this.updateShapes(
					shapesToToggle.map((shape) => ({ id: shape.id, type: shape.type, isLocked: true }))
				)
				this.setSelectedShapes([])
			} else if (allLocked) {
				this.updateShapes(
					shapesToToggle.map((shape) => ({ id: shape.id, type: shape.type, isLocked: false }))
				)
			} else {
				this.updateShapes(
					shapesToToggle.map((shape) => ({ id: shape.id, type: shape.type, isLocked: true }))
				)
			}
		})

		return this
	}

	/**
	 * Send shapes to the back of the page's object list.
	 *
	 * @example
	 * ```ts
	 * editor.sendToBack(['id1', 'id2'])
	 * editor.sendToBack(box1, box2)
	 * ```
	 *
	 * @param shapes - The shapes (or shape ids) to move.
	 *
	 * @public
	 */
	sendToBack(shapes: TLShapeId[] | TLShape[]): this {
		const ids =
			typeof shapes[0] === 'string'
				? (shapes as TLShapeId[])
				: (shapes as TLShape[]).map((s) => s.id)
		const changes = getReorderingShapesChanges(this, 'toBack', ids as TLShapeId[], {
			considerAllShapes: true,
		})
		if (changes) this.updateShapes(changes)
		return this
	}

	/**
	 * Send shapes backward in the page's object list.
	 *
	 * @example
	 * ```ts
	 * editor.sendBackward(['id1', 'id2'])
	 * editor.sendBackward([box1, box2])
	 * ```
	 *
	 * By default, the operation will only consider overlapping shapes.
	 * To consider all shapes, pass `{ considerAllShapes: true }` in the options.
	 *
	 * @example
	 * ```ts
	 * editor.sendBackward(['id1', 'id2'], { considerAllShapes: true })
	 * ```
	 *
	 * @param shapes - The shapes (or shape ids) to move.
	 * @param opts - The options for the backward operation.
	 *
	 * @public
	 */
	sendBackward(shapes: TLShapeId[] | TLShape[], opts: { considerAllShapes?: boolean } = {}): this {
		const ids =
			typeof shapes[0] === 'string'
				? (shapes as TLShapeId[])
				: (shapes as TLShape[]).map((s) => s.id)
		const changes = getReorderingShapesChanges(this, 'backward', ids as TLShapeId[], opts)
		if (changes) this.updateShapes(changes)
		return this
	}

	/**
	 * Bring shapes forward in the page's object list.
	 *
	 * @example
	 * ```ts
	 * editor.bringForward(['id1', 'id2'])
	 * editor.bringForward(box1,  box2)
	 * ```
	 *
	 * By default, the operation will only consider overlapping shapes.
	 * To consider all shapes, pass `{ considerAllShapes: true }` in the options.
	 *
	 * @example
	 * ```ts
	 * editor.bringForward(['id1', 'id2'], { considerAllShapes: true })
	 * ```
	 *
	 * @param shapes - The shapes (or shape ids) to move.
	 * @param opts - The options for the forward operation.
	 *
	 * @public
	 */
	bringForward(shapes: TLShapeId[] | TLShape[], opts: { considerAllShapes?: boolean } = {}): this {
		const ids =
			typeof shapes[0] === 'string'
				? (shapes as TLShapeId[])
				: (shapes as TLShape[]).map((s) => s.id)
		const changes = getReorderingShapesChanges(this, 'forward', ids as TLShapeId[], opts)
		if (changes) this.updateShapes(changes)
		return this
	}

	/**
	 * Bring shapes to the front of the page's object list.
	 *
	 * @example
	 * ```ts
	 * editor.bringToFront(['id1', 'id2'])
	 * editor.bringToFront([box1, box2])
	 * ```
	 *
	 * @param shapes - The shapes (or shape ids) to move.
	 *
	 * @public
	 */
	bringToFront(shapes: TLShapeId[] | TLShape[]): this {
		const ids =
			typeof shapes[0] === 'string'
				? (shapes as TLShapeId[])
				: (shapes as TLShape[]).map((s) => s.id)
		const changes = getReorderingShapesChanges(this, 'toFront', ids as TLShapeId[])
		if (changes) this.updateShapes(changes)
		return this
	}

	/**
	 * @internal
	 */
	private collectShapesViaArrowBindings(info: {
		initialShapes: TLShape[]
		resultShapes: TLShape[]
		resultBounds: Box[]
		bindings: TLBinding[]
		visited: Set<TLShapeId>
	}) {
		const { initialShapes, resultShapes, resultBounds, bindings, visited } = info
		for (const binding of bindings) {
			for (const id of [binding.fromId, binding.toId]) {
				if (!visited.has(id)) {
					const aligningShape = initialShapes.find((s) => s.id === id)
					if (aligningShape && !visited.has(aligningShape.id)) {
						visited.add(aligningShape.id)
						const shapePageBounds = this.getShapePageBounds(aligningShape)
						if (!shapePageBounds) continue
						resultShapes.push(aligningShape)
						resultBounds.push(shapePageBounds)
						this.collectShapesViaArrowBindings({
							...info,
							bindings: this.getBindingsInvolvingShape(aligningShape, 'arrow'),
						})
					}
				}
			}
		}
	}

	/**
	 * Flip shape positions.
	 *
	 * @example
	 * ```ts
	 * editor.flipShapes([box1, box2], 'horizontal', 32)
	 * editor.flipShapes(editor.getSelectedShapeIds(), 'horizontal', 32)
	 * ```
	 *
	 * @param shapes - The ids of the shapes to flip.
	 * @param operation - Whether to flip horizontally or vertically.
	 *
	 * @public
	 */
	flipShapes(shapes: TLShapeId[] | TLShape[], operation: 'horizontal' | 'vertical'): this {
		if (this.getIsReadonly()) return this

		const ids =
			typeof shapes[0] === 'string'
				? (shapes as TLShapeId[])
				: (shapes as TLShape[]).map((s) => s.id)

		// Collect a greedy list of shapes to flip
		const shapesToFlipFirstPass = compact(ids.map((id) => this.getShape(id)))

		for (const shape of shapesToFlipFirstPass) {
			if (this.isShapeOfType<TLGroupShape>(shape, 'group')) {
				const childrenOfGroups = compact(
					this.getSortedChildIdsForParent(shape.id).map((id) => this.getShape(id))
				)
				shapesToFlipFirstPass.push(...childrenOfGroups)
			}
		}

		// exclude shapes that can't be flipped
		const shapesToFlip: {
			shape: TLShape
			localBounds: Box
			pageTransform: Mat
			isAspectRatioLocked: boolean
		}[] = []

		const allBounds: Box[] = []

		for (const shape of shapesToFlipFirstPass) {
			const util = this.getShapeUtil(shape)
			if (
				!util.canBeLaidOut(shape, {
					type: 'flip',
					shapes: shapesToFlipFirstPass,
				})
			) {
				continue
			}

			const pageBounds = this.getShapePageBounds(shape)
			const localBounds = this.getShapeGeometry(shape).bounds
			const pageTransform = this.getShapePageTransform(shape.id)
			if (!(pageBounds && localBounds && pageTransform)) continue
			shapesToFlip.push({
				shape,
				localBounds,
				pageTransform,
				isAspectRatioLocked: util.isAspectRatioLocked(shape),
			})
			allBounds.push(pageBounds)
		}

		if (!shapesToFlip.length) return this

		const scaleOriginPage = Box.Common(allBounds).center

		this.run(() => {
			for (const { shape, localBounds, pageTransform, isAspectRatioLocked } of shapesToFlip) {
				this.resizeShape(
					shape.id,
					{ x: operation === 'horizontal' ? -1 : 1, y: operation === 'vertical' ? -1 : 1 },
					{
						initialBounds: localBounds,
						initialPageTransform: pageTransform,
						initialShape: shape,
						isAspectRatioLocked,
						mode: 'scale_shape',
						scaleOrigin: scaleOriginPage,
						scaleAxisRotation: 0,
					}
				)
			}
		})

		return this
	}

	/**
	 * Stack shape.
	 *
	 * @example
	 * ```ts
	 * editor.stackShapes([box1, box2], 'horizontal', 32)
	 * editor.stackShapes(editor.getSelectedShapeIds(), 'horizontal', 32)
	 * ```
	 *
	 * @param shapes - The shapes (or shape ids) to stack.
	 * @param operation - Whether to stack horizontally or vertically.
	 * @param gap - The gap to leave between shapes.
	 *
	 * @public
	 */
	stackShapes(
		shapes: TLShapeId[] | TLShape[],
		operation: 'horizontal' | 'vertical',
		gap: number
	): this {
		const ids =
			typeof shapes[0] === 'string'
				? (shapes as TLShapeId[])
				: (shapes as TLShape[]).map((s) => s.id)
		if (this.getIsReadonly()) return this

		// todo: this has a lot of extra code to handle stacking with custom gaps or auto gaps or other things like that. I don't think anyone has ever used this stuff.

		// always fresh shapes
		const shapesToStackFirstPass = compact(ids.map((id) => this.getShape(id)))

		const shapeClustersToStack: {
			shapes: TLShape[]
			pageBounds: Box
		}[] = []
		const allBounds: Box[] = []
		const visited = new Set<TLShapeId>()

		for (const shape of shapesToStackFirstPass) {
			if (visited.has(shape.id)) continue
			visited.add(shape.id)

			const shapePageBounds = this.getShapePageBounds(shape)
			if (!shapePageBounds) continue

			if (
				!this.getShapeUtil(shape).canBeLaidOut?.(shape, {
					type: 'stack',
					shapes: shapesToStackFirstPass,
				})
			) {
				continue
			}

			const shapesMovingTogether = [shape]
			const boundsOfShapesMovingTogether: Box[] = [shapePageBounds]

			this.collectShapesViaArrowBindings({
				bindings: this.getBindingsToShape(shape.id, 'arrow'),
				initialShapes: shapesToStackFirstPass,
				resultShapes: shapesMovingTogether,
				resultBounds: boundsOfShapesMovingTogether,
				visited,
			})

			const commonPageBounds = Box.Common(boundsOfShapesMovingTogether)
			if (!commonPageBounds) continue

			shapeClustersToStack.push({
				shapes: shapesMovingTogether,
				pageBounds: commonPageBounds,
			})

			allBounds.push(commonPageBounds)
		}

		const len = shapeClustersToStack.length
		if ((gap === 0 && len < 3) || len < 2) return this

		let val: 'x' | 'y'
		let min: 'minX' | 'minY'
		let max: 'maxX' | 'maxY'
		let dim: 'width' | 'height'

		if (operation === 'horizontal') {
			val = 'x'
			min = 'minX'
			max = 'maxX'
			dim = 'width'
		} else {
			val = 'y'
			min = 'minY'
			max = 'maxY'
			dim = 'height'
		}

		let shapeGap: number = 0

		if (gap === 0) {
			// note: this is not used in the current tldraw.com; there we use a specified stack

			const gaps: Record<number, number> = {}

			shapeClustersToStack.sort((a, b) => a.pageBounds[min] - b.pageBounds[min])

			// Collect all of the gaps between shapes. We want to find
			// patterns (equal gaps between shapes) and use the most common
			// one as the gap for all of the shapes.
			for (let i = 0; i < len - 1; i++) {
				const currCluster = shapeClustersToStack[i]
				const nextCluster = shapeClustersToStack[i + 1]
				const gap = nextCluster.pageBounds[min] - currCluster.pageBounds[max]
				if (!gaps[gap]) {
					gaps[gap] = 0
				}
				gaps[gap]++
			}

			// Which gap is the most common?
			let maxCount = 1
			for (const [gap, count] of Object.entries(gaps)) {
				if (count > maxCount) {
					maxCount = count
					shapeGap = parseFloat(gap)
				}
			}

			// If there is no most-common gap, use the average gap.
			if (maxCount === 1) {
				let totalCount = 0
				for (const [gap, count] of Object.entries(gaps)) {
					shapeGap += parseFloat(gap) * count
					totalCount += count
				}
				shapeGap /= totalCount
			}
		} else {
			// If a gap was provided, then use that instead.
			shapeGap = gap
		}

		const changes: TLShapePartial[] = []

		let v = shapeClustersToStack[0].pageBounds[max]

		for (let i = 1; i < shapeClustersToStack.length; i++) {
			const { shapes, pageBounds } = shapeClustersToStack[i]
			const delta = new Vec()
			delta[val] = v + shapeGap - pageBounds[val]

			for (const shape of shapes) {
				const shapeDelta = delta.clone()

				// If the shape has another shape as its parent, and if the parent has a rotation, we need to rotate the counter-rotate delta
				// todo: ensure that the parent isn't being aligned together with its children
				const parent = this.getShapeParent(shape)
				if (parent) {
					const parentTransform = this.getShapePageTransform(parent)
					if (parentTransform) shapeDelta.rot(-parentTransform.rotation())
				}

				shapeDelta.add(shape) // add the shape's x and y to the delta
				changes.push(this.getChangesToTranslateShape(shape, shapeDelta))
			}

			v += pageBounds[dim] + shapeGap
		}

		this.updateShapes(changes)
		return this
	}

	/**
	 * Pack shapes into a grid centered on their current position. Based on potpack (https://github.com/mapbox/potpack).
	 *
	 * @example
	 * ```ts
	 * editor.packShapes([box1, box2], 32)
	 * editor.packShapes(editor.getSelectedShapeIds(), 32)
	 * ```
	 *
	 *
	 * @param shapes - The shapes (or shape ids) to pack.
	 * @param gap - The padding to apply to the packed shapes. Defaults to 16.
	 */
	packShapes(shapes: TLShapeId[] | TLShape[], gap: number): this {
		if (this.getIsReadonly()) return this

		const ids =
			typeof shapes[0] === 'string'
				? (shapes as TLShapeId[])
				: (shapes as TLShape[]).map((s) => s.id)

		// Always fresh shapes
		const shapesToPackFirstPass = compact(ids.map((id) => this.getShape(id)))

		const shapeClustersToPack: {
			shapes: TLShape[]
			pageBounds: Box
			nextPageBounds: Box
		}[] = []

		const allBounds: Box[] = []
		const visited = new Set<TLShapeId>()

		for (const shape of shapesToPackFirstPass) {
			if (visited.has(shape.id)) continue
			visited.add(shape.id)

			const shapePageBounds = this.getShapePageBounds(shape)
			if (!shapePageBounds) continue

			if (
				!this.getShapeUtil(shape).canBeLaidOut?.(shape, {
					type: 'pack',
					shapes: shapesToPackFirstPass,
				})
			) {
				continue
			}

			const shapesMovingTogether = [shape]
			const boundsOfShapesMovingTogether: Box[] = [shapePageBounds]

			this.collectShapesViaArrowBindings({
				bindings: this.getBindingsToShape(shape.id, 'arrow'),
				initialShapes: shapesToPackFirstPass,
				resultShapes: shapesMovingTogether,
				resultBounds: boundsOfShapesMovingTogether,
				visited,
			})

			const commonPageBounds = Box.Common(boundsOfShapesMovingTogether)
			if (!commonPageBounds) continue

			shapeClustersToPack.push({
				shapes: shapesMovingTogether,
				pageBounds: commonPageBounds,
				nextPageBounds: commonPageBounds.clone(),
			})

			allBounds.push(commonPageBounds)
		}

		if (shapeClustersToPack.length < 2) return this

		let area = 0
		for (const { pageBounds } of shapeClustersToPack) {
			area += pageBounds.width * pageBounds.height
		}

		const commonBounds = Box.Common(allBounds)

		const maxWidth = commonBounds.width

		// sort the shape clusters by width and then height, descending
		shapeClustersToPack
			.sort((a, b) => a.pageBounds.width - b.pageBounds.width)
			.sort((a, b) => a.pageBounds.height - b.pageBounds.height)

		// Start with is (sort of) the square of the area
		const startWidth = Math.max(Math.ceil(Math.sqrt(area / 0.95)), maxWidth)

		// first shape fills the width and is infinitely tall
		const spaces: Box[] = [new Box(commonBounds.x, commonBounds.y, startWidth, Infinity)]

		let width = 0
		let height = 0
		let space: Box
		let last: Box

		for (const { nextPageBounds } of shapeClustersToPack) {
			// starting at the back (smaller shapes)
			for (let i = spaces.length - 1; i >= 0; i--) {
				space = spaces[i]

				// find a space that is big enough to contain the shape
				if (nextPageBounds.width > space.width || nextPageBounds.height > space.height) continue

				// add the shape to its top-left corner
				nextPageBounds.x = space.x
				nextPageBounds.y = space.y

				height = Math.max(height, nextPageBounds.maxY)
				width = Math.max(width, nextPageBounds.maxX)

				if (nextPageBounds.width === space.width && nextPageBounds.height === space.height) {
					// remove the space on a perfect fit
					last = spaces.pop()!
					if (i < spaces.length) spaces[i] = last
				} else if (nextPageBounds.height === space.height) {
					// fit the shape into the space (width)
					space.x += nextPageBounds.width + gap
					space.width -= nextPageBounds.width + gap
				} else if (nextPageBounds.width === space.width) {
					// fit the shape into the space (height)
					space.y += nextPageBounds.height + gap
					space.height -= nextPageBounds.height + gap
				} else {
					// split the space into two spaces
					spaces.push(
						new Box(
							space.x + (nextPageBounds.width + gap),
							space.y,
							space.width - (nextPageBounds.width + gap),
							nextPageBounds.height
						)
					)
					space.y += nextPageBounds.height + gap
					space.height -= nextPageBounds.height + gap
				}
				break
			}
		}

		const commonAfter = Box.Common(shapeClustersToPack.map((s) => s.nextPageBounds))
		const centerDelta = Vec.Sub(commonBounds.center, commonAfter.center)

		const changes: TLShapePartial<any>[] = []

		for (const { shapes, pageBounds, nextPageBounds } of shapeClustersToPack) {
			const delta = Vec.Sub(nextPageBounds.point, pageBounds.point).add(centerDelta)

			for (const shape of shapes) {
				const shapeDelta = delta.clone()

				const parent = this.getShapeParent(shape)
				if (parent) {
					const parentTransform = this.getShapeParentTransform(shape)
					if (parentTransform) shapeDelta.rot(-parentTransform.rotation())
				}

				shapeDelta.add(shape)
				changes.push(this.getChangesToTranslateShape(shape, shapeDelta))
			}
		}

		if (changes.length) {
			this.updateShapes(changes)
		}

		return this
	}

	/**
	 * Align shape positions.
	 *
	 * @example
	 * ```ts
	 * editor.alignShapes([box1, box2], 'left')
	 * editor.alignShapes(editor.getSelectedShapeIds(), 'left')
	 * ```
	 *
	 * @param shapes - The shapes (or shape ids) to align.
	 * @param operation - The align operation to apply.
	 *
	 * @public
	 */
	alignShapes(
		shapes: TLShapeId[] | TLShape[],
		operation: 'left' | 'center-horizontal' | 'right' | 'top' | 'center-vertical' | 'bottom'
	): this {
		if (this.getIsReadonly()) return this

		const ids =
			typeof shapes[0] === 'string'
				? (shapes as TLShapeId[])
				: (shapes as TLShape[]).map((s) => s.id)

		// Always get fresh shapes
		const shapesToAlignFirstPass = compact(ids.map((id) => this.getShape(id)))

		const shapeClustersToAlign: {
			shapes: TLShape[]
			pageBounds: Box
		}[] = []
		const allBounds: Box[] = []
		const visited = new Set<TLShapeId>()

		for (const shape of shapesToAlignFirstPass) {
			if (visited.has(shape.id)) continue
			visited.add(shape.id)

			const shapePageBounds = this.getShapePageBounds(shape)
			if (!shapePageBounds) continue

			if (
				!this.getShapeUtil(shape).canBeLaidOut?.(shape, {
					type: 'align',
					shapes: shapesToAlignFirstPass,
				})
			) {
				continue
			}

			// In this implementation, we want to create psuedo-groups out of shapes that
			// are moving together. At the moment shapes only move together if they're connected
			// by arrows. So let's say A -> B -> C -> D and A, B, and C are selected. If we're
			// aligning A, B, and C, then we want these to move together as one unit.

			const shapesMovingTogether = [shape]
			const boundsOfShapesMovingTogether: Box[] = [shapePageBounds]

			this.collectShapesViaArrowBindings({
				bindings: this.getBindingsToShape(shape.id, 'arrow'),
				initialShapes: shapesToAlignFirstPass,
				resultShapes: shapesMovingTogether,
				resultBounds: boundsOfShapesMovingTogether,
				visited,
			})

			const commonPageBounds = Box.Common(boundsOfShapesMovingTogether)
			if (!commonPageBounds) continue

			shapeClustersToAlign.push({
				shapes: shapesMovingTogether,
				pageBounds: commonPageBounds,
			})

			allBounds.push(commonPageBounds)
		}

		if (shapeClustersToAlign.length < 2) return this

		const commonBounds = Box.Common(allBounds)

		const changes: TLShapePartial[] = []

		shapeClustersToAlign.forEach(({ shapes, pageBounds }) => {
			const delta = new Vec()

			switch (operation) {
				case 'top': {
					delta.y = commonBounds.minY - pageBounds.minY
					break
				}
				case 'center-vertical': {
					delta.y = commonBounds.midY - pageBounds.minY - pageBounds.height / 2
					break
				}
				case 'bottom': {
					delta.y = commonBounds.maxY - pageBounds.minY - pageBounds.height
					break
				}
				case 'left': {
					delta.x = commonBounds.minX - pageBounds.minX
					break
				}
				case 'center-horizontal': {
					delta.x = commonBounds.midX - pageBounds.minX - pageBounds.width / 2
					break
				}
				case 'right': {
					delta.x = commonBounds.maxX - pageBounds.minX - pageBounds.width
					break
				}
			}

			for (const shape of shapes) {
				const shapeDelta = delta.clone()

				// If the shape has another shape as its parent, and if the parent has a rotation, we need to rotate the counter-rotate delta
				// todo: ensure that the parent isn't being aligned together with its children
				const parent = this.getShapeParent(shape)
				if (parent) {
					const parentTransform = this.getShapePageTransform(parent)
					if (parentTransform) shapeDelta.rot(-parentTransform.rotation())
				}

				shapeDelta.add(shape) // add the shape's x and y to the delta
				changes.push(this.getChangesToTranslateShape(shape, shapeDelta))
			}
		})

		this.updateShapes(changes)
		return this
	}

	/**
	 * Distribute shape positions.
	 *
	 * @example
	 * ```ts
	 * editor.distributeShapes([box1, box2], 'horizontal')
	 * editor.distributeShapes(editor.getSelectedShapeIds(), 'horizontal')
	 * ```
	 *
	 * @param shapes - The shapes (or shape ids) to distribute.
	 * @param operation - Whether to distribute shapes horizontally or vertically.
	 *
	 * @public
	 */
	distributeShapes(shapes: TLShapeId[] | TLShape[], operation: 'horizontal' | 'vertical'): this {
		if (this.getIsReadonly()) return this

		const ids =
			typeof shapes[0] === 'string'
				? (shapes as TLShapeId[])
				: (shapes as TLShape[]).map((s) => s.id)

		// always fresh shapes
		const shapesToDistributeFirstPass = compact(ids.map((id) => this.getShape(id)))

		const shapeClustersToDistribute: {
			shapes: TLShape[]
			pageBounds: Box
		}[] = []

		const allBounds: Box[] = []
		const visited = new Set<TLShapeId>()

		for (const shape of shapesToDistributeFirstPass) {
			if (visited.has(shape.id)) continue
			visited.add(shape.id)

			const shapePageBounds = this.getShapePageBounds(shape)
			if (!shapePageBounds) continue

			if (
				!this.getShapeUtil(shape).canBeLaidOut?.(shape, {
					type: 'distribute',
					shapes: shapesToDistributeFirstPass,
				})
			) {
				continue
			}

			const shapesMovingTogether = [shape]
			const boundsOfShapesMovingTogether: Box[] = [shapePageBounds]

			this.collectShapesViaArrowBindings({
				bindings: this.getBindingsToShape(shape.id, 'arrow'),
				initialShapes: shapesToDistributeFirstPass,
				resultShapes: shapesMovingTogether,
				resultBounds: boundsOfShapesMovingTogether,
				visited,
			})

			const commonPageBounds = Box.Common(boundsOfShapesMovingTogether)
			if (!commonPageBounds) continue

			shapeClustersToDistribute.push({
				shapes: shapesMovingTogether,
				pageBounds: commonPageBounds,
			})

			allBounds.push(commonPageBounds)
		}

		if (shapeClustersToDistribute.length < 3) return this

		let val: 'x' | 'y'
		let min: 'minX' | 'minY'
		let max: 'maxX' | 'maxY'
		let dim: 'width' | 'height'

		if (operation === 'horizontal') {
			val = 'x'
			min = 'minX'
			max = 'maxX'
			dim = 'width'
		} else {
			val = 'y'
			min = 'minY'
			max = 'maxY'
			dim = 'height'
		}
		const changes: TLShapePartial[] = []

		const first = shapeClustersToDistribute.sort((a, b) => a.pageBounds[min] - b.pageBounds[min])[0]
		const last = shapeClustersToDistribute.sort((a, b) => b.pageBounds[max] - a.pageBounds[max])[0]

		// If the first shape group is also the last shape group, distribute without it
		if (first === last) {
			const excludedShapeIds = new Set(first.shapes.map((s) => s.id))
			return this.distributeShapes(
				ids.filter((id) => !excludedShapeIds.has(id)),
				operation
			)
		}

		const shapeClustersToMove = shapeClustersToDistribute
			.filter((shape) => shape !== first && shape !== last)
			.sort((a, b) => {
				if (a.pageBounds[min] === b.pageBounds[min]) {
					return a.shapes[0].id < b.shapes[0].id ? -1 : 1
				}
				return a.pageBounds[min] - b.pageBounds[min]
			})

		// The gap is the amount of space "left over" between the first and last shape. This can be a negative number if the shapes are overlapping.
		const maxFirst = first.pageBounds[max]
		const range = last.pageBounds[min] - maxFirst
		const summedShapeDimensions = shapeClustersToMove.reduce((acc, s) => acc + s.pageBounds[dim], 0)
		const gap = (range - summedShapeDimensions) / (shapeClustersToMove.length + 1)

		for (let v = maxFirst + gap, i = 0; i < shapeClustersToMove.length; i++) {
			const { shapes, pageBounds } = shapeClustersToMove[i]
			const delta = new Vec()
			delta[val] = v - pageBounds[val]

			// If for some reason the new position would be more than the maximum, we need to adjust the delta
			// This will likely throw off some of the other placements but hey, it's better than changing the common bounds
			if (v + pageBounds[dim] > last.pageBounds[max] - 1) {
				delta[val] = last.pageBounds[max] - pageBounds[max] - 1
			}

			for (const shape of shapes) {
				const shapeDelta = delta.clone()

				// If the shape has another shape as its parent, and if the parent has a rotation, we need to rotate the counter-rotate delta
				// todo: ensure that the parent isn't being aligned together with its children
				const parent = this.getShapeParent(shape)
				if (parent) {
					const parentTransform = this.getShapePageTransform(parent)
					if (parentTransform) shapeDelta.rot(-parentTransform.rotation())
				}

				shapeDelta.add(shape) // add the shape's x and y to the delta
				changes.push(this.getChangesToTranslateShape(shape, shapeDelta))
			}

			v += pageBounds[dim] + gap
		}

		this.updateShapes(changes)
		return this
	}

	/**
	 * Stretch shape sizes and positions to fill their common bounding box.
	 *
	 * @example
	 * ```ts
	 * editor.stretchShapes([box1, box2], 'horizontal')
	 * editor.stretchShapes(editor.getSelectedShapeIds(), 'horizontal')
	 * ```
	 *
	 * @param shapes - The shapes (or shape ids) to stretch.
	 * @param operation - Whether to stretch shapes horizontally or vertically.
	 *
	 * @public
	 */
	stretchShapes(shapes: TLShapeId[] | TLShape[], operation: 'horizontal' | 'vertical'): this {
		const ids =
			typeof shapes[0] === 'string'
				? (shapes as TLShapeId[])
				: (shapes as TLShape[]).map((s) => s.id)

		if (this.getIsReadonly()) return this

		// always fresh shapes, skip anything that isn't rotated 90 deg
		const shapesToStretchFirstPass = compact(ids.map((id) => this.getShape(id))).filter(
			(s) => this.getShapePageTransform(s)?.rotation() % (PI / 2) === 0
		)

		const shapeClustersToStretch: {
			shapes: TLShape[]
			pageBounds: Box
		}[] = []

		const allBounds: Box[] = []
		const visited = new Set<TLShapeId>()

		for (const shape of shapesToStretchFirstPass) {
			if (visited.has(shape.id)) continue
			visited.add(shape.id)

			const shapePageBounds = this.getShapePageBounds(shape)
			if (!shapePageBounds) continue

			const shapesMovingTogether = [shape]
			const boundsOfShapesMovingTogether: Box[] = [shapePageBounds]

			if (
				!this.getShapeUtil(shape).canBeLaidOut?.(shape, {
					type: 'stretch',
					shapes: shapesToStretchFirstPass,
				})
			) {
				continue
			}

			this.collectShapesViaArrowBindings({
				bindings: this.getBindingsToShape(shape.id, 'arrow'),
				initialShapes: shapesToStretchFirstPass,
				resultShapes: shapesMovingTogether,
				resultBounds: boundsOfShapesMovingTogether,
				visited,
			})

			const commonPageBounds = Box.Common(boundsOfShapesMovingTogether)
			if (!commonPageBounds) continue

			shapeClustersToStretch.push({
				shapes: shapesMovingTogether,
				pageBounds: commonPageBounds,
			})

			allBounds.push(commonPageBounds)
		}

		if (shapeClustersToStretch.length < 2) return this

		const commonBounds = Box.Common(allBounds)
		let val: 'x' | 'y'
		let min: 'minX' | 'minY'
		let dim: 'width' | 'height'

		if (operation === 'horizontal') {
			val = 'x'
			min = 'minX'
			dim = 'width'
		} else {
			val = 'y'
			min = 'minY'
			dim = 'height'
		}

		this.run(() => {
			shapeClustersToStretch.forEach(({ shapes, pageBounds }) => {
				const localOffset = new Vec()
				localOffset[val] = commonBounds[min] - pageBounds[min]

				const scaleOrigin = pageBounds.center.clone()
				scaleOrigin[val] = commonBounds[min]

				const scale = new Vec(1, 1)
				scale[val] = commonBounds[dim] / pageBounds[dim]

				for (const shape of shapes) {
					// First translate
					const shapeLocalOffset = localOffset.clone()
					const parentTransform = this.getShapeParentTransform(shape)
					if (parentTransform) localOffset.rot(-parentTransform.rotation())
					shapeLocalOffset.add(shape)
					const changes = this.getChangesToTranslateShape(shape, shapeLocalOffset)
					this.updateShape(changes)

					// Then resize
					this.resizeShape(shape.id, scale, {
						initialBounds: this.getShapeGeometry(shape).bounds,
						scaleOrigin,
						isAspectRatioLocked: this.getShapeUtil(shape).isAspectRatioLocked(shape),
						scaleAxisRotation: 0,
					})
				}
			})
		})

		return this
	}

	/**
	 * Resize a shape.
	 *
	 * @param shape - The shape (or the shape id of the shape) to resize.
	 * @param scale - The scale factor to apply to the shape.
	 * @param opts - Additional options.
	 *
	 * @public
	 */
	resizeShape(shape: TLShapeId | TLShape, scale: VecLike, opts: TLResizeShapeOptions = {}): this {
		const id = typeof shape === 'string' ? shape : shape.id
		if (this.getIsReadonly()) return this

		if (!Number.isFinite(scale.x)) scale = new Vec(1, scale.y)
		if (!Number.isFinite(scale.y)) scale = new Vec(scale.x, 1)

		const initialShape = opts.initialShape ?? this.getShape(id)
		if (!initialShape) return this

		const scaleOrigin = opts.scaleOrigin ?? this.getShapePageBounds(id)?.center
		if (!scaleOrigin) return this

		const pageTransform = opts.initialPageTransform
			? Mat.Cast(opts.initialPageTransform)
			: this.getShapePageTransform(id)
		if (!pageTransform) return this

		const pageRotation = pageTransform.rotation()

		if (pageRotation == null) return this

		const scaleAxisRotation = opts.scaleAxisRotation ?? pageRotation

		const initialBounds = opts.initialBounds ?? this.getShapeGeometry(id).bounds

		if (!initialBounds) return this

		const isAspectRatioLocked =
			opts.isAspectRatioLocked ?? this.getShapeUtil(initialShape).isAspectRatioLocked(initialShape)

		if (!areAnglesCompatible(pageRotation, scaleAxisRotation)) {
			// shape is awkwardly rotated, keep the aspect ratio locked and adopt the scale factor
			// from whichever axis is being scaled the least, to avoid the shape getting bigger
			// than the bounds of the selection
			// const minScale = Math.min(Math.abs(scale.x), Math.abs(scale.y))
			return this._resizeUnalignedShape(id, scale, {
				...opts,
				initialBounds,
				scaleOrigin,
				scaleAxisRotation,
				initialPageTransform: pageTransform,
				isAspectRatioLocked,
				initialShape,
			})
		}

		const util = this.getShapeUtil(initialShape)

		if (isAspectRatioLocked) {
			if (Math.abs(scale.x) > Math.abs(scale.y)) {
				scale = new Vec(scale.x, Math.sign(scale.y) * Math.abs(scale.x))
			} else {
				scale = new Vec(Math.sign(scale.x) * Math.abs(scale.y), scale.y)
			}
		}

		let didResize = false

		if (util.onResize && util.canResize(initialShape)) {
			// get the model changes from the shape util
			const newPagePoint = this._scalePagePoint(
				Mat.applyToPoint(pageTransform, new Vec(0, 0)),
				scaleOrigin,
				scale,
				scaleAxisRotation
			)

			const newLocalPoint = this.getPointInParentSpace(initialShape.id, newPagePoint)

			// resize the shape's local bounding box
			const myScale = new Vec(scale.x, scale.y)
			// the shape is aligned with the rest of the shapes in the selection, but may be
			// 90deg offset from the main rotation of the selection, in which case
			// we need to flip the width and height scale factors
			const areWidthAndHeightAlignedWithCorrectAxis = approximately(
				(pageRotation - scaleAxisRotation) % Math.PI,
				0
			)
			myScale.x = areWidthAndHeightAlignedWithCorrectAxis ? scale.x : scale.y
			myScale.y = areWidthAndHeightAlignedWithCorrectAxis ? scale.y : scale.x

			// adjust initial model for situations where the parent has moved during the resize
			// e.g. groups
			const initialPagePoint = Mat.applyToPoint(pageTransform, new Vec())

			// need to adjust the shape's x and y points in case the parent has moved since start of resizing
			const { x, y } = this.getPointInParentSpace(initialShape.id, initialPagePoint)

			let workingShape = initialShape
			if (!opts.skipStartAndEndCallbacks) {
				workingShape = applyPartialToRecordWithProps(
					initialShape,
					util.onResizeStart?.(initialShape) ?? undefined
				)
			}

			const resizedShape = util.onResize(
				{ ...initialShape, x, y },
				{
					newPoint: newLocalPoint,
					handle: opts.dragHandle ?? 'bottom_right',
					// don't set isSingle to true for children
					mode: opts.mode ?? 'scale_shape',
					scaleX: myScale.x,
					scaleY: myScale.y,
					initialBounds,
					initialShape,
				}
			)

			if (resizedShape) {
				didResize = true
			}

			workingShape = applyPartialToRecordWithProps(workingShape, {
				id,
				type: initialShape.type as any,
				x: newLocalPoint.x,
				y: newLocalPoint.y,
				...resizedShape,
			})

			if (!opts.skipStartAndEndCallbacks) {
				workingShape = applyPartialToRecordWithProps(
					workingShape,
					util.onResizeEnd?.(initialShape, workingShape) ?? undefined
				)
			}

			this.updateShapes([workingShape])
		}

		if (!didResize) {
			// reposition shape (rather than resizing it) based on where its resized center would be

			const initialPageCenter = Mat.applyToPoint(pageTransform, initialBounds.center)
			// get the model changes from the shape util
			const newPageCenter = this._scalePagePoint(
				initialPageCenter,
				scaleOrigin,
				scale,
				scaleAxisRotation
			)

			const initialPageCenterInParentSpace = this.getPointInParentSpace(
				initialShape.id,
				initialPageCenter
			)
			const newPageCenterInParentSpace = this.getPointInParentSpace(initialShape.id, newPageCenter)

			const delta = Vec.Sub(newPageCenterInParentSpace, initialPageCenterInParentSpace)
			// apply the changes to the model
			this.updateShapes([
				{
					id,
					type: initialShape.type as any,
					x: initialShape.x + delta.x,
					y: initialShape.y + delta.y,
				},
			])
		}

		return this
	}

	/** @internal */
	private _scalePagePoint(
		point: VecLike,
		scaleOrigin: VecLike,
		scale: VecLike,
		scaleAxisRotation: number
	) {
		const relativePoint = Vec.RotWith(point, scaleOrigin, -scaleAxisRotation).sub(scaleOrigin)

		// calculate the new point position relative to the scale origin
		const newRelativePagePoint = Vec.MulV(relativePoint, scale)

		// and rotate it back to page coords to get the new page point of the resized shape
		const destination = Vec.Add(newRelativePagePoint, scaleOrigin).rotWith(
			scaleOrigin,
			scaleAxisRotation
		)

		return destination
	}

	/** @internal */
	private _resizeUnalignedShape(
		id: TLShapeId,
		scale: VecLike,
		options: {
			initialBounds: Box
			scaleOrigin: VecLike
			scaleAxisRotation: number
			initialShape: TLShape
			isAspectRatioLocked: boolean
			initialPageTransform: MatLike
		}
	) {
		const { type } = options.initialShape
		// If a shape is not aligned with the scale axis we need to treat it differently to avoid skewing.
		// Instead of skewing we normalize the scale aspect ratio (i.e. keep the same scale magnitude in both axes)
		// and then after applying the scale to the shape we also rotate it if required and translate it so that it's center
		// point ends up in the right place.

		const shapeScale = new Vec(scale.x, scale.y)

		// // make sure we are constraining aspect ratio, and using the smallest scale axis to avoid shapes getting bigger
		// // than the selection bounding box
		if (Math.abs(scale.x) > Math.abs(scale.y)) {
			shapeScale.x = Math.sign(scale.x) * Math.abs(scale.y)
		} else {
			shapeScale.y = Math.sign(scale.y) * Math.abs(scale.x)
		}

		// first we can scale the shape about its center point
		this.resizeShape(id, shapeScale, {
			initialShape: options.initialShape,
			initialBounds: options.initialBounds,
			isAspectRatioLocked: options.isAspectRatioLocked,
		})

		// then if the shape is flipped in one axis only, we need to apply an extra rotation
		// to make sure the shape is mirrored correctly
		if (Math.sign(scale.x) * Math.sign(scale.y) < 0) {
			let { rotation } = Mat.Decompose(options.initialPageTransform)
			rotation -= 2 * rotation
			this.updateShapes([{ id, type, rotation }])
		}

		// Next we need to translate the shape so that it's center point ends up in the right place.
		// To do that we first need to calculate the center point of the shape in the current page space before the scale was applied.
		const preScaleShapePageCenter = Mat.applyToPoint(
			options.initialPageTransform,
			options.initialBounds.center
		)

		// And now we scale the center point by the original scale factor
		const postScaleShapePageCenter = this._scalePagePoint(
			preScaleShapePageCenter,
			options.scaleOrigin,
			scale,
			options.scaleAxisRotation
		)

		// now calculate how far away the shape is from where it needs to be
		const pageBounds = this.getShapePageBounds(id)!
		const pageTransform = this.getShapePageTransform(id)!
		const currentPageCenter = pageBounds.center
		const shapePageTransformOrigin = pageTransform.point()
		if (!currentPageCenter || !shapePageTransformOrigin) return this
		const pageDelta = Vec.Sub(postScaleShapePageCenter, currentPageCenter)

		// and finally figure out what the shape's new position should be
		const postScaleShapePagePoint = Vec.Add(shapePageTransformOrigin, pageDelta)
		const { x, y } = this.getPointInParentSpace(id, postScaleShapePagePoint)

		this.updateShapes([{ id, type, x, y }])

		return this
	}

	/**
	 * Get the initial meta value for a shape.
	 *
	 * @example
	 * ```ts
	 * editor.getInitialMetaForShape = (shape) => {
	 *   if (shape.type === 'note') {
	 *     return { createdBy: myCurrentUser.id }
	 *   }
	 * }
	 * ```
	 *
	 * @param shape - The shape to get the initial meta for.
	 *
	 * @public
	 */
	getInitialMetaForShape(_shape: TLShape): JsonObject {
		return {}
	}

	/**
	 * Create a single shape.
	 *
	 * @example
	 * ```ts
	 * editor.createShape(myShape)
	 * editor.createShape({ id: 'box1', type: 'text', props: { richText: toRichText("ok") } })
	 * ```
	 *
	 * @param shape - The shape (or shape partial) to create.
	 *
	 * @public
	 */
	createShape<T extends TLUnknownShape>(shape: OptionalKeys<TLShapePartial<T>, 'id'>): this {
		this.createShapes([shape])
		return this
	}

	/**
	 * Create shapes.
	 *
	 * @example
	 * ```ts
	 * editor.createShapes([myShape])
	 * editor.createShapes([{ id: 'box1', type: 'text', props: { richText: toRichText("ok") } }])
	 * ```
	 *
	 * @param shapes - The shapes (or shape partials) to create.
	 *
	 * @public
	 */
	createShapes<T extends TLUnknownShape>(shapes: OptionalKeys<TLShapePartial<T>, 'id'>[]): this {
		if (!Array.isArray(shapes)) {
			throw Error('Editor.createShapes: must provide an array of shapes or shape partials')
		}
		if (this.getIsReadonly()) return this
		if (shapes.length <= 0) return this

		const currentPageShapeIds = this.getCurrentPageShapeIds()

		const maxShapesReached =
			shapes.length + currentPageShapeIds.size > this.options.maxShapesPerPage

		if (maxShapesReached) {
			// can't create more shapes than fit on the page
			alertMaxShapes(this)
			return this
		}

		const focusedGroupId = this.getFocusedGroupId()

		this.run(() => {
			// 1. Parents

			// Make sure that each partial will become the child of either the
			// page or another shape that exists (or that will exist) in this page.

			// find last parent id
			const currentPageShapesSorted = this.getCurrentPageShapesSorted()

			const partials = shapes.map((partial) => {
				if (!partial.id) {
					partial = { id: createShapeId(), ...partial }
				}

				// If the partial does not provide the parentId OR if the provided
				// parentId is NOT in the store AND NOT among the other shapes being
				// created, then we need to find a parent for the shape. This can be
				// another shape that exists under that point and which can receive
				// children of the creating shape's type, or else the page itself.
				if (
					!partial.parentId ||
					!(this.store.has(partial.parentId) || shapes.some((p) => p.id === partial.parentId))
				) {
					let parentId: TLParentId = this.getFocusedGroupId()

					for (let i = currentPageShapesSorted.length - 1; i >= 0; i--) {
						const parent = currentPageShapesSorted[i]
						if (
							!this.isShapeHidden(parent) &&
							this.getShapeUtil(parent).canReceiveNewChildrenOfType(parent, partial.type) &&
							this.isPointInShape(
								parent,
								// If no parent is provided, then we can treat the
								// shape's provided x/y as being in the page's space.
								{ x: partial.x ?? 0, y: partial.y ?? 0 },
								{
									margin: 0,
									hitInside: true,
								}
							)
						) {
							parentId = parent.id
							break
						}
					}

					const prevParentId = partial.parentId

					// a shape cannot be it's own parent. This was a rare issue with frames/groups in the syncFuzz tests.
					if (parentId === partial.id) {
						parentId = focusedGroupId
					}

					// If the parentid has changed...
					if (parentId !== prevParentId) {
						partial = { ...partial }

						partial.parentId = parentId

						// If the parent is a shape (rather than a page) then insert the
						// shapes into the shape's children. Adjust the point and page rotation to be
						// preserved relative to the parent.
						if (isShapeId(parentId)) {
							const point = this.getPointInShapeSpace(this.getShape(parentId)!, {
								x: partial.x ?? 0,
								y: partial.y ?? 0,
							})
							partial.x = point.x
							partial.y = point.y
							partial.rotation =
								-this.getShapePageTransform(parentId)!.rotation() + (partial.rotation ?? 0)
						}
					}
				}

				return partial
			})

			// 2. Indices

			// Get the highest index among the parents of each of the
			// the shapes being created; we'll increment from there.

			const parentIndices = new Map<TLParentId, IndexKey>()

			const shapeRecordsToCreate: TLShape[] = []

			const { opacityForNextShape } = this.getInstanceState()

			for (const partial of partials) {
				const util = this.getShapeUtil(partial as TLShapePartial)

				// If an index is not explicitly provided, then add the
				// shapes to the top of their parents' children; using the
				// value in parentsMappedToIndex, get the index above, use it,
				// and set it back to parentsMappedToIndex for next time.
				let index = partial.index

				if (!index) {
					// Hello bug-seeker: have you just created a frame and then a shape
					// and found that the shape is automatically the child of the frame?
					// this is the reason why! It would be harder to have each shape specify
					// the frame as the parent when creating a shape inside of a frame, so
					// we do it here.
					const parentId = partial.parentId ?? focusedGroupId

					if (!parentIndices.has(parentId)) {
						parentIndices.set(parentId, this.getHighestIndexForParent(parentId))
					}
					index = parentIndices.get(parentId)!
					parentIndices.set(parentId, getIndexAbove(index))
				}

				// The initial props starts as the shape utility's default props
				const initialProps = util.getDefaultProps()

				// We then look up each key in the tab state's styles; and if it's there,
				// we use the value from the tab state's styles instead of the default.
				for (const [style, propKey] of this.styleProps[partial.type]) {
					;(initialProps as any)[propKey] = this.getStyleForNextShape(style)
				}

				// When we create the shape, take in the partial (the props coming into the
				// function) and merge it with the default props.
				let shapeRecordToCreate = (
					this.store.schema.types.shape as RecordType<
						TLShape,
						'type' | 'props' | 'index' | 'parentId'
					>
				).create({
					...partial,
					index,
					opacity: partial.opacity ?? opacityForNextShape,
					parentId: partial.parentId ?? focusedGroupId,
					props: 'props' in partial ? { ...initialProps, ...partial.props } : initialProps,
				})

				if (shapeRecordToCreate.index === undefined) {
					throw Error('no index!')
				}

				const next = this.getShapeUtil(shapeRecordToCreate).onBeforeCreate?.(shapeRecordToCreate)

				if (next) {
					shapeRecordToCreate = next
				}

				shapeRecordsToCreate.push(shapeRecordToCreate)
			}

			// Add meta properties, if any, to the shapes
			shapeRecordsToCreate.forEach((shape) => {
				shape.meta = {
					...this.getInitialMetaForShape(shape),
					...shape.meta,
				}
			})

			this.store.put(shapeRecordsToCreate)
		})

		return this
	}

	private animatingShapes = new Map<TLShapeId, string>()

	/**
	 * Animate a shape.
	 *
	 * @example
	 * ```ts
	 * editor.animateShape({ id: 'box1', type: 'box', x: 100, y: 100 })
	 * editor.animateShape({ id: 'box1', type: 'box', x: 100, y: 100 }, { animation: { duration: 100, ease: t => t*t } })
	 * ```
	 *
	 * @param partial - The shape partial to update.
	 * @param opts - The animation's options.
	 *
	 * @public
	 */
	animateShape(
		partial: TLShapePartial | null | undefined,
		opts = { animation: DEFAULT_ANIMATION_OPTIONS } as TLCameraMoveOptions
	): this {
		return this.animateShapes([partial], opts)
	}

	/**
	 * Animate shapes.
	 *
	 * @example
	 * ```ts
	 * editor.animateShapes([{ id: 'box1', type: 'box', x: 100, y: 100 }])
	 * editor.animateShapes([{ id: 'box1', type: 'box', x: 100, y: 100 }], { animation: { duration: 100, ease: t => t*t } })
	 * ```
	 *
	 * @param partials - The shape partials to update.
	 * @param opts - The animation's options.
	 *
	 * @public
	 */
	animateShapes(
		partials: (TLShapePartial | null | undefined)[],
		opts = { animation: DEFAULT_ANIMATION_OPTIONS } as TLCameraMoveOptions
	): this {
		if (!opts.animation) return this
		const { duration = 500, easing = EASINGS.linear } = opts.animation

		const animationId = uniqueId()

		let remaining = duration
		let t: number

		interface ShapeAnimation {
			start: TLShape
			end: TLShape
		}

		const animations: ShapeAnimation[] = []

		let partial: TLShapePartial | null | undefined, result: ShapeAnimation
		for (let i = 0, n = partials.length; i < n; i++) {
			partial = partials[i]
			if (!partial) continue

			const shape = this.getShape(partial.id)!
			if (!shape) continue

			result = {
				start: structuredClone(shape),
				end: applyPartialToRecordWithProps(structuredClone(shape), partial),
			}

			animations.push(result)
			this.animatingShapes.set(shape.id, animationId)
		}

		const handleTick = (elapsed: number) => {
			remaining -= elapsed

			if (remaining < 0) {
				const { animatingShapes } = this
				const partialsToUpdate = partials.filter(
					(p) => p && animatingShapes.get(p.id) === animationId
				)
				if (partialsToUpdate.length) {
					// the regular update shapes also removes the shape from
					// the animating shapes set
					this.updateShapes(partialsToUpdate)
				}

				this.off('tick', handleTick)
				return
			}

			t = easing(1 - remaining / duration)

			const { animatingShapes } = this

			const updates: TLShapePartial[] = []

			let animationIdForShape: string | undefined
			for (let i = 0, n = animations.length; i < n; i++) {
				const { start, end } = animations[i]
				// Is the animation for this shape still active?
				animationIdForShape = animatingShapes.get(start.id)
				if (animationIdForShape !== animationId) continue

				updates.push({
					...end,
					x: start.x + (end.x - start.x) * t,
					y: start.y + (end.y - start.y) * t,
					opacity: start.opacity + (end.opacity - start.opacity) * t,
					rotation: start.rotation + (end.rotation - start.rotation) * t,
					props: this.getShapeUtil(end).getInterpolatedProps?.(start, end, t) ?? end.props,
				})
			}

			// The _updateShapes method does NOT remove the
			// shapes from the animated shapes set
			this._updateShapes(updates)
		}

		this.on('tick', handleTick)

		return this
	}

	/**
	 * Create a group containing the provided shapes.
	 *
	 * @example
	 * ```ts
	 * editor.groupShapes([myShape, myOtherShape])
	 * editor.groupShapes([myShape, myOtherShape], { groupId: myGroupId, select: false })
	 * ```
	 *
	 * @param shapes - The shapes (or shape ids) to group. Defaults to the selected shapes.
	 * @param opts - An options object.
	 *
	 * @public
	 */
	groupShapes(shapes: TLShape[], opts?: Partial<{ groupId: TLShapeId; select: boolean }>): this
	groupShapes(ids: TLShapeId[], opts?: Partial<{ groupId: TLShapeId; select: boolean }>): this
	groupShapes(
		shapes: TLShapeId[] | TLShape[],
		opts = {} as Partial<{ groupId: TLShapeId; select: boolean }>
	): this {
		const { groupId = createShapeId(), select = true } = opts

		if (!Array.isArray(shapes)) {
			throw Error('Editor.groupShapes: must provide an array of shapes or shape ids')
		}
		if (this.getIsReadonly()) return this

		const ids =
			typeof shapes[0] === 'string'
				? (shapes as TLShapeId[])
				: (shapes.map((s) => (s as TLShape).id) as TLShapeId[])

		if (ids.length <= 1) return this

		const shapesToGroup = compact(
			(this._shouldIgnoreShapeLock ? ids : this._getUnlockedShapeIds(ids)).map((id) =>
				this.getShape(id)
			)
		)
		const sortedShapeIds = shapesToGroup.sort(sortByIndex).map((s) => s.id)
		const pageBounds = Box.Common(compact(shapesToGroup.map((id) => this.getShapePageBounds(id))))

		const { x, y } = pageBounds.point

		const parentId = this.findCommonAncestor(shapesToGroup) ?? this.getCurrentPageId()

		// Only group when the select tool is active
		if (this.getCurrentToolId() !== 'select') return this

		// If not already in idle, cancel the current interaction (get back to idle)
		if (!this.isIn('select.idle')) {
			this.cancel()
		}

		// Find all the shapes that have the same parentId, and use the highest index.
		const shapesWithRootParent = shapesToGroup
			.filter((shape) => shape.parentId === parentId)
			.sort(sortByIndex)

		const highestIndex = shapesWithRootParent[shapesWithRootParent.length - 1]?.index

		this.run(() => {
			this.createShapes<TLGroupShape>([
				{
					id: groupId,
					type: 'group',
					parentId,
					index: highestIndex,
					x,
					y,
					opacity: 1,
					props: {},
				},
			])
			this.reparentShapes(sortedShapeIds, groupId)
			if (select) {
				// the select option determines whether the grouped shapes' children are selected
				this.select(groupId)
			}
		})

		return this
	}

	/**
	 * Ungroup some shapes.
	 *
	 * @example
	 * ```ts
	 * editor.ungroupShapes([myGroup, myOtherGroup])
	 * editor.ungroupShapes([myGroup], { select: false })
	 * ```
	 *
	 * @param shapes - The group shapes (or shape ids) to ungroup.
	 * @param opts - An options object.
	 *
	 * @public
	 */
	ungroupShapes(ids: TLShapeId[], opts?: Partial<{ select: boolean }>): this
	ungroupShapes(shapes: TLShape[], opts?: Partial<{ select: boolean }>): this
	ungroupShapes(shapes: TLShapeId[] | TLShape[], opts = {} as Partial<{ select: boolean }>) {
		if (this.getIsReadonly()) return this

		const { select = true } = opts
		const ids =
			typeof shapes[0] === 'string'
				? (shapes as TLShapeId[])
				: (shapes as TLShape[]).map((s) => s.id)

		const shapesToUngroup = compact(
			(this._shouldIgnoreShapeLock ? ids : this._getUnlockedShapeIds(ids)).map((id) =>
				this.getShape(id)
			)
		)

		if (shapesToUngroup.length === 0) return this

		// todo: the editor shouldn't know about the select tool, move to group / ungroup actions
		if (this.getCurrentToolId() !== 'select') return this
		if (!this.isIn('select.idle')) {
			this.cancel()
		}

		// The ids of the selected shapes after ungrouping;
		// these include all of the grouped shapes children,
		// plus any shapes that were selected apart from the groups.
		const idsToSelect = new Set<TLShapeId>()

		// Get all groups in the selection
		const groups: TLGroupShape[] = []

		shapesToUngroup.forEach((shape) => {
			if (this.isShapeOfType<TLGroupShape>(shape, 'group')) {
				groups.push(shape)
			} else {
				idsToSelect.add(shape.id)
			}
		})

		if (groups.length === 0) return this

		this.run(() => {
			let group: TLGroupShape

			for (let i = 0, n = groups.length; i < n; i++) {
				group = groups[i]
				const childIds = this.getSortedChildIdsForParent(group.id)

				for (let j = 0, n = childIds.length; j < n; j++) {
					idsToSelect.add(childIds[j])
				}

				this.reparentShapes(childIds, group.parentId, group.index)
			}

			this.deleteShapes(groups.map((group) => group.id))

			if (select) {
				// the select option determines whether the ungrouped shapes' children are selected
				this.select(...idsToSelect)
			}
		})

		return this
	}

	/**
	 * Update a shape using a partial of the shape.
	 *
	 * @example
	 * ```ts
	 * editor.updateShape({ id: 'box1', type: 'geo', props: { w: 100, h: 100 } })
	 * ```
	 *
	 * @param partial - The shape partial to update.
	 *
	 * @public
	 */
	updateShape<T extends TLUnknownShape>(partial: TLShapePartial<T> | null | undefined) {
		this.updateShapes([partial])
		return this
	}

	/**
	 * Update shapes using partials of each shape.
	 *
	 * @example
	 * ```ts
	 * editor.updateShapes([{ id: 'box1', type: 'geo', props: { w: 100, h: 100 } }])
	 * ```
	 *
	 * @param partials - The shape partials to update.
	 *
	 * @public
	 */
	updateShapes<T extends TLUnknownShape>(partials: (TLShapePartial<T> | null | undefined)[]) {
		const compactedPartials: TLShapePartial<T>[] = Array(partials.length)

		for (let i = 0, n = partials.length; i < n; i++) {
			const partial = partials[i]
			if (!partial) continue
			// Get the current shape referenced by the partial
			const shape = this.getShape(partial.id)
			if (!shape) continue

			// If we're "forcing" the update, then we'll update the shape
			// regardless of whether it / its ancestor is locked
			if (!this._shouldIgnoreShapeLock) {
				if (shape.isLocked) {
					// If the shape itself is locked (even if one of its ancestors is
					// also locked) then only allow an update that unlocks the shape.
					if (!(Object.hasOwn(partial, 'isLocked') && !partial.isLocked)) {
						continue
					}
				} else if (this.isShapeOrAncestorLocked(shape)) {
					// If the shape itself is unlocked, and any of the shape's
					// ancestors are locked then we'll skip the update
					continue
				}
			}

			// Remove any animating shapes from the list of partials
			this.animatingShapes.delete(partial.id)

			compactedPartials.push(partial)
		}

		this._updateShapes(compactedPartials)
		return this
	}

	/** @internal */
	_updateShapes(_partials: (TLShapePartial | null | undefined)[]) {
		if (this.getIsReadonly()) return

		this.run(() => {
			const updates = []

			let shape: TLShape | undefined
			let updated: TLShape

			for (let i = 0, n = _partials.length; i < n; i++) {
				const partial = _partials[i]
				// Skip nullish partials (sometimes created by map fns returning undefined)
				if (!partial) continue

				// Get the current shape referenced by the partial
				// If there is no current shape, we'll skip this update
				shape = this.getShape(partial.id)
				if (!shape) continue

				// Get the updated version of the shape
				// If the update had no effect, we'll skip this update
				updated = applyPartialToRecordWithProps(shape, partial)
				if (updated === shape) continue

				//if any shape has an onBeforeUpdate handler, call it and, if the handler returns a
				// new shape, replace the old shape with the new one. This is used for example when
				// repositioning a text shape based on its new text content.
				updated = this.getShapeUtil(shape).onBeforeUpdate?.(shape, updated) ?? updated

				updates.push(updated)
			}

			this.store.put(updates)
		})
	}

	/** @internal */
	private _getUnlockedShapeIds(ids: TLShapeId[]): TLShapeId[] {
		return ids.filter((id) => !this.getShape(id)?.isLocked)
	}

	/**
	 * Delete shapes.
	 *
	 * @example
	 * ```ts
	 * editor.deleteShapes(['box1', 'box2'])
	 * ```
	 *
	 * @param ids - The ids of the shapes to delete.
	 *
	 * @public
	 */
	deleteShapes(ids: TLShapeId[]): this
	deleteShapes(shapes: TLShape[]): this
	deleteShapes(_ids: TLShapeId[] | TLShape[]): this {
		if (this.getIsReadonly()) return this

		if (!Array.isArray(_ids)) {
			throw Error('Editor.deleteShapes: must provide an array of shapes or shapeIds')
		}

		const shapeIds =
			typeof _ids[0] === 'string' ? (_ids as TLShapeId[]) : (_ids as TLShape[]).map((s) => s.id)

		// Normally we don't want to delete locked shapes, but if the force option is set, we'll delete them anyway
		const shapeIdsToDelete = this._shouldIgnoreShapeLock
			? shapeIds
			: this._getUnlockedShapeIds(shapeIds)

		if (shapeIdsToDelete.length === 0) return this

		// We also need to delete these shapes' descendants
		const allShapeIdsToDelete = new Set<TLShapeId>(shapeIdsToDelete)

		for (const id of shapeIdsToDelete) {
			this.visitDescendants(id, (childId) => {
				allShapeIdsToDelete.add(childId)
			})
		}

		return this.run(() => this.store.remove([...allShapeIdsToDelete]))
	}

	/**
	 * Delete a shape.
	 *
	 * @example
	 * ```ts
	 * editor.deleteShape(shape.id)
	 * ```
	 *
	 * @param id - The id of the shape to delete.
	 *
	 * @public
	 */
	deleteShape(id: TLShapeId): this
	deleteShape(shape: TLShape): this
	deleteShape(_id: TLShapeId | TLShape) {
		this.deleteShapes([typeof _id === 'string' ? _id : _id.id])
		return this
	}

	/* --------------------- Styles --------------------- */

	/**
	 * Get all the current styles among the users selected shapes
	 *
	 * @internal
	 */
	private _extractSharedStyles(shape: TLShape, sharedStyleMap: SharedStyleMap) {
		if (this.isShapeOfType<TLGroupShape>(shape, 'group')) {
			// For groups, ignore the styles of the group shape and instead include the styles of the
			// group's children. These are the shapes that would have their styles changed if the
			// user called `setStyle` on the current selection.
			const childIds = this._parentIdsToChildIds.get()[shape.id]
			if (!childIds) return

			for (let i = 0, n = childIds.length; i < n; i++) {
				this._extractSharedStyles(this.getShape(childIds[i])!, sharedStyleMap)
			}
		} else {
			for (const [style, propKey] of this.styleProps[shape.type]) {
				sharedStyleMap.applyValue(style, getOwnProperty(shape.props, propKey))
			}
		}
	}

	/**
	 * A derived map containing all current styles among the user's selected shapes.
	 *
	 * @internal
	 */
	@computed
	private _getSelectionSharedStyles(): ReadonlySharedStyleMap {
		const selectedShapes = this.getSelectedShapes()

		const sharedStyles = new SharedStyleMap()
		for (const selectedShape of selectedShapes) {
			this._extractSharedStyles(selectedShape, sharedStyles)
		}

		return sharedStyles
	}

	/**
	 * Get the style for the next shape.
	 *
	 * @example
	 * ```ts
	 * const color = editor.getStyleForNextShape(DefaultColorStyle)
	 * ```
	 *
	 * @param style - The style to get.
	 *
	 * @public */
	getStyleForNextShape<T>(style: StyleProp<T>): T {
		const value = this.getInstanceState().stylesForNextShape[style.id]
		return value === undefined ? style.defaultValue : (value as T)
	}

	getShapeStyleIfExists<T>(shape: TLShape, style: StyleProp<T>): T | undefined {
		const styleKey = this.styleProps[shape.type].get(style)
		if (styleKey === undefined) return undefined
		return getOwnProperty(shape.props, styleKey) as T | undefined
	}

	/**
	 * A map of all the current styles either in the current selection, or that are relevant to the
	 * current tool.
	 *
	 * @example
	 * ```ts
	 * const color = editor.getSharedStyles().get(DefaultColorStyle)
	 * if (color && color.type === 'shared') {
	 *   print('All selected shapes have the same color:', color.value)
	 * }
	 * ```
	 *
	 * @public
	 */
	@computed<ReadonlySharedStyleMap>({ isEqual: (a, b) => a.equals(b) })
	getSharedStyles(): ReadonlySharedStyleMap {
		// If we're in selecting and if we have a selection, return the shared styles from the
		// current selection
		if (this.isIn('select') && this.getSelectedShapeIds().length > 0) {
			return this._getSelectionSharedStyles()
		}

		// If the current tool is associated with a shape, return the styles for that shape.
		// Otherwise, just return an empty map.
		const currentTool = this.root.getCurrent()!
		const styles = new SharedStyleMap()

		if (!currentTool) return styles

		if (currentTool.shapeType) {
			for (const style of this.styleProps[currentTool.shapeType].keys()) {
				styles.applyValue(style, this.getStyleForNextShape(style))
			}
		}

		return styles
	}

	/**
	 * Get the currently selected shared opacity.
	 * If any shapes are selected, this returns the shared opacity of the selected shapes.
	 * Otherwise, this returns the chosen opacity for the next shape.
	 *
	 * @public
	 */
	@computed getSharedOpacity(): SharedStyle<number> {
		if (this.isIn('select') && this.getSelectedShapeIds().length > 0) {
			const shapesToCheck: TLShape[] = []
			const addShape = (shapeId: TLShapeId) => {
				const shape = this.getShape(shapeId)
				if (!shape) return
				// For groups, ignore the opacity of the group shape and instead include
				// the opacity of the group's children. These are the shapes that would have
				// their opacity changed if the user called `setOpacity` on the current selection.
				if (this.isShapeOfType<TLGroupShape>(shape, 'group')) {
					for (const childId of this.getSortedChildIdsForParent(shape.id)) {
						addShape(childId)
					}
				} else {
					shapesToCheck.push(shape)
				}
			}
			for (const shapeId of this.getSelectedShapeIds()) {
				addShape(shapeId)
			}

			let opacity: number | null = null
			for (const shape of shapesToCheck) {
				if (opacity === null) {
					opacity = shape.opacity
				} else if (opacity !== shape.opacity) {
					return { type: 'mixed' }
				}
			}

			if (opacity !== null) return { type: 'shared', value: opacity }
		}
		return { type: 'shared', value: this.getInstanceState().opacityForNextShape }
	}

	/**
	 * Set the opacity for the next shapes. This will effect subsequently created shapes.
	 *
	 * @example
	 * ```ts
	 * editor.setOpacityForNextShapes(0.5)
	 * ```
	 *
	 * @param opacity - The opacity to set. Must be a number between 0 and 1 inclusive.
	 * @param historyOptions - The history options for the change.
	 */
	setOpacityForNextShapes(opacity: number, historyOptions?: TLHistoryBatchOptions): this {
		this.updateInstanceState({ opacityForNextShape: opacity }, historyOptions)
		return this
	}

	/**
	 * Set the current opacity. This will effect any selected shapes.
	 *
	 * @example
	 * ```ts
	 * editor.setOpacityForSelectedShapes(0.5)
	 * ```
	 *
	 * @param opacity - The opacity to set. Must be a number between 0 and 1 inclusive.
	 */
	setOpacityForSelectedShapes(opacity: number): this {
		const selectedShapes = this.getSelectedShapes()

		if (selectedShapes.length > 0) {
			const shapesToUpdate: TLShape[] = []

			// We can have many deep levels of grouped shape
			// Making a recursive function to look through all the levels
			const addShapeById = (shape: TLShape) => {
				if (this.isShapeOfType<TLGroupShape>(shape, 'group')) {
					const childIds = this.getSortedChildIdsForParent(shape)
					for (const childId of childIds) {
						addShapeById(this.getShape(childId)!)
					}
				} else {
					shapesToUpdate.push(shape)
				}
			}

			for (const id of selectedShapes) {
				addShapeById(id)
			}

			this.updateShapes(
				shapesToUpdate.map((shape) => {
					return {
						id: shape.id,
						type: shape.type,
						opacity,
					}
				})
			)
		}

		return this
	}

	/**
	 * Set the value of a {@link @tldraw/tlschema#StyleProp} for the next shapes. This change will be applied to subsequently created shapes.
	 *
	 * @example
	 * ```ts
	 * editor.setStyleForNextShapes(DefaultColorStyle, 'red')
	 * editor.setStyleForNextShapes(DefaultColorStyle, 'red', { ephemeral: true })
	 * ```
	 *
	 * @param style - The style to set.
	 * @param value - The value to set.
	 * @param historyOptions - The history options for the change.
	 *
	 * @public
	 */
	setStyleForNextShapes<T>(
		style: StyleProp<T>,
		value: T,
		historyOptions?: TLHistoryBatchOptions
	): this {
		const stylesForNextShape = this.getInstanceState().stylesForNextShape

		this.updateInstanceState(
			{ stylesForNextShape: { ...stylesForNextShape, [style.id]: value } },
			historyOptions
		)

		return this
	}

	/**
	 * Set the value of a {@link @tldraw/tlschema#StyleProp}. This change will be applied to the currently selected shapes.
	 *
	 * @example
	 * ```ts
	 * editor.setStyleForSelectedShapes(DefaultColorStyle, 'red')
	 * ```
	 *
	 * @param style - The style to set.
	 * @param value - The value to set.
	 *
	 * @public
	 */
	setStyleForSelectedShapes<S extends StyleProp<any>>(style: S, value: StylePropValue<S>): this {
		const selectedShapes = this.getSelectedShapes()

		if (selectedShapes.length > 0) {
			const updates: {
				util: ShapeUtil
				originalShape: TLShape
				updatePartial: TLShapePartial
			}[] = []

			// We can have many deep levels of grouped shape
			// Making a recursive function to look through all the levels
			const addShapeById = (shape: TLShape) => {
				if (this.isShapeOfType<TLGroupShape>(shape, 'group')) {
					const childIds = this.getSortedChildIdsForParent(shape.id)
					for (const childId of childIds) {
						addShapeById(this.getShape(childId)!)
					}
				} else {
					const util = this.getShapeUtil(shape)
					const stylePropKey = this.styleProps[shape.type].get(style)
					if (stylePropKey) {
						const shapePartial: TLShapePartial = {
							id: shape.id,
							type: shape.type,
							props: { [stylePropKey]: value },
						}
						updates.push({
							util,
							originalShape: shape,
							updatePartial: shapePartial,
						})
					}
				}
			}

			for (const shape of selectedShapes) {
				addShapeById(shape)
			}

			this.updateShapes(updates.map(({ updatePartial }) => updatePartial))
		}

		return this
	}

	/* --------------------- Content -------------------- */

	/** @internal */
	externalAssetContentHandlers: {
		[K in TLExternalAsset['type']]: {
			[Key in K]: null | ((info: TLExternalAsset & { type: Key }) => Promise<TLAsset | undefined>)
		}[K]
	} = {
		file: null,
		url: null,
	}

	/** @internal */
	private readonly temporaryAssetPreview = new Map<TLAssetId, string>()

	/**
	 * Register an external asset handler. This handler will be called when the editor needs to
	 * create an asset for some external content, like an image/video file or a bookmark URL. For
	 * example, the 'file' type handler will be called when a user drops an image onto the canvas.
	 *
	 * The handler should extract any relevant metadata for the asset, upload it to blob storage
	 * using {@link Editor.uploadAsset} if needed, and return the asset with the metadata & uploaded
	 * URL.
	 *
	 * @example
	 * ```ts
	 * editor.registerExternalAssetHandler('file', myHandler)
	 * ```
	 *
	 * @param type - The type of external content.
	 * @param handler - The handler to use for this content type.
	 *
	 * @public
	 */
	registerExternalAssetHandler<T extends TLExternalAsset['type']>(
		type: T,
		handler: null | ((info: TLExternalAsset & { type: T }) => Promise<TLAsset>)
	): this {
		this.externalAssetContentHandlers[type] = handler as any
		return this
	}

	/**
	 * Register a temporary preview of an asset. This is useful for showing a ghost image of
	 * something that is being uploaded. Retrieve the placeholder with
	 * {@link Editor.getTemporaryAssetPreview}. Placeholders last for 3 minutes by default, but this
	 * can be configured using
	 *
	 * @example
	 * ```ts
	 * editor.createTemporaryAssetPreview(assetId, file)
	 * ```
	 *
	 * @param assetId - The asset's id.
	 * @param file - The raw file.
	 *
	 * @public
	 */
	createTemporaryAssetPreview(assetId: TLAssetId, file: File) {
		if (this.temporaryAssetPreview.has(assetId)) {
			return this.temporaryAssetPreview.get(assetId)
		}

		const objectUrl = URL.createObjectURL(file)
		this.temporaryAssetPreview.set(assetId, objectUrl)

		// eslint-disable-next-line no-restricted-globals -- we always want to revoke the asset and object URL
		setTimeout(() => {
			this.temporaryAssetPreview.delete(assetId)
			URL.revokeObjectURL(objectUrl)
		}, this.options.temporaryAssetPreviewLifetimeMs)

		return objectUrl
	}

	/**
	 * Get temporary preview of an asset. This is useful for showing a ghost
	 * image of something that is being uploaded.
	 *
	 * @example
	 * ```ts
	 * editor.getTemporaryAssetPreview('someId')
	 * ```
	 *
	 * @param assetId - The asset's id.
	 *
	 * @public
	 */
	getTemporaryAssetPreview(assetId: TLAssetId) {
		return this.temporaryAssetPreview.get(assetId)
	}

	/**
	 * Get an asset for an external asset content type.
	 *
	 * @example
	 * ```ts
	 * const asset = await editor.getAssetForExternalContent({ type: 'file', file: myFile })
	 * const asset = await editor.getAssetForExternalContent({ type: 'url', url: myUrl })
	 * ```
	 *
	 * @param info - Info about the external content.
	 * @returns The asset.
	 */
	async getAssetForExternalContent(info: TLExternalAsset): Promise<TLAsset | undefined> {
		return await this.externalAssetContentHandlers[info.type]?.(info as any)
	}

	hasExternalAssetHandler(type: TLExternalAsset['type']): boolean {
		return !!this.externalAssetContentHandlers[type]
	}

	/** @internal */
	externalContentHandlers: {
		[K in TLExternalContent<any>['type']]: {
			[Key in K]: null | ((info: Extract<TLExternalContent<any>, { type: Key }>) => void)
		}[K]
	} = {
		text: null,
		files: null,
		embed: null,
		'svg-text': null,
		url: null,
		tldraw: null,
		excalidraw: null,
	}

	/**
	 * Register an external content handler. This handler will be called when the editor receives
	 * external content of the provided type. For example, the 'image' type handler will be called
	 * when a user drops an image onto the canvas.
	 *
	 * @example
	 * ```ts
	 * editor.registerExternalContentHandler('text', myHandler)
	 * ```
	 * @example
	 * ```ts
	 * editor.registerExternalContentHandler<'embed', MyEmbedType>('embed', myHandler)
	 * ```
	 *
	 * @param type - The type of external content.
	 * @param handler - The handler to use for this content type.
	 *
	 * @public
	 */
	registerExternalContentHandler<T extends TLExternalContent<E>['type'], E>(
		type: T,
		handler:
			| null
			| ((
					info: T extends TLExternalContent<E>['type']
						? Extract<TLExternalContent<E>, { type: T }>
						: TLExternalContent<E>
			  ) => void)
	): this {
		this.externalContentHandlers[type] = handler as any
		return this
	}

	/**
	 * Handle external content, such as files, urls, embeds, or plain text which has been put into the app, for example by pasting external text or dropping external images onto canvas.
	 *
	 * @param info - Info about the external content.
	 */
	async putExternalContent<E>(info: TLExternalContent<E>): Promise<void> {
		return this.externalContentHandlers[info.type]?.(info as any)
	}

	/**
	 * Get content that can be exported for the given shape ids.
	 *
	 * @param shapes - The shapes (or shape ids) to get content for.
	 *
	 * @returns The exported content.
	 *
	 * @public
	 */
	getContentFromCurrentPage(shapes: TLShapeId[] | TLShape[]): TLContent | undefined {
		// todo: make this work with any page, not just the current page
		const ids =
			typeof shapes[0] === 'string'
				? (shapes as TLShapeId[])
				: (shapes as TLShape[]).map((s) => s.id)

		if (!ids) return
		if (ids.length === 0) return

		const shapeIds = this.getShapeAndDescendantIds(ids)

		return withIsolatedShapes(this, shapeIds, (bindingIdsToKeep) => {
			const bindings: TLBinding[] = []
			for (const id of bindingIdsToKeep) {
				const binding = this.getBinding(id)
				if (!binding) continue
				bindings.push(binding)
			}

			const rootShapeIds: TLShapeId[] = []
			const shapes: TLShape[] = []
			for (const shapeId of shapeIds) {
				const shape = this.getShape(shapeId)
				if (!shape) continue

				const isRootShape = !shapeIds.has(shape.parentId as TLShapeId)
				if (isRootShape) {
					// Need to get page point and rotation of the shape because shapes in
					// groups use local position/rotation
					const pageTransform = this.getShapePageTransform(shape.id)!
					const pagePoint = pageTransform.point()
					shapes.push({
						...shape,
						x: pagePoint.x,
						y: pagePoint.y,
						rotation: pageTransform.rotation(),
						parentId: this.getCurrentPageId(),
					})
					rootShapeIds.push(shape.id)
				} else {
					shapes.push(shape)
				}
			}

			const assets: TLAsset[] = []
			const seenAssetIds = new Set<TLAssetId>()
			for (const shape of shapes) {
				if (!('assetId' in shape.props)) continue

				const assetId = shape.props.assetId
				if (!assetId || seenAssetIds.has(assetId)) continue

				seenAssetIds.add(assetId)
				const asset = this.getAsset(assetId)
				if (!asset) continue
				assets.push(asset)
			}

			return {
				schema: this.store.schema.serialize(),
				shapes,
				rootShapeIds,
				bindings,
				assets,
			}
		})
	}

	async resolveAssetsInContent(content: TLContent | undefined): Promise<TLContent | undefined> {
		if (!content) return undefined

		const assets: TLAsset[] = []
		await Promise.allSettled(
			content.assets.map(async (asset) => {
				if (
					(asset.type === 'image' || asset.type === 'video') &&
					!asset.props.src?.startsWith('data:image') &&
					!asset.props.src?.startsWith('data:video') &&
					!asset.props.src?.startsWith('http')
				) {
					const assetWithDataUrl = structuredClone(asset as TLImageAsset | TLVideoAsset)
					const objectUrl = await this.store.props.assets.resolve(asset, {
						screenScale: 1,
						steppedScreenScale: 1,
						dpr: 1,
						networkEffectiveType: null,
						shouldResolveToOriginal: true,
					})
					assetWithDataUrl.props.src = await FileHelpers.blobToDataUrl(
						await fetch(objectUrl!).then((r) => r.blob())
					)
					assets.push(assetWithDataUrl)
				} else {
					assets.push(asset)
				}
			})
		)
		content.assets = assets

		return content
	}

	/**
	 * Place content into the editor.
	 *
	 * @param content - The content.
	 * @param opts - Options for placing the content.
	 *
	 * @public
	 */
	putContentOntoCurrentPage(
		content: TLContent,
		opts: {
			point?: VecLike
			select?: boolean
			preservePosition?: boolean
			preserveIds?: boolean
		} = {}
	): this {
		if (this.getIsReadonly()) return this

		// todo: make this able to support putting content onto any page, not just the current page

		if (!content.schema) {
			throw Error('Could not put content:\ncontent is missing a schema.')
		}

		const { select = false, preserveIds = false, preservePosition = false } = opts
		let { point = undefined } = opts

		// decide on a parent for the put shapes; if the parent is among the put shapes(?) then use its parent

		const currentPageId = this.getCurrentPageId()
		const { rootShapeIds } = content

		// We need to collect the migrated records
		const assets: TLAsset[] = []
		const shapes: TLShape[] = []
		const bindings: TLBinding[] = []

		// Let's treat the content as a store, and then migrate that store.
		const store: StoreSnapshot<TLRecord> = {
			store: {
				...Object.fromEntries(content.assets.map((asset) => [asset.id, asset] as const)),
				...Object.fromEntries(content.shapes.map((shape) => [shape.id, shape] as const)),
				...Object.fromEntries(
					content.bindings?.map((bindings) => [bindings.id, bindings] as const) ?? []
				),
			},
			schema: content.schema,
		}
		const result = this.store.schema.migrateStoreSnapshot(store)
		if (result.type === 'error') {
			throw Error('Could not put content: could not migrate content')
		}
		for (const record of Object.values(result.value)) {
			switch (record.typeName) {
				case 'asset': {
					assets.push(record)
					break
				}
				case 'shape': {
					shapes.push(record)
					break
				}
				case 'binding': {
					bindings.push(record)
					break
				}
			}
		}

		// Ok, we've got our migrated records, now we can continue!
		const shapeIdMap = new Map<string, TLShapeId>(
			preserveIds
				? shapes.map((shape) => [shape.id, shape.id])
				: shapes.map((shape) => [shape.id, createShapeId()])
		)
		const bindingIdMap = new Map<string, TLBindingId>(
			preserveIds
				? bindings.map((binding) => [binding.id, binding.id])
				: bindings.map((binding) => [binding.id, createBindingId()])
		)

		// By default, the paste parent will be the current page.
		let pasteParentId = this.getCurrentPageId() as TLPageId | TLShapeId
		let lowestDepth = Infinity
		let lowestAncestors: TLShape[] = []

		// Among the selected shapes, find the shape with the fewest ancestors and use its first ancestor.
		for (const shape of this.getSelectedShapes()) {
			if (lowestDepth === 0) break

			const isFrame = this.isShapeOfType<TLFrameShape>(shape, 'frame')
			const ancestors = this.getShapeAncestors(shape)
			if (isFrame) ancestors.push(shape)

			const depth = isFrame ? ancestors.length + 1 : ancestors.length

			if (depth < lowestDepth) {
				lowestDepth = depth
				lowestAncestors = ancestors
				pasteParentId = isFrame ? shape.id : shape.parentId
			} else if (depth === lowestDepth) {
				if (lowestAncestors.length !== ancestors.length) {
					throw Error(`Ancestors: ${lowestAncestors.length} !== ${ancestors.length}`)
				}

				if (lowestAncestors.length === 0) {
					pasteParentId = currentPageId
					break
				} else {
					pasteParentId = currentPageId
					for (let i = 0; i < lowestAncestors.length; i++) {
						if (ancestors[i] !== lowestAncestors[i]) break
						pasteParentId = ancestors[i].id
					}
				}
			}
		}

		let isDuplicating = false

		if (!isPageId(pasteParentId)) {
			const parent = this.getShape(pasteParentId)
			if (parent) {
				if (!this.getViewportPageBounds().includes(this.getShapePageBounds(parent)!)) {
					pasteParentId = currentPageId
				} else {
					if (rootShapeIds.length === 1) {
						const rootShape = shapes.find((s) => s.id === rootShapeIds[0])!
						if (
							this.isShapeOfType<TLFrameShape>(parent, 'frame') &&
							this.isShapeOfType<TLFrameShape>(rootShape, 'frame') &&
							rootShape.props.w === parent?.props.w &&
							rootShape.props.h === parent?.props.h
						) {
							isDuplicating = true
						}
					}
				}
			} else {
				pasteParentId = currentPageId
			}
		}

		if (!isDuplicating) {
			isDuplicating = shapeIdMap.has(pasteParentId)
		}

		if (isDuplicating) {
			pasteParentId = this.getShape(pasteParentId)!.parentId
		}

		let index = this.getHighestIndexForParent(pasteParentId) // todo: requires that the putting page is the current page

		const rootShapes: TLShape[] = []

		const newShapes: TLShape[] = shapes.map((oldShape): TLShape => {
			const newId = shapeIdMap.get(oldShape.id)!

			// Create the new shape (new except for the id)
			const newShape = { ...oldShape, id: newId }

			if (rootShapeIds.includes(oldShape.id)) {
				newShape.parentId = currentPageId
				rootShapes.push(newShape)
			}

			// Assign the child to its new parent.

			// If the child's parent is among the putting shapes, then assign
			// it to the new parent's id.
			if (shapeIdMap.has(newShape.parentId)) {
				newShape.parentId = shapeIdMap.get(oldShape.parentId)!
			} else {
				rootShapeIds.push(newShape.id)
				// newShape.parentId = pasteParentId
				newShape.index = index
				index = getIndexAbove(index)
			}

			return newShape
		})

		if (newShapes.length + this.getCurrentPageShapeIds().size > this.options.maxShapesPerPage) {
			// There's some complexity here involving children
			// that might be created without their parents, so
			// if we're going over the limit then just don't paste.
			alertMaxShapes(this)
			return this
		}

		const newBindings = bindings.map(
			(oldBinding): TLBinding => ({
				...oldBinding,
				id: assertExists(bindingIdMap.get(oldBinding.id)),
				fromId: assertExists(shapeIdMap.get(oldBinding.fromId)),
				toId: assertExists(shapeIdMap.get(oldBinding.toId)),
			})
		)

		// These are all the assets we need to create
		const assetsToCreate: TLAsset[] = []

		// These assets have base64 data that may need to be hosted
		const assetsToUpdate: (TLImageAsset | TLVideoAsset)[] = []

		for (const asset of assets) {
			if (this.store.has(asset.id)) {
				// We already have this asset
				continue
			}

			if (
				(asset.type === 'image' && asset.props.src?.startsWith('data:image')) ||
				(asset.type === 'video' && asset.props.src?.startsWith('data:video'))
			) {
				// it's src is a base64 image or video; we need to create a new asset without the src,
				// then create a new asset from the original src. So we save a copy of the original asset,
				// then delete the src from the original asset.
				assetsToUpdate.push(structuredClone(asset as TLImageAsset | TLVideoAsset))
				asset.props.src = null
			}

			// Add the asset to the list of assets to create
			assetsToCreate.push(asset)
		}

		// Start loading the new assets, order does not matter
		Promise.allSettled(
			(assetsToUpdate as (TLImageAsset | TLVideoAsset)[]).map(async (asset) => {
				// Turn the data url into a file
				const file = await dataUrlToFile(
					asset.props.src!,
					asset.props.name,
					asset.props.mimeType ?? 'image/png'
				)

				// Get a new asset for the file
				const newAsset = await this.getAssetForExternalContent({
					type: 'file',
					file,
					assetId: asset.id,
				})

				if (!newAsset) {
					// If we don't have a new asset, delete the old asset.
					// The shapes that reference this asset should break.
					this.deleteAssets([asset.id])
					return
				}

				// Save the new asset under the old asset's id
				this.updateAssets([{ ...newAsset, id: asset.id }])
			})
		)

		this.run(() => {
			// Create any assets that need to be created
			if (assetsToCreate.length > 0) {
				this.createAssets(assetsToCreate)
			}

			// Create the shapes with root shapes as children of the page
			this.createShapes(newShapes)
			this.createBindings(newBindings)

			if (select) {
				this.select(...rootShapes.map((s) => s.id))
			}

			// And then, if needed, reparent the root shapes to the paste parent
			if (pasteParentId !== currentPageId) {
				this.reparentShapes(
					rootShapes.map((s) => s.id),
					pasteParentId
				)
			}

			const newCreatedShapes = newShapes.map((s) => this.getShape(s.id)!)
			const bounds = Box.Common(newCreatedShapes.map((s) => this.getShapePageBounds(s)!))

			if (point === undefined) {
				if (!isPageId(pasteParentId)) {
					// Put the shapes in the middle of the (on screen) parent
					const shape = this.getShape(pasteParentId)!
					point = Mat.applyToPoint(
						this.getShapePageTransform(shape),
						this.getShapeGeometry(shape).bounds.center
					)
				} else {
					const viewportPageBounds = this.getViewportPageBounds()
					if (preservePosition || viewportPageBounds.includes(Box.From(bounds))) {
						// Otherwise, put shapes where they used to be
						point = bounds.center
					} else {
						// If the old bounds are outside of the viewport...
						// put the shapes in the middle of the viewport
						point = viewportPageBounds.center
					}
				}
			}

			if (rootShapes.length === 1) {
				const onlyRoot = rootShapes[0] as TLFrameShape
				// If the old bounds are in the viewport...
				if (this.isShapeOfType<TLFrameShape>(onlyRoot, 'frame')) {
					while (
						this.getShapesAtPoint(point).some(
							(shape) =>
								this.isShapeOfType<TLFrameShape>(shape, 'frame') &&
								shape.props.w === onlyRoot.props.w &&
								shape.props.h === onlyRoot.props.h
						)
					) {
						point.x += bounds.w + 16
					}
				}
			}

			const pageCenter = Box.Common(
				compact(rootShapes.map(({ id }) => this.getShapePageBounds(id)))
			).center

			const offset = Vec.Sub(point, pageCenter)

			this.updateShapes(
				rootShapes.map(({ id }) => {
					const s = this.getShape(id)!
					const localRotation = this.getShapeParentTransform(id).decompose().rotation
					const localDelta = Vec.Rot(offset, -localRotation)

					return { id: s.id, type: s.type, x: s.x + localDelta.x, y: s.y + localDelta.y }
				})
			)
		})

		return this
	}

	/**
	 * Get an exported SVG element of the given shapes.
	 *
	 * @param shapes - The shapes (or shape ids) to export.
	 * @param opts - Options for the export.
	 *
	 * @returns The SVG element.
	 *
	 * @public
	 */
	async getSvgElement(shapes: TLShapeId[] | TLShape[], opts: TLSvgExportOptions = {}) {
		const ids =
			shapes.length === 0
				? this.getCurrentPageShapeIdsSorted()
				: typeof shapes[0] === 'string'
					? (shapes as TLShapeId[])
					: (shapes as TLShape[]).map((s) => s.id)

		if (ids.length === 0) return undefined

		return exportToSvg(this, ids, opts)
	}

	/**
	 * Get an exported SVG string of the given shapes.
	 *
	 * @param shapes - The shapes (or shape ids) to export.
	 * @param opts - Options for the export.
	 *
	 * @returns The SVG element.
	 *
	 * @public
	 */
	async getSvgString(shapes: TLShapeId[] | TLShape[], opts: TLSvgExportOptions = {}) {
		const result = await this.getSvgElement(shapes, opts)
		if (!result) return undefined

		const serializer = new XMLSerializer()
		return {
			svg: serializer.serializeToString(result.svg),
			width: result.width,
			height: result.height,
		}
	}

	/** @deprecated Use {@link Editor.getSvgString} or {@link Editor.getSvgElement} instead. */
	async getSvg(shapes: TLShapeId[] | TLShape[], opts: TLSvgExportOptions = {}) {
		const result = await this.getSvgElement(shapes, opts)
		if (!result) return undefined
		return result.svg
	}

	/**
	 * Get an exported image of the given shapes.
	 *
	 * @param shapes - The shapes (or shape ids) to export.
	 * @param opts - Options for the export.
	 *
	 * @returns A blob of the image.
	 * @public
	 */
	async toImage(shapes: TLShapeId[] | TLShape[], opts: TLImageExportOptions = {}) {
		const withDefaults = {
			format: 'png',
			scale: 1,
			pixelRatio: opts.format === 'svg' ? undefined : 2,
			...opts,
		} satisfies TLImageExportOptions
		const result = await this.getSvgString(shapes, withDefaults)
		if (!result) throw new Error('Could not create SVG')

		switch (withDefaults.format) {
			case 'svg':
				return {
					blob: new Blob([result.svg], { type: 'image/svg+xml' }),
					width: result.width,
					height: result.height,
				}
			case 'jpeg':
			case 'png':
			case 'webp': {
				const blob = await getSvgAsImage(result.svg, {
					type: withDefaults.format,
					quality: withDefaults.quality,
					pixelRatio: withDefaults.pixelRatio,
					width: result.width,
					height: result.height,
				})
				if (!blob) {
					throw new Error('Could not construct image.')
				}
				return {
					blob,
					width: result.width,
					height: result.height,
				}
			}
			default: {
				exhaustiveSwitchError(withDefaults.format)
			}
		}
	}

	/* --------------------- Events --------------------- */

	/**
	 * The app's current input state.
	 *
	 * @public
	 */
	inputs = {
		/** The most recent pointer down's position in the current page space. */
		originPagePoint: new Vec(),
		/** The most recent pointer down's position in screen space. */
		originScreenPoint: new Vec(),
		/** The previous pointer position in the current page space. */
		previousPagePoint: new Vec(),
		/** The previous pointer position in screen space. */
		previousScreenPoint: new Vec(),
		/** The most recent pointer position in the current page space. */
		currentPagePoint: new Vec(),
		/** The most recent pointer position in screen space. */
		currentScreenPoint: new Vec(),
		/** A set containing the currently pressed keys. */
		keys: new Set<string>(),
		/** A set containing the currently pressed buttons. */
		buttons: new Set<number>(),
		/** Whether the input is from a pe. */
		isPen: false,
		/** Whether the shift key is currently pressed. */
		shiftKey: false,
		/** Whether the meta key is currently pressed. */
		metaKey: false,
		/** Whether the control or command key is currently pressed. */
		ctrlKey: false,
		/** Whether the alt or option key is currently pressed. */
		altKey: false,
		/** Whether the user is dragging. */
		isDragging: false,
		/** Whether the user is pointing. */
		isPointing: false,
		/** Whether the user is pinching. */
		isPinching: false,
		/** Whether the user is editing. */
		isEditing: false,
		/** Whether the user is panning. */
		isPanning: false,
		/** Whether the user is spacebar panning. */
		isSpacebarPanning: false,
		/** Velocity of mouse pointer, in pixels per millisecond */
		pointerVelocity: new Vec(),
	}

	/**
	 * Update the input points from a pointer, pinch, or wheel event.
	 *
	 * @param info - The event info.
	 */
	private _updateInputsFromEvent(
		info: TLPointerEventInfo | TLPinchEventInfo | TLWheelEventInfo
	): void {
		const {
			pointerVelocity,
			previousScreenPoint,
			previousPagePoint,
			currentScreenPoint,
			currentPagePoint,
		} = this.inputs

		const { screenBounds } = this.store.unsafeGetWithoutCapture(TLINSTANCE_ID)!
		const { x: cx, y: cy, z: cz } = unsafe__withoutCapture(() => this.getCamera())

		const sx = info.point.x - screenBounds.x
		const sy = info.point.y - screenBounds.y
		const sz = info.point.z ?? 0.5

		previousScreenPoint.setTo(currentScreenPoint)
		previousPagePoint.setTo(currentPagePoint)

		// The "screen bounds" is relative to the user's actual screen.
		// The "screen point" is relative to the "screen bounds";
		// it will be 0,0 when its actual screen position is equal
		// to screenBounds.point. This is confusing!
		currentScreenPoint.set(sx, sy)
		const nx = sx / cz - cx
		const ny = sy / cz - cy
		if (isFinite(nx) && isFinite(ny)) {
			currentPagePoint.set(nx, ny, sz)
		}

		this.inputs.isPen = info.type === 'pointer' && info.isPen

		// Reset velocity on pointer down, or when a pinch starts or ends
		if (info.name === 'pointer_down' || this.inputs.isPinching) {
			pointerVelocity.set(0, 0)
			this.inputs.originScreenPoint.setTo(currentScreenPoint)
			this.inputs.originPagePoint.setTo(currentPagePoint)
		}

		// todo: We only have to do this if there are multiple users in the document
		this.run(
			() => {
				this.store.put([
					{
						id: TLPOINTER_ID,
						typeName: 'pointer',
						x: currentPagePoint.x,
						y: currentPagePoint.y,
						lastActivityTimestamp:
							// If our pointer moved only because we're following some other user, then don't
							// update our last activity timestamp; otherwise, update it to the current timestamp.
							info.type === 'pointer' && info.pointerId === INTERNAL_POINTER_IDS.CAMERA_MOVE
								? (this.store.unsafeGetWithoutCapture(TLPOINTER_ID)?.lastActivityTimestamp ??
									this._tickManager.now)
								: this._tickManager.now,
						meta: {},
					},
				])
			},
			{ history: 'ignore' }
		)
	}

	/**
	 * Dispatch a cancel event.
	 *
	 * @example
	 * ```ts
	 * editor.cancel()
	 * ```
	 *
	 * @public
	 */
	cancel(): this {
		this.dispatch({ type: 'misc', name: 'cancel' })
		return this
	}

	/**
	 * Dispatch an interrupt event.
	 *
	 * @example
	 * ```ts
	 * editor.interrupt()
	 * ```
	 *
	 * @public
	 */
	interrupt(): this {
		this.dispatch({ type: 'misc', name: 'interrupt' })
		return this
	}

	/**
	 * Dispatch a complete event.
	 *
	 * @example
	 * ```ts
	 * editor.complete()
	 * ```
	 *
	 * @public
	 */
	complete(): this {
		this.dispatch({ type: 'misc', name: 'complete' })
		return this
	}

	/**
	 * Puts the editor into focused mode.
	 *
	 * This makes the editor eligible to receive keyboard events and some pointer events (move, wheel).
	 *
	 * @example
	 * ```ts
	 * editor.focus()
	 * ```
	 *
	 * By default this also dispatches a 'focus' event to the container element. To prevent this, pass `focusContainer: false`.
	 *
	 * @example
	 * ```ts
	 * editor.focus({ focusContainer: false })
	 * ```
	 *
	 * @public
	 */
	focus({ focusContainer = true } = {}): this {
		if (this.getIsFocused()) return this
		if (focusContainer) this.focusManager.focus()
		this.updateInstanceState({ isFocused: true })
		return this
	}

	/**
	 * Switches off the editor's focused mode.
	 *
	 * This makes the editor ignore keyboard events and some pointer events (move, wheel).
	 *
	 * @example
	 * ```ts
	 * editor.blur()
	 * ```
	 * By default this also dispatches a 'blur' event to the container element. To prevent this, pass `blurContainer: false`.
	 *
	 * @example
	 * ```ts
	 * editor.blur({ blurContainer: false })
	 * ```
	 *
	 * @public
	 */
	blur({ blurContainer = true } = {}): this {
		if (!this.getIsFocused()) return this
		if (blurContainer) {
			this.focusManager.blur()
		} else {
			this.complete() // stop any interaction
		}
		this.updateInstanceState({ isFocused: false })
		return this
	}

	/**
	 * @public
	 * @returns true if the editor is focused
	 */
	@computed getIsFocused() {
		return this.getInstanceState().isFocused
	}

	/**
	 * @public
	 * @returns true if the editor is in readonly mode
	 */
	@computed getIsReadonly() {
		return this.getInstanceState().isReadonly
	}

	/**
	 * @public
	 * @returns a snapshot of the store's UI and document state
	 */
	getSnapshot() {
		return getSnapshot(this.store)
	}

	/**
	 * Loads a snapshot into the editor.
	 * @param snapshot - The snapshot to load.
	 * @param opts - The options for loading the snapshot.
	 * @returns
	 */
	loadSnapshot(
		snapshot: Partial<TLEditorSnapshot> | TLStoreSnapshot,
		opts?: TLLoadSnapshotOptions
	) {
		loadSnapshot(this.store, snapshot, opts)
		return this
	}

	private _zoomToFitPageContentAt100Percent() {
		const bounds = this.getCurrentPageBounds()
		if (bounds) {
			this.zoomToBounds(bounds, { immediate: true, targetZoom: this.getBaseZoom() })
		}
	}
	private _navigateToDeepLink(deepLink: TLDeepLink) {
		this.run(() => {
			switch (deepLink.type) {
				case 'page': {
					const page = this.getPage(deepLink.pageId)
					if (page) {
						this.setCurrentPage(page)
					}
					this._zoomToFitPageContentAt100Percent()
					return
				}
				case 'shapes': {
					const allShapes = compact(deepLink.shapeIds.map((id) => this.getShape(id)))
					const byPage: { [pageId: string]: TLShape[] } = {}
					for (const shape of allShapes) {
						const pageId = this.getAncestorPageId(shape)
						if (!pageId) continue
						byPage[pageId] ??= []
						byPage[pageId].push(shape)
					}
					const [pageId, shapes] = Object.entries(byPage).sort(
						([_, a], [__, b]) => b.length - a.length
					)[0] ?? ['', []]

					if (!pageId || !shapes.length) {
						this._zoomToFitPageContentAt100Percent()
					} else {
						this.setCurrentPage(pageId as TLPageId)
						const bounds = Box.Common(shapes.map((s) => this.getShapePageBounds(s)!))
						this.zoomToBounds(bounds, { immediate: true, targetZoom: this.getBaseZoom() })
					}
					return
				}
				case 'viewport': {
					if (deepLink.pageId) {
						if (!this.getPage(deepLink.pageId)) {
							this._zoomToFitPageContentAt100Percent()
							return
						}
						this.setCurrentPage(deepLink.pageId)
					}
					this.zoomToBounds(deepLink.bounds, { immediate: true, inset: 0 })
					return
				}
				default:
					exhaustiveSwitchError(deepLink)
			}
		})
	}

	/**
	 * Handles navigating to the content specified by the query param in the given URL.
	 *
	 * Use {@link Editor#createDeepLink} to create a URL with a deep link query param.
	 *
	 * If no URL is provided, it will look for the param in the current `window.location.href`.
	 *
	 * @example
	 * ```ts
	 * editor.navigateToDeepLink()
	 * ```
	 *
	 * The default parameter name is 'd'. You can override this by providing the `param` option.
	 *
	 * @example
	 * ```ts
	 * // disable page parameter and change viewport parameter to 'c'
	 * editor.navigateToDeepLink({
	 *   param: 'x',
	 *   url: 'https://my-app.com/my-document?x=200.12.454.23.xyz123',
	 * })
	 * ```
	 *
	 * @param opts - Options for loading the state from the URL.
	 */
	navigateToDeepLink(opts?: TLDeepLink | { url?: string | URL; param?: string }): Editor {
		if (opts && 'type' in opts) {
			this._navigateToDeepLink(opts)
			return this
		}

		const url = new URL(opts?.url ?? window.location.href)
		const deepLinkString = url.searchParams.get(opts?.param ?? 'd')

		if (!deepLinkString) {
			this._zoomToFitPageContentAt100Percent()
			return this
		}

		try {
			this._navigateToDeepLink(parseDeepLinkString(deepLinkString))
		} catch (e) {
			console.warn(e)
			this._zoomToFitPageContentAt100Percent()
		}
		return this
	}

	/**
	 * Turns the given URL into a deep link by adding a query parameter.
	 *
	 * e.g. `https://my-app.com/my-document?d=100.100.200.200.xyz123`
	 *
	 * If no URL is provided, it will use the current `window.location.href`.
	 *
	 * @example
	 * ```ts
	 * // create a deep link to the current page + viewport
	 * navigator.clipboard.writeText(editor.createDeepLink())
	 * ```
	 *
	 * You can link to a particular set of shapes by providing a `to` parameter.
	 *
	 * @example
	 * ```ts
	 * // create a deep link to the set of currently selected shapes
	 * navigator.clipboard.writeText(editor.createDeepLink({
	 *   to: { type: 'selection', shapeIds: editor.getSelectedShapeIds() }
	 * }))
	 * ```
	 *
	 * The default query param is 'd'. You can override this by providing a `param` parameter.
	 *
	 * @example
	 * ```ts
	 * // Use `x` as the param name instead
	 * editor.createDeepLink({ param: 'x' })
	 * ```
	 *
	 * @param opts - Options for adding the state to the URL.
	 * @returns the updated URL
	 */
	createDeepLink(opts?: { url?: string | URL; param?: string; to?: TLDeepLink }): URL {
		const url = new URL(opts?.url ?? window.location.href)

		url.searchParams.set(
			opts?.param ?? 'd',
			createDeepLinkString(
				opts?.to ?? {
					type: 'viewport',
					pageId: this.options.maxPages === 1 ? undefined : this.getCurrentPageId(),
					bounds: this.getViewportPageBounds(),
				}
			)
		)

		return url
	}

	/**
	 * Register a listener for changes to a deep link for the current document.
	 *
	 * You'll typically want to use this indirectly via the {@link TldrawEditorBaseProps.deepLinks} prop on the `<Tldraw />` component.
	 *
	 * By default this will update `window.location` in place, but you can provide a custom callback
	 * to handle state changes on your own.
	 *
	 * @example
	 * ```ts
	 * editor.registerDeepLinkListener({
	 *   onChange(url) {
	 *     window.history.replaceState({}, document.title, url.toString())
	 *   }
	 * })
	 * ```
	 *
	 * You can also provide a custom URL to update, in which case you must also provide `onChange`.
	 *
	 * @example
	 * ```ts
	 * editor.registerDeepLinkListener({
	 *   getUrl: () => `https://my-app.com/my-document`,
	 *   onChange(url) {
	 *     setShareUrl(url.toString())
	 *   }
	 * })
	 * ```
	 *
	 * By default this will update with a debounce interval of 500ms, but you can provide a custom interval.
	 *
	 * @example
	 * ```ts
	 * editor.registerDeepLinkListener({ debounceMs: 1000 })
	 * ```
	 * The default parameter name is `d`. You can override this by providing a `param` option.
	 *
	 * @example
	 * ```ts
	 * editor.registerDeepLinkListener({ param: 'x' })
	 * ```
	 * @param opts - Options for setting up the listener.
	 * @returns a function that will stop the listener.
	 */
	registerDeepLinkListener(opts?: TLDeepLinkOptions): () => void {
		if (opts?.getUrl && !opts?.onChange) {
			throw Error(
				'[tldraw:urlStateSync] If you specify getUrl, you must also specify the onChange callback.'
			)
		}

		const url$ = computed('url with state', () => {
			const url = opts?.getUrl?.(this) ?? window.location.href
			const urlWithState = this.createDeepLink({
				param: opts?.param,
				url,
				to: opts?.getTarget?.(this),
			})
			return urlWithState.toString()
		})

		const announceChange =
			opts?.onChange ??
			(() => {
				const url = this.createDeepLink({
					param: opts?.param,
					to: opts?.getTarget?.(this),
				})

				window.history.replaceState({}, document.title, url.toString())
			})

		const scheduleEffect = debounce((execute: () => void) => execute(), opts?.debounceMs ?? 500)

		const unlisten = react(
			'update url on state change',
			() => announceChange(new URL(url$.get()), this),
			{ scheduleEffect }
		)

		return () => {
			unlisten()
			scheduleEffect.cancel()
		}
	}

	/**
	 * A manager for recording multiple click events.
	 *
	 * @internal
	 */
	protected _clickManager = new ClickManager(this)

	/**
	 * Prevent a double click event from firing the next time the user clicks
	 *
	 * @public
	 */
	cancelDoubleClick() {
		this._clickManager.cancelDoubleClickTimeout()
	}

	/**
	 * The previous cursor. Used for restoring the cursor after pan events.
	 *
	 * @internal
	 */
	private _prevCursor: TLCursorType = 'default'

	/** @internal */
	private _shiftKeyTimeout = -1 as any

	/** @internal */
	@bind
	_setShiftKeyTimeout() {
		this.inputs.shiftKey = false
		this.dispatch({
			type: 'keyboard',
			name: 'key_up',
			key: 'Shift',
			shiftKey: this.inputs.shiftKey,
			ctrlKey: this.inputs.ctrlKey,
			altKey: this.inputs.altKey,
			metaKey: this.inputs.metaKey,
			accelKey: isAccelKey(this.inputs),
			code: 'ShiftLeft',
		})
	}

	/** @internal */
	private _altKeyTimeout = -1 as any

	/** @internal */
	@bind
	_setAltKeyTimeout() {
		this.inputs.altKey = false
		this.dispatch({
			type: 'keyboard',
			name: 'key_up',
			key: 'Alt',
			shiftKey: this.inputs.shiftKey,
			ctrlKey: this.inputs.ctrlKey,
			altKey: this.inputs.altKey,
			metaKey: this.inputs.metaKey,
			accelKey: isAccelKey(this.inputs),
			code: 'AltLeft',
		})
	}

	/** @internal */
	private _ctrlKeyTimeout = -1 as any

	/** @internal */
	@bind
	_setCtrlKeyTimeout() {
		this.inputs.ctrlKey = false
		this.dispatch({
			type: 'keyboard',
			name: 'key_up',
			key: 'Ctrl',
			shiftKey: this.inputs.shiftKey,
			ctrlKey: this.inputs.ctrlKey,
			altKey: this.inputs.altKey,
			metaKey: this.inputs.metaKey,
			accelKey: isAccelKey(this.inputs),
			code: 'ControlLeft',
		})
	}

	/** @internal */
	private _metaKeyTimeout = -1 as any

	/** @internal */
	@bind
	_setMetaKeyTimeout() {
		this.inputs.metaKey = false
		this.dispatch({
			type: 'keyboard',
			name: 'key_up',
			key: 'Meta',
			shiftKey: this.inputs.shiftKey,
			ctrlKey: this.inputs.ctrlKey,
			altKey: this.inputs.altKey,
			metaKey: this.inputs.metaKey,
			accelKey: isAccelKey(this.inputs),
			code: 'MetaLeft',
		})
	}

	/** @internal */
	private _restoreToolId = 'select'

	/** @internal */
	private _pinchStart = 1

	/** @internal */
	private _didPinch = false

	/** @internal */
	private _selectedShapeIdsAtPointerDown: TLShapeId[] = []

	/** @internal */
	private _longPressTimeout = -1 as any

	/** @internal */
	capturedPointerId: number | null = null

	/** @internal */
	private readonly performanceTracker: PerformanceTracker

	/** @internal */
	private performanceTrackerTimeout = -1 as any

	/**
	 * Dispatch an event to the editor.
	 *
	 * @example
	 * ```ts
	 * editor.dispatch(myPointerEvent)
	 * ```
	 *
	 * @param info - The event info.
	 *
	 * @public
	 */
	dispatch(info: TLEventInfo) {
		this._pendingEventsForNextTick.push(info)
		if (
			!(
				(info.type === 'pointer' && info.name === 'pointer_move') ||
				info.type === 'wheel' ||
				info.type === 'pinch'
			)
		) {
			this._flushEventsForTick(0)
		}
		return this
	}

	private _pendingEventsForNextTick: TLEventInfo[] = []

	private _flushEventsForTick(elapsed: number) {
		this.run(() => {
			if (this._pendingEventsForNextTick.length > 0) {
				const events = [...this._pendingEventsForNextTick]
				this._pendingEventsForNextTick.length = 0
				for (const info of events) {
					this._flushEventForTick(info)
				}
			}
			if (elapsed > 0) {
				this.root.handleEvent({ type: 'misc', name: 'tick', elapsed })
			}
			this.scribbles.tick(elapsed)
		})
	}

	_flushEventForTick(info: TLEventInfo) {
		// prevent us from spamming similar event errors if we're crashed.
		// todo: replace with new readonly mode?
		if (this.getCrashingError()) return this

		this.emit('before-event', info)

		const { inputs } = this
		const { type } = info

		if (info.type === 'misc') {
			// stop panning if the interaction is cancelled or completed
			if (info.name === 'cancel' || info.name === 'complete') {
				this.inputs.isDragging = false

				if (this.inputs.isPanning) {
					this.inputs.isPanning = false
					this.inputs.isSpacebarPanning = false
					this.setCursor({ type: this._prevCursor, rotation: 0 })
				}
			}

			this.root.handleEvent(info)
			return
		}

		if (info.shiftKey) {
			clearTimeout(this._shiftKeyTimeout)
			this._shiftKeyTimeout = -1
			inputs.shiftKey = true
		} else if (!info.shiftKey && inputs.shiftKey && this._shiftKeyTimeout === -1) {
			this._shiftKeyTimeout = this.timers.setTimeout(this._setShiftKeyTimeout, 150)
		}

		if (info.altKey) {
			clearTimeout(this._altKeyTimeout)
			this._altKeyTimeout = -1
			inputs.altKey = true
		} else if (!info.altKey && inputs.altKey && this._altKeyTimeout === -1) {
			this._altKeyTimeout = this.timers.setTimeout(this._setAltKeyTimeout, 150)
		}

		if (info.ctrlKey) {
			clearTimeout(this._ctrlKeyTimeout)
			this._ctrlKeyTimeout = -1
			inputs.ctrlKey = true
		} else if (!info.ctrlKey && inputs.ctrlKey && this._ctrlKeyTimeout === -1) {
			this._ctrlKeyTimeout = this.timers.setTimeout(this._setCtrlKeyTimeout, 150)
		}

		if (info.metaKey) {
			clearTimeout(this._metaKeyTimeout)
			this._metaKeyTimeout = -1
			inputs.metaKey = true
		} else if (!info.metaKey && inputs.metaKey && this._metaKeyTimeout === -1) {
			this._metaKeyTimeout = this.timers.setTimeout(this._setMetaKeyTimeout, 150)
		}

		const { originPagePoint, currentPagePoint } = inputs

		if (!inputs.isPointing) {
			inputs.isDragging = false
		}

		const instanceState = this.store.unsafeGetWithoutCapture(TLINSTANCE_ID)!
		const pageState = this.store.get(this._getCurrentPageStateId())!
		const cameraOptions = this._cameraOptions.__unsafe__getWithoutCapture()!

		switch (type) {
			case 'pinch': {
				if (cameraOptions.isLocked) return
				clearTimeout(this._longPressTimeout)
				this._updateInputsFromEvent(info)

				switch (info.name) {
					case 'pinch_start': {
						if (inputs.isPinching) return

						if (!inputs.isEditing) {
							this._pinchStart = this.getCamera().z
							if (!this._selectedShapeIdsAtPointerDown.length) {
								this._selectedShapeIdsAtPointerDown = [...pageState.selectedShapeIds]
							}

							this._didPinch = true

							inputs.isPinching = true

							this.interrupt()
						}

						return // Stop here!
					}
					case 'pinch': {
						if (!inputs.isPinching) return

						const {
							point: { z = 1 },
							delta: { x: dx, y: dy },
						} = info

						// The center of the pinch in screen space
						const { x, y } = Vec.SubXY(
							info.point,
							instanceState.screenBounds.x,
							instanceState.screenBounds.y
						)

						this.stopCameraAnimation()
						if (instanceState.followingUserId) {
							this.stopFollowingUser()
						}

						const { x: cx, y: cy, z: cz } = unsafe__withoutCapture(() => this.getCamera())

						const { panSpeed, zoomSpeed } = cameraOptions
						this._setCamera(
							new Vec(
								cx + (dx * panSpeed) / cz - x / cz + x / (z * zoomSpeed),
								cy + (dy * panSpeed) / cz - y / cz + y / (z * zoomSpeed),
								z * zoomSpeed
							),
							{ immediate: true }
						)

						return // Stop here!
					}
					case 'pinch_end': {
						if (!inputs.isPinching) return this

						// Stop pinching
						inputs.isPinching = false

						// Stash and clear the shapes that were selected when the pinch started
						const { _selectedShapeIdsAtPointerDown: shapesToReselect } = this
						this.setSelectedShapes(this._selectedShapeIdsAtPointerDown)
						this._selectedShapeIdsAtPointerDown = []

						if (this._didPinch) {
							this._didPinch = false
							if (shapesToReselect.length > 0) {
								this.once('tick', () => {
									if (!this._didPinch) {
										// Unless we've started pinching again...
										// Reselect the shapes that were selected when the pinch started
										this.setSelectedShapes(shapesToReselect)
									}
								})
							}
						}

						return // Stop here!
					}
				}
			}
			case 'wheel': {
				if (cameraOptions.isLocked) return

				this._updateInputsFromEvent(info)

				const { panSpeed, zoomSpeed, wheelBehavior } = cameraOptions

				if (wheelBehavior !== 'none') {
					// Stop any camera animation
					this.stopCameraAnimation()
					// Stop following any following user
					if (instanceState.followingUserId) {
						this.stopFollowingUser()
					}

					const { x: cx, y: cy, z: cz } = unsafe__withoutCapture(() => this.getCamera())
					const { x: dx, y: dy, z: dz = 0 } = info.delta

					let behavior = wheelBehavior

					// If the camera behavior is "zoom" and the ctrl key is pressed, then pan;
					// If the camera behavior is "pan" and the ctrl key is not pressed, then zoom
					if (inputs.ctrlKey) behavior = wheelBehavior === 'pan' ? 'zoom' : 'pan'

					switch (behavior) {
						case 'zoom': {
							// Zoom in on current screen point using the wheel delta
							const { x, y } = this.inputs.currentScreenPoint
							let delta = dz

							// If we're forcing zoom, then we need to do the wheel normalization math here
							if (wheelBehavior === 'zoom') {
								if (Math.abs(dy) > 10) {
									delta = (10 * Math.sign(dy)) / 100
								} else {
									delta = dy / 100
								}
							}

							const zoom = cz + (delta ?? 0) * zoomSpeed * cz
							this._setCamera(
								new Vec(
									cx + (x / zoom - x) - (x / cz - x),
									cy + (y / zoom - y) - (y / cz - y),
									zoom
								),
								{ immediate: true }
							)
							this.maybeTrackPerformance('Zooming')
							return
						}
						case 'pan': {
							// Pan the camera based on the wheel delta
							this._setCamera(new Vec(cx + (dx * panSpeed) / cz, cy + (dy * panSpeed) / cz, cz), {
								immediate: true,
							})
							this.maybeTrackPerformance('Panning')
							return
						}
					}
				}
				break
			}
			case 'pointer': {
				// Ignore pointer events while we're pinching
				if (inputs.isPinching) return

				this._updateInputsFromEvent(info)
				const { isPen } = info
				const { isPenMode } = instanceState

				switch (info.name) {
					case 'pointer_down': {
						// If we're in pen mode and the input is not a pen type, then stop here
						if (isPenMode && !isPen) return

						if (!this.inputs.isPanning) {
							// Start a long press timeout
							this._longPressTimeout = this.timers.setTimeout(() => {
								const vsb = this.getViewportScreenBounds()
								this.dispatch({
									...info,
									// important! non-obvious!! the screenpoint was adjusted using the
									// viewport bounds, and will be again when this event is handled...
									// so we need to counter-adjust from the stored value so that the
									// new value is set correctly.
									point: this.inputs.originScreenPoint.clone().addXY(vsb.x, vsb.y),
									name: 'long_press',
								})
							}, this.options.longPressDurationMs)
						}

						// Save the selected ids at pointer down
						this._selectedShapeIdsAtPointerDown = this.getSelectedShapeIds()

						// Firefox bug fix...
						// If it's a left-mouse-click, we store the pointer id for later user
						if (info.button === LEFT_MOUSE_BUTTON) this.capturedPointerId = info.pointerId

						// Add the button from the buttons set
						inputs.buttons.add(info.button)

						// Start pointing and stop dragging
						inputs.isPointing = true
						inputs.isDragging = false

						// If pen mode is off but we're not already in pen mode, turn that on
						if (!isPenMode && isPen) this.updateInstanceState({ isPenMode: true })

						// On devices with erasers (like the Surface Pen or Wacom Pen), button 5 is the eraser
						if (info.button === STYLUS_ERASER_BUTTON) {
							this._restoreToolId = this.getCurrentToolId()
							this.complete()
							this.setCurrentTool('eraser')
						} else if (info.button === MIDDLE_MOUSE_BUTTON) {
							// Middle mouse pan activates panning unless we're already panning (with spacebar)
							if (!this.inputs.isPanning) {
								this._prevCursor = this.getInstanceState().cursor.type
							}
							this.inputs.isPanning = true
							clearTimeout(this._longPressTimeout)
						}

						// We might be panning because we did a middle mouse click, or because we're holding spacebar and started a regular click
						// Also stop here, we don't want the state chart to receive the event
						if (this.inputs.isPanning) {
							this.stopCameraAnimation()
							this.setCursor({ type: 'grabbing', rotation: 0 })
							return this
						}

						break
					}
					case 'pointer_move': {
						// If the user is in pen mode, but the pointer is not a pen, stop here.
						if (!isPen && isPenMode) return

						const { x: cx, y: cy, z: cz } = unsafe__withoutCapture(() => this.getCamera())

						// If we've started panning, then clear any long press timeout
						if (this.inputs.isPanning && this.inputs.isPointing) {
							// Handle spacebar / middle mouse button panning
							const { currentScreenPoint, previousScreenPoint } = this.inputs
							const { panSpeed } = cameraOptions
							const offset = Vec.Sub(currentScreenPoint, previousScreenPoint)
							this.setCamera(
								new Vec(cx + (offset.x * panSpeed) / cz, cy + (offset.y * panSpeed) / cz, cz),
								{ immediate: true }
							)
							this.maybeTrackPerformance('Panning')
							return
						}

						if (
							inputs.isPointing &&
							!inputs.isDragging &&
							Vec.Dist2(originPagePoint, currentPagePoint) * this.getZoomLevel() >
								(instanceState.isCoarsePointer
									? this.options.coarseDragDistanceSquared
									: this.options.dragDistanceSquared) /
									cz
						) {
							// Start dragging
							inputs.isDragging = true
							clearTimeout(this._longPressTimeout)
						}
						break
					}
					case 'pointer_up': {
						// Stop dragging / pointing
						inputs.isDragging = false
						inputs.isPointing = false
						clearTimeout(this._longPressTimeout)

						// Remove the button from the buttons set
						inputs.buttons.delete(info.button)

						// If we're in pen mode and we're not using a pen, stop here
						if (instanceState.isPenMode && !isPen) return

						// Firefox bug fix...
						// If it's the same pointer that we stored earlier...
						// ... then it's probably still a left-mouse-click!
						if (this.capturedPointerId === info.pointerId) {
							this.capturedPointerId = null
							info.button = 0
						}

						if (inputs.isPanning) {
							if (!inputs.keys.has('Space')) {
								inputs.isPanning = false
								inputs.isSpacebarPanning = false
							}
							const slideDirection = this.inputs.pointerVelocity
							const slideSpeed = Math.min(2, slideDirection.len())

							switch (info.button) {
								case LEFT_MOUSE_BUTTON: {
									this.setCursor({ type: 'grab', rotation: 0 })
									break
								}
								case MIDDLE_MOUSE_BUTTON: {
									if (this.inputs.keys.has(' ')) {
										this.setCursor({ type: 'grab', rotation: 0 })
									} else {
										this.setCursor({ type: this._prevCursor, rotation: 0 })
									}
								}
							}

							if (slideSpeed > 0) {
								this.slideCamera({ speed: slideSpeed, direction: slideDirection })
							}
						} else {
							if (info.button === STYLUS_ERASER_BUTTON) {
								// If we were erasing with a stylus button, restore the tool we were using before we started erasing
								this.complete()
								this.setCurrentTool(this._restoreToolId)
							}
						}
						break
					}
				}
				break
			}
			case 'keyboard': {
				// please, please
				if (info.key === 'ShiftRight') info.key = 'ShiftLeft'
				if (info.key === 'AltRight') info.key = 'AltLeft'
				if (info.code === 'ControlRight') info.code = 'ControlLeft'
				if (info.code === 'MetaRight') info.code = 'MetaLeft'

				switch (info.name) {
					case 'key_down': {
						// Add the key from the keys set
						inputs.keys.add(info.code)

						// If the space key is pressed (but meta / control isn't!) activate panning
						if (info.code === 'Space' && !info.ctrlKey) {
							if (!this.inputs.isPanning) {
								this._prevCursor = instanceState.cursor.type
							}

							this.inputs.isPanning = true
							this.inputs.isSpacebarPanning = true
							clearTimeout(this._longPressTimeout)
							this.setCursor({ type: this.inputs.isPointing ? 'grabbing' : 'grab', rotation: 0 })
						}

						if (this.inputs.isSpacebarPanning) {
							let offset: Vec | undefined
							switch (info.code) {
								case 'ArrowUp': {
									offset = new Vec(0, -1)
									break
								}
								case 'ArrowRight': {
									offset = new Vec(1, 0)
									break
								}
								case 'ArrowDown': {
									offset = new Vec(0, 1)
									break
								}
								case 'ArrowLeft': {
									offset = new Vec(-1, 0)
									break
								}
							}

							if (offset) {
								const bounds = this.getViewportPageBounds()
								const next = bounds.clone().translate(offset.mulV({ x: bounds.w, y: bounds.h }))
								this._animateToViewport(next, { animation: { duration: 320 } })
							}
						}

						break
					}
					case 'key_up': {
						// Remove the key from the keys set
						inputs.keys.delete(info.code)

						// If we've lifted the space key,
						if (info.code === 'Space') {
							if (this.inputs.buttons.has(MIDDLE_MOUSE_BUTTON)) {
								// If we're still middle dragging, continue panning
							} else {
								// otherwise, stop panning
								this.inputs.isPanning = false
								this.inputs.isSpacebarPanning = false
								this.setCursor({ type: this._prevCursor, rotation: 0 })
							}
						}
						break
					}
					case 'key_repeat': {
						// noop
						break
					}
				}
				break
			}
		}

		// Correct the info name for right / middle clicks
		if (info.type === 'pointer') {
			if (info.button === MIDDLE_MOUSE_BUTTON) {
				info.name = 'middle_click'
			} else if (info.button === RIGHT_MOUSE_BUTTON) {
				info.name = 'right_click'
			}

			// If a left click pointer event, send the event to the click manager.
			const { isPenMode } = this.store.unsafeGetWithoutCapture(TLINSTANCE_ID)!
			if (info.isPen === isPenMode) {
				// The click manager may return a new event, i.e. a double click event
				// depending on the event coming in and its own state. If the event has
				// changed then hand both events to the statechart
				const clickInfo = this._clickManager.handlePointerEvent(info)
				if (info.name !== clickInfo.name) {
					this.root.handleEvent(info)
					this.emit('event', info)
					this.root.handleEvent(clickInfo)
					this.emit('event', clickInfo)
					return
				}
			}
		}

		// Send the event to the statechart. It will be handled by all
		// active states, starting at the root.
		this.root.handleEvent(info)
		this.emit('event', info)

		// close open menus at the very end on pointer down! after everything else! συντελείας τοῦ κώδικα!!
		if (info.type === 'pointer' && info.name === 'pointer_down') {
			this.menus.clearOpenMenus()
		}

		return this
	}

	/** @internal */
	private maybeTrackPerformance(name: string) {
		if (debugFlags.measurePerformance.get()) {
			if (this.performanceTracker.isStarted()) {
				clearTimeout(this.performanceTrackerTimeout)
			} else {
				this.performanceTracker.start(name)
			}
			this.performanceTrackerTimeout = this.timers.setTimeout(() => {
				this.performanceTracker.stop()
			}, 50)
		}
	}
}

function alertMaxShapes(editor: Editor, pageId = editor.getCurrentPageId()) {
	const name = editor.getPage(pageId)!.name
	editor.emit('max-shapes', { name, pageId, count: editor.options.maxShapesPerPage })
}

function applyPartialToRecordWithProps<
	T extends UnknownRecord & { type: string; props: object; meta: object },
>(prev: T, partial?: Partial<T> & { props?: Partial<T['props']> }): T {
	if (!partial) return prev
	let next = null as null | T
	const entries = Object.entries(partial)
	for (let i = 0, n = entries.length; i < n; i++) {
		const [k, v] = entries[i]
		if (v === undefined) continue

		// Is the key a special key? We don't update those
		if (k === 'id' || k === 'type' || k === 'typeName') continue

		// Is the value the same as it was before?
		if (v === (prev as any)[k]) continue

		// There's a new value, so create the new shape if we haven't already (should we be cloning this?)
		if (!next) next = { ...prev }

		// for props / meta properties, we support updates with partials of this object
		if (k === 'props' || k === 'meta') {
			next[k] = { ...prev[k] } as JsonObject
			for (const [nextKey, nextValue] of Object.entries(v as object)) {
				;(next[k] as JsonObject)[nextKey] = nextValue
			}
			continue
		}

		// base property
		;(next as any)[k] = v
	}
	if (!next) return prev
	return next
}

function pushShapeWithDescendants(editor: Editor, id: TLShapeId, result: TLShape[]): void {
	const shape = editor.getShape(id)
	if (!shape) return
	result.push(shape)
	const childIds = editor.getSortedChildIdsForParent(id)
	for (let i = 0, n = childIds.length; i < n; i++) {
		pushShapeWithDescendants(editor, childIds[i], result)
	}
}

/**
 * Run `callback` in a world where all bindings from the shapes in `shapeIds` to shapes not in
 * `shapeIds` are removed. This is useful when you want to duplicate/copy shapes without worrying
 * about bindings that might be pointing to shapes that are not being duplicated.
 *
 * The callback is given the set of bindings that should be maintained.
 */
function withIsolatedShapes<T>(
	editor: Editor,
	shapeIds: Set<TLShapeId>,
	callback: (bindingsWithBoth: Set<TLBindingId>) => T
): T {
	let result!: Result<T, unknown>

	editor.run(
		() => {
			const changes = editor.store.extractingChanges(() => {
				const bindingsWithBoth = new Set<TLBindingId>()
				const bindingsToRemove = new Set<TLBindingId>()

				for (const shapeId of shapeIds) {
					const shape = editor.getShape(shapeId)
					if (!shape) continue

					for (const binding of editor.getBindingsInvolvingShape(shapeId)) {
						const hasFrom = shapeIds.has(binding.fromId)
						const hasTo = shapeIds.has(binding.toId)
						if (hasFrom && hasTo) {
							bindingsWithBoth.add(binding.id)
							continue
						}
						if (!hasFrom || !hasTo) {
							bindingsToRemove.add(binding.id)
						}
					}
				}

				editor.deleteBindings([...bindingsToRemove], { isolateShapes: true })

				try {
					result = Result.ok(callback(bindingsWithBoth))
				} catch (error) {
					result = Result.err(error)
				}
			})

			editor.store.applyDiff(reverseRecordsDiff(changes))
		},
		{ history: 'ignore' }
	)

	if (result.ok) {
		return result.value
	} else {
		throw result.error
	}
}

function getCameraFitXFitY(editor: Editor, cameraOptions: TLCameraOptions) {
	if (!cameraOptions.constraints) throw Error('Should have constraints here')
	const {
		padding: { x: px, y: py },
	} = cameraOptions.constraints
	const vsb = editor.getViewportScreenBounds()
	const bounds = Box.From(cameraOptions.constraints.bounds)
	const zx = (vsb.w - px * 2) / bounds.w
	const zy = (vsb.h - py * 2) / bounds.h
	return { zx, zy }
}<|MERGE_RESOLUTION|>--- conflicted
+++ resolved
@@ -4307,14 +4307,10 @@
 		if (!this._shapeGeometryCaches[context]) {
 			this._shapeGeometryCaches[context] = this.store.createComputedCache(
 				'bounds',
-<<<<<<< HEAD
 				(shape) => {
 					this.fonts.trackFontsForShape(shape)
-					return this.getShapeUtil(shape).getGeometry(shape)
+					return this.getShapeUtil(shape).getGeometry(shape, opts)
 				},
-=======
-				(shape) => this.getShapeUtil(shape).getGeometry(shape, opts),
->>>>>>> 4261d7f0
 				{ areRecordsEqual: (a, b) => a.props === b.props }
 			)
 		}
