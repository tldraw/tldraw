--- conflicted
+++ resolved
@@ -2111,14 +2111,10 @@
 	}
 
 	/** @internal */
-<<<<<<< HEAD
 	private _setCamera(
 		point: Vec,
 		opts?: { immediate?: boolean; force?: boolean; initial?: boolean }
 	): this {
-=======
-	private _setCamera(point: VecLike, immediate = false): this {
->>>>>>> 273ba62e
 		const currentCamera = this.getCamera()
 
 		let { x, y, z } = point
@@ -2274,12 +2270,8 @@
 		}
 
 		this.batch(() => {
-<<<<<<< HEAD
-			this.store.put([{ ...currentCamera, x, y, z }]) // include id and meta here
-=======
 			const camera = { ...currentCamera, ...point }
 			this.store.put([camera]) // include id and meta here
->>>>>>> 273ba62e
 
 			// Dispatch a new pointer move because the pointer's page will have changed
 			// (its screen position will compute to a new page position given the new camera position)
@@ -2288,13 +2280,8 @@
 
 			// compare the next page point (derived from the curent camera) to the current page point
 			if (
-<<<<<<< HEAD
 				currentScreenPoint.x / z - x !== currentPagePoint.x ||
 				currentScreenPoint.y / z - y !== currentPagePoint.y
-=======
-				currentScreenPoint.x / camera.z - camera.x !== currentPagePoint.x ||
-				currentScreenPoint.y / camera.z - camera.y !== currentPagePoint.y
->>>>>>> 273ba62e
 			) {
 				// If it's changed, dispatch a pointer event
 				const event: TLPointerEventInfo = {
@@ -2310,12 +2297,8 @@
 					button: 0,
 					isPen: this.getInstanceState().isPenMode ?? false,
 				}
-<<<<<<< HEAD
 
 				if (opts?.immediate) {
-=======
-				if (immediate) {
->>>>>>> 273ba62e
 					this._flushEventForTick(event)
 				} else {
 					this.dispatch(event)
@@ -2728,14 +2711,10 @@
 		const { isLocked, panSpeed } = this.getCameraOptions()
 		if (isLocked) return this
 		const { x: cx, y: cy, z: cz } = this.getCamera()
-<<<<<<< HEAD
 		this.setCamera(
 			{ x: cx + (offset.x * panSpeed) / cz, y: cy + (offset.y * panSpeed) / cz, z: cz },
 			animation
 		)
-=======
-		this.setCamera({ x: cx + offset.x / cz, y: cy + offset.y / cz, z: cz }, animation)
->>>>>>> 273ba62e
 		this._flushEventsForTick(0)
 		return this
 	}
@@ -8687,28 +8666,6 @@
 	 * @public
 	 */
 	dispatch = (info: TLEventInfo): this => {
-<<<<<<< HEAD
-		// Adding the first event to the queue
-		if (this._pendingEventsForNextTick.length === 0) {
-			this._pendingEventsForNextTick.push(info)
-			if (this._isCoalesableEvent(info)) {
-				this._allEventsSinceLastTick.push(info)
-			}
-		} else {
-			if (this._shouldCoalesce(info)) {
-				// We only care for the last event
-				this._pendingEventsForNextTick = [info]
-				// But we also store all the other events if we have an coalesable event
-				if (this._isCoalesableEvent(info)) {
-					this._allEventsSinceLastTick.push(info)
-				}
-			} else {
-				// Event has changed. We flush the currently pending events
-				this._flushEventsForTick(0)
-				// Then we add the new event to the queue (flushing clears the queue)
-				this._pendingEventsForNextTick = [info]
-			}
-=======
 		this._pendingEventsForNextTick.push(info)
 		if (
 			!(
@@ -8718,20 +8675,13 @@
 			)
 		) {
 			this._flushEventsForTick(0)
->>>>>>> 273ba62e
 		}
 		return this
 	}
 
 	private _pendingEventsForNextTick: TLEventInfo[] = []
-<<<<<<< HEAD
-	private _allEventsSinceLastTick: TLPointerMoveEventInfo[] = []
-
-	private _flushEventsForTick = (elapsed: number) => {
-=======
 
 	private _flushEventsForTick(elapsed: number) {
->>>>>>> 273ba62e
 		this.batch(() => {
 			if (this._pendingEventsForNextTick.length > 0) {
 				const events = [...this._pendingEventsForNextTick]
@@ -8740,18 +8690,11 @@
 					this._flushEventForTick(info)
 				}
 			}
-<<<<<<< HEAD
-			this.root.handleEvent({ type: 'misc', name: 'tick', elapsed })
+			if (elapsed > 0) {
+				this.root.handleEvent({ type: 'misc', name: 'tick', elapsed })
+			}
 			this.scribbles.tick(elapsed)
 		})
-		this._allEventsSinceLastTick.length = 0
-=======
-			if (elapsed > 0) {
-				this.root.handleEvent({ type: 'misc', name: 'tick', elapsed })
-			}
-			this.scribbles.tick(elapsed)
-		})
->>>>>>> 273ba62e
 	}
 
 	private _flushEventForTick = (info: TLEventInfo) => {
@@ -8781,7 +8724,6 @@
 			this.root.handleEvent(info)
 			return
 		}
-<<<<<<< HEAD
 
 		if (info.shiftKey) {
 			clearInterval(this._shiftKeyTimeout)
@@ -8808,47 +8750,15 @@
 		}
 
 		const { originPagePoint, originScreenPoint, currentPagePoint, currentScreenPoint } = inputs
-=======
-
-		if (info.shiftKey) {
-			clearInterval(this._shiftKeyTimeout)
-			this._shiftKeyTimeout = -1
-			inputs.shiftKey = true
-		} else if (!info.shiftKey && inputs.shiftKey && this._shiftKeyTimeout === -1) {
-			this._shiftKeyTimeout = setTimeout(this._setShiftKeyTimeout, 150)
-		}
-
-		if (info.altKey) {
-			clearInterval(this._altKeyTimeout)
-			this._altKeyTimeout = -1
-			inputs.altKey = true
-		} else if (!info.altKey && inputs.altKey && this._altKeyTimeout === -1) {
-			this._altKeyTimeout = setTimeout(this._setAltKeyTimeout, 150)
-		}
-
-		if (info.ctrlKey) {
-			clearInterval(this._ctrlKeyTimeout)
-			this._ctrlKeyTimeout = -1
-			inputs.ctrlKey = true /** @internal */ /** @internal */ /** @internal */
-		} else if (!info.ctrlKey && inputs.ctrlKey && this._ctrlKeyTimeout === -1) {
-			this._ctrlKeyTimeout = setTimeout(this._setCtrlKeyTimeout, 150)
-		}
-
-		const { originPagePoint, originScreenPoint, currentPagePoint, currentScreenPoint } = inputs
-
->>>>>>> 273ba62e
+
 		if (!inputs.isPointing) {
 			inputs.isDragging = false
 		}
 
 		switch (type) {
 			case 'pinch': {
-<<<<<<< HEAD
 				if (this.getCameraOptions().isLocked) return
-=======
-				if (!this.getInstanceState().canMoveCamera) return
 				clearTimeout(this._longPressTimeout)
->>>>>>> 273ba62e
 				this._updateInputsFromEvent(info)
 
 				switch (info.name) {
@@ -8872,7 +8782,6 @@
 					}
 					case 'pinch': {
 						if (!inputs.isPinching) return
-<<<<<<< HEAD
 
 						const {
 							point: { z = 1 },
@@ -8886,6 +8795,10 @@
 
 						const { panSpeed, zoomSpeed } = this.getCameraOptions()
 
+						this.stopCameraAnimation()
+						if (this.getInstanceState().followingUserId) {
+							this.stopFollowingUser()
+						}
 						this._setCamera(
 							new Vec(
 								cx + (dx * panSpeed) / cz - x / cz + x / (z * zoomSpeed),
@@ -8907,53 +8820,6 @@
 
 						if (this._didPinch) {
 							this._didPinch = false
-							requestAnimationFrame(() => {
-								if (!this._didPinch) {
-									this.setSelectedShapes(_selectedShapeIdsAtPointerDown, { squashing: true })
-								}
-							})
-						}
-
-						return // Stop here!
-=======
-
-						const {
-							point: { z = 1 },
-							delta: { x: dx, y: dy },
-						} = info
-
-						const { screenBounds } = this.store.unsafeGetWithoutCapture(TLINSTANCE_ID)!
-						const { x, y } = Vec.SubXY(info.point, screenBounds.x, screenBounds.y)
-
-						const { x: cx, y: cy, z: cz } = this.getCamera()
-
-						const zoom = Math.min(MAX_ZOOM, Math.max(MIN_ZOOM, z))
-
-						this.stopCameraAnimation()
-						if (this.getInstanceState().followingUserId) {
-							this.stopFollowingUser()
-						}
-						this._setCamera(
-							{
-								x: cx + dx / cz - x / cz + x / zoom,
-								y: cy + dy / cz - y / cz + y / zoom,
-								z: zoom,
-							},
-							true
-						)
-
-						return // Stop here!
-					}
-					case 'pinch_end': {
-						if (!inputs.isPinching) return this
-
-						inputs.isPinching = false
-						const { _selectedShapeIdsAtPointerDown } = this
-						this.setSelectedShapes(this._selectedShapeIdsAtPointerDown, { squashing: true })
-						this._selectedShapeIdsAtPointerDown = []
-
-						if (this._didPinch) {
-							this._didPinch = false
 							this.once('tick', () => {
 								if (!this._didPinch) {
 									this.setSelectedShapes(_selectedShapeIdsAtPointerDown, { squashing: true })
@@ -8962,29 +8828,21 @@
 						}
 
 						return // Stop here!
->>>>>>> 273ba62e
 					}
 				}
 			}
 			case 'wheel': {
-<<<<<<< HEAD
 				if (this.getCameraOptions().isLocked) return
-=======
-				if (!this.getInstanceState().canMoveCamera) return
-
->>>>>>> 273ba62e
+
 				this._updateInputsFromEvent(info)
 
 				if (this.getIsMenuOpen()) {
 					// noop
 				} else {
-<<<<<<< HEAD
-=======
 					this.stopCameraAnimation()
 					if (this.getInstanceState().followingUserId) {
 						this.stopFollowingUser()
 					}
->>>>>>> 273ba62e
 					if (inputs.ctrlKey) {
 						// todo: Start or update the zoom end interval
 
@@ -8997,24 +8855,12 @@
 
 						const { x: cx, y: cy, z: cz } = this.getCamera()
 
-<<<<<<< HEAD
 						const { zoomSpeed } = this.getCameraOptions()
 						const zoom = cz + (info.delta.z ?? 0) * zoomSpeed * cz
 
 						this._setCamera(
 							new Vec(cx + (x / zoom - x) - (x / cz - x), cy + (y / zoom - y) - (y / cz - y), zoom),
 							{ immediate: true }
-=======
-						const zoom = Math.min(MAX_ZOOM, Math.max(MIN_ZOOM, cz + (info.delta.z ?? 0) * cz))
-
-						this._setCamera(
-							{
-								x: cx + (x / zoom - x) - (x / cz - x),
-								y: cy + (y / zoom - y) - (y / cz - y),
-								z: zoom,
-							},
-							true
->>>>>>> 273ba62e
 						)
 
 						// We want to return here because none of the states in our
@@ -9024,28 +8870,19 @@
 
 					// Update the camera here, which will dispatch a pointer move...
 					// this will also update the pointer position, etc
-<<<<<<< HEAD
-					this.pan(info.delta)
-=======
 					const { x: cx, y: cy, z: cz } = this.getCamera()
-					this._setCamera({ x: cx + info.delta.x / cz, y: cy + info.delta.y / cz, z: cz }, true)
->>>>>>> 273ba62e
+					this._setCamera(new Vec(cx + info.delta.x / cz, cy + info.delta.y / cz, cz), {
+						immediate: true,
+					})
 
 					if (
 						!inputs.isDragging &&
 						inputs.isPointing &&
-<<<<<<< HEAD
-						originPagePoint.dist(currentPagePoint) >
-							(this.getInstanceState().isCoarsePointer ? COARSE_DRAG_DISTANCE : DRAG_DISTANCE) /
-								this.getZoomLevel()
-					) {
-=======
 						Vec.Dist2(originPagePoint, currentPagePoint) >
 							(this.getInstanceState().isCoarsePointer ? COARSE_DRAG_DISTANCE : DRAG_DISTANCE) /
 								this.getZoomLevel()
 					) {
 						clearTimeout(this._longPressTimeout)
->>>>>>> 273ba62e
 						inputs.isDragging = true
 					}
 				}
@@ -9063,7 +8900,10 @@
 					case 'pointer_down': {
 						this.clearOpenMenus()
 
-<<<<<<< HEAD
+						this._longPressTimeout = setTimeout(() => {
+							this.dispatch({ ...info, name: 'long_press' })
+						}, LONG_PRESS_DURATION)
+
 						this._selectedShapeIdsAtPointerDown = this.getSelectedShapeIds()
 
 						// Firefox bug fix...
@@ -9086,34 +8926,6 @@
 							if (isPen) {
 								this.updateInstanceState({ isPenMode: true })
 							}
-=======
-						this._longPressTimeout = setTimeout(() => {
-							this.dispatch({ ...info, name: 'long_press' })
-						}, LONG_PRESS_DURATION)
-
-						this._selectedShapeIdsAtPointerDown = this.getSelectedShapeIds()
-
-						// Firefox bug fix...
-						// If it's a left-mouse-click, we store the pointer id for later user
-						if (info.button === 0) {
-							this.capturedPointerId = info.pointerId
-						}
-
-						// Add the button from the buttons set
-						inputs.buttons.add(info.button)
-
-						inputs.isPointing = true
-						inputs.isDragging = false
-
-						if (this.getInstanceState().isPenMode) {
-							if (!isPen) {
-								return
-							}
-						} else {
-							if (isPen) {
-								this.updateInstanceState({ isPenMode: true })
-							}
->>>>>>> 273ba62e
 						}
 
 						if (info.button === 5) {
@@ -9132,16 +8944,7 @@
 
 						if (this.inputs.isPanning) {
 							this.stopCameraAnimation()
-<<<<<<< HEAD
-							this.updateInstanceState({
-								cursor: {
-									type: 'grabbing',
-									rotation: 0,
-								},
-							})
-=======
 							this.setCursor({ type: 'grabbing', rotation: 0 })
->>>>>>> 273ba62e
 							return this
 						}
 
@@ -9156,10 +8959,6 @@
 						}
 
 						if (this.inputs.isPanning && this.inputs.isPointing) {
-<<<<<<< HEAD
-=======
-							clearTimeout(this._longPressTimeout)
->>>>>>> 273ba62e
 							// Handle panning
 							const { currentScreenPoint, previousScreenPoint } = this.inputs
 							this.pan(Vec.Sub(currentScreenPoint, previousScreenPoint))
@@ -9169,18 +8968,11 @@
 						if (
 							!inputs.isDragging &&
 							inputs.isPointing &&
-<<<<<<< HEAD
-							originPagePoint.dist(currentPagePoint) >
-								(this.getInstanceState().isCoarsePointer ? COARSE_DRAG_DISTANCE : DRAG_DISTANCE) /
-									this.getZoomLevel()
-						) {
-=======
 							Vec.Dist2(originPagePoint, currentPagePoint) >
 								(this.getInstanceState().isCoarsePointer ? COARSE_DRAG_DISTANCE : DRAG_DISTANCE) /
 									this.getZoomLevel()
 						) {
 							clearTimeout(this._longPressTimeout)
->>>>>>> 273ba62e
 							inputs.isDragging = true
 						}
 						break
@@ -9196,7 +8988,6 @@
 							// Suppressing pointerup here as <ContextMenu/> doesn't seem to do what we what here.
 							return
 						}
-<<<<<<< HEAD
 
 						if (!isPen && this.getInstanceState().isPenMode) {
 							return
@@ -9214,36 +9005,6 @@
 							if (info.button === 1) {
 								if (!this.inputs.keys.has(' ')) {
 									inputs.isPanning = false
-
-									this.slideCamera({
-										speed: Math.min(2, this.inputs.pointerVelocity.len()),
-										direction: this.inputs.pointerVelocity,
-										friction: CAMERA_SLIDE_FRICTION,
-									})
-									this.updateInstanceState({
-										cursor: { type: this._prevCursor, rotation: 0 },
-									})
-								} else {
-=======
-
-						if (!isPen && this.getInstanceState().isPenMode) {
-							return
-						}
-
-						// Firefox bug fix...
-						// If it's the same pointer that we stored earlier...
-						// ... then it's probably still a left-mouse-click!
-						if (this.capturedPointerId === info.pointerId) {
-							this.capturedPointerId = null
-							info.button = 0
-						}
-
-						if (inputs.isPanning) {
-							if (info.button === 1) {
-								if (!this.inputs.keys.has(' ')) {
-									inputs.isPanning = false
-
->>>>>>> 273ba62e
 									this.slideCamera({
 										speed: Math.min(2, this.inputs.pointerVelocity.len()),
 										direction: this.inputs.pointerVelocity,
@@ -9267,17 +9028,9 @@
 									direction: this.inputs.pointerVelocity,
 									friction: CAMERA_SLIDE_FRICTION,
 								})
-<<<<<<< HEAD
-								this.updateInstanceState({
-									cursor: {
-										type: 'grab',
-										rotation: 0,
-									},
-=======
 								this.setCursor({
 									type: 'grab',
 									rotation: 0,
->>>>>>> 273ba62e
 								})
 							}
 						} else {
@@ -9312,13 +9065,7 @@
 							}
 
 							this.inputs.isPanning = true
-<<<<<<< HEAD
-							this.updateInstanceState({
-								cursor: { type: this.inputs.isPointing ? 'grabbing' : 'grab', rotation: 0 },
-							})
-=======
 							this.setCursor({ type: this.inputs.isPointing ? 'grabbing' : 'grab', rotation: 0 })
->>>>>>> 273ba62e
 						}
 
 						break
@@ -9329,13 +9076,7 @@
 
 						if (info.code === 'Space' && !this.inputs.buttons.has(1)) {
 							this.inputs.isPanning = false
-<<<<<<< HEAD
-							this.updateInstanceState({
-								cursor: { type: this._prevCursor, rotation: 0 },
-							})
-=======
 							this.setCursor({ type: this._prevCursor, rotation: 0 })
->>>>>>> 273ba62e
 						}
 
 						break
@@ -9373,11 +9114,6 @@
 						break
 					}
 					case 'pointer_up': {
-<<<<<<< HEAD
-=======
-						clearTimeout(this._longPressTimeout)
-
->>>>>>> 273ba62e
 						const otherEvent = this._clickManager.transformPointerUpEvent(info)
 						if (info.name !== otherEvent.name) {
 							this.root.handleEvent(info)
@@ -9397,12 +9133,6 @@
 			}
 		}
 
-<<<<<<< HEAD
-		if (this._isCoalesableEvent(info)) {
-			info.coalescedInfo = this._allEventsSinceLastTick
-		}
-=======
->>>>>>> 273ba62e
 		// Send the event to the statechart. It will be handled by all
 		// active states, starting at the root.
 		this.root.handleEvent(info)
