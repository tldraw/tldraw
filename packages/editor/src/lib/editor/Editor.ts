--- conflicted
+++ resolved
@@ -5185,14 +5185,10 @@
 		return result.filter((b) => b.type === type) as Binding[]
 	}
 
-<<<<<<< HEAD
 	/**
 	 * Create bindings from a list of partial bindings. You can omit the ID and most props of a
 	 * binding, but the `type`, `toId`, and `fromId` must all be provided.
 	 */
-	createBindings(partials: RequiredKeys<TLBindingPartial, 'type' | 'toId' | 'fromId'>[]) {
-		const bindings = partials.map((partial) => {
-=======
 	createBindings(partials: TLBindingCreate[]) {
 		const bindings: TLBinding[] = []
 		for (const partial of partials) {
@@ -5201,7 +5197,6 @@
 			if (!fromShape || !toShape) continue
 			if (!this.canBindShapes({ fromShape, toShape, binding: partial })) continue
 
->>>>>>> 19f8d424
 			const util = this.getBindingUtil<TLUnknownBinding>(partial.type)
 			const defaultProps = util.getDefaultProps()
 			const binding = this.store.schema.types.binding.create({
@@ -5219,13 +5214,12 @@
 		this.store.put(bindings)
 		return this
 	}
-<<<<<<< HEAD
 
 	/**
 	 * Create a single binding from a partial. You can omit the ID and most props of a binding, but
 	 * the `type`, `toId`, and `fromId` must all be provided.
 	 */
-	createBinding(partial: RequiredKeys<TLBindingPartial, 'type' | 'fromId' | 'toId'>) {
+	createBinding<B extends TLBinding = TLBinding>(partial: TLBindingCreate<B>) {
 		return this.createBindings([partial])
 	}
 
@@ -5234,14 +5228,7 @@
 	 * be used to match the binding to it's existing record. If there is no existing record, that
 	 * binding is skipped. The changes from the partial are merged into the existing record.
 	 */
-	updateBindings(partials: (TLBindingPartial | null | undefined)[]) {
-=======
-	createBinding<B extends TLBinding = TLBinding>(partial: TLBindingCreate<B>) {
-		return this.createBindings([partial])
-	}
-
 	updateBindings(partials: (TLBindingUpdate | null | undefined)[]) {
->>>>>>> 19f8d424
 		const updated: TLBinding[] = []
 
 		for (const partial of partials) {
@@ -5266,16 +5253,12 @@
 		return this
 	}
 
-<<<<<<< HEAD
 	/**
 	 * Update a binding from a partial binding. Each partial must include an ID, which will be used
 	 * to match the binding to it's existing record. If there is no existing record, that binding is
 	 * skipped. The changes from the partial are merged into the existing record.
 	 */
-	updateBinding(partial: TLBindingPartial) {
-=======
 	updateBinding<B extends TLBinding = TLBinding>(partial: TLBindingUpdate<B>) {
->>>>>>> 19f8d424
 		return this.updateBindings([partial])
 	}
 
