--- conflicted
+++ resolved
@@ -7752,12 +7752,8 @@
 				}
 			}
 		}
-<<<<<<< HEAD
 
 		// Ok, we've got our migrated shapes and assets, now we can continue!
-=======
->>>>>>> 82f2c978
-
 		const idMap = new Map<any, TLShapeId>(shapes.map((shape) => [shape.id, createShapeId()]))
 
 		// By default, the paste parent will be the current page.
@@ -7895,74 +7891,57 @@
 			return this
 		}
 
-		// Migrate the new shapes
-
-		let assetsToCreate: TLAsset[] = []
-
-<<<<<<< HEAD
-		if (assets) {
-			const assetsToUpdate: (TLImageAsset | TLVideoAsset)[] = []
-
-			assetsToCreate = assets
-				.filter((asset) => !this.store.has(asset.id))
-				.map((asset) => {
-					if (asset.type === 'image' || asset.type === 'video') {
-						if (asset.props.src && asset.props.src?.startsWith('data:image')) {
-							assetsToUpdate.push(structuredClone(asset))
-							asset.props.src = null
-						} else {
-							assetsToUpdate.push(structuredClone(asset))
-						}
-=======
+		// These are all the assets we need to create
+		const assetsToCreate: TLAsset[] = []
+
+		// These assets have base64 data that may need to be hosted
 		const assetsToUpdate: (TLImageAsset | TLVideoAsset)[] = []
 
-		assetsToCreate = assets
-			.filter((asset) => !this.store.has(asset.id))
-			.map((asset) => {
-				if (asset.type === 'image' || asset.type === 'video') {
-					if (asset.props.src && asset.props.src?.startsWith('data:image')) {
-						assetsToUpdate.push(structuredClone(asset))
-						asset.props.src = null
-					} else {
-						assetsToUpdate.push(structuredClone(asset))
->>>>>>> 82f2c978
-					}
-				}
-
-				return asset
-			})
-
+		for (const asset of assets) {
+			if (this.store.has(asset.id)) {
+				// We already have this asset
+				continue
+			}
+
+			if (
+				(asset.type === 'image' || asset.type === 'video') &&
+				asset.props.src?.startsWith('data:image')
+			) {
+				// it's src is a base64 image or video; we need to create a new asset without the src,
+				// then create a new asset from the original src. So we save a copy of the original asset,
+				// then delete the src from the original asset.
+				assetsToUpdate.push(structuredClone(asset as TLImageAsset | TLVideoAsset))
+				asset.props.src = null
+			}
+
+			// Add the asset to the list of assets to create
+			assetsToCreate.push(asset)
+		}
+
+		// Start loading the new assets, order does not matter
 		Promise.allSettled(
-			assetsToUpdate.map(async (asset) => {
+			(assetsToUpdate as (TLImageAsset | TLVideoAsset)[]).map(async (asset) => {
+				// Turn the data url into a file
 				const file = await dataUrlToFile(
 					asset.props.src!,
 					asset.props.name,
 					asset.props.mimeType ?? 'image/png'
 				)
 
+				// Get a new asset for the file
 				const newAsset = await this.getAssetForExternalContent({ type: 'file', file })
 
 				if (!newAsset) {
-					return null
+					// If we don't have a new asset, delete the old asset.
+					// The shapes that reference this asset should break.
+					this.deleteAssets([asset.id])
+					return
 				}
 
-				return [asset, newAsset] as const
+				// Save the new asset under the old asset's id
+				this.updateAssets([{ ...newAsset, id: asset.id }])
 			})
-<<<<<<< HEAD
-		}
-=======
-		).then((assets) => {
-			this.updateAssets(
-				compact(
-					assets.map((result) =>
-						result.status === 'fulfilled' && result.value
-							? { ...result.value[1], id: result.value[0].id }
-							: undefined
-					)
-				)
-			)
-		})
->>>>>>> 82f2c978
+		)
 
 		this.batch(() => {
 			// Create any assets that need to be created
