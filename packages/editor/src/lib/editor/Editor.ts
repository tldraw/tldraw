--- conflicted
+++ resolved
@@ -17,7 +17,6 @@
 	TLAsset,
 	TLAssetId,
 	TLAssetPartial,
-	TLAudioAsset,
 	TLBinding,
 	TLBindingCreate,
 	TLBindingId,
@@ -32,9 +31,9 @@
 	TLGroupShape,
 	TLHandle,
 	TLINSTANCE_ID,
-	TLImageAsset,
 	TLInstance,
 	TLInstancePageState,
+	TLMediaAsset,
 	TLPOINTER_ID,
 	TLPage,
 	TLPageId,
@@ -47,7 +46,6 @@
 	TLStoreSnapshot,
 	TLUnknownBinding,
 	TLUnknownShape,
-	TLVideoAsset,
 	createBindingId,
 	createShapeId,
 	getShapePropKeysByStyle,
@@ -8512,11 +8510,10 @@
 					(asset.type === 'image' || asset.type === 'video' || asset.type === 'audio') &&
 					!asset.props.src?.startsWith('data:image') &&
 					!asset.props.src?.startsWith('data:video') &&
+					!asset.props.src?.startsWith('data:audio') &&
 					!asset.props.src?.startsWith('http')
 				) {
-					const assetWithDataUrl = structuredClone(
-						asset as TLImageAsset | TLVideoAsset | TLAudioAsset
-					)
+					const assetWithDataUrl = structuredClone(asset as TLMediaAsset)
 					const objectUrl = await this.store.props.assets.resolve(asset, {
 						screenScale: 1,
 						steppedScreenScale: 1,
@@ -8742,7 +8739,7 @@
 		const assetsToCreate: TLAsset[] = []
 
 		// These assets have base64 data that may need to be hosted
-		const assetsToUpdate: (TLImageAsset | TLVideoAsset | TLAudioAsset)[] = []
+		const assetsToUpdate: TLMediaAsset[] = []
 
 		for (const asset of assets) {
 			if (this.store.has(asset.id)) {
@@ -8751,18 +8748,14 @@
 			}
 
 			if (
-<<<<<<< HEAD
-				['image', 'video', 'audio'].includes(asset.type) &&
-				asset.props.src?.startsWith('data:image')
-=======
 				(asset.type === 'image' && asset.props.src?.startsWith('data:image')) ||
-				(asset.type === 'video' && asset.props.src?.startsWith('data:video'))
->>>>>>> 4261d7f0
+				(asset.type === 'video' && asset.props.src?.startsWith('data:video')) ||
+				(asset.type === 'audio' && asset.props.src?.startsWith('data:audio'))
 			) {
 				// it's src is a base64 image or video; we need to create a new asset without the src,
 				// then create a new asset from the original src. So we save a copy of the original asset,
 				// then delete the src from the original asset.
-				assetsToUpdate.push(structuredClone(asset as TLImageAsset | TLVideoAsset | TLAudioAsset))
+				assetsToUpdate.push(structuredClone(asset as TLMediaAsset))
 				asset.props.src = null
 			}
 
@@ -8772,7 +8765,7 @@
 
 		// Start loading the new assets, order does not matter
 		Promise.allSettled(
-			(assetsToUpdate as (TLImageAsset | TLVideoAsset | TLAudioAsset)[]).map(async (asset) => {
+			(assetsToUpdate as TLMediaAsset[]).map(async (asset) => {
 				// Turn the data url into a file
 				const file = await dataUrlToFile(
 					asset.props.src!,
