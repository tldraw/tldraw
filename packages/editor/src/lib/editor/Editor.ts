import { EMPTY_ARRAY, atom, computed, transact } from '@tldraw/state'
import { ComputedCache, RecordType, StoreSnapshot } from '@tldraw/store'
import {
	CameraRecordType,
	InstancePageStateRecordType,
	PageRecordType,
	StyleProp,
	StylePropValue,
	TLArrowShape,
	TLAsset,
	TLAssetId,
	TLAssetPartial,
	TLCursor,
	TLCursorType,
	TLDOCUMENT_ID,
	TLDocument,
	TLFrameShape,
	TLGeoShape,
	TLGroupShape,
	TLHandle,
	TLINSTANCE_ID,
	TLImageAsset,
	TLInstance,
	TLInstancePageState,
	TLPOINTER_ID,
	TLPage,
	TLPageId,
	TLParentId,
	TLRecord,
	TLShape,
	TLShapeId,
	TLShapePartial,
	TLStore,
	TLUnknownShape,
	TLVideoAsset,
	createShapeId,
	getShapePropKeysByStyle,
	isPageId,
	isShape,
	isShapeId,
} from '@tldraw/tlschema'
import {
	IndexKey,
	JsonObject,
	annotateError,
	assert,
	compact,
	dedupe,
	getIndexAbove,
	getIndexBetween,
	getIndices,
	getIndicesAbove,
	getIndicesBetween,
	getOwnProperty,
	hasOwnProperty,
	objectMapValues,
	sortById,
	sortByIndex,
	structuredClone,
} from '@tldraw/utils'
import { EventEmitter } from 'eventemitter3'
import { flushSync } from 'react-dom'
import { createRoot } from 'react-dom/client'
import { renderToStaticMarkup } from 'react-dom/server'
import { TLUser, createTLUser } from '../config/createTLUser'
import { checkShapesAndAddCore } from '../config/defaultShapes'
import {
	ANIMATION_MEDIUM_MS,
	CAMERA_MOVING_TIMEOUT,
	CAMERA_SLIDE_FRICTION,
	COARSE_DRAG_DISTANCE,
	COLLABORATOR_IDLE_TIMEOUT,
	DEFAULT_ANIMATION_OPTIONS,
	DRAG_DISTANCE,
	FOLLOW_CHASE_PAN_SNAP,
	FOLLOW_CHASE_PAN_UNSNAP,
	FOLLOW_CHASE_PROPORTION,
	FOLLOW_CHASE_ZOOM_SNAP,
	FOLLOW_CHASE_ZOOM_UNSNAP,
	HIT_TEST_MARGIN,
	INTERNAL_POINTER_IDS,
	LONG_PRESS_DURATION,
	MAX_PAGES,
	MAX_SHAPES_PER_PAGE,
	MAX_ZOOM,
	MIN_ZOOM,
	ZOOMS,
} from '../constants'
import { Box } from '../primitives/Box'
import { Mat, MatLike, MatModel } from '../primitives/Mat'
import { Vec, VecLike } from '../primitives/Vec'
import { EASINGS } from '../primitives/easings'
import { Geometry2d } from '../primitives/geometry/Geometry2d'
import { Group2d } from '../primitives/geometry/Group2d'
import { intersectPolygonPolygon } from '../primitives/intersect'
import { PI2, approximately, areAnglesCompatible, clamp, pointInPolygon } from '../primitives/utils'
import { ReadonlySharedStyleMap, SharedStyle, SharedStyleMap } from '../utils/SharedStylesMap'
import { WeakMapCache } from '../utils/WeakMapCache'
import { dataUrlToFile } from '../utils/assets'
import { getIncrementedName } from '../utils/getIncrementedName'
import { getReorderingShapesChanges } from '../utils/reorderShapes'
import { applyRotationToSnapshotShapes, getRotationSnapshot } from '../utils/rotation'
import { uniqueId } from '../utils/uniqueId'
import { arrowBindingsIndex } from './derivations/arrowBindingsIndex'
import { parentsToChildren } from './derivations/parentsToChildren'
import { deriveShapeIdsInCurrentPage } from './derivations/shapeIdsInCurrentPage'
import { getSvgJsx } from './getSvgJsx'
import { ClickManager } from './managers/ClickManager'
import { EnvironmentManager } from './managers/EnvironmentManager'
import { HistoryManager } from './managers/HistoryManager'
import { ScribbleManager } from './managers/ScribbleManager'
import { SideEffectManager } from './managers/SideEffectManager'
import { SnapManager } from './managers/SnapManager/SnapManager'
import { TextManager } from './managers/TextManager'
import { TickManager } from './managers/TickManager'
import { UserPreferencesManager } from './managers/UserPreferencesManager'
import { ShapeUtil, TLResizeMode, TLShapeUtilConstructor } from './shapes/ShapeUtil'
import { TLArrowInfo } from './shapes/shared/arrow/arrow-types'
import { getCurvedArrowInfo } from './shapes/shared/arrow/curved-arrow'
import { getArrowTerminalsInArrowSpace, getIsArrowStraight } from './shapes/shared/arrow/shared'
import { getStraightArrowInfo } from './shapes/shared/arrow/straight-arrow'
import { RootState } from './tools/RootState'
import { StateNode, TLStateNodeConstructor } from './tools/StateNode'
import { TLContent } from './types/clipboard-types'
import { TLEventMap } from './types/emit-types'
import {
	TLEventInfo,
	TLPinchEventInfo,
	TLPointerEventInfo,
	TLWheelEventInfo,
} from './types/event-types'
import { TLExternalAssetContent, TLExternalContent } from './types/external-content'
import { TLCommandHistoryOptions } from './types/history-types'
import { OptionalKeys, RequiredKeys, TLSvgOptions } from './types/misc-types'
import { TLResizeHandle } from './types/selection-types'

/** @public */
export type TLAnimationOptions = Partial<{
	duration: number
	easing: (t: number) => number
}>

/** @public */
export type TLResizeShapeOptions = Partial<{
	initialBounds: Box
	scaleOrigin: VecLike
	scaleAxisRotation: number
	initialShape: TLShape
	initialPageTransform: MatLike
	dragHandle: TLResizeHandle
	mode: TLResizeMode
}>

/** @public */
export interface TLEditorOptions {
	/**
	 * The Store instance to use for keeping the app's data. This may be prepopulated, e.g. by loading
	 * from a server or database.
	 */
	store: TLStore
	/**
	 * An array of shapes to use in the editor. These will be used to create and manage shapes in the editor.
	 */
	shapeUtils: readonly TLShapeUtilConstructor<TLUnknownShape>[]
	/**
	 * An array of tools to use in the editor. These will be used to handle events and manage user interactions in the editor.
	 */
	tools: readonly TLStateNodeConstructor[]
	/**
	 * Should return a containing html element which has all the styles applied to the editor. If not
	 * given, the body element will be used.
	 */
	getContainer: () => HTMLElement
	/**
	 * A user defined externally to replace the default user.
	 */
	user?: TLUser
	/**
	 * The editor's initial active tool (or other state node id).
	 */
	initialState?: string
	/**
	 * Whether to infer dark mode from the user's system preferences. Defaults to false.
	 */
	inferDarkMode?: boolean
}

/** @public */
export class Editor extends EventEmitter<TLEventMap> {
	constructor({
		store,
		user,
		shapeUtils,
		tools,
		getContainer,
		initialState,
		inferDarkMode,
	}: TLEditorOptions) {
		super()

		this.store = store

		this.snaps = new SnapManager(this)

		this.user = new UserPreferencesManager(user ?? createTLUser(), inferDarkMode ?? false)

		this.getContainer = getContainer ?? (() => document.body)

		this.textMeasure = new TextManager(this)
		this._tickManager = new TickManager(this)

		class NewRoot extends RootState {
			static override initial = initialState ?? ''
		}

		this.root = new NewRoot(this)
		this.root.children = {}

		const allShapeUtils = checkShapesAndAddCore(shapeUtils)

		const shapeTypesInSchema = new Set(
			Object.keys(store.schema.types.shape.migrations.subTypeMigrations!)
		)
		for (const shapeUtil of allShapeUtils) {
			if (!shapeTypesInSchema.has(shapeUtil.type)) {
				throw Error(
					`Editor and store have different shapes: "${shapeUtil.type}" was passed into the editor but not the schema`
				)
			}
			shapeTypesInSchema.delete(shapeUtil.type)
		}
		if (shapeTypesInSchema.size > 0) {
			throw Error(
				`Editor and store have different shapes: "${
					[...shapeTypesInSchema][0]
				}" is present in the store schema but not provided to the editor`
			)
		}
		const _shapeUtils = {} as Record<string, ShapeUtil<any>>
		const _styleProps = {} as Record<string, Map<StyleProp<unknown>, string>>
		const allStylesById = new Map<string, StyleProp<unknown>>()

		for (const Util of allShapeUtils) {
			const util = new Util(this)
			_shapeUtils[Util.type] = util

			const propKeysByStyle = getShapePropKeysByStyle(Util.props ?? {})
			_styleProps[Util.type] = propKeysByStyle

			for (const style of propKeysByStyle.keys()) {
				if (!allStylesById.has(style.id)) {
					allStylesById.set(style.id, style)
				} else if (allStylesById.get(style.id) !== style) {
					throw Error(
						`Multiple style props with id "${style.id}" in use. Style prop IDs must be unique.`
					)
				}
			}
		}

		this.shapeUtils = _shapeUtils
		this.styleProps = _styleProps

		// Tools.
		// Accept tools from constructor parameters which may not conflict with the root note's default or
		// "baked in" tools, select and zoom.
		for (const Tool of [...tools]) {
			if (hasOwnProperty(this.root.children!, Tool.id)) {
				throw Error(`Can't override tool with id "${Tool.id}"`)
			}
			this.root.children![Tool.id] = new Tool(this, this.root)
		}

		this.environment = new EnvironmentManager(this)
		this.scribbles = new ScribbleManager(this)

		// Cleanup

		const invalidParents = new Set<TLShapeId>()

		const reparentArrow = (arrowId: TLArrowShape['id']) => {
			const arrow = this.getShape<TLArrowShape>(arrowId)
			if (!arrow) return
			const { start, end } = arrow.props
			const startShape = start.type === 'binding' ? this.getShape(start.boundShapeId) : undefined
			const endShape = end.type === 'binding' ? this.getShape(end.boundShapeId) : undefined

			const parentPageId = this.getAncestorPageId(arrow)
			if (!parentPageId) return

			let nextParentId: TLParentId
			if (startShape && endShape) {
				// if arrow has two bindings, always parent arrow to closest common ancestor of the bindings
				nextParentId = this.findCommonAncestor([startShape, endShape]) ?? parentPageId
			} else if (startShape || endShape) {
				const bindingParentId = (startShape || endShape)?.parentId
				// If the arrow and the shape that it is bound to have the same parent, then keep that parent
				if (bindingParentId && bindingParentId === arrow.parentId) {
					nextParentId = arrow.parentId
				} else {
					// if arrow has one binding, keep arrow on its own page
					nextParentId = parentPageId
				}
			} else {
				return
			}

			if (nextParentId && nextParentId !== arrow.parentId) {
				this.reparentShapes([arrowId], nextParentId)
			}

			const reparentedArrow = this.getShape<TLArrowShape>(arrowId)
			if (!reparentedArrow) throw Error('no reparented arrow')

			const startSibling = this.getShapeNearestSibling(reparentedArrow, startShape)
			const endSibling = this.getShapeNearestSibling(reparentedArrow, endShape)

			let highestSibling: TLShape | undefined

			if (startSibling && endSibling) {
				highestSibling = startSibling.index > endSibling.index ? startSibling : endSibling
			} else if (startSibling && !endSibling) {
				highestSibling = startSibling
			} else if (endSibling && !startSibling) {
				highestSibling = endSibling
			} else {
				return
			}

			let finalIndex: IndexKey

			const higherSiblings = this.getSortedChildIdsForParent(highestSibling.parentId)
				.map((id) => this.getShape(id)!)
				.filter((sibling) => sibling.index > highestSibling!.index)

			if (higherSiblings.length) {
				// there are siblings above the highest bound sibling, we need to
				// insert between them.

				// if the next sibling is also a bound arrow though, we can end up
				// all fighting for the same indexes. so lets find the next
				// non-arrow sibling...
				const nextHighestNonArrowSibling = higherSiblings.find(
					(sibling) => sibling.type !== 'arrow'
				)

				if (
					// ...then, if we're above the last shape we want to be above...
					reparentedArrow.index > highestSibling.index &&
					// ...but below the next non-arrow sibling...
					(!nextHighestNonArrowSibling || reparentedArrow.index < nextHighestNonArrowSibling.index)
				) {
					// ...then we're already in the right place. no need to update!
					return
				}

				// otherwise, we need to find the index between the highest sibling
				// we want to be above, and the next highest sibling we want to be
				// below:
				finalIndex = getIndexBetween(highestSibling.index, higherSiblings[0].index)
			} else {
				// if there are no siblings above us, we can just get the next index:
				finalIndex = getIndexAbove(highestSibling.index)
			}

			if (finalIndex !== reparentedArrow.index) {
				this.updateShapes<TLArrowShape>([{ id: arrowId, type: 'arrow', index: finalIndex }])
			}
		}

		const unbindArrowTerminal = (arrow: TLArrowShape, handleId: 'start' | 'end') => {
			const { x, y } = getArrowTerminalsInArrowSpace(this, arrow)[handleId]
			this.store.put([{ ...arrow, props: { ...arrow.props, [handleId]: { type: 'point', x, y } } }])
		}

		const arrowDidUpdate = (arrow: TLArrowShape) => {
			// if the shape is an arrow and its bound shape is on another page
			// or was deleted, unbind it
			for (const handle of ['start', 'end'] as const) {
				const terminal = arrow.props[handle]
				if (terminal.type !== 'binding') continue
				const boundShape = this.getShape(terminal.boundShapeId)
				const isShapeInSamePageAsArrow =
					this.getAncestorPageId(arrow) === this.getAncestorPageId(boundShape)
				if (!boundShape || !isShapeInSamePageAsArrow) {
					unbindArrowTerminal(arrow, handle)
				}
			}

			// always check the arrow parents
			reparentArrow(arrow.id)
		}

		const cleanupInstancePageState = (
			prevPageState: TLInstancePageState,
			shapesNoLongerInPage: Set<TLShapeId>
		) => {
			let nextPageState = null as null | TLInstancePageState

			const selectedShapeIds = prevPageState.selectedShapeIds.filter(
				(id) => !shapesNoLongerInPage.has(id)
			)
			if (selectedShapeIds.length !== prevPageState.selectedShapeIds.length) {
				if (!nextPageState) nextPageState = { ...prevPageState }
				nextPageState.selectedShapeIds = selectedShapeIds
			}

			const erasingShapeIds = prevPageState.erasingShapeIds.filter(
				(id) => !shapesNoLongerInPage.has(id)
			)
			if (erasingShapeIds.length !== prevPageState.erasingShapeIds.length) {
				if (!nextPageState) nextPageState = { ...prevPageState }
				nextPageState.erasingShapeIds = erasingShapeIds
			}

			if (prevPageState.hoveredShapeId && shapesNoLongerInPage.has(prevPageState.hoveredShapeId)) {
				if (!nextPageState) nextPageState = { ...prevPageState }
				nextPageState.hoveredShapeId = null
			}

			if (prevPageState.editingShapeId && shapesNoLongerInPage.has(prevPageState.editingShapeId)) {
				if (!nextPageState) nextPageState = { ...prevPageState }
				nextPageState.editingShapeId = null
			}

			const hintingShapeIds = prevPageState.hintingShapeIds.filter(
				(id) => !shapesNoLongerInPage.has(id)
			)
			if (hintingShapeIds.length !== prevPageState.hintingShapeIds.length) {
				if (!nextPageState) nextPageState = { ...prevPageState }
				nextPageState.hintingShapeIds = hintingShapeIds
			}

			if (prevPageState.focusedGroupId && shapesNoLongerInPage.has(prevPageState.focusedGroupId)) {
				if (!nextPageState) nextPageState = { ...prevPageState }
				nextPageState.focusedGroupId = null
			}
			return nextPageState
		}

		this.sideEffects = new SideEffectManager(this)

		this.sideEffects.registerBatchCompleteHandler(() => {
			for (const parentId of invalidParents) {
				invalidParents.delete(parentId)
				const parent = this.getShape(parentId)
				if (!parent) continue

				const util = this.getShapeUtil(parent)
				const changes = util.onChildrenChange?.(parent)

				if (changes?.length) {
					this.updateShapes(changes, { squashing: true })
				}
			}

			this.emit('update')
		})

		this.sideEffects.registerBeforeDeleteHandler('shape', (record) => {
			// if the deleted shape has a parent shape make sure we call it's onChildrenChange callback
			if (record.parentId && isShapeId(record.parentId)) {
				invalidParents.add(record.parentId)
			}
			// clean up any arrows bound to this shape
			const bindings = this._getArrowBindingsIndex().get()[record.id]
			if (bindings?.length) {
				for (const { arrowId, handleId } of bindings) {
					const arrow = this.getShape<TLArrowShape>(arrowId)
					if (!arrow) continue
					unbindArrowTerminal(arrow, handleId)
				}
			}
			const deletedIds = new Set([record.id])
			const updates = compact(
				this.getPageStates().map((pageState) => {
					return cleanupInstancePageState(pageState, deletedIds)
				})
			)

			if (updates.length) {
				this.store.put(updates)
			}
		})

		this.sideEffects.registerBeforeDeleteHandler('page', (record) => {
			// page was deleted, need to check whether it's the current page and select another one if so
			if (this.getInstanceState().currentPageId !== record.id) return

			const backupPageId = this.getPages().find((p) => p.id !== record.id)?.id
			if (!backupPageId) return
			this.store.put([{ ...this.getInstanceState(), currentPageId: backupPageId }])

			// delete the camera and state for the page if necessary
			const cameraId = CameraRecordType.createId(record.id)
			const instance_PageStateId = InstancePageStateRecordType.createId(record.id)
			this.store.remove([cameraId, instance_PageStateId])
		})

		this.sideEffects.registerAfterChangeHandler('shape', (prev, next) => {
			if (this.isShapeOfType<TLArrowShape>(next, 'arrow')) {
				arrowDidUpdate(next)
			}

			// if the shape's parent changed and it is bound to an arrow, update the arrow's parent
			if (prev.parentId !== next.parentId) {
				const reparentBoundArrows = (id: TLShapeId) => {
					const boundArrows = this._getArrowBindingsIndex().get()[id]
					if (boundArrows?.length) {
						for (const arrow of boundArrows) {
							reparentArrow(arrow.arrowId)
						}
					}
				}
				reparentBoundArrows(next.id)
				this.visitDescendants(next.id, reparentBoundArrows)
			}

			// if this shape moved to a new page, clean up any previous page's instance state
			if (prev.parentId !== next.parentId && isPageId(next.parentId)) {
				const allMovingIds = new Set([prev.id])
				this.visitDescendants(prev.id, (id) => {
					allMovingIds.add(id)
				})

				for (const instancePageState of this.getPageStates()) {
					if (instancePageState.pageId === next.parentId) continue
					const nextPageState = cleanupInstancePageState(instancePageState, allMovingIds)

					if (nextPageState) {
						this.store.put([nextPageState])
					}
				}
			}

			if (prev.parentId && isShapeId(prev.parentId)) {
				invalidParents.add(prev.parentId)
			}

			if (next.parentId !== prev.parentId && isShapeId(next.parentId)) {
				invalidParents.add(next.parentId)
			}
		})

		this.sideEffects.registerAfterChangeHandler('instance_page_state', (prev, next) => {
			if (prev?.selectedShapeIds !== next?.selectedShapeIds) {
				// ensure that descendants and ancestors are not selected at the same time
				const filtered = next.selectedShapeIds.filter((id) => {
					let parentId = this.getShape(id)?.parentId
					while (isShapeId(parentId)) {
						if (next.selectedShapeIds.includes(parentId)) {
							return false
						}
						parentId = this.getShape(parentId)?.parentId
					}
					return true
				})

				let nextFocusedGroupId: null | TLShapeId = null

				if (filtered.length > 0) {
					const commonGroupAncestor = this.findCommonAncestor(
						compact(filtered.map((id) => this.getShape(id))),
						(shape) => this.isShapeOfType<TLGroupShape>(shape, 'group')
					)

					if (commonGroupAncestor) {
						nextFocusedGroupId = commonGroupAncestor
					}
				} else {
					if (next?.focusedGroupId) {
						nextFocusedGroupId = next.focusedGroupId
					}
				}

				if (
					filtered.length !== next.selectedShapeIds.length ||
					nextFocusedGroupId !== next.focusedGroupId
				) {
					this.store.put([
						{ ...next, selectedShapeIds: filtered, focusedGroupId: nextFocusedGroupId ?? null },
					])
				}
			}
		})

		this.sideEffects.registerAfterCreateHandler('shape', (record) => {
			if (this.isShapeOfType<TLArrowShape>(record, 'arrow')) {
				arrowDidUpdate(record)
			}
		})

		this.sideEffects.registerAfterCreateHandler('page', (record) => {
			const cameraId = CameraRecordType.createId(record.id)
			const _pageStateId = InstancePageStateRecordType.createId(record.id)
			if (!this.store.has(cameraId)) {
				this.store.put([CameraRecordType.create({ id: cameraId })])
			}
			if (!this.store.has(_pageStateId)) {
				this.store.put([
					InstancePageStateRecordType.create({ id: _pageStateId, pageId: record.id }),
				])
			}
		})

		this._currentPageShapeIds = deriveShapeIdsInCurrentPage(this.store, () =>
			this.getCurrentPageId()
		)
		this._parentIdsToChildIds = parentsToChildren(this.store)

		this.disposables.add(
			this.store.listen((changes) => {
				this.emit('change', changes)
			})
		)

		this.store.ensureStoreIsUsable()

		// clear ephemeral state
		this._setInstancePageState(
			{
				editingShapeId: null,
				hoveredShapeId: null,
				erasingShapeIds: [],
			},
			{ ephemeral: true }
		)

		if (initialState && this.root.children[initialState] === undefined) {
			throw Error(`No state found for initialState "${initialState}".`)
		}

		this.root.enter(undefined, 'initial')

		if (this.getInstanceState().followingUserId) {
			this.stopFollowingUser()
		}

		this.updateRenderingBounds()

		this.on('tick', this._flushEventsForTick)

		requestAnimationFrame(() => {
			this._tickManager.start()
		})
	}

	/**
	 * The editor's store
	 *
	 * @public
	 */
	readonly store: TLStore

	/**
	 * The root state of the statechart.
	 *
	 * @public
	 */
	readonly root: RootState

	/**
	 * A set of functions to call when the app is disposed.
	 *
	 * @public
	 */
	readonly disposables = new Set<() => void>()

	/** @internal */
	private readonly _tickManager

	/**
	 * A manager for the app's snapping feature.
	 *
	 * @public
	 */
	readonly snaps: SnapManager

	/**
	 * A manager for the user and their preferences.
	 *
	 * @public
	 */
	readonly user: UserPreferencesManager

	/**
	 * A helper for measuring text.
	 *
	 * @public
	 */
	readonly textMeasure: TextManager

	/**
	 * A manager for the editor's environment.
	 *
	 * @public
	 */
	readonly environment: EnvironmentManager

	/**
	 * A manager for the editor's scribbles.
	 *
	 * @public
	 */
	readonly scribbles: ScribbleManager

	/**
	 * The current HTML element containing the editor.
	 *
	 * @example
	 * ```ts
	 * const container = editor.getContainer()
	 * ```
	 *
	 * @public
	 */
	getContainer: () => HTMLElement

	/**
	 * A manager for side effects and correct state enforcement. See {@link SideEffectManager} for details.
	 *
	 * @public
	 */
	readonly sideEffects: SideEffectManager<this>

	/**
	 * Dispose the editor.
	 *
	 * @public
	 */
	dispose() {
		this.disposables.forEach((dispose) => dispose())
		this.disposables.clear()
	}

	/* ------------------- Shape Utils ------------------ */

	/**
	 * A map of shape utility classes (TLShapeUtils) by shape type.
	 *
	 * @public
	 */
	shapeUtils: { readonly [K in string]?: ShapeUtil<TLUnknownShape> }

	styleProps: { [key: string]: Map<StyleProp<any>, string> }

	/**
	 * Get a shape util from a shape itself.
	 *
	 * @example
	 * ```ts
	 * const util = editor.getShapeUtil(myArrowShape)
	 * const util = editor.getShapeUtil('arrow')
	 * const util = editor.getShapeUtil<TLArrowShape>(myArrowShape)
	 * const util = editor.getShapeUtil(TLArrowShape)('arrow')
	 * ```
	 *
	 * @param shape - A shape, shape partial, or shape type.
	 *
	 * @public
	 */
	getShapeUtil<S extends TLUnknownShape>(shape: S | TLShapePartial<S>): ShapeUtil<S>
	getShapeUtil<S extends TLUnknownShape>(type: S['type']): ShapeUtil<S>
	getShapeUtil<T extends ShapeUtil>(type: T extends ShapeUtil<infer R> ? R['type'] : string): T
	getShapeUtil(arg: string | { type: string }) {
		const type = typeof arg === 'string' ? arg : arg.type
		const shapeUtil = getOwnProperty(this.shapeUtils, type)
		assert(shapeUtil, `No shape util found for type "${type}"`)
		return shapeUtil
	}

	/* --------------------- History -------------------- */

	/**
	 * A manager for the app's history.
	 *
	 * @readonly
	 */
	readonly history = new HistoryManager(
		this,
		// () => this._complete(),
		(error) => {
			this.annotateError(error, { origin: 'history.batch', willCrashApp: true })
			this.crash(error)
		}
	)

	/**
	 * Undo to the last mark.
	 *
	 * @example
	 * ```ts
	 * editor.undo()
	 * ```
	 *
	 * @public
	 */
	undo(): this {
		this.history.undo()
		return this
	}

	/**
	 * Whether the app can undo.
	 *
	 * @public
	 */
	@computed getCanUndo(): boolean {
		return this.history.getNumUndos() > 0
	}

	/**
	 * Redo to the next mark.
	 *
	 * @example
	 * ```ts
	 * editor.redo()
	 * ```
	 *
	 * @public
	 */
	redo(): this {
		this.history.redo()
		return this
	}

	/**
	 * Whether the app can redo.
	 *
	 * @public
	 */
	@computed getCanRedo(): boolean {
		return this.history.getNumRedos() > 0
	}

	/**
	 * Create a new "mark", or stopping point, in the undo redo history. Creating a mark will clear
	 * any redos.
	 *
	 * @example
	 * ```ts
	 * editor.mark()
	 * editor.mark('flip shapes')
	 * ```
	 *
	 * @param markId - The mark's id, usually the reason for adding the mark.
	 * @param onUndo - Whether to stop at the mark when undoing.
	 * @param onRedo - Whether to stop at the mark when redoing.
	 *
	 * @public
	 */
	mark(markId?: string, onUndo?: boolean, onRedo?: boolean): this {
		this.history.mark(markId, onUndo, onRedo)
		return this
	}

	/**
	 * Clear all marks in the undo stack back to the next mark.
	 *
	 * @example
	 * ```ts
	 * editor.bail()
	 * ```
	 *
	 * @public
	 */
	bail() {
		this.history.bail()
		return this
	}

	/**
	 * Clear all marks in the undo stack back to the mark with the provided mark id.
	 *
	 * @example
	 * ```ts
	 * editor.bailToMark('dragging')
	 * ```
	 *
	 * @public
	 */
	bailToMark(id: string): this {
		this.history.bailToMark(id)
		return this
	}

	/**
	 * Run a function in a batch, which will be undone/redone as a single action.
	 *
	 * @example
	 * ```ts
	 * editor.batch(() => {
	 * 	editor.selectAll()
	 * 	editor.deleteShapes(editor.getSelectedShapeIds())
	 * 	editor.createShapes(myShapes)
	 * 	editor.selectNone()
	 * })
	 *
	 * editor.undo() // will undo all of the above
	 * ```
	 *
	 * @public
	 */
	batch(fn: () => void): this {
		this.history.batch(fn)
		return this
	}

	/* --------------------- Arrows --------------------- */
	// todo: move these to tldraw or replace with a bindings API

	/** @internal */
	@computed
	private _getArrowBindingsIndex() {
		return arrowBindingsIndex(this)
	}

	/**
	 * Get all arrows bound to a shape.
	 *
	 * @param shapeId - The id of the shape.
	 *
	 * @public
	 */
	getArrowsBoundTo(shapeId: TLShapeId) {
		return this._getArrowBindingsIndex().get()[shapeId] || EMPTY_ARRAY
	}

	@computed
	private getArrowInfoCache() {
		return this.store.createComputedCache<TLArrowInfo, TLArrowShape>('arrow infoCache', (shape) => {
			return getIsArrowStraight(shape)
				? getStraightArrowInfo(this, shape)
				: getCurvedArrowInfo(this, shape)
		})
	}

	/**
	 * Get cached info about an arrow.
	 *
	 * @example
	 * ```ts
	 * const arrowInfo = editor.getArrowInfo(myArrow)
	 * ```
	 *
	 * @param shape - The shape (or shape id) of the arrow to get the info for.
	 *
	 * @public
	 */
	getArrowInfo(shape: TLArrowShape | TLShapeId): TLArrowInfo | undefined {
		const id = typeof shape === 'string' ? shape : shape.id
		return this.getArrowInfoCache().get(id)
	}

	/* --------------------- Errors --------------------- */

	/** @internal */
	annotateError(
		error: unknown,
		{
			origin,
			willCrashApp,
			tags,
			extras,
		}: {
			origin: string
			willCrashApp: boolean
			tags?: Record<string, string | boolean | number>
			extras?: Record<string, unknown>
		}
	): this {
		const defaultAnnotations = this.createErrorAnnotations(origin, willCrashApp)
		annotateError(error, {
			tags: { ...defaultAnnotations.tags, ...tags },
			extras: { ...defaultAnnotations.extras, ...extras },
		})
		if (willCrashApp) {
			this.store.markAsPossiblyCorrupted()
		}
		return this
	}

	/** @internal */
	createErrorAnnotations(
		origin: string,
		willCrashApp: boolean | 'unknown'
	): {
		tags: { origin: string; willCrashApp: boolean | 'unknown' }
		extras: {
			activeStateNode?: string
			selectedShapes?: TLUnknownShape[]
			editingShape?: TLUnknownShape
			inputs?: Record<string, unknown>
		}
	} {
		try {
			const editingShapeId = this.getEditingShapeId()
			return {
				tags: {
					origin: origin,
					willCrashApp,
				},
				extras: {
					activeStateNode: this.root.getPath(),
					selectedShapes: this.getSelectedShapes(),
					editingShape: editingShapeId ? this.getShape(editingShapeId) : undefined,
					inputs: this.inputs,
				},
			}
		} catch {
			return {
				tags: {
					origin: origin,
					willCrashApp,
				},
				extras: {},
			}
		}
	}

	/** @internal */
	private _crashingError: unknown | null = null

	/**
	 * We can't use an `atom` here because there's a chance that when `crashAndReportError` is called,
	 * we're in a transaction that's about to be rolled back due to the same error we're currently
	 * reporting.
	 *
	 * Instead, to listen to changes to this value, you need to listen to app's `crash` event.
	 *
	 * @internal
	 */
	getCrashingError() {
		return this._crashingError
	}

	/** @internal */
	crash(error: unknown): this {
		this._crashingError = error
		this.store.markAsPossiblyCorrupted()
		this.emit('crash', { error })
		return this
	}

	/* ------------------- Statechart ------------------- */

	/**
	 * The editor's current path of active states.
	 *
	 * @example
	 * ```ts
	 * editor.getPath() // "select.idle"
	 * ```
	 *
	 * @public
	 */
	@computed getPath() {
		return this.root.getPath().split('root.')[1]
	}

	/**
	 * Get whether a certain tool (or other state node) is currently active.
	 *
	 * @example
	 * ```ts
	 * editor.isIn('select')
	 * editor.isIn('select.brushing')
	 * ```
	 *
	 * @param path - The path of active states, separated by periods.
	 *
	 * @public
	 */
	isIn(path: string): boolean {
		const ids = path.split('.').reverse()
		let state = this.root as StateNode
		while (ids.length > 0) {
			const id = ids.pop()
			if (!id) return true
			const current = state.getCurrent()
			if (current?.id === id) {
				if (ids.length === 0) return true
				state = current
				continue
			} else return false
		}
		return false
	}

	/**
	 * Get whether the state node is in any of the given active paths.
	 *
	 * @example
	 * ```ts
	 * state.isInAny('select', 'erase')
	 * state.isInAny('select.brushing', 'erase.idle')
	 * ```
	 *
	 * @public
	 */
	isInAny(...paths: string[]): boolean {
		return paths.some((path) => this.isIn(path))
	}

	/**
	 * Set the selected tool.
	 *
	 * @example
	 * ```ts
	 * editor.setCurrentTool('hand')
	 * editor.setCurrentTool('hand', { date: Date.now() })
	 * ```
	 *
	 * @param id - The id of the tool to select.
	 * @param info - Arbitrary data to pass along into the transition.
	 *
	 * @public
	 */
	setCurrentTool(id: string, info = {}): this {
		this.root.transition(id, info)
		return this
	}

	/**
	 * The current selected tool.
	 *
	 * @public
	 */
	@computed getCurrentTool(): StateNode {
		return this.root.getCurrent()!
	}

	/**
	 * The id of the current selected tool.
	 *
	 * @public
	 */
	@computed getCurrentToolId(): string {
		const currentTool = this.getCurrentTool()
		if (!currentTool) return ''
		return currentTool.getCurrentToolIdMask() ?? currentTool.id
	}

	/**
	 * Get a descendant by its path.
	 *
	 * @example
	 * ```ts
	 * state.getStateDescendant('select')
	 * state.getStateDescendant('select.brushing')
	 * ```
	 *
	 * @param path - The descendant's path of state ids, separated by periods.
	 *
	 * @public
	 */
	getStateDescendant<T extends StateNode>(path: string): T | undefined {
		const ids = path.split('.').reverse()
		let state = this.root as StateNode
		while (ids.length > 0) {
			const id = ids.pop()
			if (!id) return state as T
			const childState = state.children?.[id]
			if (!childState) return undefined
			state = childState
		}
		return state as T
	}

	/* ---------------- Document Settings --------------- */

	/**
	 * The global document settings that apply to all users.
	 *
	 * @public
	 **/
	@computed getDocumentSettings() {
		return this.store.get(TLDOCUMENT_ID)!
	}

	/**
	 * Update the global document settings that apply to all users.
	 *
	 * @public
	 **/
	updateDocumentSettings(settings: Partial<TLDocument>): this {
		this.store.put([{ ...this.getDocumentSettings(), ...settings }])
		return this
	}

	/* ----------------- Instance State ----------------- */

	/**
	 * The current instance's state.
	 *
	 * @public
	 */
	@computed getInstanceState(): TLInstance {
		return this.store.get(TLINSTANCE_ID)!
	}

	/**
	 * Update the instance's state.
	 *
	 * @param partial - A partial object to update the instance state with.
	 * @param historyOptions - The history options for the change.
	 *
	 * @public
	 */
	updateInstanceState(
		partial: Partial<Omit<TLInstance, 'currentPageId'>>,
		historyOptions?: TLCommandHistoryOptions
	): this {
		this._updateInstanceState(partial, { ephemeral: true, squashing: true, ...historyOptions })

		if (partial.isChangingStyle !== undefined) {
			clearTimeout(this._isChangingStyleTimeout)
			if (partial.isChangingStyle === true) {
				// If we've set to true, set a new reset timeout to change the value back to false after 2 seconds
				this._isChangingStyleTimeout = setTimeout(() => {
					this.updateInstanceState({ isChangingStyle: false }, { ephemeral: true })
				}, 2000)
			}
		}

		return this
	}

	/** @internal */
	private _updateInstanceState = this.history.createCommand(
		'updateInstanceState',
		(
			partial: Partial<Omit<TLInstance, 'currentPageId'>>,
			historyOptions?: TLCommandHistoryOptions
		) => {
			const prev = this.store.get(this.getInstanceState().id)!
			const next = { ...prev, ...partial }

			return {
				data: { prev, next },
				ephemeral: false,
				squashing: false,
				...historyOptions,
			}
		},
		{
			do: ({ next }) => {
				this.store.put([next])
			},
			undo: ({ prev }) => {
				this.store.put([prev])
			},
			squash({ prev }, { next }) {
				return { prev, next }
			},
		}
	)

	/** @internal */
	private _isChangingStyleTimeout = -1 as any

	// Menus

	/**
	 * A set of strings representing any open menus. When menus are open,
	 * certain interactions will behave differently; for example, when a
	 * draw tool is selected and a menu is open, a pointer-down will not
	 * create a dot (because the user is probably trying to close the menu)
	 * however a pointer-down event followed by a drag will begin drawing
	 * a line (because the user is BOTH trying to close the menu AND start
	 * drawing a line).
	 *
	 * @public
	 */
	@computed getOpenMenus(): string[] {
		return this.getInstanceState().openMenus
	}

	/**
	 * Add an open menu.
	 *
	 * @example
	 * ```ts
	 * editor.addOpenMenu('menu-id')
	 * ```
	 *
	 * @public
	 */
	addOpenMenu(id: string): this {
		const menus = new Set(this.getOpenMenus())
		if (!menus.has(id)) {
			menus.add(id)
			this.updateInstanceState({ openMenus: [...menus] })
		}
		return this
	}

	/**
	 * Delete an open menu.
	 *
	 * @example
	 * ```ts
	 * editor.deleteOpenMenu('menu-id')
	 * ```
	 *
	 * @public
	 */
	deleteOpenMenu(id: string): this {
		const menus = new Set(this.getOpenMenus())
		if (menus.has(id)) {
			menus.delete(id)
			this.updateInstanceState({ openMenus: [...menus] })
		}
		return this
	}

	/**
	 * Clear all open menus.
	 *
	 * @example
	 * ```ts
	 * editor.clearOpenMenus()
	 * ```
	 *
	 * @public
	 */
	clearOpenMenus(): this {
		if (this.getOpenMenus().length) {
			this.updateInstanceState({ openMenus: [] })
		}
		return this
	}

	/**
	 * Get whether any menus are open.
	 *
	 * @example
	 * ```ts
	 * editor.isMenuOpen()
	 * ```
	 *
	 * @public
	 */
	@computed getIsMenuOpen(): boolean {
		return this.getOpenMenus().length > 0
	}

	/* --------------------- Cursor --------------------- */

	/**
	 * Set the cursor.
	 *
	 * @param type - The cursor type.
	 * @param rotation - The cursor rotation.
	 *
	 * @public
	 */
	setCursor = (cursor: Partial<TLCursor>): this => {
		this.updateInstanceState(
			{ cursor: { ...this.getInstanceState().cursor, ...cursor } },
			{ ephemeral: true }
		)
		return this
	}

	/* ------------------- Page State ------------------- */

	/**
	 * Page states.
	 *
	 * @public
	 */
	@computed getPageStates(): TLInstancePageState[] {
		return this._getPageStatesQuery().get()
	}

	/** @internal */
	@computed private _getPageStatesQuery() {
		return this.store.query.records('instance_page_state')
	}

	/**
	 * The current page state.
	 *
	 * @public
	 */
	@computed getCurrentPageState(): TLInstancePageState {
		return this.store.get(this._getCurrentPageStateId())!
	}

	/** @internal */
	@computed private _getCurrentPageStateId() {
		return InstancePageStateRecordType.createId(this.getCurrentPageId())
	}

	/**
	 * Update this instance's page state.
	 *
	 * @example
	 * ```ts
	 * editor.updateCurrentPageState({ id: 'page1', editingShapeId: 'shape:123' })
	 * editor.updateCurrentPageState({ id: 'page1', editingShapeId: 'shape:123' }, { ephemeral: true })
	 * ```
	 *
	 * @param partial - The partial of the page state object containing the changes.
	 * @param historyOptions - The history options for the change.
	 *
	 * @public
	 */
	updateCurrentPageState(
		partial: Partial<
			Omit<TLInstancePageState, 'selectedShapeIds' | 'editingShapeId' | 'pageId' | 'focusedGroupId'>
		>,
		historyOptions?: TLCommandHistoryOptions
	): this {
		this._setInstancePageState(partial, historyOptions)
		return this
	}

	/** @internal */
	private _setInstancePageState = this.history.createCommand(
		'setInstancePageState',
		(
			partial: Partial<Omit<TLInstancePageState, 'selectedShapeIds'>>,
			historyOptions?: TLCommandHistoryOptions
		) => {
			const prev = this.store.get(partial.id ?? this.getCurrentPageState().id)!
			return { data: { prev, partial }, ...historyOptions }
		},
		{
			do: ({ prev, partial }) => {
				this.store.update(prev.id, (state) => ({ ...state, ...partial }))
			},
			undo: ({ prev }) => {
				this.store.update(prev.id, () => prev)
			},
		}
	)

	/**
	 * The current selected ids.
	 *
	 * @public
	 */
	@computed getSelectedShapeIds() {
		return this.getCurrentPageState().selectedShapeIds
	}

	/**
	 * An array containing all of the currently selected shapes.
	 *
	 * @public
	 * @readonly
	 */
	@computed getSelectedShapes(): TLShape[] {
		const { selectedShapeIds } = this.getCurrentPageState()
		return compact(selectedShapeIds.map((id) => this.store.get(id)))
	}

	/**
	 * Select one or more shapes.
	 *
	 * @example
	 * ```ts
	 * editor.setSelectedShapes(['id1'])
	 * editor.setSelectedShapes(['id1', 'id2'])
	 * ```
	 *
	 * @param ids - The ids to select.
	 * @param historyOptions - The history options for the change.
	 *
	 * @public
	 */
	setSelectedShapes(
		shapes: TLShapeId[] | TLShape[],
		historyOptions?: TLCommandHistoryOptions
	): this {
		const ids = shapes.map((shape) => (typeof shape === 'string' ? shape : shape.id))
		this._setSelectedShapes(ids, historyOptions)
		return this
	}

	/** @internal */
	private _setSelectedShapes = this.history.createCommand(
		'setSelectedShapes',
		(ids: TLShapeId[], historyOptions?: TLCommandHistoryOptions) => {
			const { selectedShapeIds: prevSelectedShapeIds } = this.getCurrentPageState()
			const prevSet = new Set(prevSelectedShapeIds)

			if (ids.length === prevSet.size && ids.every((id) => prevSet.has(id))) return null

			return {
				data: { selectedShapeIds: ids, prevSelectedShapeIds },
				preservesRedoStack: true,
				...historyOptions,
			}
		},
		{
			do: ({ selectedShapeIds }) => {
				this.store.put([{ ...this.getCurrentPageState(), selectedShapeIds }])
			},
			undo: ({ prevSelectedShapeIds }) => {
				this.store.put([
					{
						...this.getCurrentPageState(),
						selectedShapeIds: prevSelectedShapeIds,
					},
				])
			},
			squash({ prevSelectedShapeIds }, { selectedShapeIds }) {
				return {
					selectedShapeIds,
					prevSelectedShapeIds,
				}
			},
		}
	)

	/**
	 * Determine whether or not any of a shape's ancestors are selected.
	 *
	 * @param id - The id of the shape to check.
	 *
	 * @public
	 */
	isAncestorSelected(shape: TLShape | TLShapeId): boolean {
		const id = typeof shape === 'string' ? shape : shape?.id ?? null
		const _shape = this.getShape(id)
		if (!_shape) return false
		const selectedShapeIds = this.getSelectedShapeIds()
		return !!this.findShapeAncestor(_shape, (parent) => selectedShapeIds.includes(parent.id))
	}

	/**
	 * Select one or more shapes.
	 *
	 * @example
	 * ```ts
	 * editor.select('id1')
	 * editor.select('id1', 'id2')
	 * ```
	 *
	 * @param ids - The ids to select.
	 *
	 * @public
	 */
	select(...shapes: TLShapeId[] | TLShape[]): this {
		const ids =
			typeof shapes[0] === 'string'
				? (shapes as TLShapeId[])
				: (shapes as TLShape[]).map((shape) => shape.id)
		this.setSelectedShapes(ids)
		return this
	}

	/**
	 * Remove a shape from the existing set of selected shapes.
	 *
	 * @example
	 * ```ts
	 * editor.deselect(shape.id)
	 * ```
	 *
	 * @public
	 */
	deselect(...shapes: TLShapeId[] | TLShape[]): this {
		const ids =
			typeof shapes[0] === 'string'
				? (shapes as TLShapeId[])
				: (shapes as TLShape[]).map((shape) => shape.id)
		const selectedShapeIds = this.getSelectedShapeIds()
		if (selectedShapeIds.length > 0 && ids.length > 0) {
			this.setSelectedShapes(selectedShapeIds.filter((id) => !ids.includes(id)))
		}
		return this
	}

	/**
	 * Select all direct children of the current page.
	 *
	 * @example
	 * ```ts
	 * editor.selectAll()
	 * ```
	 *
	 * @public
	 */
	selectAll(): this {
		const ids = this.getSortedChildIdsForParent(this.getCurrentPageId())
		// page might have no shapes
		if (ids.length <= 0) return this
		this.setSelectedShapes(this._getUnlockedShapeIds(ids))

		return this
	}

	/**
	 * Clear the selection.
	 *
	 * @example
	 * ```ts
	 * editor.selectNone()
	 * ```
	 *
	 * @public
	 */
	selectNone(): this {
		if (this.getSelectedShapeIds().length > 0) {
			this.setSelectedShapes([])
		}

		return this
	}

	/**
	 * The app's only selected shape.
	 *
	 * @returns Null if there is no shape or more than one selected shape, otherwise the selected
	 *   shape.
	 *
	 * @public
	 * @readonly
	 */
	@computed getOnlySelectedShape(): TLShape | null {
		const selectedShapes = this.getSelectedShapes()
		return selectedShapes.length === 1 ? selectedShapes[0] : null
	}

	/**
	 * The current page bounds of all the selected shapes. If the
	 * selection is rotated, then these bounds are the axis-aligned
	 * box that the rotated bounds would fit inside of.
	 *
	 * @readonly
	 *
	 * @public
	 */
	@computed getSelectionPageBounds(): Box | null {
		const selectedShapeIds = this.getCurrentPageState().selectedShapeIds
		if (selectedShapeIds.length === 0) return null

		return Box.Common(compact(selectedShapeIds.map((id) => this.getShapePageBounds(id))))
	}

	/**
	 * The rotation of the selection bounding box in the current page space.
	 *
	 * @readonly
	 * @public
	 */
	@computed getSelectionRotation(): number {
		const selectedShapeIds = this.getSelectedShapeIds()
		let foundFirst = false // annoying but we can't use an i===0 check because we need to skip over undefineds
		let rotation = 0
		for (let i = 0, n = selectedShapeIds.length; i < n; i++) {
			const pageTransform = this.getShapePageTransform(selectedShapeIds[i])
			if (!pageTransform) continue
			if (foundFirst) {
				if (pageTransform.rotation() !== rotation) {
					// There are at least 2 different rotations, so the common rotation is zero
					return 0
				}
			} else {
				// First rotation found
				foundFirst = true
				rotation = pageTransform.rotation()
			}
		}

		return rotation
	}

	/**
	 * The bounds of the selection bounding box in the current page space.
	 *
	 * @readonly
	 * @public
	 */
	@computed getSelectionRotatedPageBounds(): Box | undefined {
		const selectedShapeIds = this.getSelectedShapeIds()

		if (selectedShapeIds.length === 0) {
			return undefined
		}

		const selectionRotation = this.getSelectionRotation()
		if (selectionRotation === 0) {
			return this.getSelectionPageBounds()!
		}

		if (selectedShapeIds.length === 1) {
			const bounds = this.getShapeGeometry(selectedShapeIds[0]).bounds.clone()
			const pageTransform = this.getShapePageTransform(selectedShapeIds[0])!
			bounds.point = pageTransform.applyToPoint(bounds.point)
			return bounds
		}

		// need to 'un-rotate' all the outlines of the existing nodes so we can fit them inside a box
		const boxFromRotatedVertices = Box.FromPoints(
			this.getSelectedShapeIds()
				.flatMap((id) => {
					const pageTransform = this.getShapePageTransform(id)
					if (!pageTransform) return []
					return pageTransform.applyToPoints(this.getShapeGeometry(id).bounds.corners)
				})
				.map((p) => p.rot(-selectionRotation))
		)
		// now position box so that it's top-left corner is in the right place
		boxFromRotatedVertices.point = boxFromRotatedVertices.point.rot(selectionRotation)
		return boxFromRotatedVertices
	}

	/**
	 * The bounds of the selection bounding box in the current page space.
	 *
	 * @readonly
	 * @public
	 */
	@computed getSelectionRotatedScreenBounds(): Box | undefined {
		const bounds = this.getSelectionRotatedPageBounds()
		if (!bounds) return undefined
		const { x, y } = this.pageToScreen(bounds.point)
		const zoom = this.getZoomLevel()
		return new Box(x, y, bounds.width * zoom, bounds.height * zoom)
	}

	// Focus Group

	/**
	 * The current focused group id.
	 *
	 * @public
	 */
	@computed getFocusedGroupId(): TLShapeId | TLPageId {
		return this.getCurrentPageState().focusedGroupId ?? this.getCurrentPageId()
	}

	/**
	 * The current focused group.
	 *
	 * @public
	 */
	@computed getFocusedGroup(): TLShape | undefined {
		const focusedGroupId = this.getFocusedGroupId()
		return focusedGroupId ? this.getShape(focusedGroupId) : undefined
	}

	/**
	 * Set the current focused group shape.
	 *
	 * @param shape - The group shape id (or group shape's id) to set as the focused group shape.
	 *
	 * @public
	 */
	setFocusedGroup(shape: TLShapeId | TLGroupShape | null): this {
		const id = typeof shape === 'string' ? shape : shape?.id ?? null

		if (id !== null) {
			const shape = this.getShape(id)
			if (!shape) {
				throw Error(`Editor.setFocusedGroup: Shape with id ${id} does not exist`)
			}

			if (!this.isShapeOfType<TLGroupShape>(shape, 'group')) {
				throw Error(
					`Editor.setFocusedGroup: Cannot set focused group to shape of type ${shape.type}`
				)
			}
		}

		if (id === this.getFocusedGroupId()) return this
		this._setFocusedGroupId(id)
		return this
	}

	/** @internal */
	private _setFocusedGroupId = this.history.createCommand(
		'setFocusedGroupId',
		(next: TLShapeId | null) => {
			const prev = this.getCurrentPageState().focusedGroupId
			if (prev === next) return
			return {
				data: {
					prev,
					next,
				},
				preservesRedoStack: true,
				squashing: true,
			}
		},
		{
			do: ({ next }) => {
				this.store.update(this.getCurrentPageState().id, (s) => ({ ...s, focusedGroupId: next }))
			},
			undo: ({ prev }) => {
				this.store.update(this.getCurrentPageState().id, (s) => ({ ...s, focusedGroupId: prev }))
			},
			squash({ prev }, { next }) {
				return { prev, next }
			},
		}
	)

	/**
	 * Exit the current focused group, moving up to the next parent group if there is one.
	 *
	 * @public
	 */
	popFocusedGroupId(): this {
		const focusedGroup = this.getFocusedGroup()

		if (focusedGroup) {
			// If we have a focused layer, look for an ancestor of the focused shape that is a group
			const match = this.findShapeAncestor(focusedGroup, (shape) =>
				this.isShapeOfType<TLGroupShape>(shape, 'group')
			)
			// If we have an ancestor that can become a focused layer, set it as the focused layer
			this.setFocusedGroup(match?.id ?? null)
			this.select(focusedGroup.id)
		} else {
			// If there's no parent focused group, then clear the focus layer and clear selection
			this.setFocusedGroup(null)
			this.selectNone()
		}

		return this
	}

	/**
	 * The current editing shape's id.
	 *
	 * @public
	 */
	@computed getEditingShapeId(): TLShapeId | null {
		return this.getCurrentPageState().editingShapeId
	}

	/**
	 * The current editing shape.
	 *
	 * @public
	 */
	@computed getEditingShape(): TLShape | undefined {
		const editingShapeId = this.getEditingShapeId()
		return editingShapeId ? this.getShape(editingShapeId) : undefined
	}

	/**
	 * Set the current editing shape.
	 *
	 * @example
	 * ```ts
	 * editor.setEditingShape(myShape)
	 * editor.setEditingShape(myShape.id)
	 * ```
	 *
	 * @param shape - The shape (or shape id) to set as editing.
	 *
	 * @public
	 */
	setEditingShape(shape: TLShapeId | TLShape | null): this {
		const id = typeof shape === 'string' ? shape : shape?.id ?? null
		if (id !== this.getEditingShapeId()) {
			if (id) {
				const shape = this.getShape(id)
				if (shape && this.getShapeUtil(shape).canEdit(shape)) {
					this._setInstancePageState({ editingShapeId: id })
					return this
				}
			}

			// Either we just set the editing id to null, or the shape was missing or not editable
			this._setInstancePageState({ editingShapeId: null })
		}
		return this
	}

	// Hovered

	/**
	 * The current hovered shape id.
	 *
	 * @readonly
	 * @public
	 */
	@computed getHoveredShapeId(): TLShapeId | null {
		return this.getCurrentPageState().hoveredShapeId
	}

	/**
	 * The current hovered shape.
	 *
	 * @public
	 */
	@computed getHoveredShape(): TLShape | undefined {
		const hoveredShapeId = this.getHoveredShapeId()
		return hoveredShapeId ? this.getShape(hoveredShapeId) : undefined
	}
	/**
	 * Set the editor's current hovered shape.
	 *
	 * @example
	 * ```ts
	 * editor.setHoveredShape(myShape)
	 * editor.setHoveredShape(myShape.id)
	 * ```
	 *
	 * @param shapes - The shape (or shape id) to set as hovered.
	 *
	 * @public
	 */
	setHoveredShape(shape: TLShapeId | TLShape | null): this {
		const id = typeof shape === 'string' ? shape : shape?.id ?? null
		if (id === this.getHoveredShapeId()) return this
		this.updateCurrentPageState({ hoveredShapeId: id }, { ephemeral: true })
		return this
	}

	// Hinting

	/**
	 * The editor's current hinting shape ids.
	 *
	 * @public
	 */
	@computed getHintingShapeIds() {
		return this.getCurrentPageState().hintingShapeIds
	}
	/**
	 * The editor's current hinting shapes.
	 *
	 * @public
	 */
	@computed getHintingShape() {
		const hintingShapeIds = this.getHintingShapeIds()
		return compact(hintingShapeIds.map((id) => this.getShape(id)))
	}

	/**
	 * Set the editor's current hinting shapes.
	 *
	 * @example
	 * ```ts
	 * editor.setHintingShapes([myShape])
	 * editor.setHintingShapes([myShape.id])
	 * ```
	 *
	 * @param shapes - The shapes (or shape ids) to set as hinting.
	 *
	 * @public
	 */
	setHintingShapes(shapes: TLShapeId[] | TLShape[]): this {
		const ids =
			typeof shapes[0] === 'string'
				? (shapes as TLShapeId[])
				: (shapes as TLShape[]).map((shape) => shape.id)
		// always ephemeral
		this.updateCurrentPageState({ hintingShapeIds: dedupe(ids) }, { ephemeral: true })
		return this
	}

	// Erasing

	/**
	 * The editor's current erasing ids.
	 *
	 * @public
	 */
	@computed getErasingShapeIds() {
		return this.getCurrentPageState().erasingShapeIds
	}

	/**
	 * The editor's current erasing shapes.
	 *
	 * @public
	 */
	@computed getErasingShapes() {
		const erasingShapeIds = this.getErasingShapeIds()
		return compact(erasingShapeIds.map((id) => this.getShape(id)))
	}

	/**
	 * Set the editor's current erasing shapes.
	 *
	 * @example
	 * ```ts
	 * editor.setErasingShapes([myShape])
	 * editor.setErasingShapes([myShape.id])
	 * ```
	 *
	 * @param shapes - The shapes (or shape ids) to set as hinting.
	 *
	 * @public
	 */
	setErasingShapes(shapes: TLShapeId[] | TLShape[]): this {
		const ids =
			typeof shapes[0] === 'string'
				? (shapes as TLShapeId[])
				: (shapes as TLShape[]).map((shape) => shape.id)
		ids.sort() // sort the incoming ids
		const erasingShapeIds = this.getErasingShapeIds()
		if (ids.length === erasingShapeIds.length) {
			// if the new ids are the same length as the current ids, they might be the same.
			// presuming the current ids are also sorted, check each item to see if it's the same;
			// if we find any unequal, then we know the new ids are different.
			for (let i = 0; i < ids.length; i++) {
				if (ids[i] !== erasingShapeIds[i]) {
					this._setInstancePageState({ erasingShapeIds: ids }, { ephemeral: true })
					break
				}
			}
		} else {
			// if the ids are a different length, then we know they're different.
			this._setInstancePageState({ erasingShapeIds: ids }, { ephemeral: true })
		}

		return this
	}

	// Cropping

	/**
	 * The current cropping shape's id.
	 *
	 * @public
	 */
	getCroppingShapeId() {
		return this.getCurrentPageState().croppingShapeId
	}

	/**
	 * Set the current cropping shape.
	 *
	 * @example
	 * ```ts
	 * editor.setCroppingShape(myShape)
	 * editor.setCroppingShape(myShape.id)
	 * ```
	 *
	 *
	 * @param shape - The shape (or shape id) to set as cropping.
	 *
	 * @public
	 */
	setCroppingShape(shape: TLShapeId | TLShape | null): this {
		const id = typeof shape === 'string' ? shape : shape?.id ?? null
		if (id !== this.getCroppingShapeId()) {
			if (!id) {
				this.updateCurrentPageState({ croppingShapeId: null })
			} else {
				const shape = this.getShape(id)!
				const util = this.getShapeUtil(shape)
				if (shape && util.canCrop(shape)) {
					this.updateCurrentPageState({ croppingShapeId: id })
				}
			}
		}
		return this
	}

	/* --------------------- Camera --------------------- */

	/** @internal */
	@computed
	private getCameraId() {
		return CameraRecordType.createId(this.getCurrentPageId())
	}

	/**
	 * The current camera.
	 *
	 * @public
	 */
	@computed getCamera() {
		return this.store.get(this.getCameraId())!
	}

	/**
	 * The current camera zoom level.
	 *
	 * @public
	 */
	@computed getZoomLevel() {
		return this.getCamera().z
	}

	/** @internal */
	private _setCamera(point: VecLike, immediate = false): this {
		const currentCamera = this.getCamera()

		if (currentCamera.x === point.x && currentCamera.y === point.y && currentCamera.z === point.z) {
			return this
		}

		this.batch(() => {
			const camera = { ...currentCamera, ...point }
			this.store.put([camera]) // include id and meta here

			// Dispatch a new pointer move because the pointer's page will have changed
			// (its screen position will compute to a new page position given the new camera position)
			const { currentScreenPoint, currentPagePoint } = this.inputs
			const { screenBounds } = this.store.unsafeGetWithoutCapture(TLINSTANCE_ID)!

			// compare the next page point (derived from the curent camera) to the current page point
			if (
				currentScreenPoint.x / camera.z - camera.x !== currentPagePoint.x ||
				currentScreenPoint.y / camera.z - camera.y !== currentPagePoint.y
			) {
				// If it's changed, dispatch a pointer event
				const event: TLPointerEventInfo = {
					type: 'pointer',
					target: 'canvas',
					name: 'pointer_move',
					// weird but true: we need to put the screen point back into client space
					point: Vec.AddXY(currentScreenPoint, screenBounds.x, screenBounds.y),
					pointerId: INTERNAL_POINTER_IDS.CAMERA_MOVE,
					ctrlKey: this.inputs.ctrlKey,
					altKey: this.inputs.altKey,
					shiftKey: this.inputs.shiftKey,
					button: 0,
					isPen: this.getInstanceState().isPenMode ?? false,
				}
				if (immediate) {
					this._flushEventForTick(event)
				} else {
					this.dispatch(event)
				}
			}

			this._tickCameraState()
		})

		return this
	}

	/**
	 * Set the current camera.
	 *
	 * @example
	 * ```ts
	 * editor.setCamera({ x: 0, y: 0})
	 * editor.setCamera({ x: 0, y: 0, z: 1.5})
	 * editor.setCamera({ x: 0, y: 0, z: 1.5}, { duration: 1000, easing: (t) => t * t })
	 * ```
	 *
	 * @param point - The new camera position.
	 * @param animation - Options for an animation.
	 *
	 * @public
	 */
	setCamera(point: VecLike, animation?: TLAnimationOptions): this {
		const x = Number.isFinite(point.x) ? point.x : 0
		const y = Number.isFinite(point.y) ? point.y : 0
		const z = Number.isFinite(point.z) ? point.z! : this.getZoomLevel()

		// Stop any camera animations
		this.stopCameraAnimation()

		// Stop following any user
		if (this.getInstanceState().followingUserId) {
			this.stopFollowingUser()
		}

		if (animation) {
			const { width, height } = this.getViewportScreenBounds()
			return this._animateToViewport(new Box(-x, -y, width / z, height / z), animation)
		} else {
			this._setCamera({ x, y, z })
		}

		return this
	}

	/**
	 * Center the camera on a point (in the current page space).
	 *
	 * @example
	 * ```ts
	 * editor.centerOnPoint({ x: 100, y: 100 })
	 * editor.centerOnPoint({ x: 100, y: 100 }, { duration: 200 })
	 * ```
	 *
	 * @param point - The point in the current page space to center on.
	 * @param animation - The options for an animation.
	 *
	 * @public
	 */
	centerOnPoint(point: VecLike, animation?: TLAnimationOptions): this {
		if (!this.getInstanceState().canMoveCamera) return this

		const { width: pw, height: ph } = this.getViewportPageBounds()

		this.setCamera(
			{ x: -(point.x - pw / 2), y: -(point.y - ph / 2), z: this.getCamera().z },
			animation
		)
		return this
	}

	/**
	 * Move the camera to the nearest content.
	 *
	 * @example
	 * ```ts
	 * editor.zoomToContent()
	 * editor.zoomToContent({ duration: 200 })
	 * ```
	 *
	 * @param opts - The options for an animation.
	 *
	 * @public
	 */
	zoomToContent(opts: TLAnimationOptions = { duration: 220 }): this {
		const bounds = this.getSelectionPageBounds() ?? this.getCurrentPageBounds()

		if (bounds) {
			this.zoomToBounds(bounds, { targetZoom: Math.min(1, this.getZoomLevel()), ...opts })
		}

		return this
	}

	/**
	 * Zoom the camera to fit the current page's content in the viewport.
	 *
	 * @example
	 * ```ts
	 * editor.zoomToFit()
	 * editor.zoomToFit({ duration: 200 })
	 * ```
	 *
	 * @param animation - The options for an animation.
	 *
	 * @public
	 */
	zoomToFit(animation?: TLAnimationOptions): this {
		if (!this.getInstanceState().canMoveCamera) return this

		const ids = [...this.getCurrentPageShapeIds()]
		if (ids.length <= 0) return this

		const pageBounds = Box.Common(compact(ids.map((id) => this.getShapePageBounds(id))))
		this.zoomToBounds(pageBounds, animation)
		return this
	}

	/**
	 * Set the zoom back to 100%.
	 *
	 * @example
	 * ```ts
	 * editor.resetZoom()
	 * editor.resetZoom(editor.getViewportScreenCenter(), { duration: 200 })
	 * editor.resetZoom(editor.getViewportScreenCenter(), { duration: 200 })
	 * ```
	 *
	 * @param point - The screen point to zoom out on. Defaults to the viewport screen center.
	 * @param animation - The options for an animation.
	 *
	 * @public
	 */
	resetZoom(point = this.getViewportScreenCenter(), animation?: TLAnimationOptions): this {
		if (!this.getInstanceState().canMoveCamera) return this

		const { x: cx, y: cy, z: cz } = this.getCamera()
		const { x, y } = point
		this.setCamera(
			{ x: cx + (x / 1 - x) - (x / cz - x), y: cy + (y / 1 - y) - (y / cz - y), z: 1 },
			animation
		)

		return this
	}

	/**
	 * Zoom the camera in.
	 *
	 * @example
	 * ```ts
	 * editor.zoomIn()
	 * editor.zoomIn(editor.getViewportScreenCenter(), { duration: 120 })
	 * editor.zoomIn(editor.inputs.currentScreenPoint, { duration: 120 })
	 * ```
	 *
	 * @param animation - The options for an animation.
	 *
	 * @public
	 */
	zoomIn(point = this.getViewportScreenCenter(), animation?: TLAnimationOptions): this {
		if (!this.getInstanceState().canMoveCamera) return this

		const { x: cx, y: cy, z: cz } = this.getCamera()

		let zoom = MAX_ZOOM

		for (let i = 1; i < ZOOMS.length; i++) {
			const z1 = ZOOMS[i - 1]
			const z2 = ZOOMS[i]
			if (z2 - cz <= (z2 - z1) / 2) continue
			zoom = z2
			break
		}

		const { x, y } = point
		this.setCamera(
			{ x: cx + (x / zoom - x) - (x / cz - x), y: cy + (y / zoom - y) - (y / cz - y), z: zoom },
			animation
		)

		return this
	}

	/**
	 * Zoom the camera out.
	 *
	 * @example
	 * ```ts
	 * editor.zoomOut()
	 * editor.zoomOut(editor.getViewportScreenCenter(), { duration: 120 })
	 * editor.zoomOut(editor.inputs.currentScreenPoint, { duration: 120 })
	 * ```
	 *
	 * @param animation - The options for an animation.
	 *
	 * @public
	 */
	zoomOut(point = this.getViewportScreenCenter(), animation?: TLAnimationOptions): this {
		if (!this.getInstanceState().canMoveCamera) return this

		const { x: cx, y: cy, z: cz } = this.getCamera()

		let zoom = MIN_ZOOM

		for (let i = ZOOMS.length - 1; i > 0; i--) {
			const z1 = ZOOMS[i - 1]
			const z2 = ZOOMS[i]
			if (z2 - cz >= (z2 - z1) / 2) continue
			zoom = z1
			break
		}

		const { x, y } = point

		this.setCamera(
			{
				x: cx + (x / zoom - x) - (x / cz - x),
				y: cy + (y / zoom - y) - (y / cz - y),
				z: zoom,
			},
			animation
		)

		return this
	}

	/**
	 * Zoom the camera to fit the current selection in the viewport.
	 *
	 * @example
	 * ```ts
	 * editor.zoomToSelection()
	 * ```
	 *
	 * @param animation - The options for an animation.
	 *
	 * @public
	 */
	zoomToSelection(animation?: TLAnimationOptions): this {
		if (!this.getInstanceState().canMoveCamera) return this

		const selectionPageBounds = this.getSelectionPageBounds()
		if (!selectionPageBounds) return this

		this.zoomToBounds(selectionPageBounds, {
			targetZoom: Math.max(1, this.getZoomLevel()),
			...animation,
		})

		return this
	}

	/**
	 * Pan or pan/zoom the selected ids into view. This method tries to not change the zoom if possible.
	 *
	 * @param ids - The ids of the shapes to pan and zoom into view.
	 * @param animation - The options for an animation.
	 *
	 * @public
	 */
	panZoomIntoView(ids: TLShapeId[], animation?: TLAnimationOptions): this {
		if (!this.getInstanceState().canMoveCamera) return this

		if (ids.length <= 0) return this
		const selectionBounds = Box.Common(compact(ids.map((id) => this.getShapePageBounds(id))))

		const viewportPageBounds = this.getViewportPageBounds()

		if (viewportPageBounds.h < selectionBounds.h || viewportPageBounds.w < selectionBounds.w) {
			this.zoomToBounds(selectionBounds, { targetZoom: this.getCamera().z, ...animation })

			return this
		} else {
			const insetViewport = this.getViewportPageBounds()
				.clone()
				.expandBy(-32 / this.getZoomLevel())

			let offsetX = 0
			let offsetY = 0
			if (insetViewport.maxY < selectionBounds.maxY) {
				// off bottom
				offsetY = insetViewport.maxY - selectionBounds.maxY
			} else if (insetViewport.minY > selectionBounds.minY) {
				// off top
				offsetY = insetViewport.minY - selectionBounds.minY
			} else {
				// inside y-bounds
			}

			if (insetViewport.maxX < selectionBounds.maxX) {
				// off right
				offsetX = insetViewport.maxX - selectionBounds.maxX
			} else if (insetViewport.minX > selectionBounds.minX) {
				// off left
				offsetX = insetViewport.minX - selectionBounds.minX
			} else {
				// inside x-bounds
			}

			const camera = this.getCamera()
			this.setCamera({ x: camera.x + offsetX, y: camera.y + offsetY, z: camera.z }, animation)
		}

		return this
	}

	/**
	 * Zoom the camera to fit a bounding box (in the current page space).
	 *
	 * @example
	 * ```ts
	 * editor.zoomToBounds(myBounds)
	 * editor.zoomToBounds(myBounds)
	 * editor.zoomToBounds(myBounds, { duration: 100 })
	 * editor.zoomToBounds(myBounds, { inset: 0, targetZoom: 1 })
	 * ```
	 *
	 * @param bounds - The bounding box.
	 * @param options - The options for an animation, target zoom, or custom inset amount.
	 *
	 * @public
	 */
	zoomToBounds(
		bounds: Box,
		opts?: { targetZoom?: number; inset?: number } & TLAnimationOptions
	): this {
		if (!this.getInstanceState().canMoveCamera) return this

		const viewportScreenBounds = this.getViewportScreenBounds()

		const inset = opts?.inset ?? Math.min(256, viewportScreenBounds.width * 0.28)

		let zoom = clamp(
			Math.min(
				(viewportScreenBounds.width - inset) / bounds.width,
				(viewportScreenBounds.height - inset) / bounds.height
			),
			MIN_ZOOM,
			MAX_ZOOM
		)

		if (opts?.targetZoom !== undefined) {
			zoom = Math.min(opts.targetZoom, zoom)
		}

		this.setCamera(
			{
				x: -bounds.minX + (viewportScreenBounds.width - bounds.width * zoom) / 2 / zoom,
				y: -bounds.minY + (viewportScreenBounds.height - bounds.height * zoom) / 2 / zoom,
				z: zoom,
			},
			opts
		)

		return this
	}

	/**
	 * Pan the camera.
	 *
	 * @example
	 * ```ts
	 * editor.pan({ x: 100, y: 100 })
	 * editor.pan({ x: 100, y: 100 }, { duration: 1000 })
	 * ```
	 *
	 * @param offset - The offset in the current page space.
	 * @param animation - The animation options.
	 */
	pan(offset: VecLike, animation?: TLAnimationOptions): this {
		if (!this.getInstanceState().canMoveCamera) return this
		const { x: cx, y: cy, z: cz } = this.getCamera()
		this.setCamera({ x: cx + offset.x / cz, y: cy + offset.y / cz, z: cz }, animation)
		this._flushEventsForTick(0)
		return this
	}

	/**
	 * Stop the current camera animation, if any.
	 *
	 * @public
	 */
	stopCameraAnimation(): this {
		this.emit('stop-camera-animation')
		return this
	}

	/** @internal */
	private _viewportAnimation = null as null | {
		elapsed: number
		duration: number
		easing: (t: number) => number
		start: Box
		end: Box
	}

	/** @internal */
	private _animateViewport(ms: number) {
		if (!this._viewportAnimation) return

		const cancel = () => {
			this.removeListener('tick', this._animateViewport)
			this.removeListener('stop-camera-animation', cancel)
			this._viewportAnimation = null
		}

		this.once('stop-camera-animation', cancel)

		this._viewportAnimation.elapsed += ms

		const { elapsed, easing, duration, start, end } = this._viewportAnimation

		if (elapsed > duration) {
			this._setCamera({ x: -end.x, y: -end.y, z: this.getViewportScreenBounds().width / end.width })
			cancel()
			return
		}

		const remaining = duration - elapsed
		const t = easing(1 - remaining / duration)

		const left = start.minX + (end.minX - start.minX) * t
		const top = start.minY + (end.minY - start.minY) * t
		const right = start.maxX + (end.maxX - start.maxX) * t

		this._setCamera({ x: -left, y: -top, z: this.getViewportScreenBounds().width / (right - left) })
	}

	/** @internal */
	private _animateToViewport(targetViewportPage: Box, opts = {} as TLAnimationOptions) {
		const { duration = 0, easing = EASINGS.easeInOutCubic } = opts
		const animationSpeed = this.user.getAnimationSpeed()
		const viewportPageBounds = this.getViewportPageBounds()

		// If we have an existing animation, then stop it
		this.stopCameraAnimation()

		// also stop following any user
		if (this.getInstanceState().followingUserId) {
			this.stopFollowingUser()
		}

		if (duration === 0 || animationSpeed === 0) {
			// If we have no animation, then skip the animation and just set the camera
			return this._setCamera({
				x: -targetViewportPage.x,
				y: -targetViewportPage.y,
				z: this.getViewportScreenBounds().width / targetViewportPage.width,
			})
		}

		// Set our viewport animation
		this._viewportAnimation = {
			elapsed: 0,
			duration: duration / animationSpeed,
			easing,
			start: viewportPageBounds.clone(),
			end: targetViewportPage.clone(),
		}

		// On each tick, animate the viewport
		this.addListener('tick', this._animateViewport)

		return this
	}

	/**
	 * Slide the camera in a certain direction.
	 *
	 * @param opts - Options for the slide
	 * @public
	 */
	slideCamera(
		opts = {} as {
			speed: number
			direction: VecLike
			friction: number
			speedThreshold?: number
		}
	): this {
		if (!this.getInstanceState().canMoveCamera) return this

		this.stopCameraAnimation()

		const animationSpeed = this.user.getAnimationSpeed()

		if (animationSpeed === 0) return this

		const { speed, friction, direction, speedThreshold = 0.01 } = opts
		let currentSpeed = Math.min(speed, 1)

		const cancel = () => {
			this.removeListener('tick', moveCamera)
			this.removeListener('stop-camera-animation', cancel)
		}

		this.once('stop-camera-animation', cancel)

		const moveCamera = (elapsed: number) => {
			const { x: cx, y: cy, z: cz } = this.getCamera()
			const movementVec = Vec.Mul(direction, (currentSpeed * elapsed) / cz)

			// Apply friction
			currentSpeed *= 1 - friction
			if (currentSpeed < speedThreshold) {
				cancel()
			} else {
				this._setCamera({ x: cx + movementVec.x, y: cy + movementVec.y, z: cz })
			}
		}

		this.addListener('tick', moveCamera)

		return this
	}

	/**
	 * Animate the camera to a user's cursor position.
	 * This also briefly show the user's cursor if it's not currently visible.
	 *
	 * @param userId - The id of the user to aniamte to.
	 * @public
	 */
	animateToUser(userId: string): this {
		const presences = this.store.query.records('instance_presence', () => ({
			userId: { eq: userId },
		}))

		const presence = [...presences.get()]
			.sort((a, b) => {
				return a.lastActivityTimestamp - b.lastActivityTimestamp
			})
			.pop()

		if (!presence) return this

		this.batch(() => {
			// If we're following someone, stop following them
			if (this.getInstanceState().followingUserId !== null) {
				this.stopFollowingUser()
			}

			// If we're not on the same page, move to the page they're on
			const isOnSamePage = presence.currentPageId === this.getCurrentPageId()
			if (!isOnSamePage) {
				this.setCurrentPage(presence.currentPageId)
			}

			// Only animate the camera if the user is on the same page as us
			const options = isOnSamePage ? { duration: 500 } : undefined

			this.centerOnPoint(presence.cursor, options)

			// Highlight the user's cursor
			const { highlightedUserIds } = this.getInstanceState()
			this.updateInstanceState({ highlightedUserIds: [...highlightedUserIds, userId] })

			// Unhighlight the user's cursor after a few seconds
			setTimeout(() => {
				const highlightedUserIds = [...this.getInstanceState().highlightedUserIds]
				const index = highlightedUserIds.indexOf(userId)
				if (index < 0) return
				highlightedUserIds.splice(index, 1)
				this.updateInstanceState({ highlightedUserIds })
			}, COLLABORATOR_IDLE_TIMEOUT)
		})

		return this
	}

	/**
	 * Animate the camera to a shape.
	 *
	 * @public
	 */
	animateToShape(shapeId: TLShapeId, opts: TLAnimationOptions = DEFAULT_ANIMATION_OPTIONS): this {
		if (!this.getInstanceState().canMoveCamera) return this

		const activeArea = this.getViewportScreenBounds().clone().expandBy(-32)
		const viewportAspectRatio = activeArea.width / activeArea.height

		const shapePageBounds = this.getShapePageBounds(shapeId)

		if (!shapePageBounds) return this

		const shapeAspectRatio = shapePageBounds.width / shapePageBounds.height

		const targetViewportPage = shapePageBounds.clone()

		const z = shapePageBounds.width / activeArea.width
		targetViewportPage.width += (activeArea.minX + activeArea.maxX) * z
		targetViewportPage.height += (activeArea.minY + activeArea.maxY) * z
		targetViewportPage.x -= activeArea.minX * z
		targetViewportPage.y -= activeArea.minY * z

		if (shapeAspectRatio > viewportAspectRatio) {
			targetViewportPage.height = shapePageBounds.width / viewportAspectRatio
			targetViewportPage.y -= (targetViewportPage.height - shapePageBounds.height) / 2
		} else {
			targetViewportPage.width = shapePageBounds.height * viewportAspectRatio
			targetViewportPage.x -= (targetViewportPage.width - shapePageBounds.width) / 2
		}

		return this._animateToViewport(targetViewportPage, opts)
	}

	// Viewport

	/** @internal */
	private _willSetInitialBounds = true
	private _wasInset = false

	/**
	 * Update the viewport. The viewport will measure the size and screen position of its container
	 * element. This should be done whenever the container's position on the screen changes.
	 *
	 * @example
	 * ```ts
	 * editor.updateViewportScreenBounds()
	 * editor.updateViewportScreenBounds(true)
	 * ```
	 *
	 * @param center - Whether to preserve the viewport page center as the viewport changes.
	 *
	 * @public
	 */
	updateViewportScreenBounds(screenBounds: Box, center = false): this {
		screenBounds.width = Math.max(screenBounds.width, 1)
		screenBounds.height = Math.max(screenBounds.height, 1)

		const insets = [
			// top
			screenBounds.minY !== 0,
			// right
			document.body.scrollWidth !== screenBounds.maxX,
			// bottom
			document.body.scrollHeight !== screenBounds.maxY,
			// left
			screenBounds.minX !== 0,
		]

		const boundsAreEqual = screenBounds.equals(this.getViewportScreenBounds())

		const { _willSetInitialBounds } = this

		if (boundsAreEqual) {
			this._willSetInitialBounds = false
		} else {
			if (_willSetInitialBounds) {
				// If we have just received the initial bounds, don't center the camera.
				this._willSetInitialBounds = false
				this.updateInstanceState(
					{ screenBounds: screenBounds.toJson(), insets },
					{ squashing: true, ephemeral: true }
				)
			} else {
				if (center && !this.getInstanceState().followingUserId) {
					// Get the page center before the change, make the change, and restore it
					const before = this.getViewportPageCenter()
					this.updateInstanceState(
						{ screenBounds: screenBounds.toJson(), insets },
						{ squashing: true, ephemeral: true }
					)
					this.centerOnPoint(before)
				} else {
					// Otherwise,
					this.updateInstanceState(
						{ screenBounds: screenBounds.toJson(), insets },
						{ squashing: true, ephemeral: true }
					)
				}
			}
		}

		this._tickCameraState()
		this.updateRenderingBounds()

		return this
	}

	/**
	 * The bounds of the editor's viewport in screen space.
	 *
	 * @public
	 */
	@computed getViewportScreenBounds() {
		const { x, y, w, h } = this.getInstanceState().screenBounds
		return new Box(x, y, w, h)
	}

	/**
	 * The center of the editor's viewport in screen space.
	 *
	 * @public
	 */
	@computed getViewportScreenCenter() {
		const viewportScreenBounds = this.getViewportScreenBounds()
		return new Vec(
			viewportScreenBounds.midX - viewportScreenBounds.minX,
			viewportScreenBounds.midY - viewportScreenBounds.minY
		)
	}

	/**
	 * The current viewport in the current page space.
	 *
	 * @public
	 */
	@computed getViewportPageBounds() {
		const { w, h } = this.getViewportScreenBounds()
		const { x: cx, y: cy, z: cz } = this.getCamera()
		return new Box(-cx, -cy, w / cz, h / cz)
	}

	/**
	 * The center of the viewport in the current page space.
	 *
	 * @public
	 */
	@computed getViewportPageCenter() {
		return this.getViewportPageBounds().center
	}
	/**
	 * Convert a point in screen space to a point in the current page space.
	 *
	 * @example
	 * ```ts
	 * editor.screenToPage({ x: 100, y: 100 })
	 * ```
	 *
	 * @param point - The point in screen space.
	 *
	 * @public
	 */
	screenToPage(point: VecLike) {
		const { screenBounds } = this.store.unsafeGetWithoutCapture(TLINSTANCE_ID)!
		const { x: cx, y: cy, z: cz = 1 } = this.getCamera()
		return {
			x: (point.x - screenBounds.x) / cz - cx,
			y: (point.y - screenBounds.y) / cz - cy,
			z: point.z ?? 0.5,
		}
	}

	/**
	 * Convert a point in the current page space to a point in current screen space.
	 *
	 * @example
	 * ```ts
	 * editor.pageToScreen({ x: 100, y: 100 })
	 * ```
	 *
	 * @param point - The point in page space.
	 *
	 * @public
	 */
	pageToScreen(point: VecLike) {
		const screenBounds = this.getViewportScreenBounds()
		const { x: cx, y: cy, z: cz = 1 } = this.getCamera()

		return {
			x: (point.x + cx) * cz + screenBounds.x,
			y: (point.y + cy) * cz + screenBounds.y,
			z: point.z ?? 0.5,
		}
	}

	/**
	 * Convert a point in the current page space to a point in current viewport space.
	 *
	 * @example
	 * ```ts
	 * editor.pageToViewport({ x: 100, y: 100 })
	 * ```
	 *
	 * @param point - The point in page space.
	 *
	 * @public
	 */
	pageToViewport(point: VecLike) {
		const { x: cx, y: cy, z: cz = 1 } = this.getCamera()

		return {
			x: (point.x + cx) * cz,
			y: (point.y + cy) * cz,
			z: point.z ?? 0.5,
		}
	}

	// Following

	/**
	 * Start viewport-following a user.
	 *
	 * @param userId - The id of the user to follow.
	 *
	 * @public
	 */
	startFollowingUser(userId: string): this {
		const leaderPresences = this.store.query.records('instance_presence', () => ({
			userId: { eq: userId },
		}))

		const thisUserId = this.user.getId()

		if (!thisUserId) {
			console.warn('You should set the userId for the current instance before following a user')
		}

		// If the leader is following us, then we can't follow them
		if (leaderPresences.get().some((p) => p.followingUserId === thisUserId)) {
			return this
		}

		transact(() => {
			this.stopFollowingUser()

			this.updateInstanceState({ followingUserId: userId }, { ephemeral: true })
		})

		const cancel = () => {
			this.removeListener('frame', moveTowardsUser)
			this.removeListener('stop-following', cancel)
		}

		let isCaughtUp = false

		const moveTowardsUser = () => {
			// Stop following if we can't find the user
			const leaderPresence = [...leaderPresences.get()]
				.sort((a, b) => {
					return a.lastActivityTimestamp - b.lastActivityTimestamp
				})
				.pop()
			if (!leaderPresence) {
				this.stopFollowingUser()
				return
			}

			// Change page if leader is on a different page
			const isOnSamePage = leaderPresence.currentPageId === this.getCurrentPageId()
			const chaseProportion = isOnSamePage ? FOLLOW_CHASE_PROPORTION : 1
			if (!isOnSamePage) {
				this.stopFollowingUser()
				this.setCurrentPage(leaderPresence.currentPageId)
				this.startFollowingUser(userId)
				return
			}

			// Get the bounds of the follower (me) and the leader (them)
			const { center, width, height } = this.getViewportPageBounds()
			const leaderScreen = Box.From(leaderPresence.screenBounds)
			const leaderWidth = leaderScreen.width / leaderPresence.camera.z
			const leaderHeight = leaderScreen.height / leaderPresence.camera.z
			const leaderCenter = new Vec(
				leaderWidth / 2 - leaderPresence.camera.x,
				leaderHeight / 2 - leaderPresence.camera.y
			)

			// At this point, let's check if we're following someone who's following us.
			// If so, we can't try to contain their entire viewport
			// because that would become a feedback loop where we zoom, they zoom, etc.
			const isFollowingFollower = leaderPresence.followingUserId === thisUserId

			// Figure out how much to zoom
			const desiredWidth = width + (leaderWidth - width) * chaseProportion
			const desiredHeight = height + (leaderHeight - height) * chaseProportion
			const ratio = !isFollowingFollower
				? Math.min(width / desiredWidth, height / desiredHeight)
				: height / desiredHeight

			const targetZoom = clamp(this.getCamera().z * ratio, MIN_ZOOM, MAX_ZOOM)
			const targetWidth = this.getViewportScreenBounds().w / targetZoom
			const targetHeight = this.getViewportScreenBounds().h / targetZoom

			// Figure out where to move the camera
			const displacement = leaderCenter.sub(center)
			const targetCenter = Vec.Add(center, Vec.Mul(displacement, chaseProportion))

			// Now let's assess whether we've caught up to the leader or not
			const distance = Vec.Sub(targetCenter, center).len()
			const zoomChange = Math.abs(targetZoom - this.getCamera().z)

			// If we're chasing the leader...
			// Stop chasing if we're close enough
			if (distance < FOLLOW_CHASE_PAN_SNAP && zoomChange < FOLLOW_CHASE_ZOOM_SNAP) {
				isCaughtUp = true
				return
			}

			// If we're already caught up with the leader...
			// Only start moving again if we're far enough away
			if (
				isCaughtUp &&
				distance < FOLLOW_CHASE_PAN_UNSNAP &&
				zoomChange < FOLLOW_CHASE_ZOOM_UNSNAP
			) {
				return
			}

			// Update the camera!
			isCaughtUp = false
			this.stopCameraAnimation()
			this._setCamera({
				x: -(targetCenter.x - targetWidth / 2),
				y: -(targetCenter.y - targetHeight / 2),
				z: targetZoom,
			})
		}

		this.once('stop-following', cancel)
		this.addListener('frame', moveTowardsUser)

		return this
	}

	/**
	 * Stop viewport-following a user.
	 *
	 * @public
	 */
	stopFollowingUser(): this {
		this.updateInstanceState({ followingUserId: null }, { ephemeral: true })
		this.emit('stop-following')
		return this
	}

	// Camera state

	private _cameraState = atom('camera state', 'idle' as 'idle' | 'moving')

	/**
	 * Whether the camera is moving or idle.
	 *
	 * @public
	 */
	getCameraState() {
		return this._cameraState.get()
	}

	// Camera state does two things: first, it allows us to subscribe to whether
	// the camera is moving or not; and second, it allows us to update the rendering
	// shapes on the canvas. Changing the rendering shapes may cause shapes to
	// unmount / remount in the DOM, which is expensive; and computing visibility is
	// also expensive in large projects. For this reason, we use a second bounding
	// box just for rendering, and we only update after the camera stops moving.

	private _cameraStateTimeoutRemaining = 0
	private _lastUpdateRenderingBoundsTimestamp = Date.now()

	private _decayCameraStateTimeout = (elapsed: number) => {
		this._cameraStateTimeoutRemaining -= elapsed

		if (this._cameraStateTimeoutRemaining <= 0) {
			this.off('tick', this._decayCameraStateTimeout)
			this._cameraState.set('idle')
			this.updateRenderingBounds()
		}
	}

	private _tickCameraState = () => {
		// always reset the timeout
		this._cameraStateTimeoutRemaining = CAMERA_MOVING_TIMEOUT

		const now = Date.now()

		// If the state is idle, then start the tick
		if (this._cameraState.__unsafe__getWithoutCapture() === 'idle') {
			this._lastUpdateRenderingBoundsTimestamp = now // don't render right away
			this._cameraState.set('moving')
			this.on('tick', this._decayCameraStateTimeout)
		}
	}

	/** @internal */
	getUnorderedRenderingShapes(
		// The rendering state. We use this method both for rendering, which
		// is based on other state, and for computing order for SVG export,
		// which should work even when things are for example off-screen.
		useEditorState: boolean
	) {
		// Here we get the shape as well as any of its children, as well as their
		// opacities. If the shape is being erased, and none of its ancestors are
		// being erased, then we reduce the opacity of the shape and all of its
		// ancestors; but we don't apply this effect more than once among a set
		// of descendants so that it does not compound.

		// This is designed to keep all the shapes in a single list which
		// allows the DOM nodes to be reused even when they become children
		// of other nodes.

		const renderingShapes: {
			id: TLShapeId
			shape: TLShape
			util: ShapeUtil
			index: number
			backgroundIndex: number
			opacity: number
			isCulled: boolean
			maskedPageBounds: Box | undefined
		}[] = []

		let nextIndex = MAX_SHAPES_PER_PAGE * 2
		let nextBackgroundIndex = MAX_SHAPES_PER_PAGE

		// We only really need these if we're using editor state, but that's ok
		const editingShapeId = this.getEditingShapeId()
		const selectedShapeIds = this.getSelectedShapeIds()
		const erasingShapeIds = this.getErasingShapeIds()
		const renderingBoundsExpanded = this.getRenderingBoundsExpanded()

		// If renderingBoundsMargin is set to Infinity, then we won't cull offscreen shapes
		const isCullingOffScreenShapes = Number.isFinite(this.renderingBoundsMargin)

		const addShapeById = (id: TLShapeId, opacity: number, isAncestorErasing: boolean) => {
			const shape = this.getShape(id)
			if (!shape) return

			opacity *= shape.opacity
			let isCulled = false
			let isShapeErasing = false
			const util = this.getShapeUtil(shape)
			const maskedPageBounds = this.getShapeMaskedPageBounds(id)

			if (useEditorState) {
				isShapeErasing = !isAncestorErasing && erasingShapeIds.includes(id)
				if (isShapeErasing) {
					opacity *= 0.32
				}

				isCulled =
					isCullingOffScreenShapes &&
					// only cull shapes that allow unmounting, i.e. not stateful components
					util.canUnmount(shape) &&
					// never cull editingg shapes
					editingShapeId !== id &&
					// if the shape is fully outside of its parent's clipping bounds...
					(maskedPageBounds === undefined ||
						// ...or if the shape is outside of the expanded viewport bounds...
						(!renderingBoundsExpanded.includes(maskedPageBounds) &&
							// ...and if it's not selected... then cull it
							!selectedShapeIds.includes(id)))
			}

			renderingShapes.push({
				id,
				shape,
				util,
				index: nextIndex,
				backgroundIndex: nextBackgroundIndex,
				opacity,
				isCulled,
				maskedPageBounds,
			})

			nextIndex += 1
			nextBackgroundIndex += 1

			const childIds = this.getSortedChildIdsForParent(id)
			if (!childIds.length) return

			let backgroundIndexToRestore = null
			if (util.providesBackgroundForChildren(shape)) {
				backgroundIndexToRestore = nextBackgroundIndex
				nextBackgroundIndex = nextIndex
				nextIndex += MAX_SHAPES_PER_PAGE
			}

			for (const childId of childIds) {
				addShapeById(childId, opacity, isAncestorErasing || isShapeErasing)
			}

			if (backgroundIndexToRestore !== null) {
				nextBackgroundIndex = backgroundIndexToRestore
			}
		}

		// If we're using editor state, then we're only interested in on-screen shapes.
		// If we're not using the editor state, then we're interested in ALL shapes, even those from other pages.
		const pages = useEditorState ? [this.getCurrentPage()] : this.getPages()
		for (const page of pages) {
			for (const childId of this.getSortedChildIdsForParent(page.id)) {
				addShapeById(childId, 1, false)
			}
		}

		return renderingShapes
	}

	/**
	 * Get the shapes that should be displayed in the current viewport.
	 *
	 * @public
	 */
	@computed getRenderingShapes() {
		const renderingShapes = this.getUnorderedRenderingShapes(true)

		// Its IMPORTANT that the result be sorted by id AND include the index
		// that the shape should be displayed at. Steve, this is the past you
		// telling the present you not to change this.

		// We want to sort by id because moving elements about in the DOM will
		// cause the element to get removed by react as it moves the DOM node. This
		// causes <iframes/> to re-render which is hella annoying and a perf
		// drain. By always sorting by 'id' we keep the shapes always in the
		// same order; but we later use index to set the element's 'z-index'
		// to change the "rendered" position in z-space.
		return renderingShapes.sort(sortById)
	}

	/**
	 * The current rendering bounds in the current page space, used for checking which shapes are "on screen".
	 *
	 * @public
	 */
	getRenderingBounds() {
		return this._renderingBounds.get()
	}

	/** @internal */
	private readonly _renderingBounds = atom('rendering viewport', new Box())

	/**
	 * The current rendering bounds in the current page space, expanded slightly. Used for determining which shapes
	 * to render and which to "cull".
	 *
	 * @public
	 */
	getRenderingBoundsExpanded() {
		return this._renderingBoundsExpanded.get()
	}

	/** @internal */
	private readonly _renderingBoundsExpanded = atom('rendering viewport expanded', new Box())

	/**
	 * Update the rendering bounds. This should be called when the viewport has stopped changing, such
	 * as at the end of a pan, zoom, or animation.
	 *
	 * @example
	 * ```ts
	 * editor.updateRenderingBounds()
	 * ```
	 *
	 *
	 * @internal
	 */
	updateRenderingBounds(): this {
		const viewportPageBounds = this.getViewportPageBounds()
		if (viewportPageBounds.equals(this._renderingBounds.__unsafe__getWithoutCapture())) return this
		this._renderingBounds.set(viewportPageBounds.clone())

		if (Number.isFinite(this.renderingBoundsMargin)) {
			this._renderingBoundsExpanded.set(
				viewportPageBounds.clone().expandBy(this.renderingBoundsMargin / this.getZoomLevel())
			)
		} else {
			this._renderingBoundsExpanded.set(viewportPageBounds)
		}
		return this
	}

	/**
	 * The distance to expand the viewport when measuring culling. A larger distance will
	 * mean that shapes near to the viewport (but still outside of it) will not be culled.
	 *
	 * @public
	 */
	renderingBoundsMargin = 100

	/* --------------------- Pages ---------------------- */

	@computed private _getAllPagesQuery() {
		return this.store.query.records('page')
	}

	/**
	 * Info about the project's current pages.
	 *
	 * @public
	 */
	@computed getPages(): TLPage[] {
		return this._getAllPagesQuery().get().sort(sortByIndex)
	}

	/**
	 * The current page.
	 *
	 * @public
	 */
	getCurrentPage(): TLPage {
		return this.getPage(this.getCurrentPageId())!
	}

	/**
	 * The current page id.
	 *
	 * @public
	 */
	getCurrentPageId(): TLPageId {
		return this.getInstanceState().currentPageId
	}

	/**
	 * Get a page.
	 *
	 * @example
	 * ```ts
	 * editor.getPage(myPage.id)
	 * editor.getPage(myPage)
	 * ```
	 *
	 * @param page - The page (or page id) to get.
	 *
	 * @public
	 */
	getPage(page: TLPageId | TLPage): TLPage | undefined {
		return this.store.get(typeof page === 'string' ? page : page.id)
	}

	/* @internal */
	private readonly _currentPageShapeIds: ReturnType<typeof deriveShapeIdsInCurrentPage>

	/**
	 * An array of all of the shapes on the current page.
	 *
	 * @public
	 */
	getCurrentPageShapeIds() {
		return this._currentPageShapeIds.get()
	}

	/**
	 * Get the ids of shapes on a page.
	 *
	 * @example
	 * ```ts
	 * const idsOnPage1 = editor.getPageShapeIds('page1')
	 * const idsOnPage2 = editor.getPageShapeIds(myPage2)
	 * ```
	 *
	 * @param page - The page (or page id) to get.
	 *
	 * @public
	 **/
	getPageShapeIds(page: TLPageId | TLPage): Set<TLShapeId> {
		const pageId = typeof page === 'string' ? page : page.id
		const result = this.store.query.exec('shape', { parentId: { eq: pageId } })
		return this.getShapeAndDescendantIds(result.map((s) => s.id))
	}

	/**
	 * Set the current page.
	 *
	 * @example
	 * ```ts
	 * editor.setCurrentPage('page1')
	 * editor.setCurrentPage(myPage1)
	 * ```
	 *
	 * @param page - The page (or page id) to set as the current page.
	 * @param historyOptions - The history options for the change.
	 *
	 * @public
	 */
	setCurrentPage(page: TLPageId | TLPage, historyOptions?: TLCommandHistoryOptions): this {
		const pageId = typeof page === 'string' ? page : page.id
		this._setCurrentPageId(pageId, historyOptions)
		return this
	}
	/** @internal */
	private _setCurrentPageId = this.history.createCommand(
		'setCurrentPage',
		(pageId: TLPageId, historyOptions?: TLCommandHistoryOptions) => {
			if (!this.store.has(pageId)) {
				console.error("Tried to set the current page id to a page that doesn't exist.")
				return
			}

			this.stopFollowingUser()

			return {
				data: { toId: pageId, fromId: this.getCurrentPageId() },
				squashing: true,
				preservesRedoStack: true,
				...historyOptions,
			}
		},
		{
			do: ({ toId }) => {
				if (!this.store.has(toId)) {
					// in multiplayer contexts this page might have been deleted
					return
				}
				if (!this.getPageStates().find((p) => p.pageId === toId)) {
					const camera = CameraRecordType.create({
						id: CameraRecordType.createId(toId),
					})
					this.store.put([
						camera,
						InstancePageStateRecordType.create({
							id: InstancePageStateRecordType.createId(toId),
							pageId: toId,
						}),
					])
				}

				this.store.put([{ ...this.getInstanceState(), currentPageId: toId }])

				this.updateRenderingBounds()
			},
			undo: ({ fromId }) => {
				if (!this.store.has(fromId)) {
					// in multiplayer contexts this page might have been deleted
					return
				}
				this.store.put([{ ...this.getInstanceState(), currentPageId: fromId }])

				this.updateRenderingBounds()
			},
			squash: ({ fromId }, { toId }) => {
				return { toId, fromId }
			},
		}
	)

	/**
	 * Update a page.
	 *
	 * @example
	 * ```ts
	 * editor.updatePage({ id: 'page2', name: 'Page 2' })
	 * editor.updatePage({ id: 'page2', name: 'Page 2' }, { squashing: true })
	 * ```
	 *
	 * @param partial - The partial of the shape to update.
	 * @param historyOptions - The history options for the change.
	 *
	 * @public
	 */
	updatePage(partial: RequiredKeys<TLPage, 'id'>, historyOptions?: TLCommandHistoryOptions): this {
		this._updatePage(partial, historyOptions)
		return this
	}
	/** @internal */
	private _updatePage = this.history.createCommand(
		'updatePage',
		(partial: RequiredKeys<TLPage, 'id'>, historyOptions?: TLCommandHistoryOptions) => {
			if (this.getInstanceState().isReadonly) return null

			const prev = this.getPage(partial.id)

			if (!prev) return null

			return { data: { prev, partial }, ...historyOptions }
		},
		{
			do: ({ partial }) => {
				this.store.update(partial.id, (page) => ({ ...page, ...partial }))
			},
			undo: ({ prev, partial }) => {
				this.store.update(partial.id, () => prev)
			},
			squash(prevData, nextData) {
				return {
					prev: { ...prevData.prev, ...nextData.prev },
					partial: nextData.partial,
				}
			},
		}
	)

	/**
	 * Create a page.
	 *
	 * @example
	 * ```ts
	 * editor.createPage(myPage)
	 * editor.createPage({ name: 'Page 2' })
	 * ```
	 *
	 * @param page - The page (or page partial) to create.
	 *
	 * @public
	 */
	createPage(page: Partial<TLPage>): this {
		this._createPage(page)
		return this
	}
	/** @internal */
	private _createPage = this.history.createCommand(
		'createPage',
		(page: Partial<TLPage>) => {
			if (this.getInstanceState().isReadonly) return null
			if (this.getPages().length >= MAX_PAGES) return null
			const pages = this.getPages()

			const name = getIncrementedName(
				page.name ?? 'Page 1',
				pages.map((p) => p.name)
			)

			let index = page.index

			if (!index || pages.some((p) => p.index === index)) {
				index = getIndexAbove(pages[pages.length - 1].index)
			}

			const newPage = PageRecordType.create({
				meta: {},
				...page,
				name,
				index,
			})

			const newCamera = CameraRecordType.create({
				id: CameraRecordType.createId(newPage.id),
			})

			const newTabPageState = InstancePageStateRecordType.create({
				id: InstancePageStateRecordType.createId(newPage.id),
				pageId: newPage.id,
			})

			return {
				data: {
					newPage,
					newTabPageState,
					newCamera,
				},
			}
		},
		{
			do: ({ newPage, newTabPageState, newCamera }) => {
				this.store.put([newPage, newCamera, newTabPageState])
			},
			undo: ({ newPage, newTabPageState, newCamera }) => {
				if (this.getPages().length === 1) return
				this.store.remove([newTabPageState.id, newPage.id, newCamera.id])
			},
		}
	)

	/**
	 * Delete a page.
	 *
	 * @example
	 * ```ts
	 * editor.deletePage('page1')
	 * ```
	 *
	 * @param id - The id of the page to delete.
	 *
	 * @public
	 */
	deletePage(page: TLPageId | TLPage): this {
		const id = typeof page === 'string' ? page : page.id
		this._deletePage(id)
		return this
	}
	/** @internal */
	private _deletePage = this.history.createCommand(
		'delete_page',
		(id: TLPageId) => {
			if (this.getInstanceState().isReadonly) return null
			const pages = this.getPages()
			if (pages.length === 1) return null

			const deletedPage = this.getPage(id)
			const deletedPageStates = this.getPageStates().filter((s) => s.pageId === id)

			if (!deletedPage) return null

			if (id === this.getCurrentPageId()) {
				const index = pages.findIndex((page) => page.id === id)
				const next = pages[index - 1] ?? pages[index + 1]
				this.setCurrentPage(next.id)
			}

			return { data: { id, deletedPage, deletedPageStates } }
		},
		{
			do: ({ deletedPage, deletedPageStates }) => {
				const pages = this.getPages()
				if (pages.length === 1) return

				if (deletedPage.id === this.getCurrentPageId()) {
					const index = pages.findIndex((page) => page.id === deletedPage.id)
					const next = pages[index - 1] ?? pages[index + 1]
					this.setCurrentPage(next.id)
				}

				this.store.remove(deletedPageStates.map((s) => s.id)) // remove the page state
				this.store.remove([deletedPage.id]) // remove the page
				this.updateRenderingBounds()
			},
			undo: ({ deletedPage, deletedPageStates }) => {
				this.store.put([deletedPage])
				this.store.put(deletedPageStates)
				this.updateRenderingBounds()
			},
		}
	)

	/**
	 * Duplicate a page.
	 *
	 * @param id - The id of the page to duplicate. Defaults to the current page.
	 * @param createId - The id of the new page. Defaults to a new id.
	 *
	 * @public
	 */
	duplicatePage(page: TLPageId | TLPage, createId: TLPageId = PageRecordType.createId()): this {
		if (this.getPages().length >= MAX_PAGES) return this
		const id = typeof page === 'string' ? page : page.id
		const freshPage = this.getPage(id) // get the most recent version of the page anyway
		if (!freshPage) return this

		const prevCamera = { ...this.getCamera() }
		const content = this.getContentFromCurrentPage(this.getSortedChildIdsForParent(freshPage.id))

		this.batch(() => {
			const pages = this.getPages()
			const index = getIndexBetween(freshPage.index, pages[pages.indexOf(freshPage) + 1]?.index)

			// create the page (also creates the pagestate and camera for the new page)
			this.createPage({ name: freshPage.name + ' Copy', id: createId, index })
			// set the new page as the current page
			this.setCurrentPage(createId)
			// update the new page's camera to the previous page's camera
			this.setCamera(prevCamera)

			if (content) {
				// If we had content on the previous page, put it on the new page
				return this.putContentOntoCurrentPage(content)
			}
		})

		return this
	}

	/**
	 * Rename a page.
	 *
	 * @example
	 * ```ts
	 * editor.renamePage('page1', 'My Page')
	 * ```
	 *
	 * @param id - The id of the page to rename.
	 * @param name - The new name.
	 *
	 * @public
	 */
	renamePage(page: TLPageId | TLPage, name: string, historyOptions?: TLCommandHistoryOptions) {
		const id = typeof page === 'string' ? page : page.id
		if (this.getInstanceState().isReadonly) return this
		this.updatePage({ id, name }, historyOptions)
		return this
	}

	/* --------------------- Assets --------------------- */

	/** @internal */
	@computed private _getAllAssetsQuery() {
		return this.store.query.records('asset')
	}

	/**
	 * Get all assets in the editor.
	 *
	 * @public
	 */
	getAssets() {
		return this._getAllAssetsQuery().get()
	}

	/**
	 * Create one or more assets.
	 *
	 * @example
	 * ```ts
	 * editor.createAssets([...myAssets])
	 * ```
	 *
	 * @param assets - The assets to create.
	 *
	 * @public
	 */
	createAssets(assets: TLAsset[]): this {
		this._createAssets(assets)
		return this
	}
	/** @internal */
	private _createAssets = this.history.createCommand(
		'createAssets',
		(assets: TLAsset[]) => {
			if (this.getInstanceState().isReadonly) return null
			if (assets.length <= 0) return null

			return { data: { assets } }
		},
		{
			do: ({ assets }) => {
				this.store.put(assets)
			},
			undo: ({ assets }) => {
				// todo: should we actually remove assets here? or on cleanup elsewhere?
				this.store.remove(assets.map((a) => a.id))
			},
		}
	)

	/**
	 * Update one or more assets.
	 *
	 * @example
	 * ```ts
	 * editor.updateAssets([{ id: 'asset1', name: 'New name' }])
	 * ```
	 *
	 * @param assets - The assets to update.
	 *
	 * @public
	 */
	updateAssets(assets: TLAssetPartial[]): this {
		this._updateAssets(assets)
		return this
	}
	/** @internal */
	private _updateAssets = this.history.createCommand(
		'updateAssets',
		(assets: TLAssetPartial[]) => {
			if (this.getInstanceState().isReadonly) return
			if (assets.length <= 0) return

			const snapshots: Record<string, TLAsset> = {}

			return { data: { snapshots, assets } }
		},
		{
			do: ({ assets, snapshots }) => {
				this.store.put(
					assets.map((a) => {
						const asset = this.store.get(a.id)!
						snapshots[a.id] = asset

						return {
							...asset,
							...a,
						}
					})
				)
			},
			undo: ({ snapshots }) => {
				this.store.put(Object.values(snapshots))
			},
		}
	)

	/**
	 * Delete one or more assets.
	 *
	 * @example
	 * ```ts
	 * editor.deleteAssets(['asset1', 'asset2'])
	 * ```
	 *
	 * @param ids - The assets to delete.
	 *
	 * @public
	 */
	deleteAssets(assets: TLAssetId[] | TLAsset[]): this {
		const ids =
			typeof assets[0] === 'string'
				? (assets as TLAssetId[])
				: (assets as TLAsset[]).map((a) => a.id)
		this._deleteAssets(ids)
		return this
	}
	/** @internal */
	private _deleteAssets = this.history.createCommand(
		'deleteAssets',
		(ids: TLAssetId[]) => {
			if (this.getInstanceState().isReadonly) return
			if (ids.length <= 0) return

			const prev = compact(ids.map((id) => this.store.get(id)))

			return { data: { ids, prev } }
		},
		{
			do: ({ ids }) => {
				this.store.remove(ids)
			},
			undo: ({ prev }) => {
				this.store.put(prev)
			},
		}
	)

	/**
	 * Get an asset by its id.
	 *
	 * @example
	 * ```ts
	 * editor.getAsset('asset1')
	 * ```
	 *
	 * @param asset - The asset (or asset id) to get.
	 *
	 * @public
	 */
	getAsset(asset: TLAssetId | TLAsset): TLAsset | undefined {
		return this.store.get(typeof asset === 'string' ? asset : asset.id) as TLAsset | undefined
	}

	/* --------------------- Shapes --------------------- */

	@computed
	private _getShapeGeometryCache(): ComputedCache<Geometry2d, TLShape> {
		return this.store.createComputedCache(
			'bounds',
			(shape) => this.getShapeUtil(shape).getGeometry(shape),
			(a, b) => a.props === b.props
		)
	}

	/**
	 * Get the geometry of a shape.
	 *
	 * @example
	 * ```ts
	 * editor.getShapeGeometry(myShape)
	 * editor.getShapeGeometry(myShapeId)
	 * ```
	 *
	 * @param shape - The shape (or shape id) to get the geometry for.
	 *
	 * @public
	 */
	getShapeGeometry<T extends Geometry2d>(shape: TLShape | TLShapeId): T {
		return this._getShapeGeometryCache().get(typeof shape === 'string' ? shape : shape.id)! as T
	}

	/** @internal */
	@computed private _getShapeHandlesCache(): ComputedCache<TLHandle[] | undefined, TLShape> {
		return this.store.createComputedCache('handles', (shape) => {
			return this.getShapeUtil(shape).getHandles?.(shape)
		})
	}

	/**
	 * Get the handles (if any) for a shape.
	 *
	 * @example
	 * ```ts
	 * editor.getShapeHandles(myShape)
	 * editor.getShapeHandles(myShapeId)
	 * ```
	 *
	 * @param shape - The shape (or shape id) to get the handles for.
	 * @public
	 */
	getShapeHandles<T extends TLShape>(shape: T | T['id']): TLHandle[] | undefined {
		return this._getShapeHandlesCache().get(typeof shape === 'string' ? shape : shape.id)
	}

	/**
	 * Get the local transform for a shape as a matrix model. This transform reflects both its
	 * translation (x, y) from from either its parent's top left corner, if the shape's parent is
	 * another shape, or else from the 0,0 of the page, if the shape's parent is the page; and the
	 * shape's rotation.
	 *
	 * @example
	 * ```ts
	 * editor.getShapeLocalTransform(myShape)
	 * ```
	 *
	 * @param shape - The shape to get the local transform for.
	 *
	 * @public
	 */
	getShapeLocalTransform(shape: TLShape | TLShapeId): Mat {
		const id = typeof shape === 'string' ? shape : shape.id
		const freshShape = this.getShape(id)
		if (!freshShape) throw Error('Editor.getTransform: shape not found')
		return Mat.Identity().translate(freshShape.x, freshShape.y).rotate(freshShape.rotation)
	}

	/**
	 * A cache of page transforms.
	 *
	 * @internal
	 */
	@computed private _getShapePageTransformCache(): ComputedCache<Mat, TLShape> {
		return this.store.createComputedCache<Mat, TLShape>('pageTransformCache', (shape) => {
			if (isPageId(shape.parentId)) {
				return this.getShapeLocalTransform(shape)
			}

			// If the shape's parent doesn't exist yet (e.g. when merging in changes from remote in the wrong order)
			// then we can't compute the transform yet, so just return the identity matrix.
			// In the future we should look at creating a store update mechanism that understands and preserves
			// ordering.
			const parentTransform =
				this._getShapePageTransformCache().get(shape.parentId) ?? Mat.Identity()
			return Mat.Compose(parentTransform, this.getShapeLocalTransform(shape)!)
		})
	}

	/**
	 * Get the local transform of a shape's parent as a matrix model.
	 *
	 * @example
	 * ```ts
	 * editor.getShapeParentTransform(myShape)
	 * ```
	 *
	 * @param shape - The shape (or shape id) to get the parent transform for.
	 *
	 * @public
	 */
	getShapeParentTransform(shape: TLShape | TLShapeId): Mat {
		const id = typeof shape === 'string' ? shape : shape.id
		const freshShape = this.getShape(id)
		if (!freshShape || isPageId(freshShape.parentId)) return Mat.Identity()
		return this._getShapePageTransformCache().get(freshShape.parentId) ?? Mat.Identity()
	}

	/**
	 * Get the transform of a shape in the current page space.
	 *
	 * @example
	 * ```ts
	 * editor.getShapePageTransform(myShape)
	 * editor.getShapePageTransform(myShapeId)
	 * ```
	 *
	 * @param shape - The shape (or shape id) to get the page transform for.
	 *
	 * @public
	 */
	getShapePageTransform(shape: TLShape | TLShapeId): Mat {
		const id = typeof shape === 'string' ? shape : this.getShape(shape)!.id
		return this._getShapePageTransformCache().get(id) ?? Mat.Identity()
	}

	/** @internal */
	@computed private _getShapePageBoundsCache(): ComputedCache<Box, TLShape> {
		return this.store.createComputedCache<Box, TLShape>('pageBoundsCache', (shape) => {
			const pageTransform = this._getShapePageTransformCache().get(shape.id)

			if (!pageTransform) return new Box()

			const result = Box.FromPoints(
				Mat.applyToPoints(pageTransform, this.getShapeGeometry(shape).vertices)
			)

			return result
		})
	}

	/**
	 * Get the bounds of a shape in the current page space.
	 *
	 * @example
	 * ```ts
	 * editor.getShapePageBounds(myShape)
	 * editor.getShapePageBounds(myShapeId)
	 * ```
	 *
	 * @param shape - The shape (or shape id) to get the bounds for.
	 *
	 * @public
	 */
	getShapePageBounds(shape: TLShape | TLShapeId): Box | undefined {
		return this._getShapePageBoundsCache().get(typeof shape === 'string' ? shape : shape.id)
	}

	/**
	 * A cache of clip paths used for clipping.
	 *
	 * @internal
	 */
	@computed private _getShapeClipPathCache(): ComputedCache<string, TLShape> {
		return this.store.createComputedCache<string, TLShape>('clipPathCache', (shape) => {
			const pageMask = this._getShapeMaskCache().get(shape.id)
			if (!pageMask) return undefined
			if (pageMask.length === 0) {
				return `polygon(0px 0px, 0px 0px, 0px 0px)`
			}

			const pageTransform = this._getShapePageTransformCache().get(shape.id)
			if (!pageTransform) return undefined

			const localMask = Mat.applyToPoints(Mat.Inverse(pageTransform), pageMask)

			return `polygon(${localMask.map((p) => `${p.x}px ${p.y}px`).join(',')})`
		})
	}

	/**
	 * Get the clip path for a shape.
	 *
	 * @example
	 * ```ts
	 * const clipPath = editor.getShapeClipPath(shape)
	 * const clipPath = editor.getShapeClipPath(shape.id)
	 * ```
	 *
	 * @param shape - The shape (or shape id) to get the clip path for.
	 *
	 * @returns The clip path or undefined.
	 *
	 * @public
	 */
	getShapeClipPath(shape: TLShape | TLShapeId): string | undefined {
		return this._getShapeClipPathCache().get(typeof shape === 'string' ? shape : shape.id)
	}

	/** @internal */
	@computed private _getShapeMaskCache(): ComputedCache<Vec[], TLShape> {
		return this.store.createComputedCache('pageMaskCache', (shape) => {
			if (isPageId(shape.parentId)) return undefined

			const frameAncestors = this.getShapeAncestors(shape.id).filter((shape) =>
				this.isShapeOfType<TLFrameShape>(shape, 'frame')
			)

			if (frameAncestors.length === 0) return undefined

			const pageMask = frameAncestors
				.map<Vec[] | undefined>((s) =>
					// Apply the frame transform to the frame outline to get the frame outline in the current page space
					this._getShapePageTransformCache()
						.get(s.id)!
						.applyToPoints(this.getShapeGeometry(s).vertices)
				)
				.reduce((acc, b) => {
					if (!(b && acc)) return undefined
					const intersection = intersectPolygonPolygon(acc, b)
					if (intersection) {
						return intersection.map(Vec.Cast)
					}
					return []
				})

			return pageMask
		})
	}

	/**
	 * Get the mask (in the current page space) for a shape.
	 *
	 * @example
	 * ```ts
	 * const pageMask = editor.getShapeMask(shape.id)
	 * ```
	 *
	 * @param id - The id of the shape to get the mask for.
	 *
	 * @returns The mask for the shape.
	 *
	 * @public
	 */
	getShapeMask(shape: TLShapeId | TLShape): VecLike[] | undefined {
		return this._getShapeMaskCache().get(typeof shape === 'string' ? shape : shape.id)
	}

	/**
	 * Get the bounds of a shape in the current page space, incorporating any masks. For example, if the
	 * shape were the child of a frame and was half way out of the frame, the bounds would be the half
	 * of the shape that was in the frame.
	 *
	 * @example
	 * ```ts
	 * editor.getShapeMaskedPageBounds(myShape)
	 * editor.getShapeMaskedPageBounds(myShapeId)
	 * ```
	 *
	 * @param shape - The shape to get the masked bounds for.
	 *
	 * @public
	 */
	getShapeMaskedPageBounds(shape: TLShapeId | TLShape): Box | undefined {
		if (typeof shape !== 'string') shape = shape.id
		const pageBounds = this._getShapePageBoundsCache().get(shape)
		if (!pageBounds) return
		const pageMask = this._getShapeMaskCache().get(shape)
		if (pageMask) {
			if (pageMask.length === 0) return undefined

			const { corners } = pageBounds
			if (corners.every((p, i) => p && Vec.Equals(p, pageMask[i]))) return pageBounds.clone()

			// todo: find out why intersect polygon polygon for identical polygons produces zero w/h intersections
			const intersection = intersectPolygonPolygon(pageMask, corners)
			if (!intersection) return
			return Box.FromPoints(intersection)
		}

		return pageBounds
	}

	/**
	 * Get the ancestors of a shape.
	 *
	 * @example
	 * ```ts
	 * const ancestors = editor.getShapeAncestors(myShape)
	 * const ancestors = editor.getShapeAncestors(myShapeId)
	 * ```
	 *
	 * @param shape - The shape (or shape id) to get the ancestors for.
	 *
	 * @public
	 */
	getShapeAncestors(shape: TLShapeId | TLShape, acc: TLShape[] = []): TLShape[] {
		const id = typeof shape === 'string' ? shape : shape.id
		const freshShape = this.getShape(id)
		if (!freshShape) return acc
		const parentId = freshShape.parentId
		if (isPageId(parentId)) {
			acc.reverse()
			return acc
		}

		const parent = this.store.get(parentId)
		if (!parent) return acc
		acc.push(parent)
		return this.getShapeAncestors(parent, acc)
	}

	/**
	 * Find the first ancestor matching the given predicate
	 *
	 * @example
	 * ```ts
	 * const ancestor = editor.findShapeAncestor(myShape)
	 * const ancestor = editor.findShapeAncestor(myShape.id)
	 * const ancestor = editor.findShapeAncestor(myShape.id, (shape) => shape.type === 'frame')
	 * ```
	 *
	 * @param shape - The shape to check the ancestors for.
	 *
	 * @public
	 */
	findShapeAncestor(
		shape: TLShape | TLShapeId,
		predicate: (parent: TLShape) => boolean
	): TLShape | undefined {
		const id = typeof shape === 'string' ? shape : shape.id
		const freshShape = this.getShape(id)
		if (!freshShape) return

		const parentId = freshShape.parentId
		if (isPageId(parentId)) return

		const parent = this.getShape(parentId)
		if (!parent) return
		return predicate(parent) ? parent : this.findShapeAncestor(parent, predicate)
	}

	/**
	 * Returns true if the the given shape has the given ancestor.
	 *
	 * @param shape - The shape.
	 * @param ancestorId - The id of the ancestor.
	 *
	 * @public
	 */
	hasAncestor(shape: TLShape | TLShapeId | undefined, ancestorId: TLShapeId): boolean {
		const id = typeof shape === 'string' ? shape : shape?.id
		const freshShape = id && this.getShape(id)
		if (!freshShape) return false
		if (freshShape.parentId === ancestorId) return true
		return this.hasAncestor(this.getShapeParent(freshShape), ancestorId)
	}

	/**
	 * Get the common ancestor of two or more shapes that matches a predicate.
	 *
	 * @param shapes - The shapes (or shape ids) to check.
	 * @param predicate - The predicate to match.
	 */
	findCommonAncestor(
		shapes: TLShape[] | TLShapeId[],
		predicate?: (shape: TLShape) => boolean
	): TLShapeId | undefined {
		if (shapes.length === 0) {
			return
		}

		const ids =
			typeof shapes[0] === 'string'
				? (shapes as TLShapeId[])
				: (shapes as TLShape[]).map((s) => s.id)
		const freshShapes = compact(ids.map((id) => this.getShape(id)))

		if (freshShapes.length === 1) {
			const parentId = freshShapes[0].parentId
			if (isPageId(parentId)) {
				return
			}
			return predicate ? this.findShapeAncestor(freshShapes[0], predicate)?.id : parentId
		}

		const [nodeA, ...others] = freshShapes
		let ancestor = this.getShapeParent(nodeA)
		while (ancestor) {
			// TODO: this is not ideal, optimize
			if (predicate && !predicate(ancestor)) {
				ancestor = this.getShapeParent(ancestor)
				continue
			}
			if (others.every((shape) => this.hasAncestor(shape, ancestor!.id))) {
				return ancestor!.id
			}
			ancestor = this.getShapeParent(ancestor)
		}
		return undefined
	}

	/**
	 * Check whether a shape or its parent is locked.
	 *
	 * @param shape - The shape (or shape id) to check.
	 *
	 * @public
	 */
	isShapeOrAncestorLocked(shape?: TLShape): boolean
	isShapeOrAncestorLocked(id?: TLShapeId): boolean
	isShapeOrAncestorLocked(arg?: TLShape | TLShapeId): boolean {
		const shape = typeof arg === 'string' ? this.getShape(arg) : arg
		if (shape === undefined) return false
		if (shape.isLocked) return true
		return this.isShapeOrAncestorLocked(this.getShapeParent(shape))
	}

	/**
	 * The bounds of the current page (the common bounds of all of the shapes on the page).
	 *
	 * @public
	 */
	@computed getCurrentPageBounds(): Box | undefined {
		let commonBounds: Box | undefined

		this.getCurrentPageShapeIds().forEach((shapeId) => {
			const bounds = this.getShapeMaskedPageBounds(shapeId)
			if (!bounds) return
			if (!commonBounds) {
				commonBounds = bounds.clone()
			} else {
				commonBounds = commonBounds.expand(bounds)
			}
		})

		return commonBounds
	}

	/**
	 * Get the top-most selected shape at the given point, ignoring groups.
	 *
	 * @param point - The point to check.
	 *
	 * @returns The top-most selected shape at the given point, or undefined if there is no shape at the point.
	 */
	getSelectedShapeAtPoint(point: VecLike): TLShape | undefined {
		const selectedShapeIds = this.getSelectedShapeIds()
		return this.getCurrentPageShapesSorted()
			.filter((shape) => shape.type !== 'group' && selectedShapeIds.includes(shape.id))
			.reverse() // findlast
			.find((shape) => this.isPointInShape(shape, point, { hitInside: true, margin: 0 }))
	}

	/**
	 * Get the shape at the current point.
	 *
	 * @param point - The point to check.
	 * @param opts - Options for the check: `hitInside` to check if the point is inside the shape, `margin` to check if the point is within a margin of the shape, `hitFrameInside` to check if the point is inside the frame, and `filter` to filter the shapes to check.
	 *
	 * @returns The shape at the given point, or undefined if there is no shape at the point.
	 */
	getShapeAtPoint(
		point: VecLike,
		opts = {} as {
			renderingOnly?: boolean
			margin?: number
			hitInside?: boolean
			hitLabels?: boolean
			hitFrameInside?: boolean
			filter?: (shape: TLShape) => boolean
		}
	): TLShape | undefined {
		const zoomLevel = this.getZoomLevel()
		const viewportPageBounds = this.getViewportPageBounds()
		const {
			filter,
			margin = 0,
			hitLabels = false,
			hitInside = false,
			hitFrameInside = false,
		} = opts

		let inHollowSmallestArea = Infinity
		let inHollowSmallestAreaHit: TLShape | null = null

		let inMarginClosestToEdgeDistance = Infinity
		let inMarginClosestToEdgeHit: TLShape | null = null

		const shapesToCheck = (
			opts.renderingOnly
				? this.getCurrentPageRenderingShapesSorted()
				: this.getCurrentPageShapesSorted()
		).filter((shape) => {
			if (this.isShapeOfType(shape, 'group')) return false
			const pageMask = this.getShapeMask(shape)
			if (pageMask && !pointInPolygon(point, pageMask)) return false
			if (filter) return filter(shape)
			return true
		})

		for (let i = shapesToCheck.length - 1; i >= 0; i--) {
			const shape = shapesToCheck[i]
			const geometry = this.getShapeGeometry(shape)
			const isGroup = geometry instanceof Group2d

			const pointInShapeSpace = this.getPointInShapeSpace(shape, point)

			// Check labels first
			if (
				this.isShapeOfType<TLArrowShape>(shape, 'arrow') ||
				(this.isShapeOfType<TLGeoShape>(shape, 'geo') && shape.props.fill === 'none')
			) {
				if (shape.props.text.trim()) {
					// let's check whether the shape has a label and check that
					for (const childGeometry of (geometry as Group2d).children) {
						if (childGeometry.isLabel && childGeometry.isPointInBounds(pointInShapeSpace)) {
							return shape
						}
					}
				}
			}

			if (this.isShapeOfType(shape, 'frame')) {
				// On the rare case that we've hit a frame, test again hitInside to be forced true;
				// this prevents clicks from passing through the body of a frame to shapes behhind it.

				// If the hit is within the frame's outer margin, then select the frame
				const distance = geometry.distanceToPoint(pointInShapeSpace, hitInside)
				if (Math.abs(distance) <= margin) {
					return inMarginClosestToEdgeHit || shape
				}

				if (geometry.hitTestPoint(pointInShapeSpace, 0, true)) {
					// Once we've hit a frame, we want to end the search. If we have hit a shape
					// already, then this would either be above the frame or a child of the frame,
					// so we want to return that. Otherwise, the point is in the empty space of the
					// frame. If `hitFrameInside` is true (e.g. used drawing an arrow into the
					// frame) we the frame itself; other wise, (e.g. when hovering or pointing)
					// we would want to return null.
					return (
						inMarginClosestToEdgeHit ||
						inHollowSmallestAreaHit ||
						(hitFrameInside ? shape : undefined)
					)
				}
				continue
			}

			let distance: number

			if (isGroup) {
				let minDistance = Infinity
				for (const childGeometry of geometry.children) {
					if (childGeometry.isLabel && !hitLabels) continue

					// hit test the all of the child geometries that aren't labels
					const tDistance = childGeometry.distanceToPoint(pointInShapeSpace, hitInside)
					if (tDistance < minDistance) {
						minDistance = tDistance
					}
				}

				distance = minDistance
			} else {
				// If the margin is zero and the geometry has a very small width or height,
				// then check the actual distance. This is to prevent a bug where straight
				// lines would never pass the broad phase (point-in-bounds) check.
				if (margin === 0 && (geometry.bounds.w < 1 || geometry.bounds.h < 1)) {
					distance = geometry.distanceToPoint(pointInShapeSpace, hitInside)
				} else {
					// Broad phase
					if (geometry.bounds.containsPoint(pointInShapeSpace, margin)) {
						// Narrow phase (actual distance)
						distance = geometry.distanceToPoint(pointInShapeSpace, hitInside)
					} else {
						// Failed the broad phase, geddafugaotta'ere!
						distance = Infinity
					}
				}
			}

			if (geometry.isClosed) {
				// For closed shapes, the distance will be positive if outside of
				// the shape or negative if inside of the shape. If the distance
				// is greater than the margin, then it's a miss. Otherwise...

				if (distance <= margin) {
					if (geometry.isFilled || (isGroup && geometry.children[0].isFilled)) {
						// If the shape is filled, then it's a hit. Remember, we're
						// starting from the TOP-MOST shape in z-index order, so any
						// other hits would be occluded by the shape.
						return inMarginClosestToEdgeHit || shape
					} else {
						// If the shape is bigger than the viewport, then skip it.
						if (this.getShapePageBounds(shape)!.contains(viewportPageBounds)) continue

						// For hollow shapes...
						if (Math.abs(distance) < margin) {
							// We want to preference shapes where we're inside of the
							// shape margin; and we would want to hit the shape with the
							// edge closest to the point.
							if (Math.abs(distance) < inMarginClosestToEdgeDistance) {
								inMarginClosestToEdgeDistance = Math.abs(distance)
								inMarginClosestToEdgeHit = shape
							}
						} else if (!inMarginClosestToEdgeHit) {
							// If we're not within margin distnce to any edge, and if the
							// shape is hollow, then we want to hit the shape with the
							// smallest area. (There's a bug here with self-intersecting
							// shapes, like a closed drawing of an "8", but that's a bigger
							// problem to solve.)
							const { area } = geometry
							if (area < inHollowSmallestArea) {
								inHollowSmallestArea = area
								inHollowSmallestAreaHit = shape
							}
						}
					}
				}
			} else {
				// For open shapes (e.g. lines or draw shapes) always use the margin.
				// If the distance is less than the margin, return the shape as the hit.
				if (distance < HIT_TEST_MARGIN / zoomLevel) {
					return shape
				}
			}
		}

		// If we haven't hit any filled shapes or frames, then return either
		// the shape who we hit within the margin (and of those, the one that
		// had the shortest distance between the point and the shape edge),
		// or else the hollow shape with the smallest area—or if we didn't hit
		// any margins or any hollow shapes, then null.
		return inMarginClosestToEdgeHit || inHollowSmallestAreaHit || undefined
	}

	/**
	 * Get the shapes, if any, at a given page point.
	 *
	 * @example
	 * ```ts
	 * editor.getShapesAtPoint({ x: 100, y: 100 })
	 * editor.getShapesAtPoint({ x: 100, y: 100 }, { hitInside: true, exact: true })
	 * ```
	 *
	 * @param point - The page point to test.
	 *
	 * @public
	 */
	getShapesAtPoint(
		point: VecLike,
		opts = {} as { margin?: number; hitInside?: boolean }
	): TLShape[] {
		return this.getCurrentPageShapes().filter((shape) => this.isPointInShape(shape, point, opts))
	}

	/**
	 * Test whether a point (in the current page space) will will a shape. This method takes into account masks,
	 * such as when a shape is the child of a frame and is partially clipped by the frame.
	 *
	 * @example
	 * ```ts
	 * editor.isPointInShape({ x: 100, y: 100 }, myShape)
	 * ```
	 *
	 * @param shape - The shape to test against.
	 * @param point - The page point to test (in the current page space).
	 * @param hitInside - Whether to count as a hit if the point is inside of a closed shape.
	 *
	 * @public
	 */

	isPointInShape(
		shape: TLShape | TLShapeId,
		point: VecLike,
		opts = {} as {
			margin?: number
			hitInside?: boolean
		}
	): boolean {
		const { hitInside = false, margin = 0 } = opts
		const id = typeof shape === 'string' ? shape : shape.id
		// If the shape is masked, and if the point falls outside of that
		// mask, then it's defintely a miss—we don't need to test further.
		const pageMask = this.getShapeMask(id)
		if (pageMask && !pointInPolygon(point, pageMask)) return false

		return this.getShapeGeometry(id).hitTestPoint(
			this.getPointInShapeSpace(shape, point),
			margin,
			hitInside
		)
	}

	/**
	 * Convert a point in the current page space to a point in the local space of a shape. For example, if a
	 * shape's page point were `{ x: 100, y: 100 }`, a page point at `{ x: 110, y: 110 }` would be at
	 * `{ x: 10, y: 10 }` in the shape's local space.
	 *
	 * @example
	 * ```ts
	 * editor.getPointInShapeSpace(myShape, { x: 100, y: 100 })
	 * ```
	 *
	 * @param shape - The shape to get the point in the local space of.
	 * @param point - The page point to get in the local space of the shape.
	 *
	 * @public
	 */
	getPointInShapeSpace(shape: TLShape | TLShapeId, point: VecLike): Vec {
		const id = typeof shape === 'string' ? shape : shape.id
		return this._getShapePageTransformCache().get(id)!.clone().invert().applyToPoint(point)
	}

	/**
	 * Convert a delta in the current page space to a point in the local space of a shape's parent.
	 *
	 * @example
	 * ```ts
	 * editor.getPointInParentSpace(myShape.id, { x: 100, y: 100 })
	 * ```
	 *
	 * @param shape - The shape to get the point in the local space of.
	 * @param point - The page point to get in the local space of the shape.
	 *
	 * @public
	 */
	getPointInParentSpace(shape: TLShapeId | TLShape, point: VecLike): Vec {
		const id = typeof shape === 'string' ? shape : shape.id
		const freshShape = this.getShape(id)
		if (!freshShape) return new Vec(0, 0)
		if (isPageId(freshShape.parentId)) return Vec.From(point)

		const parentTransform = this.getShapePageTransform(freshShape.parentId)
		if (!parentTransform) return Vec.From(point)
		return parentTransform.clone().invert().applyToPoint(point)
	}

	/**
	 * An array containing all of the shapes in the current page.
	 *
	 * @public
	 */
	@computed getCurrentPageShapes(): TLShape[] {
		return Array.from(this.getCurrentPageShapeIds(), (id) => this.store.get(id)! as TLShape)
	}

	/**
	 * An array containing all of the shapes in the current page, sorted in z-index order (accounting
	 * for nested shapes): e.g. A, B, BA, BB, C.
	 *
	 * @public
	 */
	@computed getCurrentPageShapesSorted(): TLShape[] {
		// todo: consider making into a function call that includes options for selected-only, rendering, etc.
		// todo: consider making a derivation or something, or merging with rendering shapes
		const shapes = new Set(this.getCurrentPageShapes().sort(sortByIndex))

		const results: TLShape[] = []

		function pushShapeWithDescendants(shape: TLShape): void {
			results.push(shape)
			shapes.delete(shape)

			shapes.forEach((otherShape) => {
				if (otherShape.parentId === shape.id) {
					pushShapeWithDescendants(otherShape)
				}
			})
		}

		shapes.forEach((shape) => {
			const parent = this.getShape(shape.parentId)
			if (!isShape(parent)) {
				pushShapeWithDescendants(shape)
			}
		})

		return results
	}

	/**
	 * An array containing all of the rendering shapes in the current page, sorted in z-index order (accounting
	 * for nested shapes): e.g. A, B, BA, BB, C.
	 *
	 * @public
	 */
	@computed getCurrentPageRenderingShapesSorted(): TLShape[] {
		return this.getRenderingShapes()
			.filter(({ isCulled }) => !isCulled)
			.sort((a, b) => a.index - b.index)
			.map(({ shape }) => shape)
	}

	/**
	 * Get whether a shape matches the type of a TLShapeUtil.
	 *
	 * @example
	 * ```ts
	 * const isArrowShape = isShapeOfType<TLArrowShape>(someShape, 'arrow')
	 * ```
	 *
	 * @param util - the TLShapeUtil constructor to test against
	 * @param shape - the shape to test
	 *
	 * @public
	 */
	isShapeOfType<T extends TLUnknownShape>(shape: TLUnknownShape, type: T['type']): shape is T
	isShapeOfType<T extends TLUnknownShape>(
		shapeId: TLUnknownShape['id'],
		type: T['type']
	): shapeId is T['id']
	isShapeOfType<T extends TLUnknownShape>(
		arg: TLUnknownShape | TLUnknownShape['id'],
		type: T['type']
	) {
		const shape = typeof arg === 'string' ? this.getShape(arg)! : arg
		return shape.type === type
	}

	/**
	 * Get a shape by its id.
	 *
	 * @example
	 * ```ts
	 * editor.getShape('box1')
	 * ```
	 *
	 * @param id - The id of the shape to get.
	 *
	 * @public
	 */
	getShape<T extends TLShape = TLShape>(shape: TLShape | TLParentId): T | undefined {
		const id = typeof shape === 'string' ? shape : shape.id
		if (!isShapeId(id)) return undefined
		return this.store.get(id) as T
	}

	/**
	 * Get the parent shape for a given shape. Returns undefined if the shape is the direct child of
	 * the page.
	 *
	 * @example
	 * ```ts
	 * editor.getShapeParent(myShape)
	 * ```
	 *
	 * @public
	 */
	getShapeParent(shape?: TLShape | TLShapeId): TLShape | undefined {
		const id = typeof shape === 'string' ? shape : shape?.id
		if (!id) return undefined
		const freshShape = this.getShape(id)
		if (freshShape === undefined || !isShapeId(freshShape.parentId)) return undefined
		return this.store.get(freshShape.parentId)
	}

	/**
	 * If siblingShape and targetShape are siblings, this returns targetShape. If targetShape has an
	 * ancestor who is a sibling of siblingShape, this returns that ancestor. Otherwise, this returns
	 * undefined.
	 *
	 * @internal
	 */
	private getShapeNearestSibling(
		siblingShape: TLShape,
		targetShape: TLShape | undefined
	): TLShape | undefined {
		if (!targetShape) {
			return undefined
		}
		if (targetShape.parentId === siblingShape.parentId) {
			return targetShape
		}

		const ancestor = this.findShapeAncestor(
			targetShape,
			(ancestor) => ancestor.parentId === siblingShape.parentId
		)

		return ancestor
	}

	/**
	 * Get whether the given shape is the descendant of the given page.
	 *
	 * @example
	 * ```ts
	 * editor.isShapeInPage(myShape)
	 * editor.isShapeInPage(myShape, 'page1')
	 * ```
	 *
	 * @param shape - The shape to check.
	 * @param pageId - The id of the page to check against. Defaults to the current page.
	 *
	 * @public
	 */
	isShapeInPage(shape: TLShape | TLShapeId, pageId = this.getCurrentPageId()): boolean {
		const id = typeof shape === 'string' ? shape : shape.id
		const shapeToCheck = this.getShape(id)
		if (!shapeToCheck) return false

		let shapeIsInPage = false

		if (shapeToCheck.parentId === pageId) {
			shapeIsInPage = true
		} else {
			let parent = this.getShape(shapeToCheck.parentId)
			isInPageSearch: while (parent) {
				if (parent.parentId === pageId) {
					shapeIsInPage = true
					break isInPageSearch
				}
				parent = this.getShape(parent.parentId)
			}
		}

		return shapeIsInPage
	}

	/**
	 * Get the id of the containing page for a given shape.
	 *
	 * @param shape - The shape to get the page id for.
	 *
	 * @returns The id of the page that contains the shape, or undefined if the shape is undefined.
	 *
	 * @public
	 */
	getAncestorPageId(shape?: TLShape | TLShapeId): TLPageId | undefined {
		const id = typeof shape === 'string' ? shape : shape?.id
		const _shape = id && this.getShape(id)
		if (!_shape) return undefined
		if (isPageId(_shape.parentId)) {
			return _shape.parentId
		} else {
			return this.getAncestorPageId(this.getShape(_shape.parentId))
		}
	}

	// Parents and children

	/**
	 * A cache of parents to children.
	 *
	 * @internal
	 */
	private readonly _parentIdsToChildIds: ReturnType<typeof parentsToChildren>

	/**
	 * Reparent shapes to a new parent. This operation preserves the shape's current page positions /
	 * rotations.
	 *
	 * @example
	 * ```ts
	 * editor.reparentShapes([box1, box2], 'frame1')
	 * editor.reparentShapes([box1.id, box2.id], 'frame1')
	 * editor.reparentShapes([box1.id, box2.id], 'frame1', 4)
	 * ```
	 *
	 * @param shapes - The shapes (or shape ids) of the shapes to reparent.
	 * @param parentId - The id of the new parent shape.
	 * @param insertIndex - The index to insert the children.
	 *
	 * @public
	 */
	reparentShapes(shapes: TLShapeId[] | TLShape[], parentId: TLParentId, insertIndex?: IndexKey) {
		const ids =
			typeof shapes[0] === 'string' ? (shapes as TLShapeId[]) : shapes.map((s) => (s as TLShape).id)
		if (ids.length === 0) return this

		const changes: TLShapePartial[] = []

		const parentTransform = isPageId(parentId)
			? Mat.Identity()
			: this.getShapePageTransform(parentId)!

		const parentPageRotation = parentTransform.rotation()

		let indices: IndexKey[] = []

		const sibs = compact(this.getSortedChildIdsForParent(parentId).map((id) => this.getShape(id)))

		if (insertIndex) {
			const sibWithInsertIndex = sibs.find((s) => s.index === insertIndex)
			if (sibWithInsertIndex) {
				// If there's a sibling with the same index as the insert index...
				const sibAbove = sibs[sibs.indexOf(sibWithInsertIndex) + 1]
				if (sibAbove) {
					// If the sibling has a sibling above it, insert the shapes
					// between the sibling and its sibling above it.
					indices = getIndicesBetween(insertIndex, sibAbove.index, ids.length)
				} else {
					// Or if the sibling is the top sibling, insert the shapes
					// above the sibling
					indices = getIndicesAbove(insertIndex, ids.length)
				}
			} else {
				// If there's no collision, then we can start at the insert index
				const sibAbove = sibs.sort(sortByIndex).find((s) => s.index > insertIndex)

				if (sibAbove) {
					// If the siblings include a sibling with a higher index, insert the shapes
					// between the insert index and the sibling with the higher index.
					indices = getIndicesBetween(insertIndex, sibAbove.index, ids.length)
				} else {
					// Otherwise, we're at the top of the order, so insert the shapes above
					// the insert index.
					indices = getIndicesAbove(insertIndex, ids.length)
				}
			}
		} else {
			// If insert index is not specified, start the index at the top.
			const sib = sibs.length && sibs[sibs.length - 1]
			indices = sib ? getIndicesAbove(sib.index, ids.length) : getIndices(ids.length)
		}

		const invertedParentTransform = parentTransform.clone().invert()

		const shapesToReparent = compact(ids.map((id) => this.getShape(id)))

		// The user is allowed to re-parent locked shapes. Unintutive? Yeah! But there are plenty of
		// times when a locked shape's parent is deleted... and we need to put that shape somewhere!
		const lockedShapes = shapesToReparent.filter((shape) => shape.isLocked)

		if (lockedShapes.length) {
			// If we have locked shapes, unlock them before we update them
			this.updateShapes(lockedShapes.map(({ id, type }) => ({ id, type, isLocked: false })))
		}

		for (let i = 0; i < shapesToReparent.length; i++) {
			const shape = shapesToReparent[i]

			const pageTransform = this.getShapePageTransform(shape)!
			if (!pageTransform) continue

			const pagePoint = pageTransform.point()
			if (!pagePoint) continue

			const newPoint = invertedParentTransform.applyToPoint(pagePoint)
			const newRotation = pageTransform.rotation() - parentPageRotation

			changes.push({
				id: shape.id,
				type: shape.type,
				parentId: parentId,
				x: newPoint.x,
				y: newPoint.y,
				rotation: newRotation,
				index: indices[i],
				isLocked: shape.isLocked, // this will re-lock locked shapes
			})
		}

		this.updateShapes(changes)

		return this
	}

	/**
	 * Get the index above the highest child of a given parent.
	 *
	 * @param parentId - The id of the parent.
	 *
	 * @returns The index.
	 *
	 * @public
	 */
	getHighestIndexForParent(parent: TLParentId | TLPage | TLShape): IndexKey {
		const parentId = typeof parent === 'string' ? parent : parent.id
		const children = this._parentIdsToChildIds.get()[parentId]

		if (!children || children.length === 0) {
			return 'a1' as IndexKey
		}
		const shape = this.getShape(children[children.length - 1])!
		return getIndexAbove(shape.index)
	}

	/**
	 * A cache of children for each parent.
	 *
	 * @internal
	 */
	private _childIdsCache = new WeakMapCache<any[], TLShapeId[]>()

	/**
	 * Get an array of all the children of a shape.
	 *
	 * @example
	 * ```ts
	 * editor.getSortedChildIdsForParent('frame1')
	 * ```
	 *
	 * @param parentId - The id of the parent shape.
	 *
	 * @public
	 */
	getSortedChildIdsForParent(parent: TLParentId | TLPage | TLShape): TLShapeId[] {
		const parentId = typeof parent === 'string' ? parent : parent.id
		const ids = this._parentIdsToChildIds.get()[parentId]
		if (!ids) return EMPTY_ARRAY
		return this._childIdsCache.get(ids, () => ids)
	}

	/**
	 * Run a visitor function for all descendants of a shape.
	 *
	 * @example
	 * ```ts
	 * editor.visitDescendants('frame1', myCallback)
	 * ```
	 *
	 * @param parentId - The id of the parent shape.
	 * @param visitor - The visitor function.
	 *
	 * @public
	 */
	visitDescendants(
		parent: TLParentId | TLPage | TLShape,
		visitor: (id: TLShapeId) => void | false
	): this {
		const parentId = typeof parent === 'string' ? parent : parent.id
		const children = this.getSortedChildIdsForParent(parentId)
		for (const id of children) {
			if (visitor(id) === false) continue
			this.visitDescendants(id, visitor)
		}
		return this
	}

	/**
	 * Get the shape ids of all descendants of the given shapes (including the shapes themselves).
	 *
	 * @param ids - The ids of the shapes to get descendants of.
	 *
	 * @returns The decscendant ids.
	 *
	 * @public
	 */
	getShapeAndDescendantIds(ids: TLShapeId[]): Set<TLShapeId> {
		const idsToInclude = new Set<TLShapeId>()

		const idsToCheck = [...ids]

		while (idsToCheck.length > 0) {
			const id = idsToCheck.pop()
			if (!id) break
			if (idsToInclude.has(id)) continue
			idsToInclude.add(id)
			for (const childId of this.getSortedChildIdsForParent(id)) {
				idsToCheck.push(childId)
			}
		}

		return idsToInclude
	}

	/**
	 * Get the shape that some shapes should be dropped on at a given point.
	 *
	 * @param point - The point to find the parent for.
	 * @param droppingShapes - The shapes that are being dropped.
	 *
	 * @returns The shape to drop on.
	 *
	 * @public
	 */
	getDroppingOverShape(point: VecLike, droppingShapes: TLShape[] = []) {
		// starting from the top...
		const currentPageShapesSorted = this.getCurrentPageShapesSorted()
		for (let i = currentPageShapesSorted.length - 1; i >= 0; i--) {
			const shape = currentPageShapesSorted[i]

			if (
				// only allow shapes that can receive children
				!this.getShapeUtil(shape).canDropShapes(shape, droppingShapes) ||
				// don't allow dropping a shape on itself or one of it's children
				droppingShapes.find((s) => s.id === shape.id || this.hasAncestor(shape, s.id))
			) {
				continue
			}

			// Only allow dropping into the masked page bounds of the shape, e.g. when a frame is
			// partially clipped by its own parent frame
			const maskedPageBounds = this.getShapeMaskedPageBounds(shape.id)

			if (
				maskedPageBounds &&
				maskedPageBounds.containsPoint(point) &&
				this.getShapeGeometry(shape).hitTestPoint(this.getPointInShapeSpace(shape, point), 0, true)
			) {
				return shape
			}
		}
	}

	/**
	 * Get the shape that should be selected when you click on a given shape, assuming there is
	 * nothing already selected. It will not return anything higher than or including the current
	 * focus layer.
	 *
	 * @param shape - The shape to get the outermost selectable shape for.
	 * @param filter - A function to filter the selectable shapes.
	 *
	 * @returns The outermost selectable shape.
	 *
	 * @public
	 */
	getOutermostSelectableShape(
		shape: TLShape | TLShapeId,
		filter?: (shape: TLShape) => boolean
	): TLShape {
		const id = typeof shape === 'string' ? shape : shape.id
		const freshShape = this.getShape(id)!
		let match = freshShape
		let node = freshShape as TLShape | undefined

		const focusedGroup = this.getFocusedGroup()

		while (node) {
			if (
				this.isShapeOfType<TLGroupShape>(node, 'group') &&
				focusedGroup?.id !== node.id &&
				!this.hasAncestor(focusedGroup, node.id) &&
				(filter?.(node) ?? true)
			) {
				match = node
			} else if (focusedGroup?.id === node.id) {
				break
			}
			node = this.getShapeParent(node)
		}

		return match
	}

	/* -------------------- Commands -------------------- */

	/**
	 * Rotate shapes by a delta in radians.
	 * Note: Currently, this assumes that the shapes are your currently selected shapes.
	 *
	 * @example
	 * ```ts
	 * editor.rotateShapesBy(editor.getSelectedShapeIds(), Math.PI)
	 * editor.rotateShapesBy(editor.getSelectedShapeIds(), Math.PI / 2)
	 * ```
	 *
	 * @param shapes - The shapes (or shape ids) of the shapes to move.
	 * @param delta - The delta in radians to apply to the selection rotation.
	 */
	rotateShapesBy(shapes: TLShapeId[] | TLShape[], delta: number): this {
		const ids =
			typeof shapes[0] === 'string'
				? (shapes as TLShapeId[])
				: (shapes as TLShape[]).map((s) => s.id)

		if (ids.length <= 0) return this

		const snapshot = getRotationSnapshot({ editor: this })
		if (!snapshot) return this
		applyRotationToSnapshotShapes({ delta, snapshot, editor: this, stage: 'one-off' })

		return this
	}

	private getChangesToTranslateShape(initialShape: TLShape, newShapeCoords: VecLike): TLShape {
		let workingShape = initialShape
		const util = this.getShapeUtil(initialShape)

		workingShape = applyPartialToShape(
			workingShape,
			util.onTranslateStart?.(workingShape) ?? undefined
		)

		workingShape = applyPartialToShape(workingShape, {
			id: initialShape.id,
			type: initialShape.type,
			x: newShapeCoords.x,
			y: newShapeCoords.y,
		})

		workingShape = applyPartialToShape(
			workingShape,
			util.onTranslate?.(initialShape, workingShape) ?? undefined
		)

		workingShape = applyPartialToShape(
			workingShape,
			util.onTranslateEnd?.(initialShape, workingShape) ?? undefined
		)

		return workingShape
	}

	/**
	 * Move shapes by a delta.
	 *
	 * @example
	 * ```ts
	 * editor.nudgeShapes(['box1', 'box2'], { x: 8, y: 8 })
	 * editor.nudgeShapes(editor.getSelectedShapes(), { x: 8, y: 8 }, { squashing: true })
	 * ```
	 *
	 * @param shapes - The shapes (or shape ids) to move.
	 * @param direction - The direction in which to move the shapes.
	 * @param historyOptions - The history options for the change.
	 */
	nudgeShapes(
		shapes: TLShapeId[] | TLShape[],
		offset: VecLike,
		historyOptions?: TLCommandHistoryOptions
	): this {
		const ids =
			typeof shapes[0] === 'string'
				? (shapes as TLShapeId[])
				: (shapes as TLShape[]).map((s) => s.id)

		if (ids.length <= 0) return this
		const changes: TLShapePartial[] = []

		for (const id of ids) {
			const shape = this.getShape(id)!
			const localDelta = Vec.From(offset)
			const parentTransform = this.getShapeParentTransform(shape)
			if (parentTransform) localDelta.rot(-parentTransform.rotation())

			changes.push(this.getChangesToTranslateShape(shape, localDelta.add(shape)))
		}

		this.updateShapes(changes, {
			squashing: true,
			...historyOptions,
		})

		return this
	}

	/**
	 * Duplicate shapes.
	 *
	 * @example
	 * ```ts
	 * editor.duplicateShapes(['box1', 'box2'], { x: 8, y: 8 })
	 * editor.duplicateShapes(editor.getSelectedShapes(), { x: 8, y: 8 })
	 * ```
	 *
	 * @param shapes - The shapes (or shape ids) to duplicate.
	 * @param offset - The offset (in pixels) to apply to the duplicated shapes.
	 *
	 * @public
	 */
	duplicateShapes(shapes: TLShapeId[] | TLShape[], offset?: VecLike): this {
		const ids =
			typeof shapes[0] === 'string'
				? (shapes as TLShapeId[])
				: (shapes as TLShape[]).map((s) => s.id)

		if (ids.length <= 0) return this

		const initialIds = new Set(ids)
		const idsToCreate: TLShapeId[] = []
		const idsToCheck = [...ids]

		while (idsToCheck.length > 0) {
			const id = idsToCheck.pop()
			if (!id) break
			idsToCreate.push(id)
			this.getSortedChildIdsForParent(id).forEach((childId) => idsToCheck.push(childId))
		}

		idsToCreate.reverse()

		const idsMap = new Map<any, TLShapeId>(idsToCreate.map((id) => [id, createShapeId()]))

		const shapesToCreate = compact(
			idsToCreate.map((id) => {
				const shape = this.getShape(id)

				if (!shape) {
					return null
				}

				const createId = idsMap.get(id)!

				let ox = 0
				let oy = 0

				if (offset && initialIds.has(id)) {
					const parentTransform = this.getShapeParentTransform(shape)
					const vec = new Vec(offset.x, offset.y).rot(-parentTransform!.rotation())
					ox = vec.x
					oy = vec.y
				}

				const parentId = shape.parentId ?? this.getCurrentPageId()
				const siblings = this.getSortedChildIdsForParent(parentId)
				const currentIndex = siblings.indexOf(shape.id)
				const siblingAboveId = siblings[currentIndex + 1]
				const siblingAbove = siblingAboveId ? this.getShape(siblingAboveId) : null

				const index = siblingAbove
					? getIndexBetween(shape.index, siblingAbove.index)
					: getIndexAbove(shape.index)

				let newShape: TLShape = structuredClone(shape)

				if (
					this.isShapeOfType<TLArrowShape>(shape, 'arrow') &&
					this.isShapeOfType<TLArrowShape>(newShape, 'arrow')
				) {
					const info = this.getArrowInfo(shape)
					let newStartShapeId: TLShapeId | undefined = undefined
					let newEndShapeId: TLShapeId | undefined = undefined

					if (shape.props.start.type === 'binding') {
						newStartShapeId = idsMap.get(shape.props.start.boundShapeId)

						if (!newStartShapeId) {
							if (info?.isValid) {
								const { x, y } = info.start.point
								newShape.props.start = {
									type: 'point',
									x,
									y,
								}
							} else {
								const { start } = getArrowTerminalsInArrowSpace(this, shape)
								newShape.props.start = {
									type: 'point',
									x: start.x,
									y: start.y,
								}
							}
						}
					}

					if (shape.props.end.type === 'binding') {
						newEndShapeId = idsMap.get(shape.props.end.boundShapeId)
						if (!newEndShapeId) {
							if (info?.isValid) {
								const { x, y } = info.end.point
								newShape.props.end = {
									type: 'point',
									x,
									y,
								}
							} else {
								const { end } = getArrowTerminalsInArrowSpace(this, shape)
								newShape.props.start = {
									type: 'point',
									x: end.x,
									y: end.y,
								}
							}
						}
					}

					const infoAfter = getIsArrowStraight(newShape)
						? getStraightArrowInfo(this, newShape)
						: getCurvedArrowInfo(this, newShape)

					if (info?.isValid && infoAfter?.isValid && !getIsArrowStraight(shape)) {
						const mpA = Vec.Med(info.start.handle, info.end.handle)
						const distA = Vec.Dist(info.middle, mpA)
						const distB = Vec.Dist(infoAfter.middle, mpA)
						if (newShape.props.bend < 0) {
							newShape.props.bend += distB - distA
						} else {
							newShape.props.bend -= distB - distA
						}
					}

					if (newShape.props.start.type === 'binding' && newStartShapeId) {
						newShape.props.start.boundShapeId = newStartShapeId
					}

					if (newShape.props.end.type === 'binding' && newEndShapeId) {
						newShape.props.end.boundShapeId = newEndShapeId
					}
				}

				newShape = { ...newShape, id: createId, x: shape.x + ox, y: shape.y + oy, index }

				return newShape
			})
		)

		shapesToCreate.forEach((shape) => {
			if (isShapeId(shape.parentId)) {
				if (idsMap.has(shape.parentId)) {
					shape.parentId = idsMap.get(shape.parentId)!
				}
			}
		})

		this.history.batch(() => {
			const maxShapesReached =
				shapesToCreate.length + this.getCurrentPageShapeIds().size > MAX_SHAPES_PER_PAGE

			if (maxShapesReached) {
				alertMaxShapes(this)
			}

			const newShapes = maxShapesReached
				? shapesToCreate.slice(0, MAX_SHAPES_PER_PAGE - this.getCurrentPageShapeIds().size)
				: shapesToCreate

			const ids = newShapes.map((s) => s.id)

			this.createShapes(newShapes)
			this.setSelectedShapes(ids)

			if (offset !== undefined) {
				// If we've offset the duplicated shapes, check to see whether their new bounds is entirely
				// contained in the current viewport. If not, then animate the camera to be centered on the
				// new shapes.
				const selectionPageBounds = this.getSelectionPageBounds()
				const viewportPageBounds = this.getViewportPageBounds()
				if (selectionPageBounds && !viewportPageBounds.contains(selectionPageBounds)) {
					this.centerOnPoint(selectionPageBounds.center, {
						duration: ANIMATION_MEDIUM_MS,
					})
				}
			}
		})

		return this
	}

	/**
	 * Move shapes to page.
	 *
	 * @example
	 * ```ts
	 * editor.moveShapesToPage(['box1', 'box2'], 'page1')
	 * ```
	 *
	 * @param shapes - The shapes (or shape ids) of the shapes to move.
	 * @param pageId - The id of the page where the shapes will be moved.
	 *
	 * @public
	 */
	moveShapesToPage(shapes: TLShapeId[] | TLShape[], pageId: TLPageId): this {
		const ids =
			typeof shapes[0] === 'string'
				? (shapes as TLShapeId[])
				: (shapes as TLShape[]).map((s) => s.id)

		if (ids.length === 0) return this
		if (this.getInstanceState().isReadonly) return this

		const currentPageId = this.getCurrentPageId()

		if (pageId === currentPageId) return this
		if (!this.store.has(pageId)) return this

		// Basically copy the shapes
		const content = this.getContentFromCurrentPage(ids)

		// Just to be sure
		if (!content) return this

		// If there is no space on pageId, or if the selected shapes
		// would take the new page above the limit, don't move the shapes
		if (this.getPageShapeIds(pageId).size + content.shapes.length > MAX_SHAPES_PER_PAGE) {
			alertMaxShapes(this, pageId)
			return this
		}

		const fromPageZ = this.getCamera().z

		this.history.batch(() => {
			// Delete the shapes on the current page
			this.deleteShapes(ids)

			// Move to the next page
			this.setCurrentPage(pageId)

			// Put the shape content onto the new page; parents and indices will
			// be taken care of by the putContent method; make sure to pop any focus
			// layers so that the content will be put onto the page.
			this.setFocusedGroup(null)
			this.selectNone()
			this.putContentOntoCurrentPage(content, {
				select: true,
				preserveIds: true,
				preservePosition: true,
			})

			// Force the new page's camera to be at the same zoom level as the
			// "from" page's camera, then center the "to" page's camera on the
			// pasted shapes
			this.setCamera({ ...this.getCamera(), z: fromPageZ })
			this.centerOnPoint(this.getSelectionRotatedPageBounds()!.center)
		})

		return this
	}

	/**
	 * Toggle the lock state of one or more shapes. If there is a mix of locked and unlocked shapes, all shapes will be locked.
	 *
	 * @param shapes - The shapes (or shape ids) to toggle.
	 *
	 * @public
	 */
	toggleLock(shapes: TLShapeId[] | TLShape[]): this {
		const ids =
			typeof shapes[0] === 'string'
				? (shapes as TLShapeId[])
				: (shapes as TLShape[]).map((s) => s.id)

		if (this.getInstanceState().isReadonly || ids.length === 0) return this

		let allLocked = true,
			allUnlocked = true
		const shapesToToggle: TLShape[] = []
		for (const id of ids) {
			const shape = this.getShape(id)
			if (shape) {
				shapesToToggle.push(shape)
				if (shape.isLocked) {
					allUnlocked = false
				} else {
					allLocked = false
				}
			}
		}
		this.batch(() => {
			if (allUnlocked) {
				this.updateShapes(
					shapesToToggle.map((shape) => ({ id: shape.id, type: shape.type, isLocked: true }))
				)
				this.setSelectedShapes([])
			} else if (allLocked) {
				this.updateShapes(
					shapesToToggle.map((shape) => ({ id: shape.id, type: shape.type, isLocked: false }))
				)
			} else {
				this.updateShapes(
					shapesToToggle.map((shape) => ({ id: shape.id, type: shape.type, isLocked: true }))
				)
			}
		})

		return this
	}

	/**
	 * Send shapes to the back of the page's object list.
	 *
	 * @example
	 * ```ts
	 * editor.sendToBack(['id1', 'id2'])
	 * editor.sendToBack(box1, box2)
	 * ```
	 *
	 * @param shapes - The shapes (or shape ids) to move.
	 *
	 * @public
	 */
	sendToBack(shapes: TLShapeId[] | TLShape[]): this {
		const ids =
			typeof shapes[0] === 'string'
				? (shapes as TLShapeId[])
				: (shapes as TLShape[]).map((s) => s.id)
		const changes = getReorderingShapesChanges(this, 'toBack', ids as TLShapeId[])
		if (changes) this.updateShapes(changes)
		return this
	}

	/**
	 * Send shapes backward in the page's object list.
	 *
	 * @example
	 * ```ts
	 * editor.sendBackward(['id1', 'id2'])
	 * editor.sendBackward([box1, box2])
	 * ```
	 *
	 * @param shapes - The shapes (or shape ids) to move.
	 *
	 * @public
	 */
	sendBackward(shapes: TLShapeId[] | TLShape[]): this {
		const ids =
			typeof shapes[0] === 'string'
				? (shapes as TLShapeId[])
				: (shapes as TLShape[]).map((s) => s.id)
		const changes = getReorderingShapesChanges(this, 'backward', ids as TLShapeId[])
		if (changes) this.updateShapes(changes)
		return this
	}

	/**
	 * Bring shapes forward in the page's object list.
	 *
	 * @example
	 * ```ts
	 * editor.bringForward(['id1', 'id2'])
	 * editor.bringForward(box1,  box2)
	 * ```
	 *
	 * @param shapes - The shapes (or shape ids) to move.
	 *
	 * @public
	 */
	bringForward(shapes: TLShapeId[] | TLShape[]): this {
		const ids =
			typeof shapes[0] === 'string'
				? (shapes as TLShapeId[])
				: (shapes as TLShape[]).map((s) => s.id)
		const changes = getReorderingShapesChanges(this, 'forward', ids as TLShapeId[])
		if (changes) this.updateShapes(changes)
		return this
	}

	/**
	 * Bring shapes to the front of the page's object list.
	 *
	 * @example
	 * ```ts
	 * editor.bringToFront(['id1', 'id2'])
	 * editor.bringToFront([box1, box2])
	 * ```
	 *
	 * @param shapes - The shapes (or shape ids) to move.
	 *
	 * @public
	 */
	bringToFront(shapes: TLShapeId[] | TLShape[]): this {
		const ids =
			typeof shapes[0] === 'string'
				? (shapes as TLShapeId[])
				: (shapes as TLShape[]).map((s) => s.id)
		const changes = getReorderingShapesChanges(this, 'toFront', ids as TLShapeId[])
		if (changes) this.updateShapes(changes)
		return this
	}

	/**
	 * Flip shape positions.
	 *
	 * @example
	 * ```ts
	 * editor.flipShapes([box1, box2], 'horizontal', 32)
	 * editor.flipShapes(editor.getSelectedShapeIds(), 'horizontal', 32)
	 * ```
	 *
	 * @param shapes - The ids of the shapes to flip.
	 * @param operation - Whether to flip horizontally or vertically.
	 *
	 * @public
	 */
	flipShapes(shapes: TLShapeId[] | TLShape[], operation: 'horizontal' | 'vertical'): this {
		const ids =
			typeof shapes[0] === 'string'
				? (shapes as TLShapeId[])
				: (shapes as TLShape[]).map((s) => s.id)

		if (this.getInstanceState().isReadonly) return this

		let shapesToFlip = compact(ids.map((id) => this.getShape(id)))

		if (!shapesToFlip.length) return this

		shapesToFlip = compact(
			shapesToFlip
				.map((shape) => {
					if (this.isShapeOfType<TLGroupShape>(shape, 'group')) {
						return this.getSortedChildIdsForParent(shape.id).map((id) => this.getShape(id))
					}

					return shape
				})
				.flat()
		)

		const scaleOriginPage = Box.Common(
			compact(shapesToFlip.map((id) => this.getShapePageBounds(id)))
		).center

		this.batch(() => {
			for (const shape of shapesToFlip) {
				const bounds = this.getShapeGeometry(shape).bounds
				const initialPageTransform = this.getShapePageTransform(shape.id)
				if (!initialPageTransform) continue
				this.resizeShape(
					shape.id,
					{ x: operation === 'horizontal' ? -1 : 1, y: operation === 'vertical' ? -1 : 1 },
					{
						initialBounds: bounds,
						initialPageTransform,
						initialShape: shape,
						mode: 'scale_shape',
						scaleOrigin: scaleOriginPage,
						scaleAxisRotation: 0,
					}
				)
			}
		})

		return this
	}

	/**
	 * Stack shape.
	 *
	 * @example
	 * ```ts
	 * editor.stackShapes([box1, box2], 'horizontal', 32)
	 * editor.stackShapes(editor.getSelectedShapeIds(), 'horizontal', 32)
	 * ```
	 *
	 * @param shapes - The shapes (or shape ids) to stack.
	 * @param operation - Whether to stack horizontally or vertically.
	 * @param gap - The gap to leave between shapes.
	 *
	 * @public
	 */
	stackShapes(
		shapes: TLShapeId[] | TLShape[],
		operation: 'horizontal' | 'vertical',
		gap: number
	): this {
		const ids =
			typeof shapes[0] === 'string'
				? (shapes as TLShapeId[])
				: (shapes as TLShape[]).map((s) => s.id)
		if (this.getInstanceState().isReadonly) return this

		const shapesToStack = compact(
			ids
				.map((id) => this.getShape(id)) // always fresh shapes
				.filter((shape) => {
					if (!shape) return false

					if (this.isShapeOfType<TLArrowShape>(shape, 'arrow')) {
						if (shape.props.start.type === 'binding' || shape.props.end.type === 'binding') {
							return false
						}
					}

					return true
				})
		)

		const len = shapesToStack.length

		if ((gap === 0 && len < 3) || len < 2) return this

		const pageBounds = Object.fromEntries(
			shapesToStack.map((shape) => [shape.id, this.getShapePageBounds(shape)!])
		)

		let val: 'x' | 'y'
		let min: 'minX' | 'minY'
		let max: 'maxX' | 'maxY'
		let dim: 'width' | 'height'

		if (operation === 'horizontal') {
			val = 'x'
			min = 'minX'
			max = 'maxX'
			dim = 'width'
		} else {
			val = 'y'
			min = 'minY'
			max = 'maxY'
			dim = 'height'
		}

		let shapeGap: number

		if (gap === 0) {
			const gaps: { gap: number; count: number }[] = []

			shapesToStack.sort((a, b) => pageBounds[a.id][min] - pageBounds[b.id][min])

			// Collect all of the gaps between shapes. We want to find
			// patterns (equal gaps between shapes) and use the most common
			// one as the gap for all of the shapes.
			for (let i = 0; i < len - 1; i++) {
				const shape = shapesToStack[i]
				const nextShape = shapesToStack[i + 1]

				const bounds = pageBounds[shape.id]
				const nextBounds = pageBounds[nextShape.id]

				const gap = nextBounds[min] - bounds[max]

				const current = gaps.find((g) => g.gap === gap)

				if (current) {
					current.count++
				} else {
					gaps.push({ gap, count: 1 })
				}
			}

			// Which gap is the most common?
			let maxCount = 0
			gaps.forEach((g) => {
				if (g.count > maxCount) {
					maxCount = g.count
					shapeGap = g.gap
				}
			})

			// If there is no most-common gap, use the average gap.
			if (maxCount === 1) {
				shapeGap = Math.max(0, gaps.reduce((a, c) => a + c.gap * c.count, 0) / (len - 1))
			}
		} else {
			// If a gap was provided, then use that instead.
			shapeGap = gap
		}

		const changes: TLShapePartial[] = []

		let v = pageBounds[shapesToStack[0].id][max]

		shapesToStack.forEach((shape, i) => {
			if (i === 0) return

			const delta = { x: 0, y: 0 }
			delta[val] = v + shapeGap - pageBounds[shape.id][val]

			const parent = this.getShapeParent(shape)
			const localDelta = parent
				? Vec.Rot(delta, -this.getShapePageTransform(parent)!.decompose().rotation)
				: delta

			const translateStartChanges = this.getShapeUtil(shape).onTranslateStart?.(shape)

			changes.push(
				translateStartChanges
					? {
							...translateStartChanges,
							[val]: shape[val] + localDelta[val],
						}
					: {
							id: shape.id as any,
							type: shape.type,
							[val]: shape[val] + localDelta[val],
						}
			)

			v += pageBounds[shape.id][dim] + shapeGap
		})

		this.updateShapes(changes)
		return this
	}

	/**
	 * Pack shapes into a grid centered on their current position. Based on potpack (https://github.com/mapbox/potpack).
	 *
	 * @example
	 * ```ts
	 * editor.packShapes([box1, box2], 32)
	 * editor.packShapes(editor.getSelectedShapeIds(), 32)
	 * ```
	 *
	 *
	 * @param shapes - The shapes (or shape ids) to pack.
	 * @param gap - The padding to apply to the packed shapes. Defaults to 16.
	 */
	packShapes(shapes: TLShapeId[] | TLShape[], gap: number): this {
		const ids =
			typeof shapes[0] === 'string'
				? (shapes as TLShapeId[])
				: (shapes as TLShape[]).map((s) => s.id)

		if (this.getInstanceState().isReadonly) return this
		if (ids.length < 2) return this

		const shapesToPack = compact(
			ids
				.map((id) => this.getShape(id)) // always fresh shapes
				.filter((shape) => {
					if (!shape) return false

					if (this.isShapeOfType<TLArrowShape>(shape, 'arrow')) {
						if (shape.props.start.type === 'binding' || shape.props.end.type === 'binding') {
							return false
						}
					}

					return true
				})
		)
		const shapePageBounds: Record<string, Box> = {}
		const nextShapePageBounds: Record<string, Box> = {}

		let shape: TLShape,
			bounds: Box,
			area = 0

		for (let i = 0; i < shapesToPack.length; i++) {
			shape = shapesToPack[i]
			bounds = this.getShapePageBounds(shape)!
			shapePageBounds[shape.id] = bounds
			nextShapePageBounds[shape.id] = bounds.clone()
			area += bounds.width * bounds.height
		}

		const commonBounds = Box.Common(compact(Object.values(shapePageBounds)))

		const maxWidth = commonBounds.width

		// sort the shapes by height, descending
		shapesToPack.sort((a, b) => shapePageBounds[b.id].height - shapePageBounds[a.id].height)

		// Start with is (sort of) the square of the area
		const startWidth = Math.max(Math.ceil(Math.sqrt(area / 0.95)), maxWidth)

		// first shape fills the width and is infinitely tall
		const spaces: Box[] = [new Box(commonBounds.x, commonBounds.y, startWidth, Infinity)]

		let width = 0
		let height = 0
		let space: Box
		let last: Box

		for (let i = 0; i < shapesToPack.length; i++) {
			shape = shapesToPack[i]
			bounds = nextShapePageBounds[shape.id]

			// starting at the back (smaller shapes)
			for (let i = spaces.length - 1; i >= 0; i--) {
				space = spaces[i]

				// find a space that is big enough to contain the shape
				if (bounds.width > space.width || bounds.height > space.height) continue

				// add the shape to its top-left corner
				bounds.x = space.x
				bounds.y = space.y

				height = Math.max(height, bounds.maxY)
				width = Math.max(width, bounds.maxX)

				if (bounds.width === space.width && bounds.height === space.height) {
					// remove the space on a perfect fit
					last = spaces.pop()!
					if (i < spaces.length) spaces[i] = last
				} else if (bounds.height === space.height) {
					// fit the shape into the space (width)
					space.x += bounds.width + gap
					space.width -= bounds.width + gap
				} else if (bounds.width === space.width) {
					// fit the shape into the space (height)
					space.y += bounds.height + gap
					space.height -= bounds.height + gap
				} else {
					// split the space into two spaces
					spaces.push(
						new Box(
							space.x + (bounds.width + gap),
							space.y,
							space.width - (bounds.width + gap),
							bounds.height
						)
					)
					space.y += bounds.height + gap
					space.height -= bounds.height + gap
				}
				break
			}
		}

		const commonAfter = Box.Common(Object.values(nextShapePageBounds))
		const centerDelta = Vec.Sub(commonBounds.center, commonAfter.center)

		let nextBounds: Box

		const changes: TLShapePartial<any>[] = []

		for (let i = 0; i < shapesToPack.length; i++) {
			shape = shapesToPack[i]
			bounds = shapePageBounds[shape.id]
			nextBounds = nextShapePageBounds[shape.id]

			const delta = Vec.Sub(nextBounds.point, bounds.point).add(centerDelta)
			const parentTransform = this.getShapeParentTransform(shape)
			if (parentTransform) delta.rot(-parentTransform.rotation())

			const change: TLShapePartial = {
				id: shape.id,
				type: shape.type,
				x: shape.x + delta.x,
				y: shape.y + delta.y,
			}

			const translateStartChange = this.getShapeUtil(shape).onTranslateStart?.({
				...shape,
				...change,
			})

			if (translateStartChange) {
				changes.push({ ...change, ...translateStartChange })
			} else {
				changes.push(change)
			}
		}

		if (changes.length) {
			this.updateShapes(changes)
		}

		return this
	}

	/**
	 * Align shape positions.
	 *
	 * @example
	 * ```ts
	 * editor.alignShapes([box1, box2], 'left')
	 * editor.alignShapes(editor.getSelectedShapeIds(), 'left')
	 * ```
	 *
	 * @param shapes - The shapes (or shape ids) to align.
	 * @param operation - The align operation to apply.
	 *
	 * @public
	 */

	alignShapes(
		shapes: TLShapeId[] | TLShape[],
		operation: 'left' | 'center-horizontal' | 'right' | 'top' | 'center-vertical' | 'bottom'
	): this {
		const ids =
			typeof shapes[0] === 'string'
				? (shapes as TLShapeId[])
				: (shapes as TLShape[]).map((s) => s.id)

		if (this.getInstanceState().isReadonly) return this
		if (ids.length < 2) return this

		const shapesToAlign = compact(ids.map((id) => this.getShape(id))) // always fresh shapes
		const shapePageBounds = Object.fromEntries(
			shapesToAlign.map((shape) => [shape.id, this.getShapePageBounds(shape)])
		)
		const commonBounds = Box.Common(compact(Object.values(shapePageBounds)))

		const changes: TLShapePartial[] = []

		shapesToAlign.forEach((shape) => {
			const pageBounds = shapePageBounds[shape.id]
			if (!pageBounds) return

			const delta = { x: 0, y: 0 }

			switch (operation) {
				case 'top': {
					delta.y = commonBounds.minY - pageBounds.minY
					break
				}
				case 'center-vertical': {
					delta.y = commonBounds.midY - pageBounds.minY - pageBounds.height / 2
					break
				}
				case 'bottom': {
					delta.y = commonBounds.maxY - pageBounds.minY - pageBounds.height
					break
				}
				case 'left': {
					delta.x = commonBounds.minX - pageBounds.minX
					break
				}
				case 'center-horizontal': {
					delta.x = commonBounds.midX - pageBounds.minX - pageBounds.width / 2
					break
				}
				case 'right': {
					delta.x = commonBounds.maxX - pageBounds.minX - pageBounds.width
					break
				}
			}

			const parent = this.getShapeParent(shape)
			const localDelta = parent
				? Vec.Rot(delta, -this.getShapePageTransform(parent)!.decompose().rotation)
				: delta

			changes.push(this.getChangesToTranslateShape(shape, Vec.Add(shape, localDelta)))
		})

		this.updateShapes(changes)
		return this
	}

	/**
	 * Distribute shape positions.
	 *
	 * @example
	 * ```ts
	 * editor.distributeShapes([box1, box2], 'horizontal')
	 * editor.distributeShapes(editor.getSelectedShapeIds(), 'horizontal')
	 * ```
	 *
	 * @param shapes - The shapes (or shape ids) to distribute.
	 * @param operation - Whether to distribute shapes horizontally or vertically.
	 *
	 * @public
	 */
	distributeShapes(shapes: TLShapeId[] | TLShape[], operation: 'horizontal' | 'vertical'): this {
		const ids =
			typeof shapes[0] === 'string'
				? (shapes as TLShapeId[])
				: (shapes as TLShape[]).map((s) => s.id)

		if (this.getInstanceState().isReadonly) return this
		if (ids.length < 3) return this

		const len = ids.length
		const shapesToDistribute = compact(ids.map((id) => this.getShape(id))) // always fresh shapes
		const pageBounds = Object.fromEntries(
			shapesToDistribute.map((shape) => [shape.id, this.getShapePageBounds(shape)!])
		)

		let val: 'x' | 'y'
		let min: 'minX' | 'minY'
		let max: 'maxX' | 'maxY'
		let mid: 'midX' | 'midY'
		let dim: 'width' | 'height'

		if (operation === 'horizontal') {
			val = 'x'
			min = 'minX'
			max = 'maxX'
			mid = 'midX'
			dim = 'width'
		} else {
			val = 'y'
			min = 'minY'
			max = 'maxY'
			mid = 'midY'
			dim = 'height'
		}
		const changes: TLShapePartial[] = []

		// Clustered
		const first = shapesToDistribute.sort(
			(a, b) => pageBounds[a.id][min] - pageBounds[b.id][min]
		)[0]
		const last = shapesToDistribute.sort((a, b) => pageBounds[b.id][max] - pageBounds[a.id][max])[0]

		const midFirst = pageBounds[first.id][mid]
		const step = (pageBounds[last.id][mid] - midFirst) / (len - 1)
		const v = midFirst + step

		shapesToDistribute
			.filter((shape) => shape !== first && shape !== last)
			.sort((a, b) => pageBounds[a.id][mid] - pageBounds[b.id][mid])
			.forEach((shape, i) => {
				const delta = { x: 0, y: 0 }
				delta[val] = v + step * i - pageBounds[shape.id][dim] / 2 - pageBounds[shape.id][val]

				const parent = this.getShapeParent(shape)
				const localDelta = parent
					? Vec.Rot(delta, -this.getShapePageTransform(parent)!.rotation())
					: delta

				changes.push(this.getChangesToTranslateShape(shape, Vec.Add(shape, localDelta)))
			})

		this.updateShapes(changes)
		return this
	}

	/**
	 * Stretch shape sizes and positions to fill their common bounding box.
	 *
	 * @example
	 * ```ts
	 * editor.stretchShapes([box1, box2], 'horizontal')
	 * editor.stretchShapes(editor.getSelectedShapeIds(), 'horizontal')
	 * ```
	 *
	 * @param shapes - The shapes (or shape ids) to stretch.
	 * @param operation - Whether to stretch shapes horizontally or vertically.
	 *
	 * @public
	 */
	stretchShapes(shapes: TLShapeId[] | TLShape[], operation: 'horizontal' | 'vertical'): this {
		const ids =
			typeof shapes[0] === 'string'
				? (shapes as TLShapeId[])
				: (shapes as TLShape[]).map((s) => s.id)

		if (this.getInstanceState().isReadonly) return this
		if (ids.length < 2) return this

		const shapesToStretch = compact(ids.map((id) => this.getShape(id))) // always fresh shapes
		const shapeBounds = Object.fromEntries(ids.map((id) => [id, this.getShapeGeometry(id).bounds]))
		const shapePageBounds = Object.fromEntries(ids.map((id) => [id, this.getShapePageBounds(id)!]))
		const commonBounds = Box.Common(compact(Object.values(shapePageBounds)))

		switch (operation) {
			case 'vertical': {
				this.batch(() => {
					for (const shape of shapesToStretch) {
						const pageRotation = this.getShapePageTransform(shape)!.rotation()
						if (pageRotation % PI2) continue
						const bounds = shapeBounds[shape.id]
						const pageBounds = shapePageBounds[shape.id]
						const localOffset = new Vec(0, commonBounds.minY - pageBounds.minY)
						const parentTransform = this.getShapeParentTransform(shape)
						if (parentTransform) localOffset.rot(-parentTransform.rotation())

						const { x, y } = Vec.Add(localOffset, shape)
						this.updateShapes([{ id: shape.id, type: shape.type, x, y }], { squashing: true })
						const scale = new Vec(1, commonBounds.height / pageBounds.height)
						this.resizeShape(shape.id, scale, {
							initialBounds: bounds,
							scaleOrigin: new Vec(pageBounds.center.x, commonBounds.minY),
							scaleAxisRotation: 0,
						})
					}
				})
				break
			}
			case 'horizontal': {
				this.batch(() => {
					for (const shape of shapesToStretch) {
						const bounds = shapeBounds[shape.id]
						const pageBounds = shapePageBounds[shape.id]
						const pageRotation = this.getShapePageTransform(shape)!.rotation()
						if (pageRotation % PI2) continue
						const localOffset = new Vec(commonBounds.minX - pageBounds.minX, 0)
						const parentTransform = this.getShapeParentTransform(shape)
						if (parentTransform) localOffset.rot(-parentTransform.rotation())

						const { x, y } = Vec.Add(localOffset, shape)
						this.updateShapes([{ id: shape.id, type: shape.type, x, y }], { squashing: true })
						const scale = new Vec(commonBounds.width / pageBounds.width, 1)
						this.resizeShape(shape.id, scale, {
							initialBounds: bounds,
							scaleOrigin: new Vec(commonBounds.minX, pageBounds.center.y),
							scaleAxisRotation: 0,
						})
					}
				})

				break
			}
		}

		return this
	}

	/**
	 * Resize a shape.
	 *
	 * @param id - The id of the shape to resize.
	 * @param scale - The scale factor to apply to the shape.
	 * @param options - Additional options.
	 *
	 * @public
	 */
	resizeShape(
		shape: TLShapeId | TLShape,
		scale: VecLike,
		options: TLResizeShapeOptions = {}
	): this {
		const id = typeof shape === 'string' ? shape : shape.id
		if (this.getInstanceState().isReadonly) return this

		if (!Number.isFinite(scale.x)) scale = new Vec(1, scale.y)
		if (!Number.isFinite(scale.y)) scale = new Vec(scale.x, 1)

		const initialShape = options.initialShape ?? this.getShape(id)
		if (!initialShape) return this

		const scaleOrigin = options.scaleOrigin ?? this.getShapePageBounds(id)?.center
		if (!scaleOrigin) return this

		const pageTransform = options.initialPageTransform
			? Mat.Cast(options.initialPageTransform)
			: this.getShapePageTransform(id)
		if (!pageTransform) return this

		const pageRotation = pageTransform.rotation()

		if (pageRotation == null) return this

		const scaleAxisRotation = options.scaleAxisRotation ?? pageRotation

		const initialBounds = options.initialBounds ?? this.getShapeGeometry(id).bounds

		if (!initialBounds) return this

		if (!areAnglesCompatible(pageRotation, scaleAxisRotation)) {
			// shape is awkwardly rotated, keep the aspect ratio locked and adopt the scale factor
			// from whichever axis is being scaled the least, to avoid the shape getting bigger
			// than the bounds of the selection
			// const minScale = Math.min(Math.abs(scale.x), Math.abs(scale.y))
			return this._resizeUnalignedShape(id, scale, {
				...options,
				initialBounds,
				scaleOrigin,
				scaleAxisRotation,
				initialPageTransform: pageTransform,
				initialShape,
			})
		}

		const util = this.getShapeUtil(initialShape)

		if (util.isAspectRatioLocked(initialShape)) {
			if (Math.abs(scale.x) > Math.abs(scale.y)) {
				scale = new Vec(scale.x, Math.sign(scale.y) * Math.abs(scale.x))
			} else {
				scale = new Vec(Math.sign(scale.x) * Math.abs(scale.y), scale.y)
			}
		}

		if (util.onResize && util.canResize(initialShape)) {
			// get the model changes from the shape util
			const newPagePoint = this._scalePagePoint(
				Mat.applyToPoint(pageTransform, new Vec(0, 0)),
				scaleOrigin,
				scale,
				scaleAxisRotation
			)

			const newLocalPoint = this.getPointInParentSpace(initialShape.id, newPagePoint)

			// resize the shape's local bounding box
			const myScale = new Vec(scale.x, scale.y)
			// the shape is aligned with the rest of the shapes in the selection, but may be
			// 90deg offset from the main rotation of the selection, in which case
			// we need to flip the width and height scale factors
			const areWidthAndHeightAlignedWithCorrectAxis = approximately(
				(pageRotation - scaleAxisRotation) % Math.PI,
				0
			)
			myScale.x = areWidthAndHeightAlignedWithCorrectAxis ? scale.x : scale.y
			myScale.y = areWidthAndHeightAlignedWithCorrectAxis ? scale.y : scale.x

			// adjust initial model for situations where the parent has moved during the resize
			// e.g. groups
			const initialPagePoint = Mat.applyToPoint(pageTransform, new Vec())

			// need to adjust the shape's x and y points in case the parent has moved since start of resizing
			const { x, y } = this.getPointInParentSpace(initialShape.id, initialPagePoint)

			this.updateShapes(
				[
					{
						id,
						type: initialShape.type as any,
						x: newLocalPoint.x,
						y: newLocalPoint.y,
						...util.onResize(
							{ ...initialShape, x, y },
							{
								newPoint: newLocalPoint,
								handle: options.dragHandle ?? 'bottom_right',
								// don't set isSingle to true for children
								mode: options.mode ?? 'scale_shape',
								scaleX: myScale.x,
								scaleY: myScale.y,
								initialBounds,
								initialShape,
							}
						),
					},
				],
				{ squashing: true }
			)
		} else {
			const initialPageCenter = Mat.applyToPoint(pageTransform, initialBounds.center)
			// get the model changes from the shape util
			const newPageCenter = this._scalePagePoint(
				initialPageCenter,
				scaleOrigin,
				scale,
				scaleAxisRotation
			)

			const initialPageCenterInParentSpace = this.getPointInParentSpace(
				initialShape.id,
				initialPageCenter
			)
			const newPageCenterInParentSpace = this.getPointInParentSpace(initialShape.id, newPageCenter)

			const delta = Vec.Sub(newPageCenterInParentSpace, initialPageCenterInParentSpace)
			// apply the changes to the model
			this.updateShapes(
				[
					{
						id,
						type: initialShape.type as any,
						x: initialShape.x + delta.x,
						y: initialShape.y + delta.y,
					},
				],
				{ squashing: true }
			)
		}

		return this
	}

	/** @internal */
	private _scalePagePoint(
		point: VecLike,
		scaleOrigin: VecLike,
		scale: VecLike,
		scaleAxisRotation: number
	) {
		const relativePoint = Vec.RotWith(point, scaleOrigin, -scaleAxisRotation).sub(scaleOrigin)

		// calculate the new point position relative to the scale origin
		const newRelativePagePoint = Vec.MulV(relativePoint, scale)

		// and rotate it back to page coords to get the new page point of the resized shape
		const destination = Vec.Add(newRelativePagePoint, scaleOrigin).rotWith(
			scaleOrigin,
			scaleAxisRotation
		)

		return destination
	}

	/** @internal */
	private _resizeUnalignedShape(
		id: TLShapeId,
		scale: VecLike,
		options: {
			initialBounds: Box
			scaleOrigin: VecLike
			scaleAxisRotation: number
			initialShape: TLShape
			initialPageTransform: MatLike
		}
	) {
		const { type } = options.initialShape
		// If a shape is not aligned with the scale axis we need to treat it differently to avoid skewing.
		// Instead of skewing we normalize the scale aspect ratio (i.e. keep the same scale magnitude in both axes)
		// and then after applying the scale to the shape we also rotate it if required and translate it so that it's center
		// point ends up in the right place.

		const shapeScale = new Vec(scale.x, scale.y)

		// // make sure we are constraining aspect ratio, and using the smallest scale axis to avoid shapes getting bigger
		// // than the selection bounding box
		if (Math.abs(scale.x) > Math.abs(scale.y)) {
			shapeScale.x = Math.sign(scale.x) * Math.abs(scale.y)
		} else {
			shapeScale.y = Math.sign(scale.y) * Math.abs(scale.x)
		}

		// first we can scale the shape about its center point
		this.resizeShape(id, shapeScale, {
			initialShape: options.initialShape,
			initialBounds: options.initialBounds,
		})

		// then if the shape is flipped in one axis only, we need to apply an extra rotation
		// to make sure the shape is mirrored correctly
		if (Math.sign(scale.x) * Math.sign(scale.y) < 0) {
			let { rotation } = Mat.Decompose(options.initialPageTransform)
			rotation -= 2 * rotation
			this.updateShapes([{ id, type, rotation }], { squashing: true })
		}

		// Next we need to translate the shape so that it's center point ends up in the right place.
		// To do that we first need to calculate the center point of the shape in the current page space before the scale was applied.
		const preScaleShapePageCenter = Mat.applyToPoint(
			options.initialPageTransform,
			options.initialBounds.center
		)

		// And now we scale the center point by the original scale factor
		const postScaleShapePageCenter = this._scalePagePoint(
			preScaleShapePageCenter,
			options.scaleOrigin,
			scale,
			options.scaleAxisRotation
		)

		// now calculate how far away the shape is from where it needs to be
		const pageBounds = this.getShapePageBounds(id)!
		const pageTransform = this.getShapePageTransform(id)!
		const currentPageCenter = pageBounds.center
		const shapePageTransformOrigin = pageTransform.point()
		if (!currentPageCenter || !shapePageTransformOrigin) return this
		const pageDelta = Vec.Sub(postScaleShapePageCenter, currentPageCenter)

		// and finally figure out what the shape's new position should be
		const postScaleShapePagePoint = Vec.Add(shapePageTransformOrigin, pageDelta)
		const { x, y } = this.getPointInParentSpace(id, postScaleShapePagePoint)

		this.updateShapes([{ id, type, x, y }], { squashing: true })

		return this
	}

	/**
	 * Get the initial meta value for a shape.
	 *
	 * @example
	 * ```ts
	 * editor.getInitialMetaForShape = (shape) => {
	 *   if (shape.type === 'note') {
	 *     return { createdBy: myCurrentUser.id }
	 *   }
	 * }
	 * ```
	 *
	 * @param shape - The shape to get the initial meta for.
	 *
	 * @public
	 */
	getInitialMetaForShape(_shape: TLShape): JsonObject {
		return {}
	}

	/**
	 * Create a single shape.
	 *
	 * @example
	 * ```ts
	 * editor.createShape(myShape)
	 * editor.createShape({ id: 'box1', type: 'text', props: { text: "ok" } })
	 * ```
	 *
	 * @param shape - The shape (or shape partial) to create.
	 *
	 * @public
	 */
	createShape<T extends TLUnknownShape>(shape: OptionalKeys<TLShapePartial<T>, 'id'>): this {
		this._createShapes([shape])
		return this
	}

	/**
	 * Create shapes.
	 *
	 * @example
	 * ```ts
	 * editor.createShapes([myShape])
	 * editor.createShapes([{ id: 'box1', type: 'text', props: { text: "ok" } }])
	 * ```
	 *
	 * @param shapes - The shapes (or shape partials) to create.
	 * @param select - Whether to select the created shapes. Defaults to false.
	 *
	 * @public
	 */
	createShapes<T extends TLUnknownShape>(shapes: OptionalKeys<TLShapePartial<T>, 'id'>[]) {
		if (!Array.isArray(shapes)) {
			throw Error('Editor.createShapes: must provide an array of shapes or shape partials')
		}
		this._createShapes(shapes)
		return this
	}

	/** @internal */
	private _createShapes = this.history.createCommand(
		'createShapes',
		(partials: OptionalKeys<TLShapePartial, 'id'>[]) => {
			if (this.getInstanceState().isReadonly) return null
			if (partials.length <= 0) return null

			const currentPageShapeIds = this.getCurrentPageShapeIds()

			const maxShapesReached = partials.length + currentPageShapeIds.size > MAX_SHAPES_PER_PAGE

			if (maxShapesReached) {
				// can't create more shapes than fit on the page
				alertMaxShapes(this)
				return
			}

			if (partials.length === 0) return null

			return {
				data: {
					currentPageId: this.getCurrentPageId(),
					partials: partials.map((p) =>
						p.id ? p : { ...p, id: createShapeId() }
					) as TLShapePartial[],
				},
			}
		},
		{
			do: ({ partials }) => {
				const focusedGroupId = this.getFocusedGroupId()

				// 1. Parents

				// Make sure that each partial will become the child of either the
				// page or another shape that exists (or that will exist) in this page.

				// find last parent id
				const currentPageShapesSorted = this.getCurrentPageShapesSorted()

				partials = partials.map((partial) => {
					// If the partial does not provide the parentId OR if the provided
					// parentId is NOT in the store AND NOT among the other shapes being
					// created, then we need to find a parent for the shape. This can be
					// another shape that exists under that point and which can receive
					// children of the creating shape's type, or else the page itself.
					if (
						!partial.parentId ||
						!(this.store.has(partial.parentId) || partials.some((p) => p.id === partial.parentId))
					) {
						let parentId: TLParentId = this.getFocusedGroupId()

						for (let i = currentPageShapesSorted.length - 1; i >= 0; i--) {
							const parent = currentPageShapesSorted[i]
							if (
								// parent.type === 'frame'
								this.getShapeUtil(parent).canReceiveNewChildrenOfType(parent, partial.type) &&
								this.isPointInShape(
									parent,
									// If no parent is provided, then we can treat the
									// shape's provided x/y as being in the page's space.
									{ x: partial.x ?? 0, y: partial.y ?? 0 },
									{
										margin: 0,
										hitInside: true,
									}
								)
							) {
								parentId = parent.id
								break
							}
						}

						const prevParentId = partial.parentId

						// a shape cannot be it's own parent. This was a rare issue with frames/groups in the syncFuzz tests.
						if (parentId === partial.id) {
							parentId = focusedGroupId
						}

						// If the parentid has changed...
						if (parentId !== prevParentId) {
							partial = { ...partial }

							partial.parentId = parentId

							// If the parent is a shape (rather than a page) then insert the
							// shapes into the shape's children. Adjust the point and page rotation to be
							// preserved relative to the parent.
							if (isShapeId(parentId)) {
								const point = this.getPointInShapeSpace(this.getShape(parentId)!, {
									x: partial.x ?? 0,
									y: partial.y ?? 0,
								})
								partial.x = point.x
								partial.y = point.y
								partial.rotation =
									-this.getShapePageTransform(parentId)!.rotation() + (partial.rotation ?? 0)
							}
						}
					}

					return partial
				})

				// 2. Indices

				// Get the highest index among the parents of each of the
				// the shapes being created; we'll increment from there.

				const parentIndices = new Map<TLParentId, IndexKey>()

				const shapeRecordsToCreate: TLShape[] = []

				for (const partial of partials) {
					const util = this.getShapeUtil(partial)

					// If an index is not explicitly provided, then add the
					// shapes to the top of their parents' children; using the
					// value in parentsMappedToIndex, get the index above, use it,
					// and set it back to parentsMappedToIndex for next time.
					let index = partial.index

					if (!index) {
						// Hello bug-seeker: have you just created a frame and then a shape
						// and found that the shape is automatically the child of the frame?
						// this is the reason why! It would be harder to have each shape specify
						// the frame as the parent when creating a shape inside of a frame, so
						// we do it here.
						const parentId = partial.parentId ?? focusedGroupId

						if (!parentIndices.has(parentId)) {
							parentIndices.set(parentId, this.getHighestIndexForParent(parentId))
						}
						index = parentIndices.get(parentId)!
						parentIndices.set(parentId, getIndexAbove(index))
					}

					// The initial props starts as the shape utility's default props
					const initialProps = util.getDefaultProps()

					// We then look up each key in the tab state's styles; and if it's there,
					// we use the value from the tab state's styles instead of the default.
					for (const [style, propKey] of this.styleProps[partial.type]) {
						;(initialProps as any)[propKey] = this.getStyleForNextShape(style)
					}

					// When we create the shape, take in the partial (the props coming into the
					// function) and merge it with the default props.
					let shapeRecordToCreate = (
						this.store.schema.types.shape as RecordType<
							TLShape,
							'type' | 'props' | 'index' | 'parentId'
						>
					).create({
						...partial,
						index,
						opacity: partial.opacity ?? this.getInstanceState().opacityForNextShape,
						parentId: partial.parentId ?? focusedGroupId,
						props: 'props' in partial ? { ...initialProps, ...partial.props } : initialProps,
					})

					if (shapeRecordToCreate.index === undefined) {
						throw Error('no index!')
					}

					const next = this.getShapeUtil(shapeRecordToCreate).onBeforeCreate?.(shapeRecordToCreate)

					if (next) {
						shapeRecordToCreate = next
					}

					shapeRecordsToCreate.push(shapeRecordToCreate)
				}

				// Add meta properties, if any, to the shapes
				shapeRecordsToCreate.forEach((shape) => {
					shape.meta = {
						...this.getInitialMetaForShape(shape),
						...shape.meta,
					}
				})

				this.store.put(shapeRecordsToCreate)
			},
			undo: ({ partials }) => {
				this.store.remove(partials.map((p) => p.id))
			},
		}
	)

	private animatingShapes = new Map<TLShapeId, string>()

	/**
	 * Animate a shape.
	 *
	 * @example
	 * ```ts
	 * editor.animateShape({ id: 'box1', type: 'box', x: 100, y: 100 })
	 * editor.animateShape({ id: 'box1', type: 'box', x: 100, y: 100 }, { duration: 100, ease: t => t*t })
	 * ```
	 *
	 * @param partial - The shape partial to update.
	 * @param options - The animation's options.
	 *
	 * @public
	 */
	animateShape(
		partial: TLShapePartial | null | undefined,
		animationOptions?: TLAnimationOptions
	): this {
		return this.animateShapes([partial], animationOptions)
	}

	/**
	 * Animate shapes.
	 *
	 * @example
	 * ```ts
	 * editor.animateShapes([{ id: 'box1', type: 'box', x: 100, y: 100 }])
	 * editor.animateShapes([{ id: 'box1', type: 'box', x: 100, y: 100 }], { duration: 100, ease: t => t*t })
	 * ```
	 *
	 * @param partials - The shape partials to update.
	 * @param options - The animation's options.
	 *
	 * @public
	 */
	animateShapes(
		partials: (TLShapePartial | null | undefined)[],
		animationOptions = {} as TLAnimationOptions
	): this {
		const { duration = 500, easing = EASINGS.linear } = animationOptions

		const animationId = uniqueId()

		let remaining = duration
		let t: number

		type ShapeAnimation = {
			partial: TLShapePartial
			values: { prop: string; from: number; to: number }[]
		}

		const animations: ShapeAnimation[] = []

		let partial: TLShapePartial | null | undefined, result: ShapeAnimation
		for (let i = 0, n = partials.length; i < n; i++) {
			partial = partials[i]
			if (!partial) continue

			result = {
				partial,
				values: [],
			}

			const shape = this.getShape(partial.id)!
			if (!shape) continue

			// We only support animations for certain props
			for (const key of ['x', 'y', 'rotation'] as const) {
				if (partial[key] !== undefined && shape[key] !== partial[key]) {
					result.values.push({ prop: key, from: shape[key], to: partial[key] as number })
				}
			}

			animations.push(result)
			this.animatingShapes.set(shape.id, animationId)
		}

		let value: ShapeAnimation

		const handleTick = (elapsed: number) => {
			remaining -= elapsed

			if (remaining < 0) {
				const { animatingShapes } = this
				const partialsToUpdate = partials.filter(
					(p) => p && animatingShapes.get(p.id) === animationId
				)
				if (partialsToUpdate.length) {
					this.updateShapes(partialsToUpdate, { squashing: false })
					// update shapes also removes the shape from animating shapes
				}

				this.removeListener('tick', handleTick)
				return
			}

			t = easing(1 - remaining / duration)

			const { animatingShapes } = this

			const updates: TLShapePartial[] = []

			let animationIdForShape: string | undefined
			for (let i = 0, n = animations.length; i < n; i++) {
				value = animations[i]
				// Is the animation for this shape still active?
				animationIdForShape = animatingShapes.get(value.partial.id)
				if (animationIdForShape !== animationId) continue

				// Create the update
				updates.push({
					id: value.partial.id,
					type: value.partial.type,
					...value.values.reduce((acc, { prop, from, to }) => {
						acc[prop] = from + (to - from) * t
						return acc
					}, {} as any),
				})
			}

			this._updateShapes(updates, { squashing: true })
		}

		this.addListener('tick', handleTick)

		return this
	}

	/**
	 * Create a group containing the provided shapes.
	 *
	 * @param shapes - The shapes (or shape ids) to group. Defaults to the selected shapes.
	 * @param groupId - The id of the group to create.
	 *
	 * @public
	 */
	groupShapes(shapes: TLShapeId[] | TLShape[], groupId = createShapeId()): this {
		if (!Array.isArray(shapes)) {
			throw Error('Editor.groupShapes: must provide an array of shapes or shape ids')
		}
		if (this.getInstanceState().isReadonly) return this

		const ids =
			typeof shapes[0] === 'string'
				? (shapes as TLShapeId[])
				: (shapes.map((s) => (s as TLShape).id) as TLShapeId[])

		if (ids.length <= 1) return this

		const shapesToGroup = compact(this._getUnlockedShapeIds(ids).map((id) => this.getShape(id)))
		const sortedShapeIds = shapesToGroup.sort(sortByIndex).map((s) => s.id)
		const pageBounds = Box.Common(compact(shapesToGroup.map((id) => this.getShapePageBounds(id))))

		const { x, y } = pageBounds.point

		const parentId = this.findCommonAncestor(shapesToGroup) ?? this.getCurrentPageId()

		// Only group when the select tool is active
		if (this.getCurrentToolId() !== 'select') return this

		// If not already in idle, cancel the current interaction (get back to idle)
		if (!this.isIn('select.idle')) {
			this.cancel()
		}

		// Find all the shapes that have the same parentId, and use the highest index.
		const shapesWithRootParent = shapesToGroup
			.filter((shape) => shape.parentId === parentId)
			.sort(sortByIndex)

		const highestIndex = shapesWithRootParent[shapesWithRootParent.length - 1]?.index

		this.batch(() => {
			this.createShapes<TLGroupShape>([
				{
					id: groupId,
					type: 'group',
					parentId,
					index: highestIndex,
					x,
					y,
					opacity: 1,
					props: {},
				},
			])
			this.reparentShapes(sortedShapeIds, groupId)
			this.select(groupId)
		})

		return this
	}

	/**
	 * Ungroup some shapes.
	 *
	 * @param ids - Ids of the shapes to ungroup. Defaults to the selected shapes.
	 *
	 * @public
	 */
	ungroupShapes(ids: TLShapeId[]): this
	ungroupShapes(ids: TLShape[]): this
	ungroupShapes(_ids: TLShapeId[] | TLShape[]) {
		const ids =
			typeof _ids[0] === 'string' ? (_ids as TLShapeId[]) : (_ids as TLShape[]).map((s) => s.id)
		if (this.getInstanceState().isReadonly) return this
		if (ids.length === 0) return this

		// Only ungroup when the select tool is active
		if (this.getCurrentToolId() !== 'select') return this

		// If not already in idle, cancel the current interaction (get back to idle)
		if (!this.isIn('select.idle')) {
			this.cancel()
		}

		// The ids of the selected shapes after ungrouping;
		// these include all of the grouped shapes children,
		// plus any shapes that were selected apart from the groups.
		const idsToSelect = new Set<TLShapeId>()

		// Get all groups in the selection
		const shapes = compact(ids.map((id) => this.getShape(id)))

		const groups: TLGroupShape[] = []

		shapes.forEach((shape) => {
			if (this.isShapeOfType<TLGroupShape>(shape, 'group')) {
				groups.push(shape)
			} else {
				idsToSelect.add(shape.id)
			}
		})

		if (groups.length === 0) return this

		this.batch(() => {
			let group: TLGroupShape

			for (let i = 0, n = groups.length; i < n; i++) {
				group = groups[i]
				const childIds = this.getSortedChildIdsForParent(group.id)

				for (let j = 0, n = childIds.length; j < n; j++) {
					idsToSelect.add(childIds[j])
				}

				this.reparentShapes(childIds, group.parentId, group.index)
			}

			this.deleteShapes(groups.map((group) => group.id))
			this.select(...idsToSelect)
		})

		return this
	}

	/**
	 * Update a shape using a partial of the shape.
	 *
	 * @example
	 * ```ts
	 * editor.updateShape({ id: 'box1', type: 'geo', props: { w: 100, h: 100 } })
	 * ```
	 *
	 * @param partial - The shape partial to update.
	 * @param historyOptions - The history options for the change.
	 *
	 * @public
	 */
	updateShape<T extends TLUnknownShape>(
		partial: TLShapePartial<T> | null | undefined,
		historyOptions?: TLCommandHistoryOptions
	) {
		this.updateShapes([partial], historyOptions)
		return this
	}

	/**
	 * Update shapes using partials of each shape.
	 *
	 * @example
	 * ```ts
	 * editor.updateShapes([{ id: 'box1', type: 'geo', props: { w: 100, h: 100 } }])
	 * ```
	 *
	 * @param partials - The shape partials to update.
	 * @param historyOptions - The history options for the change.
	 *
	 * @public
	 */
	updateShapes<T extends TLUnknownShape>(
		partials: (TLShapePartial<T> | null | undefined)[],
		historyOptions?: TLCommandHistoryOptions
	) {
		const compactedPartials: TLShapePartial<T>[] = Array(partials.length)

		for (let i = 0, n = partials.length; i < n; i++) {
			const partial = partials[i]
			if (!partial) continue
			// Get the current shape referenced by the partial
			const shape = this.getShape(partial.id)
			if (!shape) continue

			// If the shape is locked and we're not setting isLocked to true, continue
			if (this.isShapeOrAncestorLocked(shape) && !Object.hasOwn(partial, 'isLocked')) continue

			// Remove any animating shapes from the list of partials
			this.animatingShapes.delete(partial.id)

			compactedPartials.push(partial)
		}

		this._updateShapes(compactedPartials, historyOptions)
		return this
	}

	/** @internal */
	private _updateShapes = this.history.createCommand(
		'updateShapes',
		(
			_partials: (TLShapePartial | null | undefined)[],
			historyOptions?: TLCommandHistoryOptions
		) => {
			if (this.getInstanceState().isReadonly) return null

			const snapshots: Record<string, TLShape> = {}
			const updates: Record<string, TLShape> = {}

			let shape: TLShape | undefined
			let updated: TLShape

			for (let i = 0, n = _partials.length; i < n; i++) {
				const partial = _partials[i]
				// Skip nullish partials (sometimes created by map fns returning undefined)
				if (!partial) continue

				// Get the current shape referenced by the partial
				// If there is no current shape, we'll skip this update
				shape = this.getShape(partial.id)
				if (!shape) continue

				// Get the updated version of the shape
				// If the update had no effect, we'll skip this update
				updated = applyPartialToShape(shape, partial)
				if (updated === shape) continue

				snapshots[shape.id] = shape
				updates[shape.id] = updated
			}

			return { data: { snapshots, updates }, ...historyOptions }
		},
		{
			do: ({ updates }) => {
				// Iterate through array; if any shape has an onBeforeUpdate handler, call it
				// and, if the handler returns a new shape, replace the old shape with
				// the new one. This is used for example when repositioning a text shape
				// based on its new text content.
				this.store.put(
					objectMapValues(updates).map((shape) => {
						const current = this.store.get(shape.id)
						if (current) {
							const next = this.getShapeUtil(shape).onBeforeUpdate?.(current, shape)
							if (next) return next
						}
						return shape
					})
				)
			},
			undo: ({ snapshots }) => {
				this.store.put(Object.values(snapshots))
			},
			squash(prevData, nextData) {
				return {
					// keep the oldest snapshots
					snapshots: { ...nextData.snapshots, ...prevData.snapshots },
					// keep the newest updates
					updates: { ...prevData.updates, ...nextData.updates },
				}
			},
		}
	)

	/** @internal */
	private _getUnlockedShapeIds(ids: TLShapeId[]): TLShapeId[] {
		return ids.filter((id) => !this.getShape(id)?.isLocked)
	}

	/**
	 * Delete shapes.
	 *
	 * @example
	 * ```ts
	 * editor.deleteShapes(['box1', 'box2'])
	 * ```
	 *
	 * @param ids - The ids of the shapes to delete.
	 *
	 * @public
	 */
	deleteShapes(ids: TLShapeId[]): this
	deleteShapes(shapes: TLShape[]): this
	deleteShapes(_ids: TLShapeId[] | TLShape[]) {
		if (!Array.isArray(_ids)) {
			throw Error('Editor.deleteShapes: must provide an array of shapes or shapeIds')
		}
		this._deleteShapes(
			this._getUnlockedShapeIds(
				typeof _ids[0] === 'string' ? (_ids as TLShapeId[]) : (_ids as TLShape[]).map((s) => s.id)
			)
		)
		return this
	}

	/**
	 * Delete a shape.
	 *
	 * @example
	 * ```ts
	 * editor.deleteShapes(['box1', 'box2'])
	 * ```
	 *
	 * @param id - The id of the shape to delete.
	 *
	 * @public
	 */
	deleteShape(id: TLShapeId): this
	deleteShape(shape: TLShape): this
	deleteShape(_id: TLShapeId | TLShape) {
		this.deleteShapes([typeof _id === 'string' ? _id : _id.id])
		return this
	}

	/** @internal */
	private _deleteShapes = this.history.createCommand(
		'delete_shapes',
		(ids: TLShapeId[]) => {
			if (this.getInstanceState().isReadonly) return null
			if (ids.length === 0) return null
			const prevSelectedShapeIds = [...this.getCurrentPageState().selectedShapeIds]

			const allIds = new Set(ids)

			for (const id of ids) {
				this.visitDescendants(id, (childId) => {
					allIds.add(childId)
				})
			}

			const deletedIds = [...allIds]
			const arrowBindings = this._getArrowBindingsIndex().get()
			const snapshots = compact(
				deletedIds.flatMap((id) => {
					const shape = this.getShape(id)

					// Add any bound arrows to the snapshots, so that we can restore the bindings on undo
					const bindings = arrowBindings[id]
					if (bindings && bindings.length > 0) {
						return bindings.map(({ arrowId }) => this.getShape(arrowId)).concat(shape)
					}
					return shape
				})
			)

			const postSelectedShapeIds = prevSelectedShapeIds.filter((id) => !allIds.has(id))

			return { data: { deletedIds, snapshots, prevSelectedShapeIds, postSelectedShapeIds } }
		},
		{
			do: ({ deletedIds, postSelectedShapeIds }) => {
				this.store.remove(deletedIds)
				this.store.update(this.getCurrentPageState().id, (state) => ({
					...state,
					selectedShapeIds: postSelectedShapeIds,
				}))
			},
			undo: ({ snapshots, prevSelectedShapeIds }) => {
				this.store.put(snapshots)
				this.store.update(this.getCurrentPageState().id, (state) => ({
					...state,
					selectedShapeIds: prevSelectedShapeIds,
				}))
			},
		}
	)

	/* --------------------- Styles --------------------- */

	/**
	 * Get all the current styles among the users selected shapes
	 *
	 * @internal
	 */
	private _extractSharedStyles(shape: TLShape, sharedStyleMap: SharedStyleMap) {
		if (this.isShapeOfType<TLGroupShape>(shape, 'group')) {
			// For groups, ignore the styles of the group shape and instead include the styles of the
			// group's children. These are the shapes that would have their styles changed if the
			// user called `setStyle` on the current selection.
			const childIds = this._parentIdsToChildIds.get()[shape.id]
			if (!childIds) return

			for (let i = 0, n = childIds.length; i < n; i++) {
				this._extractSharedStyles(this.getShape(childIds[i])!, sharedStyleMap)
			}
		} else {
			for (const [style, propKey] of this.styleProps[shape.type]) {
				sharedStyleMap.applyValue(style, getOwnProperty(shape.props, propKey))
			}
		}
	}

	/**
	 * A derived map containing all current styles among the user's selected shapes.
	 *
	 * @internal
	 */
	@computed
	private _getSelectionSharedStyles(): ReadonlySharedStyleMap {
		const selectedShapes = this.getSelectedShapes()

		const sharedStyles = new SharedStyleMap()
		for (const selectedShape of selectedShapes) {
			this._extractSharedStyles(selectedShape, sharedStyles)
		}

		return sharedStyles
	}

	/**
	 * Get the style for the next shape.
	 *
	 * @example
	 * ```ts
	 * const color = editor.getStyleForNextShape(DefaultColorStyle)
	 * ```
	 *
	 * @param style - The style to get.
	 *
	 * @public */
	getStyleForNextShape<T>(style: StyleProp<T>): T {
		const value = this.getInstanceState().stylesForNextShape[style.id]
		return value === undefined ? style.defaultValue : (value as T)
	}

	getShapeStyleIfExists<T>(shape: TLShape, style: StyleProp<T>): T | undefined {
		const styleKey = this.styleProps[shape.type].get(style)
		if (styleKey === undefined) return undefined
		return getOwnProperty(shape.props, styleKey) as T | undefined
	}

	/**
	 * A map of all the current styles either in the current selection, or that are relevant to the
	 * current tool.
	 *
	 * @example
	 * ```ts
	 * const color = editor.getSharedStyles().get(DefaultColorStyle)
	 * if (color && color.type === 'shared') {
	 *   print('All selected shapes have the same color:', color.value)
	 * }
	 * ```
	 *
	 * @public
	 */
	@computed<ReadonlySharedStyleMap>({ isEqual: (a, b) => a.equals(b) })
	getSharedStyles(): ReadonlySharedStyleMap {
		// If we're in selecting and if we have a selection, return the shared styles from the
		// current selection
		if (this.isIn('select') && this.getSelectedShapeIds().length > 0) {
			return this._getSelectionSharedStyles()
		}

		// If the current tool is associated with a shape, return the styles for that shape.
		// Otherwise, just return an empty map.
		const currentTool = this.root.getCurrent()!
		const styles = new SharedStyleMap()

		if (!currentTool) return styles

		if (currentTool.shapeType) {
			for (const style of this.styleProps[currentTool.shapeType].keys()) {
				styles.applyValue(style, this.getStyleForNextShape(style))
			}
		}

		return styles
	}

	/**
	 * Get the currently selected shared opacity.
	 * If any shapes are selected, this returns the shared opacity of the selected shapes.
	 * Otherwise, this returns the chosen opacity for the next shape.
	 *
	 * @public
	 */
	@computed getSharedOpacity(): SharedStyle<number> {
		if (this.isIn('select') && this.getSelectedShapeIds().length > 0) {
			const shapesToCheck: TLShape[] = []
			const addShape = (shapeId: TLShapeId) => {
				const shape = this.getShape(shapeId)
				if (!shape) return
				// For groups, ignore the opacity of the group shape and instead include
				// the opacity of the group's children. These are the shapes that would have
				// their opacity changed if the user called `setOpacity` on the current selection.
				if (this.isShapeOfType<TLGroupShape>(shape, 'group')) {
					for (const childId of this.getSortedChildIdsForParent(shape.id)) {
						addShape(childId)
					}
				} else {
					shapesToCheck.push(shape)
				}
			}
			for (const shapeId of this.getSelectedShapeIds()) {
				addShape(shapeId)
			}

			let opacity: number | null = null
			for (const shape of shapesToCheck) {
				if (opacity === null) {
					opacity = shape.opacity
				} else if (opacity !== shape.opacity) {
					return { type: 'mixed' }
				}
			}

			if (opacity !== null) return { type: 'shared', value: opacity }
		}
		return { type: 'shared', value: this.getInstanceState().opacityForNextShape }
	}

	/**
	 * Set the opacity for the next shapes. This will effect subsequently created shapes.
	 *
	 * @example
	 * ```ts
	 * editor.setOpacityForNextShapes(0.5)
	 * editor.setOpacityForNextShapes(0.5, { squashing: true })
	 * ```
	 *
	 * @param opacity - The opacity to set. Must be a number between 0 and 1 inclusive.
	 * @param historyOptions - The history options for the change.
	 */
	setOpacityForNextShapes(opacity: number, historyOptions?: TLCommandHistoryOptions): this {
		this.updateInstanceState({ opacityForNextShape: opacity }, historyOptions)
		return this
	}

	/**
	 * Set the current opacity. This will effect any selected shapes.
	 *
	 * @example
	 * ```ts
	 * editor.setOpacityForSelectedShapes(0.5)
	 * editor.setOpacityForSelectedShapes(0.5, { squashing: true })
	 * ```
	 *
	 * @param opacity - The opacity to set. Must be a number between 0 and 1 inclusive.
	 * @param historyOptions - The history options for the change.
	 */
	setOpacityForSelectedShapes(opacity: number, historyOptions?: TLCommandHistoryOptions): this {
		const selectedShapes = this.getSelectedShapes()

		if (selectedShapes.length > 0) {
			const shapesToUpdate: TLShape[] = []

			// We can have many deep levels of grouped shape
			// Making a recursive function to look through all the levels
			const addShapeById = (shape: TLShape) => {
				if (this.isShapeOfType<TLGroupShape>(shape, 'group')) {
					const childIds = this.getSortedChildIdsForParent(shape)
					for (const childId of childIds) {
						addShapeById(this.getShape(childId)!)
					}
				} else {
					shapesToUpdate.push(shape)
				}
			}

			for (const id of selectedShapes) {
				addShapeById(id)
			}

			this.updateShapes(
				shapesToUpdate.map((shape) => {
					return {
						id: shape.id,
						type: shape.type,
						opacity,
					}
				}),
				historyOptions
			)
		}

		return this
	}

	/**
	 * Set the value of a {@link @tldraw/tlschema#StyleProp} for the next shapes. This change will be applied to subsequently created shapes.
	 *
	 * @example
	 * ```ts
	 * editor.setStyleForNextShapes(DefaultColorStyle, 'red')
	 * editor.setStyleForNextShapes(DefaultColorStyle, 'red', { ephemeral: true })
	 * ```
	 *
	 * @param style - The style to set.
	 * @param value - The value to set.
	 * @param historyOptions - The history options for the change.
	 *
	 * @public
	 */
	setStyleForNextShapes<T>(
		style: StyleProp<T>,
		value: T,
		historyOptions?: TLCommandHistoryOptions
	): this {
		const stylesForNextShape = this.getInstanceState().stylesForNextShape

		this.updateInstanceState(
			{ stylesForNextShape: { ...stylesForNextShape, [style.id]: value } },
			historyOptions
		)

		return this
	}

	/**
	 * Set the value of a {@link @tldraw/tlschema#StyleProp}. This change will be applied to the currently selected shapes.
	 *
	 * @example
	 * ```ts
	 * editor.setStyleForSelectedShapes(DefaultColorStyle, 'red')
	 * editor.setStyleForSelectedShapes(DefaultColorStyle, 'red', { ephemeral: true })
	 * ```
	 *
	 * @param style - The style to set.
	 * @param value - The value to set.
	 * @param historyOptions - The history options for the change.
	 *
	 * @public
	 */
	setStyleForSelectedShapes<S extends StyleProp<any>>(
		style: S,
		value: StylePropValue<S>,
		historyOptions?: TLCommandHistoryOptions
	): this {
		const selectedShapes = this.getSelectedShapes()

		if (selectedShapes.length > 0) {
			const updates: {
				util: ShapeUtil
				originalShape: TLShape
				updatePartial: TLShapePartial
			}[] = []

			// We can have many deep levels of grouped shape
			// Making a recursive function to look through all the levels
			const addShapeById = (shape: TLShape) => {
				if (this.isShapeOfType<TLGroupShape>(shape, 'group')) {
					const childIds = this.getSortedChildIdsForParent(shape.id)
					for (const childId of childIds) {
						addShapeById(this.getShape(childId)!)
					}
				} else {
					const util = this.getShapeUtil(shape)
					const stylePropKey = this.styleProps[shape.type].get(style)
					if (stylePropKey) {
						const shapePartial: TLShapePartial = {
							id: shape.id,
							type: shape.type,
							props: { [stylePropKey]: value },
						}
						updates.push({
							util,
							originalShape: shape,
							updatePartial: shapePartial,
						})
					}
				}
			}

			for (const shape of selectedShapes) {
				addShapeById(shape)
			}

			this.updateShapes(
				updates.map(({ updatePartial }) => updatePartial),
				historyOptions
			)
		}

		return this
	}

	/* --------------------- Content -------------------- */

	/** @internal */
	externalAssetContentHandlers: {
		[K in TLExternalAssetContent['type']]: {
			[Key in K]:
				| null
				| ((info: TLExternalAssetContent & { type: Key }) => Promise<TLAsset | undefined>)
		}[K]
	} = {
		file: null,
		url: null,
	}

	/**
	 * Register an external content handler. This handler will be called when the editor receives
	 * external content of the provided type. For example, the 'image' type handler will be called
	 * when a user drops an image onto the canvas.
	 *
	 * @example
	 * ```ts
	 * editor.registerExternalAssetHandler('text', myHandler)
	 * ```
	 *
	 * @param type - The type of external content.
	 * @param handler - The handler to use for this content type.
	 *
	 * @public
	 */
	registerExternalAssetHandler<T extends TLExternalAssetContent['type']>(
		type: T,
		handler: null | ((info: TLExternalAssetContent & { type: T }) => Promise<TLAsset>)
	): this {
		this.externalAssetContentHandlers[type] = handler as any
		return this
	}

	/**
	 * Get an asset for an external asset content type.
	 *
	 * @example
	 * ```ts
	 * const asset = await editor.getAssetForExternalContent({ type: 'file', file: myFile })
	 * const asset = await editor.getAssetForExternalContent({ type: 'url', url: myUrl })
	 * ```
	 *
	 * @param info - Info about the external content.
	 * @returns The asset.
	 */
	async getAssetForExternalContent(info: TLExternalAssetContent): Promise<TLAsset | undefined> {
		return await this.externalAssetContentHandlers[info.type]?.(info as any)
	}

	/** @internal */
	externalContentHandlers: {
		[K in TLExternalContent['type']]: {
			[Key in K]: null | ((info: TLExternalContent & { type: Key }) => void)
		}[K]
	} = {
		text: null,
		files: null,
		embed: null,
		'svg-text': null,
		url: null,
	}

	/**
	 * Register an external content handler. This handler will be called when the editor receives
	 * external content of the provided type. For example, the 'image' type handler will be called
	 * when a user drops an image onto the canvas.
	 *
	 * @example
	 * ```ts
	 * editor.registerExternalContentHandler('text', myHandler)
	 * ```
	 *
	 * @param type - The type of external content.
	 * @param handler - The handler to use for this content type.
	 *
	 * @public
	 */
	registerExternalContentHandler<T extends TLExternalContent['type']>(
		type: T,
		handler:
			| null
			| ((
					info: T extends TLExternalContent['type']
						? TLExternalContent & { type: T }
						: TLExternalContent
			  ) => void)
	): this {
		this.externalContentHandlers[type] = handler as any
		return this
	}

	/**
	 * Handle external content, such as files, urls, embeds, or plain text which has been put into the app, for example by pasting external text or dropping external images onto canvas.
	 *
	 * @param info - Info about the external content.
	 */
	async putExternalContent(info: TLExternalContent): Promise<void> {
		return this.externalContentHandlers[info.type]?.(info as any)
	}

	/**
	 * Get content that can be exported for the given shape ids.
	 *
	 * @param shapes - The shapes (or shape ids) to get content for.
	 *
	 * @returns The exported content.
	 *
	 * @public
	 */
	getContentFromCurrentPage(shapes: TLShapeId[] | TLShape[]): TLContent | undefined {
		// todo: make this work with any page, not just the current page
		const ids =
			typeof shapes[0] === 'string'
				? (shapes as TLShapeId[])
				: (shapes as TLShape[]).map((s) => s.id)

		if (!ids) return
		if (ids.length === 0) return

		const pageTransforms: Record<string, MatModel> = {}

		let shapesForContent = dedupe(
			ids
				.map((id) => this.getShape(id)!)
				.sort(sortByIndex)
				.flatMap((shape) => {
					const allShapes = [shape]
					this.visitDescendants(shape.id, (descendant) => {
						allShapes.push(this.getShape(descendant)!)
					})
					return allShapes
				})
		)

		shapesForContent = shapesForContent.map((shape) => {
			pageTransforms[shape.id] = this.getShapePageTransform(shape.id)!

			shape = structuredClone(shape) as typeof shape

			if (this.isShapeOfType<TLArrowShape>(shape, 'arrow')) {
				const startBindingId =
					shape.props.start.type === 'binding' ? shape.props.start.boundShapeId : undefined

				const endBindingId =
					shape.props.end.type === 'binding' ? shape.props.end.boundShapeId : undefined

				const info = this.getArrowInfo(shape)

				if (shape.props.start.type === 'binding') {
					if (!shapesForContent.some((s) => s.id === startBindingId)) {
						// Uh oh, the arrow's bound-to shape isn't among the shapes
						// that we're getting the content for. We should try to adjust
						// the arrow so that it appears in the place it would be
						if (info?.isValid) {
							const { x, y } = info.start.point
							shape.props.start = {
								type: 'point',
								x,
								y,
							}
						} else {
							const { start } = getArrowTerminalsInArrowSpace(this, shape)
							shape.props.start = {
								type: 'point',
								x: start.x,
								y: start.y,
							}
						}
					}
				}

				if (shape.props.end.type === 'binding') {
					if (!shapesForContent.some((s) => s.id === endBindingId)) {
						if (info?.isValid) {
							const { x, y } = info.end.point
							shape.props.end = {
								type: 'point',
								x,
								y,
							}
						} else {
							const { end } = getArrowTerminalsInArrowSpace(this, shape)
							shape.props.end = {
								type: 'point',
								x: end.x,
								y: end.y,
							}
						}
					}
				}

				const infoAfter = getIsArrowStraight(shape)
					? getStraightArrowInfo(this, shape)
					: getCurvedArrowInfo(this, shape)

				if (info?.isValid && infoAfter?.isValid && !getIsArrowStraight(shape)) {
					const mpA = Vec.Med(info.start.handle, info.end.handle)
					const distA = Vec.Dist(info.middle, mpA)
					const distB = Vec.Dist(infoAfter.middle, mpA)
					if (shape.props.bend < 0) {
						shape.props.bend += distB - distA
					} else {
						shape.props.bend -= distB - distA
					}
				}

				return shape
			}

			return shape
		})

		const rootShapeIds: TLShapeId[] = []

		shapesForContent.forEach((shape) => {
			if (shapesForContent.find((s) => s.id === shape.parentId) === undefined) {
				// Need to get page point and rotation of the shape because shapes in
				// groups use local position/rotation

				const pageTransform = this.getShapePageTransform(shape.id)!
				const pagePoint = pageTransform.point()
				const pageRotation = pageTransform.rotation()
				shape.x = pagePoint.x
				shape.y = pagePoint.y
				shape.rotation = pageRotation
				shape.parentId = this.getCurrentPageId()

				rootShapeIds.push(shape.id)
			}
		})

		const assetsSet = new Set<TLAssetId>()

		shapesForContent.forEach((shape) => {
			if ('assetId' in shape.props) {
				if (shape.props.assetId !== null) {
					assetsSet.add(shape.props.assetId)
				}
			}
		})

		return {
			shapes: shapesForContent,
			rootShapeIds,
			schema: this.store.schema.serialize(),
			assets: compact(Array.from(assetsSet).map((id) => this.getAsset(id))),
		}
	}

	/**
	 * Place content into the editor.
	 *
	 * @param content - The content.
	 * @param options - Options for placing the content.
	 *
	 * @public
	 */
	putContentOntoCurrentPage(
		content: TLContent,
		options: {
			point?: VecLike
			select?: boolean
			preservePosition?: boolean
			preserveIds?: boolean
		} = {}
	): this {
		if (this.getInstanceState().isReadonly) return this

		// todo: make this able to support putting content onto any page, not just the current page

		if (!content.schema) {
			throw Error('Could not put content:\ncontent is missing a schema.')
		}

		const { select = false, preserveIds = false, preservePosition = false } = options
		let { point = undefined } = options

		// decide on a parent for the put shapes; if the parent is among the put shapes(?) then use its parent

		const currentPageId = this.getCurrentPageId()
		const { rootShapeIds } = content

		// We need to collect the migrated shapes and assets
		const assets: TLAsset[] = []
		const shapes: TLShape[] = []

		// Let's treat the content as a store, and then migrate that store.
		const store: StoreSnapshot<TLRecord> = {
			store: {
				...Object.fromEntries(content.assets.map((asset) => [asset.id, asset] as const)),
				...Object.fromEntries(content.shapes.map((asset) => [asset.id, asset] as const)),
			},
			schema: content.schema,
		}
		const result = this.store.schema.migrateStoreSnapshot(store)
		if (result.type === 'error') {
			throw Error('Could not put content: could not migrate content')
		}
		for (const record of Object.values(result.value)) {
			switch (record.typeName) {
				case 'asset': {
					assets.push(record)
					break
				}
				case 'shape': {
					shapes.push(record)
					break
				}
			}
		}

		// Ok, we've got our migrated shapes and assets, now we can continue!
		const idMap = new Map<any, TLShapeId>(shapes.map((shape) => [shape.id, createShapeId()]))

		// By default, the paste parent will be the current page.
		let pasteParentId = this.getCurrentPageId() as TLPageId | TLShapeId
		let lowestDepth = Infinity
		let lowestAncestors: TLShape[] = []

		// Among the selected shapes, find the shape with the fewest ancestors and use its first ancestor.
		for (const shape of this.getSelectedShapes()) {
			if (lowestDepth === 0) break

			const isFrame = this.isShapeOfType<TLFrameShape>(shape, 'frame')
			const ancestors = this.getShapeAncestors(shape)
			if (isFrame) ancestors.push(shape)

			const depth = isFrame ? ancestors.length + 1 : ancestors.length

			if (depth < lowestDepth) {
				lowestDepth = depth
				lowestAncestors = ancestors
				pasteParentId = isFrame ? shape.id : shape.parentId
			} else if (depth === lowestDepth) {
				if (lowestAncestors.length !== ancestors.length) {
					throw Error(`Ancestors: ${lowestAncestors.length} !== ${ancestors.length}`)
				}

				if (lowestAncestors.length === 0) {
					pasteParentId = currentPageId
					break
				} else {
					pasteParentId = currentPageId
					for (let i = 0; i < lowestAncestors.length; i++) {
						if (ancestors[i] !== lowestAncestors[i]) break
						pasteParentId = ancestors[i].id
					}
				}
			}
		}

		let isDuplicating = false

		if (!isPageId(pasteParentId)) {
			const parent = this.getShape(pasteParentId)
			if (parent) {
				if (!this.getViewportPageBounds().includes(this.getShapePageBounds(parent)!)) {
					pasteParentId = currentPageId
				} else {
					if (rootShapeIds.length === 1) {
						const rootShape = shapes.find((s) => s.id === rootShapeIds[0])!
						if (
							this.isShapeOfType<TLFrameShape>(parent, 'frame') &&
							this.isShapeOfType<TLFrameShape>(rootShape, 'frame') &&
							rootShape.props.w === parent?.props.w &&
							rootShape.props.h === parent?.props.h
						) {
							isDuplicating = true
						}
					}
				}
			} else {
				pasteParentId = currentPageId
			}
		}

		if (!isDuplicating) {
			isDuplicating = idMap.has(pasteParentId)
		}

		if (isDuplicating) {
			pasteParentId = this.getShape(pasteParentId)!.parentId
		}

		let index = this.getHighestIndexForParent(pasteParentId) // todo: requires that the putting page is the current page

		const rootShapes: TLShape[] = []

		const newShapes: TLShape[] = shapes.map((shape): TLShape => {
			let newShape: TLShape

			if (preserveIds) {
				newShape = structuredClone(shape)
				idMap.set(shape.id, shape.id)
			} else {
				const id = idMap.get(shape.id)!

				// Create the new shape (new except for the id)
				newShape = structuredClone({ ...shape, id })
			}

			if (rootShapeIds.includes(shape.id)) {
				newShape.parentId = currentPageId
				rootShapes.push(newShape)
			}

			// Assign the child to its new parent.

			// If the child's parent is among the putting shapes, then assign
			// it to the new parent's id.
			if (idMap.has(newShape.parentId)) {
				newShape.parentId = idMap.get(shape.parentId)!
			} else {
				rootShapeIds.push(newShape.id)
				// newShape.parentId = pasteParentId
				newShape.index = index
				index = getIndexAbove(index)
			}

			if (this.isShapeOfType<TLArrowShape>(newShape, 'arrow')) {
				if (newShape.props.start.type === 'binding') {
					const mappedId = idMap.get(newShape.props.start.boundShapeId)
					newShape.props.start = mappedId
						? { ...newShape.props.start, boundShapeId: mappedId }
						: // this shouldn't happen, if you copy an arrow but not it's bound shape it should
							// convert the binding to a point at the time of copying
							{ type: 'point', x: 0, y: 0 }
				}
				if (newShape.props.end.type === 'binding') {
					const mappedId = idMap.get(newShape.props.end.boundShapeId)
					newShape.props.end = mappedId
						? { ...newShape.props.end, boundShapeId: mappedId }
						: // this shouldn't happen, if you copy an arrow but not it's bound shape it should
							// convert the binding to a point at the time of copying
							{ type: 'point', x: 0, y: 0 }
				}
			}

			return newShape
		})

		if (newShapes.length + this.getCurrentPageShapeIds().size > MAX_SHAPES_PER_PAGE) {
			// There's some complexity here involving children
			// that might be created without their parents, so
			// if we're going over the limit then just don't paste.
			alertMaxShapes(this)
			return this
		}

		// These are all the assets we need to create
		const assetsToCreate: TLAsset[] = []

		// These assets have base64 data that may need to be hosted
		const assetsToUpdate: (TLImageAsset | TLVideoAsset)[] = []

		for (const asset of assets) {
			if (this.store.has(asset.id)) {
				// We already have this asset
				continue
			}

			if (
				(asset.type === 'image' || asset.type === 'video') &&
				asset.props.src?.startsWith('data:image')
			) {
				// it's src is a base64 image or video; we need to create a new asset without the src,
				// then create a new asset from the original src. So we save a copy of the original asset,
				// then delete the src from the original asset.
				assetsToUpdate.push(structuredClone(asset as TLImageAsset | TLVideoAsset))
				asset.props.src = null
			}

			// Add the asset to the list of assets to create
			assetsToCreate.push(asset)
		}

		// Start loading the new assets, order does not matter
		Promise.allSettled(
			(assetsToUpdate as (TLImageAsset | TLVideoAsset)[]).map(async (asset) => {
				// Turn the data url into a file
				const file = await dataUrlToFile(
					asset.props.src!,
					asset.props.name,
					asset.props.mimeType ?? 'image/png'
				)

				// Get a new asset for the file
				const newAsset = await this.getAssetForExternalContent({ type: 'file', file })

				if (!newAsset) {
					// If we don't have a new asset, delete the old asset.
					// The shapes that reference this asset should break.
					this.deleteAssets([asset.id])
					return
				}

				// Save the new asset under the old asset's id
				this.updateAssets([{ ...newAsset, id: asset.id }])
			})
		)

		this.batch(() => {
			// Create any assets that need to be created
			if (assetsToCreate.length > 0) {
				this.createAssets(assetsToCreate)
			}

			// Create the shapes with root shapes as children of the page
			this.createShapes(newShapes)

			if (select) {
				this.select(...rootShapes.map((s) => s.id))
			}

			// And then, if needed, reparent the root shapes to the paste parent
			if (pasteParentId !== currentPageId) {
				this.reparentShapes(
					rootShapes.map((s) => s.id),
					pasteParentId
				)
			}

			const newCreatedShapes = newShapes.map((s) => this.getShape(s.id)!)
			const bounds = Box.Common(newCreatedShapes.map((s) => this.getShapePageBounds(s)!))

			if (point === undefined) {
				if (!isPageId(pasteParentId)) {
					// Put the shapes in the middle of the (on screen) parent
					const shape = this.getShape(pasteParentId)!
					point = Mat.applyToPoint(
						this.getShapePageTransform(shape),
						this.getShapeGeometry(shape).bounds.center
					)
				} else {
					const viewportPageBounds = this.getViewportPageBounds()
					if (preservePosition || viewportPageBounds.includes(Box.From(bounds))) {
						// Otherwise, put shapes where they used to be
						point = bounds.center
					} else {
						// If the old bounds are outside of the viewport...
						// put the shapes in the middle of the viewport
						point = viewportPageBounds.center
					}
				}
			}

			if (rootShapes.length === 1) {
				const onlyRoot = rootShapes[0] as TLFrameShape
				// If the old bounds are in the viewport...
				if (this.isShapeOfType<TLFrameShape>(onlyRoot, 'frame')) {
					while (
						this.getShapesAtPoint(point).some(
							(shape) =>
								this.isShapeOfType<TLFrameShape>(shape, 'frame') &&
								shape.props.w === onlyRoot.props.w &&
								shape.props.h === onlyRoot.props.h
						)
					) {
						point.x += bounds.w + 16
					}
				}
			}

			const pageCenter = Box.Common(
				compact(rootShapes.map(({ id }) => this.getShapePageBounds(id)))
			).center

			const offset = Vec.Sub(point, pageCenter)

			this.updateShapes(
				rootShapes.map(({ id }) => {
					const s = this.getShape(id)!
					const localRotation = this.getShapeParentTransform(id).decompose().rotation
					const localDelta = Vec.Rot(offset, -localRotation)

					return { id: s.id, type: s.type, x: s.x + localDelta.x, y: s.y + localDelta.y }
				})
			)
		})

		return this
	}

	/**
	 * Get an exported SVG string of the given shapes.
	 *
	 * @param ids - The shapes (or shape ids) to export.
	 * @param opts - Options for the export.
	 *
	 * @returns The SVG element.
	 *
	 * @public
	 */
	async getSvgString(shapes: TLShapeId[] | TLShape[], opts = {} as Partial<TLSvgOptions>) {
		const svg = await getSvgJsx(this, shapes, opts)
		if (!svg) return undefined
		return { svg: renderToStaticMarkup(svg.jsx), width: svg.width, height: svg.height }
	}

	/** @deprecated Use {@link Editor.getSvgString} instead */
	async getSvg(shapes: TLShapeId[] | TLShape[], opts = {} as Partial<TLSvgOptions>) {
		const svg = await getSvgJsx(this, shapes, opts)
		if (!svg) return undefined
		const fragment = new DocumentFragment()
		const root = createRoot(fragment)
		flushSync(() => root.render(svg.jsx))
		const rendered = fragment.firstElementChild
		root.unmount()
		return rendered as SVGSVGElement
	}

	/* --------------------- Events --------------------- */

	/**
	 * The app's current input state.
	 *
	 * @public
	 */
	inputs = {
		/** The most recent pointer down's position in the current page space. */
		originPagePoint: new Vec(),
		/** The most recent pointer down's position in screen space. */
		originScreenPoint: new Vec(),
		/** The previous pointer position in the current page space. */
		previousPagePoint: new Vec(),
		/** The previous pointer position in screen space. */
		previousScreenPoint: new Vec(),
		/** The most recent pointer position in the current page space. */
		currentPagePoint: new Vec(),
		/** The most recent pointer position in screen space. */
		currentScreenPoint: new Vec(),
		/** A set containing the currently pressed keys. */
		keys: new Set<string>(),
		/** A set containing the currently pressed buttons. */
		buttons: new Set<number>(),
		/** Whether the input is from a pe. */
		isPen: false,
		/** Whether the shift key is currently pressed. */
		shiftKey: false,
		/** Whether the control or command key is currently pressed. */
		ctrlKey: false,
		/** Whether the alt or option key is currently pressed. */
		altKey: false,
		/** Whether the user is dragging. */
		isDragging: false,
		/** Whether the user is pointing. */
		isPointing: false,
		/** Whether the user is pinching. */
		isPinching: false,
		/** Whether the user is editing. */
		isEditing: false,
		/** Whether the user is panning. */
		isPanning: false,
		/** Velocity of mouse pointer, in pixels per millisecond */
		pointerVelocity: new Vec(),
	}

	/**
	 * Update the input points from a pointer, pinch, or wheel event.
	 *
	 * @param info - The event info.
	 */
	private _updateInputsFromEvent(
		info: TLPointerEventInfo | TLPinchEventInfo | TLWheelEventInfo
	): void {
		const { previousScreenPoint, previousPagePoint, currentScreenPoint, currentPagePoint } =
			this.inputs

		const { screenBounds } = this.store.unsafeGetWithoutCapture(TLINSTANCE_ID)!
		const { x: cx, y: cy, z: cz } = this.getCamera()

		const sx = info.point.x - screenBounds.x
		const sy = info.point.y - screenBounds.y
		const sz = info.point.z

		previousScreenPoint.setTo(currentScreenPoint)
		previousPagePoint.setTo(currentPagePoint)

		// The "screen bounds" is relative to the user's actual screen.
		// The "screen point" is relative to the "screen bounds";
		// it will be 0,0 when its actual screen position is equal
		// to screenBounds.point. This is confusing!
		currentScreenPoint.set(sx, sy)
		currentPagePoint.set(sx / cz - cx, sy / cz - cy, sz ?? 0.5)

		this.inputs.isPen = info.type === 'pointer' && info.isPen

		// Reset velocity on pointer down
		if (info.name === 'pointer_down') {
			this.inputs.pointerVelocity.set(0, 0)
		}

		// todo: We only have to do this if there are multiple users in the document
		this.store.put([
			{
				id: TLPOINTER_ID,
				typeName: 'pointer',
				x: currentPagePoint.x,
				y: currentPagePoint.y,
				lastActivityTimestamp:
					// If our pointer moved only because we're following some other user, then don't
					// update our last activity timestamp; otherwise, update it to the current timestamp.
					info.type === 'pointer' && info.pointerId === INTERNAL_POINTER_IDS.CAMERA_MOVE
						? this.store.get(TLPOINTER_ID)?.lastActivityTimestamp ?? Date.now()
						: Date.now(),
				meta: {},
			},
		])
	}

	/**
	 * Dispatch a cancel event.
	 *
	 * @example
	 * ```ts
	 * editor.cancel()
	 * ```
	 *
	 * @public
	 */
	cancel(): this {
		this.dispatch({ type: 'misc', name: 'cancel' })
		return this
	}

	/**
	 * Dispatch an interrupt event.
	 *
	 * @example
	 * ```ts
	 * editor.interrupt()
	 * ```
	 *
	 * @public
	 */
	interrupt(): this {
		this.dispatch({ type: 'misc', name: 'interrupt' })
		return this
	}

	/**
	 * Dispatch a complete event.
	 *
	 * @example
	 * ```ts
	 * editor.complete()
	 * ```
	 *
	 * @public
	 */
	complete(): this {
		this.dispatch({ type: 'misc', name: 'complete' })
		return this
	}

	/**
	 * A manager for recording multiple click events.
	 *
	 * @internal
	 */
	protected _clickManager = new ClickManager(this)

	/**
	 * Prevent a double click event from firing the next time the user clicks
	 *
	 * @public
	 */
	cancelDoubleClick() {
		this._clickManager.cancelDoubleClickTimeout()
	}

	/**
	 * The previous cursor. Used for restoring the cursor after pan events.
	 *
	 * @internal
	 */
	private _prevCursor: TLCursorType = 'default'

	/** @internal */
	private _shiftKeyTimeout = -1 as any

	/** @internal */
	private _setShiftKeyTimeout = () => {
		this.inputs.shiftKey = false
		this.dispatch({
			type: 'keyboard',
			name: 'key_up',
			key: 'Shift',
			shiftKey: this.inputs.shiftKey,
			ctrlKey: this.inputs.ctrlKey,
			altKey: this.inputs.altKey,
			code: 'ShiftLeft',
		})
	}

	/** @internal */
	private _altKeyTimeout = -1 as any

	/** @internal */
	private _setAltKeyTimeout = () => {
		this.inputs.altKey = false
		this.dispatch({
			type: 'keyboard',
			name: 'key_up',
			key: 'Alt',
			shiftKey: this.inputs.shiftKey,
			ctrlKey: this.inputs.ctrlKey,
			altKey: this.inputs.altKey,
			code: 'AltLeft',
		})
	}

	/** @internal */
	private _ctrlKeyTimeout = -1 as any

	/** @internal */
	private _setCtrlKeyTimeout = () => {
		this.inputs.ctrlKey = false
		this.dispatch({
			type: 'keyboard',
			name: 'key_up',
			key: 'Ctrl',
			shiftKey: this.inputs.shiftKey,
			ctrlKey: this.inputs.ctrlKey,
			altKey: this.inputs.altKey,
			code: 'ControlLeft',
		})
	}

	/** @internal */
	private _restoreToolId = 'select'

	/** @internal */
	private _pinchStart = 1

	/** @internal */
	private _didPinch = false

	/** @internal */
	private _selectedShapeIdsAtPointerDown: TLShapeId[] = []

	/** @internal */
	private _longPressTimeout = -1 as any

	/** @internal */
	capturedPointerId: number | null = null

	/**
	 * Dispatch an event to the editor.
	 *
	 * @example
	 * ```ts
	 * editor.dispatch(myPointerEvent)
	 * ```
	 *
	 * @param info - The event info.
	 *
	 * @public
	 */
	dispatch = (info: TLEventInfo): this => {
		this._pendingEventsForNextTick.push(info)
		if (!(info.type === 'pointer' || info.type === 'wheel' || info.type === 'pinch')) {
			this._flushEventsForTick(0)
		}
		return this
	}

	private _pendingEventsForNextTick: TLEventInfo[] = []

	private _flushEventsForTick = (elapsed: number) => {
		this.batch(() => {
			if (this._pendingEventsForNextTick.length > 0) {
				const events = [...this._pendingEventsForNextTick]
				this._pendingEventsForNextTick.length = 0
				for (const info of events) {
					this._flushEventForTick(info)
				}
			}
			if (elapsed > 0) {
				this.root.handleEvent({ type: 'misc', name: 'tick', elapsed })
				this.scribbles.tick(elapsed)
			}
		})
	}

	private _flushEventForTick = (info: TLEventInfo) => {
		// prevent us from spamming similar event errors if we're crashed.
		// todo: replace with new readonly mode?
		if (this.getCrashingError()) return this

		const { inputs } = this
		const { type } = info

		if (info.type === 'misc') {
			// stop panning if the interaction is cancelled or completed
			if (info.name === 'cancel' || info.name === 'complete') {
				this.inputs.isDragging = false

				if (this.inputs.isPanning) {
					this.inputs.isPanning = false
					this.updateInstanceState({
						cursor: {
							type: this._prevCursor,
							rotation: 0,
						},
					})
				}
			}

			this.root.handleEvent(info)
			return
		}

		if (info.shiftKey) {
			clearInterval(this._shiftKeyTimeout)
			this._shiftKeyTimeout = -1
			inputs.shiftKey = true
		} else if (!info.shiftKey && inputs.shiftKey && this._shiftKeyTimeout === -1) {
			this._shiftKeyTimeout = setTimeout(this._setShiftKeyTimeout, 150)
		}

		if (info.altKey) {
			clearInterval(this._altKeyTimeout)
			this._altKeyTimeout = -1
			inputs.altKey = true
		} else if (!info.altKey && inputs.altKey && this._altKeyTimeout === -1) {
			this._altKeyTimeout = setTimeout(this._setAltKeyTimeout, 150)
		}

		if (info.ctrlKey) {
			clearInterval(this._ctrlKeyTimeout)
			this._ctrlKeyTimeout = -1
			inputs.ctrlKey = true /** @internal */ /** @internal */ /** @internal */
		} else if (!info.ctrlKey && inputs.ctrlKey && this._ctrlKeyTimeout === -1) {
			this._ctrlKeyTimeout = setTimeout(this._setCtrlKeyTimeout, 150)
		}

		const { originPagePoint, originScreenPoint, currentPagePoint, currentScreenPoint } = inputs

<<<<<<< HEAD
			switch (type) {
				case 'pinch': {
					if (!this.getInstanceState().canMoveCamera) return
					clearTimeout(this._longPressTimeout)
					this._updateInputsFromEvent(info)
=======
		if (!inputs.isPointing) {
			inputs.isDragging = false
		}
>>>>>>> 43edeb09

		switch (type) {
			case 'pinch': {
				if (!this.getInstanceState().canMoveCamera) return
				this._updateInputsFromEvent(info)

				switch (info.name) {
					case 'pinch_start': {
						if (inputs.isPinching) return

						if (!inputs.isEditing) {
							this._pinchStart = this.getCamera().z
							if (!this._selectedShapeIdsAtPointerDown.length) {
								this._selectedShapeIdsAtPointerDown = this.getSelectedShapeIds()
							}

							this._didPinch = true

							inputs.isPinching = true

							this.interrupt()
						}

						return // Stop here!
					}
					case 'pinch': {
						if (!inputs.isPinching) return

						const {
							point: { z = 1 },
							delta: { x: dx, y: dy },
						} = info

						const { screenBounds } = this.store.unsafeGetWithoutCapture(TLINSTANCE_ID)!
						const { x, y } = Vec.SubXY(info.point, screenBounds.x, screenBounds.y)

						const { x: cx, y: cy, z: cz } = this.getCamera()

						const zoom = Math.min(MAX_ZOOM, Math.max(MIN_ZOOM, z))

						this.stopCameraAnimation()
						if (this.getInstanceState().followingUserId) {
							this.stopFollowingUser()
						}
						this._setCamera(
							{
								x: cx + dx / cz - x / cz + x / zoom,
								y: cy + dy / cz - y / cz + y / zoom,
								z: zoom,
							},
							true
						)

						return // Stop here!
					}
					case 'pinch_end': {
						if (!inputs.isPinching) return this

						inputs.isPinching = false
						const { _selectedShapeIdsAtPointerDown } = this
						this.setSelectedShapes(this._selectedShapeIdsAtPointerDown, { squashing: true })
						this._selectedShapeIdsAtPointerDown = []

						if (this._didPinch) {
							this._didPinch = false
							this.once('tick', () => {
								if (!this._didPinch) {
									this.setSelectedShapes(_selectedShapeIdsAtPointerDown, { squashing: true })
								}
							})
						}

						return // Stop here!
					}
				}
			}
			case 'wheel': {
				if (!this.getInstanceState().canMoveCamera) return

				this._updateInputsFromEvent(info)

				if (this.getIsMenuOpen()) {
					// noop
				} else {
					this.stopCameraAnimation()
					if (this.getInstanceState().followingUserId) {
						this.stopFollowingUser()
					}
					if (inputs.ctrlKey) {
						// todo: Start or update the zoom end interval

						// If the alt or ctrl keys are pressed,
						// zoom or pan the camera and then return.

						// Subtract the top left offset from the user's point

						const { x, y } = this.inputs.currentScreenPoint

						const { x: cx, y: cy, z: cz } = this.getCamera()

						const zoom = Math.min(MAX_ZOOM, Math.max(MIN_ZOOM, cz + (info.delta.z ?? 0) * cz))

						this._setCamera(
							{
								x: cx + (x / zoom - x) - (x / cz - x),
								y: cy + (y / zoom - y) - (y / cz - y),
								z: zoom,
							},
							true
						)

						// We want to return here because none of the states in our
						// statechart should respond to this event (a camera zoom)
						return
					}

					// Update the camera here, which will dispatch a pointer move...
					// this will also update the pointer position, etc
					const { x: cx, y: cy, z: cz } = this.getCamera()
					this._setCamera({ x: cx + info.delta.x / cz, y: cy + info.delta.y / cz, z: cz }, true)

<<<<<<< HEAD
						if (
							!inputs.isDragging &&
							inputs.isPointing &&
							originPagePoint.dist(currentPagePoint) >
								(this.getInstanceState().isCoarsePointer ? COARSE_DRAG_DISTANCE : DRAG_DISTANCE) /
									this.getZoomLevel()
						) {
							clearTimeout(this._longPressTimeout)
							inputs.isDragging = true
						}
=======
					if (
						!inputs.isDragging &&
						inputs.isPointing &&
						originPagePoint.dist(currentPagePoint) >
							(this.getInstanceState().isCoarsePointer ? COARSE_DRAG_DISTANCE : DRAG_DISTANCE) /
								this.getZoomLevel()
					) {
						inputs.isDragging = true
>>>>>>> 43edeb09
					}
				}
				break
			}
			case 'pointer': {
				// If we're pinching, return
				if (inputs.isPinching) return

				this._updateInputsFromEvent(info)

				const { isPen } = info

				switch (info.name) {
					case 'pointer_down': {
						this.clearOpenMenus()

<<<<<<< HEAD
							if (!this.getInstanceState().isCoarsePointer) {
								this._longPressTimeout = setTimeout(() => {
									this.dispatch({ ...info, name: 'long_press' })
								}, LONG_PRESS_DURATION)
							}

							this._selectedShapeIdsAtPointerDown = this.getSelectedShapeIds()
=======
						this._selectedShapeIdsAtPointerDown = this.getSelectedShapeIds()
>>>>>>> 43edeb09

						// Firefox bug fix...
						// If it's a left-mouse-click, we store the pointer id for later user
						if (info.button === 0) {
							this.capturedPointerId = info.pointerId
						}

						// Add the button from the buttons set
						inputs.buttons.add(info.button)

						inputs.isPointing = true
						inputs.isDragging = false

						if (this.getInstanceState().isPenMode) {
							if (!isPen) {
								return
							}
						} else {
							if (isPen) {
								this.updateInstanceState({ isPenMode: true })
							}
						}

						if (info.button === 5) {
							// Eraser button activates eraser
							this._restoreToolId = this.getCurrentToolId()
							this.complete()
							this.setCurrentTool('eraser')
						} else if (info.button === 1) {
							// Middle mouse pan activates panning
							if (!this.inputs.isPanning) {
								this._prevCursor = this.getInstanceState().cursor.type
							}

							this.inputs.isPanning = true
						}

						if (this.inputs.isPanning) {
							this.stopCameraAnimation()
							this.setCursor({ type: 'grabbing', rotation: 0 })
							return this
						}

						originScreenPoint.setTo(currentScreenPoint)
						originPagePoint.setTo(currentPagePoint)
						break
					}
					case 'pointer_move': {
						// If the user is in pen mode, but the pointer is not a pen, stop here.
						if (!isPen && this.getInstanceState().isPenMode) {
							return
						}

						if (this.inputs.isPanning && this.inputs.isPointing) {
							// Handle panning
							const { currentScreenPoint, previousScreenPoint } = this.inputs
							this.pan(Vec.Sub(currentScreenPoint, previousScreenPoint))
							return
						}

						if (
							!inputs.isDragging &&
							inputs.isPointing &&
							originPagePoint.dist(currentPagePoint) >
								(this.getInstanceState().isCoarsePointer ? COARSE_DRAG_DISTANCE : DRAG_DISTANCE) /
									this.getZoomLevel()
						) {
							inputs.isDragging = true
						}
						break
					}
					case 'pointer_up': {
						// Remove the button from the buttons set
						inputs.buttons.delete(info.button)

						inputs.isPointing = false
						inputs.isDragging = false

						if (this.getIsMenuOpen()) {
							// Suppressing pointerup here as <ContextMenu/> doesn't seem to do what we what here.
							return
						}

						if (!isPen && this.getInstanceState().isPenMode) {
							return
						}

						// Firefox bug fix...
						// If it's the same pointer that we stored earlier...
						// ... then it's probably still a left-mouse-click!
						if (this.capturedPointerId === info.pointerId) {
							this.capturedPointerId = null
							info.button = 0
						}

						if (inputs.isPanning) {
							if (info.button === 1) {
								if (!this.inputs.keys.has(' ')) {
									inputs.isPanning = false

									this.slideCamera({
										speed: Math.min(2, this.inputs.pointerVelocity.len()),
										direction: this.inputs.pointerVelocity,
										friction: CAMERA_SLIDE_FRICTION,
									})
									this.setCursor({ type: this._prevCursor, rotation: 0 })
								} else {
									this.slideCamera({
										speed: Math.min(2, this.inputs.pointerVelocity.len()),
										direction: this.inputs.pointerVelocity,
										friction: CAMERA_SLIDE_FRICTION,
									})
									this.setCursor({
										type: 'grab',
										rotation: 0,
									})
								}
							} else if (info.button === 0) {
								this.slideCamera({
									speed: Math.min(2, this.inputs.pointerVelocity.len()),
									direction: this.inputs.pointerVelocity,
									friction: CAMERA_SLIDE_FRICTION,
								})
								this.setCursor({
									type: 'grab',
									rotation: 0,
								})
							}
						} else {
							if (info.button === 5) {
								// Eraser button activates eraser
								this.complete()
								this.setCurrentTool(this._restoreToolId)
							}
						}

						break
					}
				}

				break
			}
			case 'keyboard': {
				// please, please
				if (info.key === 'ShiftRight') info.key = 'ShiftLeft'
				if (info.key === 'AltRight') info.key = 'AltLeft'
				if (info.code === 'ControlRight') info.code = 'ControlLeft'

				switch (info.name) {
					case 'key_down': {
						// Add the key from the keys set
						inputs.keys.add(info.code)

						// If the space key is pressed (but meta / control isn't!) activate panning
						if (!info.ctrlKey && info.code === 'Space') {
							if (!this.inputs.isPanning) {
								this._prevCursor = this.getInstanceState().cursor.type
							}

							this.inputs.isPanning = true
							this.setCursor({ type: this.inputs.isPointing ? 'grabbing' : 'grab', rotation: 0 })
						}

						break
					}
					case 'key_up': {
						// Remove the key from the keys set
						inputs.keys.delete(info.code)

						if (info.code === 'Space' && !this.inputs.buttons.has(1)) {
							this.inputs.isPanning = false
							this.setCursor({ type: this._prevCursor, rotation: 0 })
						}

						break
					}
					case 'key_repeat': {
						// noop
						break
					}
				}
				break
			}
		}

		// Correct the info name for right / middle clicks
		if (info.type === 'pointer') {
			if (info.button === 1) {
				info.name = 'middle_click'
			} else if (info.button === 2) {
				info.name = 'right_click'
			}

			// If a pointer event, send the event to the click manager.
			if (info.isPen === this.getInstanceState().isPenMode) {
				switch (info.name) {
					case 'pointer_down': {
						const otherEvent = this._clickManager.transformPointerDownEvent(info)
						if (info.name !== otherEvent.name) {
							this.root.handleEvent(info)
							this.emit('event', info)
							this.root.handleEvent(otherEvent)
							this.emit('event', otherEvent)
							return
						}

						break
					}
					case 'pointer_up': {
						const otherEvent = this._clickManager.transformPointerUpEvent(info)
						if (info.name !== otherEvent.name) {
							this.root.handleEvent(info)
							this.emit('event', info)
							this.root.handleEvent(otherEvent)
							this.emit('event', otherEvent)
							return
						}

						break
					}
					case 'pointer_move': {
						this._clickManager.handleMove()
						break
					}
				}
			}
		}

		// Send the event to the statechart. It will be handled by all
		// active states, starting at the root.
		this.root.handleEvent(info)
		this.emit('event', info)

		return this
	}
}

function alertMaxShapes(editor: Editor, pageId = editor.getCurrentPageId()) {
	const name = editor.getPage(pageId)!.name
	editor.emit('max-shapes', { name, pageId, count: MAX_SHAPES_PER_PAGE })
}

function applyPartialToShape<T extends TLShape>(prev: T, partial?: TLShapePartial<T>): T {
	if (!partial) return prev
	let next = null as null | T
	const entries = Object.entries(partial)
	for (let i = 0, n = entries.length; i < n; i++) {
		const [k, v] = entries[i]
		if (v === undefined) continue

		// Is the key a special key? We don't update those
		if (k === 'id' || k === 'type' || k === 'typeName') continue

		// Is the value the same as it was before?
		if (v === (prev as any)[k]) continue

		// There's a new value, so create the new shape if we haven't already (should we be cloning this?)
		if (!next) next = { ...prev }

		// for props / meta properties, we support updates with partials of this object
		if (k === 'props' || k === 'meta') {
			next[k] = { ...prev[k] } as JsonObject
			for (const [nextKey, nextValue] of Object.entries(v as object)) {
				if (nextValue !== undefined) {
					;(next[k] as JsonObject)[nextKey] = nextValue
				}
			}
			continue
		}

		// base property
		;(next as any)[k] = v
	}
	if (!next) return prev
	return next
}<|MERGE_RESOLUTION|>--- conflicted
+++ resolved
@@ -79,7 +79,6 @@
 	FOLLOW_CHASE_ZOOM_UNSNAP,
 	HIT_TEST_MARGIN,
 	INTERNAL_POINTER_IDS,
-	LONG_PRESS_DURATION,
 	MAX_PAGES,
 	MAX_SHAPES_PER_PAGE,
 	MAX_ZOOM,
@@ -8447,21 +8446,14 @@
 
 		const { originPagePoint, originScreenPoint, currentPagePoint, currentScreenPoint } = inputs
 
-<<<<<<< HEAD
-			switch (type) {
-				case 'pinch': {
-					if (!this.getInstanceState().canMoveCamera) return
-					clearTimeout(this._longPressTimeout)
-					this._updateInputsFromEvent(info)
-=======
 		if (!inputs.isPointing) {
 			inputs.isDragging = false
 		}
->>>>>>> 43edeb09
 
 		switch (type) {
 			case 'pinch': {
 				if (!this.getInstanceState().canMoveCamera) return
+				clearTimeout(this._longPressTimeout)
 				this._updateInputsFromEvent(info)
 
 				switch (info.name) {
@@ -8579,18 +8571,6 @@
 					const { x: cx, y: cy, z: cz } = this.getCamera()
 					this._setCamera({ x: cx + info.delta.x / cz, y: cy + info.delta.y / cz, z: cz }, true)
 
-<<<<<<< HEAD
-						if (
-							!inputs.isDragging &&
-							inputs.isPointing &&
-							originPagePoint.dist(currentPagePoint) >
-								(this.getInstanceState().isCoarsePointer ? COARSE_DRAG_DISTANCE : DRAG_DISTANCE) /
-									this.getZoomLevel()
-						) {
-							clearTimeout(this._longPressTimeout)
-							inputs.isDragging = true
-						}
-=======
 					if (
 						!inputs.isDragging &&
 						inputs.isPointing &&
@@ -8599,7 +8579,6 @@
 								this.getZoomLevel()
 					) {
 						inputs.isDragging = true
->>>>>>> 43edeb09
 					}
 				}
 				break
@@ -8616,17 +8595,7 @@
 					case 'pointer_down': {
 						this.clearOpenMenus()
 
-<<<<<<< HEAD
-							if (!this.getInstanceState().isCoarsePointer) {
-								this._longPressTimeout = setTimeout(() => {
-									this.dispatch({ ...info, name: 'long_press' })
-								}, LONG_PRESS_DURATION)
-							}
-
-							this._selectedShapeIdsAtPointerDown = this.getSelectedShapeIds()
-=======
 						this._selectedShapeIdsAtPointerDown = this.getSelectedShapeIds()
->>>>>>> 43edeb09
 
 						// Firefox bug fix...
 						// If it's a left-mouse-click, we store the pointer id for later user
