import { EMPTY_ARRAY, atom, computed, transact } from '@tldraw/state'
import { ComputedCache, RecordType, StoreSnapshot, reverseRecordsDiff } from '@tldraw/store'
import {
	CameraRecordType,
	InstancePageStateRecordType,
	PageRecordType,
	StyleProp,
	StylePropValue,
	TLArrowBinding,
	TLArrowShape,
	TLAsset,
	TLAssetId,
	TLAssetPartial,
	TLBinding,
	TLBindingId,
	TLBindingPartial,
	TLCursor,
	TLCursorType,
	TLDOCUMENT_ID,
	TLDocument,
	TLFrameShape,
	TLGeoShape,
	TLGroupShape,
	TLHandle,
	TLINSTANCE_ID,
	TLImageAsset,
	TLInstance,
	TLInstancePageState,
	TLPOINTER_ID,
	TLPage,
	TLPageId,
	TLParentId,
	TLRecord,
	TLShape,
	TLShapeId,
	TLShapePartial,
	TLStore,
	TLUnknownBinding,
	TLUnknownShape,
	TLVideoAsset,
	createBindingId,
	createShapeId,
	getShapePropKeysByStyle,
	isPageId,
	isShapeId,
} from '@tldraw/tlschema'
import {
	IndexKey,
	JsonObject,
	Result,
	annotateError,
	assert,
	assertExists,
	compact,
	dedupe,
	exhaustiveSwitchError,
	getIndexAbove,
	getIndexBetween,
	getIndices,
	getIndicesAbove,
	getIndicesBetween,
	getOwnProperty,
	hasOwnProperty,
	last,
	sortById,
	sortByIndex,
	structuredClone,
} from '@tldraw/utils'
import { EventEmitter } from 'eventemitter3'
import { flushSync } from 'react-dom'
import { createRoot } from 'react-dom/client'
import { TLUser, createTLUser } from '../config/createTLUser'
import { checkBindings } from '../config/defaultBindings'
import { checkShapesAndAddCore } from '../config/defaultShapes'
import {
	ANIMATION_MEDIUM_MS,
	CAMERA_MOVING_TIMEOUT,
	CAMERA_SLIDE_FRICTION,
	COARSE_DRAG_DISTANCE,
	COLLABORATOR_IDLE_TIMEOUT,
	DEFAULT_ANIMATION_OPTIONS,
	DEFAULT_CAMERA_OPTIONS,
	DRAG_DISTANCE,
	FOLLOW_CHASE_PAN_SNAP,
	FOLLOW_CHASE_PAN_UNSNAP,
	FOLLOW_CHASE_PROPORTION,
	FOLLOW_CHASE_ZOOM_SNAP,
	FOLLOW_CHASE_ZOOM_UNSNAP,
	HIT_TEST_MARGIN,
	INTERNAL_POINTER_IDS,
	LEFT_MOUSE_BUTTON,
	LONG_PRESS_DURATION,
	MAX_PAGES,
	MAX_SHAPES_PER_PAGE,
	MIDDLE_MOUSE_BUTTON,
	RIGHT_MOUSE_BUTTON,
	STYLUS_ERASER_BUTTON,
} from '../constants'
<<<<<<< HEAD
import { Box } from '../primitives/Box'
import { Mat, MatLike } from '../primitives/Mat'
=======
import { Box, BoxLike } from '../primitives/Box'
import { Mat, MatLike, MatModel } from '../primitives/Mat'
>>>>>>> a2f4d355
import { Vec, VecLike } from '../primitives/Vec'
import { EASINGS } from '../primitives/easings'
import { Geometry2d } from '../primitives/geometry/Geometry2d'
import { Group2d } from '../primitives/geometry/Group2d'
import { intersectPolygonPolygon } from '../primitives/intersect'
import { PI2, approximately, areAnglesCompatible, clamp, pointInPolygon } from '../primitives/utils'
import { ReadonlySharedStyleMap, SharedStyle, SharedStyleMap } from '../utils/SharedStylesMap'
import { WeakMapCache } from '../utils/WeakMapCache'
import { dataUrlToFile } from '../utils/assets'
import { getIncrementedName } from '../utils/getIncrementedName'
import { getReorderingShapesChanges } from '../utils/reorderShapes'
import { applyRotationToSnapshotShapes, getRotationSnapshot } from '../utils/rotation'
import { uniqueId } from '../utils/uniqueId'
import { BindingUtil, TLBindingUtilConstructor } from './bindings/BindingUtil'
import { notVisibleShapes } from './derivations/notVisibleShapes'
import { parentsToChildren } from './derivations/parentsToChildren'
import { deriveShapeIdsInCurrentPage } from './derivations/shapeIdsInCurrentPage'
import { getSvgJsx } from './getSvgJsx'
import { ClickManager } from './managers/ClickManager'
import { EnvironmentManager } from './managers/EnvironmentManager'
import { HistoryManager } from './managers/HistoryManager'
import { ScribbleManager } from './managers/ScribbleManager'
import { SideEffectManager } from './managers/SideEffectManager'
import { SnapManager } from './managers/SnapManager/SnapManager'
import { TextManager } from './managers/TextManager'
import { TickManager } from './managers/TickManager'
import { UserPreferencesManager } from './managers/UserPreferencesManager'
import { ShapeUtil, TLResizeMode, TLShapeUtilConstructor } from './shapes/ShapeUtil'
import { TLArrowInfo } from './shapes/shared/arrow/arrow-types'
import { getCurvedArrowInfo } from './shapes/shared/arrow/curved-arrow'
import { getArrowBindings, getIsArrowStraight } from './shapes/shared/arrow/shared'
import { getStraightArrowInfo } from './shapes/shared/arrow/straight-arrow'
import { RootState } from './tools/RootState'
import { StateNode, TLStateNodeConstructor } from './tools/StateNode'
import { TLContent } from './types/clipboard-types'
import { TLEventMap } from './types/emit-types'
import {
	TLEventInfo,
	TLPinchEventInfo,
	TLPointerEventInfo,
	TLWheelEventInfo,
} from './types/event-types'
import { TLExternalAssetContent, TLExternalContent } from './types/external-content'
import { TLHistoryBatchOptions } from './types/history-types'
import {
	OptionalKeys,
	RequiredKeys,
	TLCameraMoveOptions,
	TLCameraOptions,
	TLSvgOptions,
} from './types/misc-types'
import { TLResizeHandle } from './types/selection-types'

/** @public */
export type TLResizeShapeOptions = Partial<{
	initialBounds: Box
	scaleOrigin: VecLike
	scaleAxisRotation: number
	initialShape: TLShape
	initialPageTransform: MatLike
	dragHandle: TLResizeHandle
	isAspectRatioLocked: boolean
	mode: TLResizeMode
}>

/** @public */
export interface TLEditorOptions {
	/**
	 * The Store instance to use for keeping the app's data. This may be prepopulated, e.g. by loading
	 * from a server or database.
	 */
	store: TLStore
	/**
	 * An array of shapes to use in the editor. These will be used to create and manage shapes in the editor.
	 */
	shapeUtils: readonly TLShapeUtilConstructor<TLUnknownShape>[]
	/**
	 * An array of bindings to use in the editor. These will be used to create and manage bindings in the editor.
	 */
	bindingUtils: readonly TLBindingUtilConstructor<TLUnknownBinding>[]
	/**
	 * An array of tools to use in the editor. These will be used to handle events and manage user interactions in the editor.
	 */
	tools: readonly TLStateNodeConstructor[]
	/**
	 * Should return a containing html element which has all the styles applied to the editor. If not
	 * given, the body element will be used.
	 */
	getContainer: () => HTMLElement
	/**
	 * A user defined externally to replace the default user.
	 */
	user?: TLUser
	/**
	 * The editor's initial active tool (or other state node id).
	 */
	initialState?: string
	/**
	 * Whether to infer dark mode from the user's system preferences. Defaults to false.
	 */
	inferDarkMode?: boolean
	/**
	 * Options for the editor's camera.
	 */
	cameraOptions?: Partial<TLCameraOptions>
}

/** @public */
export class Editor extends EventEmitter<TLEventMap> {
	constructor({
		store,
		user,
		shapeUtils,
		bindingUtils,
		tools,
		getContainer,
		cameraOptions,
		initialState,
		inferDarkMode,
	}: TLEditorOptions) {
		super()

		this.store = store
		this.history = new HistoryManager<TLRecord>({
			store,
			annotateError: (error) => {
				this.annotateError(error, { origin: 'history.batch', willCrashApp: true })
				this.crash(error)
			},
		})

		this.snaps = new SnapManager(this)

		this._cameraOptions.set({ ...DEFAULT_CAMERA_OPTIONS, ...cameraOptions })

		this.user = new UserPreferencesManager(user ?? createTLUser(), inferDarkMode ?? false)

		this.getContainer = getContainer ?? (() => document.body)

		this.textMeasure = new TextManager(this)
		this._tickManager = new TickManager(this)

		class NewRoot extends RootState {
			static override initial = initialState ?? ''
		}

		this.root = new NewRoot(this)
		this.root.children = {}

		const allShapeUtils = checkShapesAndAddCore(shapeUtils)

		const _shapeUtils = {} as Record<string, ShapeUtil<any>>
		const _styleProps = {} as Record<string, Map<StyleProp<unknown>, string>>
		const allStylesById = new Map<string, StyleProp<unknown>>()

		for (const Util of allShapeUtils) {
			const util = new Util(this)
			_shapeUtils[Util.type] = util

			const propKeysByStyle = getShapePropKeysByStyle(Util.props ?? {})
			_styleProps[Util.type] = propKeysByStyle

			for (const style of propKeysByStyle.keys()) {
				if (!allStylesById.has(style.id)) {
					allStylesById.set(style.id, style)
				} else if (allStylesById.get(style.id) !== style) {
					throw Error(
						`Multiple style props with id "${style.id}" in use. Style prop IDs must be unique.`
					)
				}
			}
		}

		this.shapeUtils = _shapeUtils
		this.styleProps = _styleProps

		const allBindingUtils = checkBindings(bindingUtils)
		const _bindingUtils = {} as Record<string, BindingUtil<any>>
		for (const Util of allBindingUtils) {
			const util = new Util(this)
			_bindingUtils[Util.type] = util
		}
		this.bindingUtils = _bindingUtils

		// Tools.
		// Accept tools from constructor parameters which may not conflict with the root note's default or
		// "baked in" tools, select and zoom.
		for (const Tool of [...tools]) {
			if (hasOwnProperty(this.root.children!, Tool.id)) {
				throw Error(`Can't override tool with id "${Tool.id}"`)
			}
			this.root.children![Tool.id] = new Tool(this, this.root)
		}

		this.environment = new EnvironmentManager(this)
		this.scribbles = new ScribbleManager(this)

		// Cleanup

		const invalidParents = new Set<TLShapeId>()

		const cleanupInstancePageState = (
			prevPageState: TLInstancePageState,
			shapesNoLongerInPage: Set<TLShapeId>
		) => {
			let nextPageState = null as null | TLInstancePageState

			const selectedShapeIds = prevPageState.selectedShapeIds.filter(
				(id) => !shapesNoLongerInPage.has(id)
			)
			if (selectedShapeIds.length !== prevPageState.selectedShapeIds.length) {
				if (!nextPageState) nextPageState = { ...prevPageState }
				nextPageState.selectedShapeIds = selectedShapeIds
			}

			const erasingShapeIds = prevPageState.erasingShapeIds.filter(
				(id) => !shapesNoLongerInPage.has(id)
			)
			if (erasingShapeIds.length !== prevPageState.erasingShapeIds.length) {
				if (!nextPageState) nextPageState = { ...prevPageState }
				nextPageState.erasingShapeIds = erasingShapeIds
			}

			if (prevPageState.hoveredShapeId && shapesNoLongerInPage.has(prevPageState.hoveredShapeId)) {
				if (!nextPageState) nextPageState = { ...prevPageState }
				nextPageState.hoveredShapeId = null
			}

			if (prevPageState.editingShapeId && shapesNoLongerInPage.has(prevPageState.editingShapeId)) {
				if (!nextPageState) nextPageState = { ...prevPageState }
				nextPageState.editingShapeId = null
			}

			const hintingShapeIds = prevPageState.hintingShapeIds.filter(
				(id) => !shapesNoLongerInPage.has(id)
			)
			if (hintingShapeIds.length !== prevPageState.hintingShapeIds.length) {
				if (!nextPageState) nextPageState = { ...prevPageState }
				nextPageState.hintingShapeIds = hintingShapeIds
			}

			if (prevPageState.focusedGroupId && shapesNoLongerInPage.has(prevPageState.focusedGroupId)) {
				if (!nextPageState) nextPageState = { ...prevPageState }
				nextPageState.focusedGroupId = null
			}
			return nextPageState
		}

		this.sideEffects = new SideEffectManager(this)

		this.disposables.add(
			this.sideEffects.registerBatchCompleteHandler(() => {
				for (const parentId of invalidParents) {
					invalidParents.delete(parentId)
					const parent = this.getShape(parentId)
					if (!parent) continue

					const util = this.getShapeUtil(parent)
					const changes = util.onChildrenChange?.(parent)

					if (changes?.length) {
						this.updateShapes(changes)
					}
				}

				this.emit('update')
			})
		)

		this.disposables.add(
			this.sideEffects.register({
				shape: {
					afterChange: (shapeBefore, shapeAfter) => {
						for (const binding of this.getAllBindingsFromShape(shapeAfter)) {
							this.getBindingUtil(binding).onAfterChangeFromShape?.({
								binding,
								shapeBefore,
								shapeAfter,
							})
						}
						for (const binding of this.getAllBindingsToShape(shapeAfter)) {
							this.getBindingUtil(binding).onAfterChangeToShape?.({
								binding,
								shapeBefore,
								shapeAfter,
							})
						}

						// if the shape's parent changed and it has a binding, update the binding
						if (shapeBefore.parentId !== shapeAfter.parentId) {
							const notifyBindingAncestryChange = (id: TLShapeId) => {
								const descendantShape = this.getShape(id)
								if (!descendantShape) return

								for (const binding of this.getAllBindingsFromShape(descendantShape)) {
									this.getBindingUtil(binding).onAfterChangeFromShape?.({
										binding,
										shapeBefore: descendantShape,
										shapeAfter: descendantShape,
									})
								}
								for (const binding of this.getAllBindingsToShape(descendantShape)) {
									this.getBindingUtil(binding).onAfterChangeToShape?.({
										binding,
										shapeBefore: descendantShape,
										shapeAfter: descendantShape,
									})
								}
							}
							notifyBindingAncestryChange(shapeAfter.id)
							this.visitDescendants(shapeAfter.id, notifyBindingAncestryChange)
						}

						// if this shape moved to a new page, clean up any previous page's instance state
						if (shapeBefore.parentId !== shapeAfter.parentId && isPageId(shapeAfter.parentId)) {
							const allMovingIds = new Set([shapeBefore.id])
							this.visitDescendants(shapeBefore.id, (id) => {
								allMovingIds.add(id)
							})

							for (const instancePageState of this.getPageStates()) {
								if (instancePageState.pageId === shapeAfter.parentId) continue
								const nextPageState = cleanupInstancePageState(instancePageState, allMovingIds)

								if (nextPageState) {
									this.store.put([nextPageState])
								}
							}
						}

						if (shapeBefore.parentId && isShapeId(shapeBefore.parentId)) {
							invalidParents.add(shapeBefore.parentId)
						}

						if (shapeAfter.parentId !== shapeBefore.parentId && isShapeId(shapeAfter.parentId)) {
							invalidParents.add(shapeAfter.parentId)
						}
					},
					beforeDelete: (shape) => {
						// if the deleted shape has a parent shape make sure we call it's onChildrenChange callback
						if (shape.parentId && isShapeId(shape.parentId)) {
							invalidParents.add(shape.parentId)
						}

						const deleteBindingIds: TLBindingId[] = []
						for (const binding of this.getAllBindingsFromShape(shape)) {
							this.getBindingUtil(binding).onBeforeDeleteFromShape?.({ binding, shape })
							deleteBindingIds.push(binding.id)
						}
						for (const binding of this.getAllBindingsToShape(shape)) {
							this.getBindingUtil(binding).onBeforeDeleteToShape?.({ binding, shape })
							deleteBindingIds.push(binding.id)
						}
						this.deleteBindings(deleteBindingIds)

						const deletedIds = new Set([shape.id])
						const updates = compact(
							this.getPageStates().map((pageState) => {
								return cleanupInstancePageState(pageState, deletedIds)
							})
						)

						if (updates.length) {
							this.store.put(updates)
						}
					},
				},
				binding: {
					beforeCreate: (binding) => {
						const next = this.getBindingUtil(binding).onBeforeCreate?.({ binding })
						if (next) return next
						return binding
					},
					afterCreate: (binding) => {
						this.getBindingUtil(binding).onAfterCreate?.({ binding })
					},
					beforeChange: (bindingBefore, bindingAfter) => {
						const updated = this.getBindingUtil(bindingAfter).onBeforeChange?.({
							bindingBefore,
							bindingAfter,
						})
						if (updated) return updated
						return bindingAfter
					},
					afterChange: (bindingBefore, bindingAfter) => {
						this.getBindingUtil(bindingAfter).onAfterChange?.({ bindingBefore, bindingAfter })
					},
					beforeDelete: (binding) => {
						this.getBindingUtil(binding).onBeforeDelete?.({ binding })
					},
					afterDelete: (binding) => {
						this.getBindingUtil(binding).onAfterDelete?.({ binding })
					},
				},
				page: {
					afterCreate: (record) => {
						const cameraId = CameraRecordType.createId(record.id)
						const _pageStateId = InstancePageStateRecordType.createId(record.id)
						if (!this.store.has(cameraId)) {
							this.store.put([CameraRecordType.create({ id: cameraId })])
						}
						if (!this.store.has(_pageStateId)) {
							this.store.put([
								InstancePageStateRecordType.create({ id: _pageStateId, pageId: record.id }),
							])
						}
					},
					afterDelete: (record, source) => {
						// page was deleted, need to check whether it's the current page and select another one if so
						if (this.getInstanceState()?.currentPageId === record.id) {
							const backupPageId = this.getPages().find((p) => p.id !== record.id)?.id
							if (backupPageId) {
								this.store.put([{ ...this.getInstanceState(), currentPageId: backupPageId }])
							} else if (source === 'user') {
								// fall back to ensureStoreIsUsable:
								this.store.ensureStoreIsUsable()
							}
						}

						// delete the camera and state for the page if necessary
						const cameraId = CameraRecordType.createId(record.id)
						const instance_PageStateId = InstancePageStateRecordType.createId(record.id)
						this.store.remove([cameraId, instance_PageStateId])
					},
				},
				instance: {
					afterChange: (prev, next, source) => {
						// instance should never be updated to a page that no longer exists (this can
						// happen when undoing a change that involves switching to a page that has since
						// been deleted by another user)
						if (!this.store.has(next.currentPageId)) {
							const backupPageId = this.store.has(prev.currentPageId)
								? prev.currentPageId
								: this.getPages()[0]?.id
							if (backupPageId) {
								this.store.update(next.id, (instance) => ({
									...instance,
									currentPageId: backupPageId,
								}))
							} else if (source === 'user') {
								// fall back to ensureStoreIsUsable:
								this.store.ensureStoreIsUsable()
							}
						}
					},
				},
				instance_page_state: {
					afterChange: (prev, next) => {
						if (prev?.selectedShapeIds !== next?.selectedShapeIds) {
							// ensure that descendants and ancestors are not selected at the same time
							const filtered = next.selectedShapeIds.filter((id) => {
								let parentId = this.getShape(id)?.parentId
								while (isShapeId(parentId)) {
									if (next.selectedShapeIds.includes(parentId)) {
										return false
									}
									parentId = this.getShape(parentId)?.parentId
								}
								return true
							})

							let nextFocusedGroupId: null | TLShapeId = null

							if (filtered.length > 0) {
								const commonGroupAncestor = this.findCommonAncestor(
									compact(filtered.map((id) => this.getShape(id))),
									(shape) => this.isShapeOfType<TLGroupShape>(shape, 'group')
								)

								if (commonGroupAncestor) {
									nextFocusedGroupId = commonGroupAncestor
								}
							} else {
								if (next?.focusedGroupId) {
									nextFocusedGroupId = next.focusedGroupId
								}
							}

							if (
								filtered.length !== next.selectedShapeIds.length ||
								nextFocusedGroupId !== next.focusedGroupId
							) {
								this.store.put([
									{
										...next,
										selectedShapeIds: filtered,
										focusedGroupId: nextFocusedGroupId ?? null,
									},
								])
							}
						}
					},
				},
			})
		)

		this._currentPageShapeIds = deriveShapeIdsInCurrentPage(this.store, () =>
			this.getCurrentPageId()
		)
		this._parentIdsToChildIds = parentsToChildren(this.store)

		this.disposables.add(
			this.store.listen((changes) => {
				this.emit('change', changes)
			})
		)
		this.disposables.add(this.history.dispose)

		this.history.ignore(() => {
			this.store.ensureStoreIsUsable()

			// clear ephemeral state
			this._updateCurrentPageState({
				editingShapeId: null,
				hoveredShapeId: null,
				erasingShapeIds: [],
			})
		})

		if (initialState && this.root.children[initialState] === undefined) {
			throw Error(`No state found for initialState "${initialState}".`)
		}

		this.root.enter(undefined, 'initial')

		if (this.getInstanceState().followingUserId) {
			this.stopFollowingUser()
		}

		this.on('tick', this._flushEventsForTick)

		requestAnimationFrame(() => {
			this._tickManager.start()
		})
	}

	/**
	 * The editor's store
	 *
	 * @public
	 */
	readonly store: TLStore

	/**
	 * The root state of the statechart.
	 *
	 * @public
	 */
	readonly root: RootState

	/**
	 * A set of functions to call when the app is disposed.
	 *
	 * @public
	 */
	readonly disposables = new Set<() => void>()

	/** @internal */
	private readonly _tickManager

	/**
	 * A manager for the app's snapping feature.
	 *
	 * @public
	 */
	readonly snaps: SnapManager

	/**
	 * A manager for the user and their preferences.
	 *
	 * @public
	 */
	readonly user: UserPreferencesManager

	/**
	 * A helper for measuring text.
	 *
	 * @public
	 */
	readonly textMeasure: TextManager

	/**
	 * A manager for the editor's environment.
	 *
	 * @public
	 */
	readonly environment: EnvironmentManager

	/**
	 * A manager for the editor's scribbles.
	 *
	 * @public
	 */
	readonly scribbles: ScribbleManager

	/**
	 * A manager for side effects and correct state enforcement. See {@link SideEffectManager} for details.
	 *
	 * @public
	 */
	readonly sideEffects: SideEffectManager<this>

	/**
	 * The current HTML element containing the editor.
	 *
	 * @example
	 * ```ts
	 * const container = editor.getContainer()
	 * ```
	 *
	 * @public
	 */
	getContainer: () => HTMLElement

	/**
	 * Dispose the editor.
	 *
	 * @public
	 */
	dispose() {
		this.disposables.forEach((dispose) => dispose())
		this.disposables.clear()
	}

	/* ------------------- Shape Utils ------------------ */

	/**
	 * A map of shape utility classes (TLShapeUtils) by shape type.
	 *
	 * @public
	 */
	shapeUtils: { readonly [K in string]?: ShapeUtil<TLUnknownShape> }

	styleProps: { [key: string]: Map<StyleProp<any>, string> }

	/**
	 * Get a shape util from a shape itself.
	 *
	 * @example
	 * ```ts
	 * const util = editor.getShapeUtil(myArrowShape)
	 * const util = editor.getShapeUtil('arrow')
	 * const util = editor.getShapeUtil<TLArrowShape>(myArrowShape)
	 * const util = editor.getShapeUtil(TLArrowShape)('arrow')
	 * ```
	 *
	 * @param shape - A shape, shape partial, or shape type.
	 *
	 * @public
	 */
	getShapeUtil<S extends TLUnknownShape>(shape: S | TLShapePartial<S>): ShapeUtil<S>
	getShapeUtil<S extends TLUnknownShape>(type: S['type']): ShapeUtil<S>
	getShapeUtil<T extends ShapeUtil>(type: T extends ShapeUtil<infer R> ? R['type'] : string): T
	getShapeUtil(arg: string | { type: string }) {
		const type = typeof arg === 'string' ? arg : arg.type
		const shapeUtil = getOwnProperty(this.shapeUtils, type)
		assert(shapeUtil, `No shape util found for type "${type}"`)
		return shapeUtil
	}

	/* ------------------- Binding Utils ------------------ */
	/**
	 * A map of shape utility classes (TLShapeUtils) by shape type.
	 *
	 * @public
	 */
	bindingUtils: { readonly [K in string]?: BindingUtil<TLUnknownBinding> }

	/**
	 * Get a binding util from a binding itself.
	 *
	 * @example
	 * ```ts
	 * const util = editor.getBindingUtil(myArrowBinding)
	 * const util = editor.getBindingUtil('arrow')
	 * const util = editor.getBindingUtil<TLArrowBinding>(myArrowBinding)
	 * const util = editor.getBindingUtil(TLArrowBinding)('arrow')
	 * ```
	 *
	 * @param binding - A binding, binding partial, or binding type.
	 *
	 * @public
	 */
	getBindingUtil<S extends TLUnknownBinding>(binding: S | TLBindingPartial<S>): BindingUtil<S>
	getBindingUtil<S extends TLUnknownBinding>(type: S['type']): BindingUtil<S>
	getBindingUtil<T extends BindingUtil>(
		type: T extends BindingUtil<infer R> ? R['type'] : string
	): T
	getBindingUtil(arg: string | { type: string }) {
		const type = typeof arg === 'string' ? arg : arg.type
		const bindingUtil = getOwnProperty(this.bindingUtils, type)
		assert(bindingUtil, `No binding util found for type "${type}"`)
		return bindingUtil
	}

	/* --------------------- History -------------------- */

	/**
	 * A manager for the app's history.
	 *
	 * @readonly
	 */
	readonly history: HistoryManager<TLRecord>

	/**
	 * Undo to the last mark.
	 *
	 * @example
	 * ```ts
	 * editor.undo()
	 * ```
	 *
	 * @public
	 */
	undo(): this {
		this._flushEventsForTick(0)
		this.history.undo()
		return this
	}

	/**
	 * Whether the app can undo.
	 *
	 * @public
	 */
	@computed getCanUndo(): boolean {
		return this.history.getNumUndos() > 0
	}

	/**
	 * Redo to the next mark.
	 *
	 * @example
	 * ```ts
	 * editor.redo()
	 * ```
	 *
	 * @public
	 */
	redo(): this {
		this._flushEventsForTick(0)
		this.history.redo()
		return this
	}

	/**
	 * Whether the app can redo.
	 *
	 * @public
	 */
	@computed getCanRedo(): boolean {
		return this.history.getNumRedos() > 0
	}

	/**
	 * Create a new "mark", or stopping point, in the undo redo history. Creating a mark will clear
	 * any redos.
	 *
	 * @example
	 * ```ts
	 * editor.mark()
	 * editor.mark('flip shapes')
	 * ```
	 *
	 * @param markId - The mark's id, usually the reason for adding the mark.
	 *
	 * @public
	 */
	mark(markId?: string): this {
		this.history.mark(markId)
		return this
	}

	/**
	 * Clear all marks in the undo stack back to the next mark.
	 *
	 * @example
	 * ```ts
	 * editor.bail()
	 * ```
	 *
	 * @public
	 */
	bail() {
		this.history.bail()
		return this
	}

	/**
	 * Clear all marks in the undo stack back to the mark with the provided mark id.
	 *
	 * @example
	 * ```ts
	 * editor.bailToMark('dragging')
	 * ```
	 *
	 * @public
	 */
	bailToMark(id: string): this {
		this.history.bailToMark(id)
		return this
	}

	/**
	 * Run a function in a batch.
	 *
	 * @public
	 */
	batch(fn: () => void, opts?: TLHistoryBatchOptions): this {
		this.history.batch(fn, opts)
		return this
	}

	/* --------------------- Arrows --------------------- */
	// todo: move these to tldraw or replace with a bindings API

	/**
	 * Get all arrows bound to a shape.
	 *
	 * @param shapeId - The id of the shape.
	 *
	 * @public
	 */
	getArrowsBoundTo(shapeId: TLShapeId) {
		const ids = new Set(
			this.getBindingsToShape<TLArrowBinding>(shapeId, 'arrow').map((b) => b.fromId)
		)
		return compact(Array.from(ids, (id) => this.getShape<TLArrowShape>(id)))
	}

	@computed
	private getArrowInfoCache() {
		return this.store.createComputedCache<TLArrowInfo, TLArrowShape>('arrow infoCache', (shape) => {
			const bindings = getArrowBindings(this, shape)
			return getIsArrowStraight(shape)
				? getStraightArrowInfo(this, shape, bindings)
				: getCurvedArrowInfo(this, shape, bindings)
		})
	}

	/**
	 * Get cached info about an arrow.
	 *
	 * @example
	 * ```ts
	 * const arrowInfo = editor.getArrowInfo(myArrow)
	 * ```
	 *
	 * @param shape - The shape (or shape id) of the arrow to get the info for.
	 *
	 * @public
	 */
	getArrowInfo(shape: TLArrowShape | TLShapeId): TLArrowInfo | undefined {
		const id = typeof shape === 'string' ? shape : shape.id
		return this.getArrowInfoCache().get(id)
	}

	/* --------------------- Errors --------------------- */

	/** @internal */
	annotateError(
		error: unknown,
		{
			origin,
			willCrashApp,
			tags,
			extras,
		}: {
			origin: string
			willCrashApp: boolean
			tags?: Record<string, string | boolean | number>
			extras?: Record<string, unknown>
		}
	): this {
		const defaultAnnotations = this.createErrorAnnotations(origin, willCrashApp)
		annotateError(error, {
			tags: { ...defaultAnnotations.tags, ...tags },
			extras: { ...defaultAnnotations.extras, ...extras },
		})
		if (willCrashApp) {
			this.store.markAsPossiblyCorrupted()
		}
		return this
	}

	/** @internal */
	createErrorAnnotations(
		origin: string,
		willCrashApp: boolean | 'unknown'
	): {
		tags: { origin: string; willCrashApp: boolean | 'unknown' }
		extras: {
			activeStateNode?: string
			selectedShapes?: TLUnknownShape[]
			editingShape?: TLUnknownShape
			inputs?: Record<string, unknown>
		}
	} {
		try {
			const editingShapeId = this.getEditingShapeId()
			return {
				tags: {
					origin: origin,
					willCrashApp,
				},
				extras: {
					activeStateNode: this.root.getPath(),
					selectedShapes: this.getSelectedShapes(),
					editingShape: editingShapeId ? this.getShape(editingShapeId) : undefined,
					inputs: this.inputs,
				},
			}
		} catch {
			return {
				tags: {
					origin: origin,
					willCrashApp,
				},
				extras: {},
			}
		}
	}

	/** @internal */
	private _crashingError: unknown | null = null

	/**
	 * We can't use an `atom` here because there's a chance that when `crashAndReportError` is called,
	 * we're in a transaction that's about to be rolled back due to the same error we're currently
	 * reporting.
	 *
	 * Instead, to listen to changes to this value, you need to listen to app's `crash` event.
	 *
	 * @internal
	 */
	getCrashingError() {
		return this._crashingError
	}

	/** @internal */
	crash(error: unknown): this {
		this._crashingError = error
		this.store.markAsPossiblyCorrupted()
		this.emit('crash', { error })
		return this
	}

	/* ------------------- Statechart ------------------- */

	/**
	 * The editor's current path of active states.
	 *
	 * @example
	 * ```ts
	 * editor.getPath() // "select.idle"
	 * ```
	 *
	 * @public
	 */
	@computed getPath() {
		return this.root.getPath().split('root.')[1]
	}

	/**
	 * Get whether a certain tool (or other state node) is currently active.
	 *
	 * @example
	 * ```ts
	 * editor.isIn('select')
	 * editor.isIn('select.brushing')
	 * ```
	 *
	 * @param path - The path of active states, separated by periods.
	 *
	 * @public
	 */
	isIn(path: string): boolean {
		const ids = path.split('.').reverse()
		let state = this.root as StateNode
		while (ids.length > 0) {
			const id = ids.pop()
			if (!id) return true
			const current = state.getCurrent()
			if (current?.id === id) {
				if (ids.length === 0) return true
				state = current
				continue
			} else return false
		}
		return false
	}

	/**
	 * Get whether the state node is in any of the given active paths.
	 *
	 * @example
	 * ```ts
	 * state.isInAny('select', 'erase')
	 * state.isInAny('select.brushing', 'erase.idle')
	 * ```
	 *
	 * @public
	 */
	isInAny(...paths: string[]): boolean {
		return paths.some((path) => this.isIn(path))
	}

	/**
	 * Set the selected tool.
	 *
	 * @example
	 * ```ts
	 * editor.setCurrentTool('hand')
	 * editor.setCurrentTool('hand', { date: Date.now() })
	 * ```
	 *
	 * @param id - The id of the tool to select.
	 * @param info - Arbitrary data to pass along into the transition.
	 *
	 * @public
	 */
	setCurrentTool(id: string, info = {}): this {
		this.root.transition(id, info)
		return this
	}

	/**
	 * The current selected tool.
	 *
	 * @public
	 */
	@computed getCurrentTool(): StateNode {
		return this.root.getCurrent()!
	}

	/**
	 * The id of the current selected tool.
	 *
	 * @public
	 */
	@computed getCurrentToolId(): string {
		const currentTool = this.getCurrentTool()
		if (!currentTool) return ''
		return currentTool.getCurrentToolIdMask() ?? currentTool.id
	}

	/**
	 * Get a descendant by its path.
	 *
	 * @example
	 * ```ts
	 * state.getStateDescendant('select')
	 * state.getStateDescendant('select.brushing')
	 * ```
	 *
	 * @param path - The descendant's path of state ids, separated by periods.
	 *
	 * @public
	 */
	getStateDescendant<T extends StateNode>(path: string): T | undefined {
		const ids = path.split('.').reverse()
		let state = this.root as StateNode
		while (ids.length > 0) {
			const id = ids.pop()
			if (!id) return state as T
			const childState = state.children?.[id]
			if (!childState) return undefined
			state = childState
		}
		return state as T
	}

	/* ---------------- Document Settings --------------- */

	/**
	 * The global document settings that apply to all users.
	 *
	 * @public
	 **/
	@computed getDocumentSettings() {
		return this.store.get(TLDOCUMENT_ID)!
	}

	/**
	 * Update the global document settings that apply to all users.
	 *
	 * @public
	 **/
	updateDocumentSettings(settings: Partial<TLDocument>): this {
		this.history.ignore(() => {
			this.store.put([{ ...this.getDocumentSettings(), ...settings }])
		})
		return this
	}

	/* ----------------- Instance State ----------------- */

	/**
	 * The current instance's state.
	 *
	 * @public
	 */
	@computed getInstanceState(): TLInstance {
		return this.store.get(TLINSTANCE_ID)!
	}

	/**
	 * Update the instance's state.
	 *
	 * @param partial - A partial object to update the instance state with.
	 *
	 * @public
	 */
	updateInstanceState(
		partial: Partial<Omit<TLInstance, 'currentPageId'>>,
		historyOptions?: TLHistoryBatchOptions
	): this {
		this._updateInstanceState(partial, { history: 'ignore', ...historyOptions })

		if (partial.isChangingStyle !== undefined) {
			clearTimeout(this._isChangingStyleTimeout)
			if (partial.isChangingStyle === true) {
				// If we've set to true, set a new reset timeout to change the value back to false after 2 seconds
				this._isChangingStyleTimeout = setTimeout(() => {
					this._updateInstanceState({ isChangingStyle: false }, { history: 'ignore' })
				}, 2000)
			}
		}

		return this
	}

	/** @internal */
	private _updateInstanceState = (
		partial: Partial<Omit<TLInstance, 'currentPageId'>>,
		opts?: TLHistoryBatchOptions
	) => {
		this.batch(() => {
			this.store.put([
				{
					...this.getInstanceState(),
					...partial,
				},
			])
		}, opts)
	}

	/** @internal */
	private _isChangingStyleTimeout = -1 as any

	// Menus

	/**
	 * A set of strings representing any open menus. When menus are open,
	 * certain interactions will behave differently; for example, when a
	 * draw tool is selected and a menu is open, a pointer-down will not
	 * create a dot (because the user is probably trying to close the menu)
	 * however a pointer-down event followed by a drag will begin drawing
	 * a line (because the user is BOTH trying to close the menu AND start
	 * drawing a line).
	 *
	 * @public
	 */
	@computed getOpenMenus(): string[] {
		return this.getInstanceState().openMenus
	}

	/**
	 * Add an open menu.
	 *
	 * @example
	 * ```ts
	 * editor.addOpenMenu('menu-id')
	 * ```
	 *
	 * @public
	 */
	addOpenMenu(id: string): this {
		const menus = new Set(this.getOpenMenus())
		if (!menus.has(id)) {
			menus.add(id)
			this.updateInstanceState({ openMenus: [...menus] })
		}
		return this
	}

	/**
	 * Delete an open menu.
	 *
	 * @example
	 * ```ts
	 * editor.deleteOpenMenu('menu-id')
	 * ```
	 *
	 * @public
	 */
	deleteOpenMenu(id: string): this {
		const menus = new Set(this.getOpenMenus())
		if (menus.has(id)) {
			menus.delete(id)
			this.updateInstanceState({ openMenus: [...menus] })
		}
		return this
	}

	/**
	 * Clear all open menus.
	 *
	 * @example
	 * ```ts
	 * editor.clearOpenMenus()
	 * ```
	 *
	 * @public
	 */
	clearOpenMenus(): this {
		if (this.getOpenMenus().length) {
			this.updateInstanceState({ openMenus: [] })
		}
		return this
	}

	/**
	 * Get whether any menus are open.
	 *
	 * @example
	 * ```ts
	 * editor.getIsMenuOpen()
	 * ```
	 *
	 * @public
	 */
	@computed getIsMenuOpen(): boolean {
		return this.getOpenMenus().length > 0
	}

	/* --------------------- Cursor --------------------- */

	/**
	 * Set the cursor.
	 *
	 * @param type - The cursor type.
	 * @param rotation - The cursor rotation.
	 *
	 * @public
	 */
	setCursor = (cursor: Partial<TLCursor>): this => {
		this.updateInstanceState({ cursor: { ...this.getInstanceState().cursor, ...cursor } })
		return this
	}

	/* ------------------- Page State ------------------- */

	/**
	 * Page states.
	 *
	 * @public
	 */
	@computed getPageStates(): TLInstancePageState[] {
		return this._getPageStatesQuery().get()
	}

	/** @internal */
	@computed private _getPageStatesQuery() {
		return this.store.query.records('instance_page_state')
	}

	/**
	 * The current page state.
	 *
	 * @public
	 */
	@computed getCurrentPageState(): TLInstancePageState {
		return this.store.get(this._getCurrentPageStateId())!
	}

	/** @internal */
	@computed private _getCurrentPageStateId() {
		return InstancePageStateRecordType.createId(this.getCurrentPageId())
	}

	/**
	 * Update this instance's page state.
	 *
	 * @example
	 * ```ts
	 * editor.updateCurrentPageState({ id: 'page1', editingShapeId: 'shape:123' })
	 * editor.updateCurrentPageState({ id: 'page1', editingShapeId: 'shape:123' }, { ephemeral: true })
	 * ```
	 *
	 * @param partial - The partial of the page state object containing the changes.
	 * @param historyOptions - The history options for the change.
	 *
	 * @public
	 */
	updateCurrentPageState(
		partial: Partial<
			Omit<TLInstancePageState, 'selectedShapeIds' | 'editingShapeId' | 'pageId' | 'focusedGroupId'>
		>,
		historyOptions?: TLHistoryBatchOptions
	): this {
		this._updateCurrentPageState(partial, historyOptions)
		return this
	}
	_updateCurrentPageState = (
		partial: Partial<Omit<TLInstancePageState, 'selectedShapeIds'>>,
		historyOptions?: TLHistoryBatchOptions
	) => {
		this.batch(() => {
			this.store.update(partial.id ?? this.getCurrentPageState().id, (state) => ({
				...state,
				...partial,
			}))
		}, historyOptions)
	}

	/**
	 * The current selected ids.
	 *
	 * @public
	 */
	@computed getSelectedShapeIds() {
		return this.getCurrentPageState().selectedShapeIds
	}

	/**
	 * An array containing all of the currently selected shapes.
	 *
	 * @public
	 * @readonly
	 */
	@computed getSelectedShapes(): TLShape[] {
		const { selectedShapeIds } = this.getCurrentPageState()
		return compact(selectedShapeIds.map((id) => this.store.get(id)))
	}

	/**
	 * Select one or more shapes.
	 *
	 * @example
	 * ```ts
	 * editor.setSelectedShapes(['id1'])
	 * editor.setSelectedShapes(['id1', 'id2'])
	 * ```
	 *
	 * @param ids - The ids to select.
	 *
	 * @public
	 */
	setSelectedShapes(shapes: TLShapeId[] | TLShape[]): this {
		return this.batch(
			() => {
				const ids = shapes.map((shape) => (typeof shape === 'string' ? shape : shape.id))
				const { selectedShapeIds: prevSelectedShapeIds } = this.getCurrentPageState()
				const prevSet = new Set(prevSelectedShapeIds)

				if (ids.length === prevSet.size && ids.every((id) => prevSet.has(id))) return null

				this.store.put([{ ...this.getCurrentPageState(), selectedShapeIds: ids }])
			},
			{ history: 'record-preserveRedoStack' }
		)
	}

	/**
	 * Determine whether or not any of a shape's ancestors are selected.
	 *
	 * @param id - The id of the shape to check.
	 *
	 * @public
	 */
	isAncestorSelected(shape: TLShape | TLShapeId): boolean {
		const id = typeof shape === 'string' ? shape : shape?.id ?? null
		const _shape = this.getShape(id)
		if (!_shape) return false
		const selectedShapeIds = this.getSelectedShapeIds()
		return !!this.findShapeAncestor(_shape, (parent) => selectedShapeIds.includes(parent.id))
	}

	/**
	 * Select one or more shapes.
	 *
	 * @example
	 * ```ts
	 * editor.select('id1')
	 * editor.select('id1', 'id2')
	 * ```
	 *
	 * @param ids - The ids to select.
	 *
	 * @public
	 */
	select(...shapes: TLShapeId[] | TLShape[]): this {
		const ids =
			typeof shapes[0] === 'string'
				? (shapes as TLShapeId[])
				: (shapes as TLShape[]).map((shape) => shape.id)
		this.setSelectedShapes(ids)
		return this
	}

	/**
	 * Remove a shape from the existing set of selected shapes.
	 *
	 * @example
	 * ```ts
	 * editor.deselect(shape.id)
	 * ```
	 *
	 * @public
	 */
	deselect(...shapes: TLShapeId[] | TLShape[]): this {
		const ids =
			typeof shapes[0] === 'string'
				? (shapes as TLShapeId[])
				: (shapes as TLShape[]).map((shape) => shape.id)
		const selectedShapeIds = this.getSelectedShapeIds()
		if (selectedShapeIds.length > 0 && ids.length > 0) {
			this.setSelectedShapes(selectedShapeIds.filter((id) => !ids.includes(id)))
		}
		return this
	}

	/**
	 * Select all direct children of the current page.
	 *
	 * @example
	 * ```ts
	 * editor.selectAll()
	 * ```
	 *
	 * @public
	 */
	selectAll(): this {
		const ids = this.getSortedChildIdsForParent(this.getCurrentPageId())
		// page might have no shapes
		if (ids.length <= 0) return this
		this.setSelectedShapes(this._getUnlockedShapeIds(ids))

		return this
	}

	/**
	 * Clear the selection.
	 *
	 * @example
	 * ```ts
	 * editor.selectNone()
	 * ```
	 *
	 * @public
	 */
	selectNone(): this {
		if (this.getSelectedShapeIds().length > 0) {
			this.setSelectedShapes([])
		}

		return this
	}

	/**
	 * The id of the app's only selected shape.
	 *
	 * @returns Null if there is no shape or more than one selected shape, otherwise the selected shape's id.
	 *
	 * @public
	 * @readonly
	 */
	@computed getOnlySelectedShapeId(): TLShapeId | null {
		return this.getOnlySelectedShape()?.id ?? null
	}

	/**
	 * The app's only selected shape.
	 *
	 * @returns Null if there is no shape or more than one selected shape, otherwise the selected shape.
	 *
	 * @public
	 * @readonly
	 */
	@computed getOnlySelectedShape(): TLShape | null {
		const selectedShapes = this.getSelectedShapes()
		return selectedShapes.length === 1 ? selectedShapes[0] : null
	}

	/**
	 * The current page bounds of all the selected shapes. If the
	 * selection is rotated, then these bounds are the axis-aligned
	 * box that the rotated bounds would fit inside of.
	 *
	 * @readonly
	 *
	 * @public
	 */
	@computed getSelectionPageBounds(): Box | null {
		const selectedShapeIds = this.getCurrentPageState().selectedShapeIds
		if (selectedShapeIds.length === 0) return null

		return Box.Common(compact(selectedShapeIds.map((id) => this.getShapePageBounds(id))))
	}

	/**
	 * The rotation of the selection bounding box in the current page space.
	 *
	 * @readonly
	 * @public
	 */
	@computed getSelectionRotation(): number {
		const selectedShapeIds = this.getSelectedShapeIds()
		let foundFirst = false // annoying but we can't use an i===0 check because we need to skip over undefineds
		let rotation = 0
		for (let i = 0, n = selectedShapeIds.length; i < n; i++) {
			const pageTransform = this.getShapePageTransform(selectedShapeIds[i])
			if (!pageTransform) continue
			if (foundFirst) {
				if (pageTransform.rotation() !== rotation) {
					// There are at least 2 different rotations, so the common rotation is zero
					return 0
				}
			} else {
				// First rotation found
				foundFirst = true
				rotation = pageTransform.rotation()
			}
		}

		return rotation
	}

	/**
	 * The bounds of the selection bounding box in the current page space.
	 *
	 * @readonly
	 * @public
	 */
	@computed getSelectionRotatedPageBounds(): Box | undefined {
		const selectedShapeIds = this.getSelectedShapeIds()

		if (selectedShapeIds.length === 0) {
			return undefined
		}

		const selectionRotation = this.getSelectionRotation()
		if (selectionRotation === 0) {
			return this.getSelectionPageBounds()!
		}

		if (selectedShapeIds.length === 1) {
			const bounds = this.getShapeGeometry(selectedShapeIds[0]).bounds.clone()
			const pageTransform = this.getShapePageTransform(selectedShapeIds[0])!
			bounds.point = pageTransform.applyToPoint(bounds.point)
			return bounds
		}

		// need to 'un-rotate' all the outlines of the existing nodes so we can fit them inside a box
		const boxFromRotatedVertices = Box.FromPoints(
			this.getSelectedShapeIds()
				.flatMap((id) => {
					const pageTransform = this.getShapePageTransform(id)
					if (!pageTransform) return []
					return pageTransform.applyToPoints(this.getShapeGeometry(id).bounds.corners)
				})
				.map((p) => p.rot(-selectionRotation))
		)
		// now position box so that it's top-left corner is in the right place
		boxFromRotatedVertices.point = boxFromRotatedVertices.point.rot(selectionRotation)
		return boxFromRotatedVertices
	}

	/**
	 * The bounds of the selection bounding box in the current page space.
	 *
	 * @readonly
	 * @public
	 */
	@computed getSelectionRotatedScreenBounds(): Box | undefined {
		const bounds = this.getSelectionRotatedPageBounds()
		if (!bounds) return undefined
		const { x, y } = this.pageToScreen(bounds.point)
		const zoom = this.getZoomLevel()
		return new Box(x, y, bounds.width * zoom, bounds.height * zoom)
	}

	// Focus Group

	/**
	 * The current focused group id.
	 *
	 * @public
	 */
	@computed getFocusedGroupId(): TLShapeId | TLPageId {
		return this.getCurrentPageState().focusedGroupId ?? this.getCurrentPageId()
	}

	/**
	 * The current focused group.
	 *
	 * @public
	 */
	@computed getFocusedGroup(): TLShape | undefined {
		const focusedGroupId = this.getFocusedGroupId()
		return focusedGroupId ? this.getShape(focusedGroupId) : undefined
	}

	/**
	 * Set the current focused group shape.
	 *
	 * @param shape - The group shape id (or group shape's id) to set as the focused group shape.
	 *
	 * @public
	 */
	setFocusedGroup(shape: TLShapeId | TLGroupShape | null): this {
		const id = typeof shape === 'string' ? shape : shape?.id ?? null

		if (id !== null) {
			const shape = this.getShape(id)
			if (!shape) {
				throw Error(`Editor.setFocusedGroup: Shape with id ${id} does not exist`)
			}

			if (!this.isShapeOfType<TLGroupShape>(shape, 'group')) {
				throw Error(
					`Editor.setFocusedGroup: Cannot set focused group to shape of type ${shape.type}`
				)
			}
		}

		if (id === this.getFocusedGroupId()) return this

		return this.batch(
			() => {
				this.store.update(this.getCurrentPageState().id, (s) => ({ ...s, focusedGroupId: id }))
			},
			{ history: 'record-preserveRedoStack' }
		)
	}

	/**
	 * Exit the current focused group, moving up to the next parent group if there is one.
	 *
	 * @public
	 */
	popFocusedGroupId(): this {
		const focusedGroup = this.getFocusedGroup()

		if (focusedGroup) {
			// If we have a focused layer, look for an ancestor of the focused shape that is a group
			const match = this.findShapeAncestor(focusedGroup, (shape) =>
				this.isShapeOfType<TLGroupShape>(shape, 'group')
			)
			// If we have an ancestor that can become a focused layer, set it as the focused layer
			this.setFocusedGroup(match?.id ?? null)
			this.select(focusedGroup.id)
		} else {
			// If there's no parent focused group, then clear the focus layer and clear selection
			this.setFocusedGroup(null)
			this.selectNone()
		}

		return this
	}

	/**
	 * The current editing shape's id.
	 *
	 * @public
	 */
	@computed getEditingShapeId(): TLShapeId | null {
		return this.getCurrentPageState().editingShapeId
	}

	/**
	 * The current editing shape.
	 *
	 * @public
	 */
	@computed getEditingShape(): TLShape | undefined {
		const editingShapeId = this.getEditingShapeId()
		return editingShapeId ? this.getShape(editingShapeId) : undefined
	}

	/**
	 * Set the current editing shape.
	 *
	 * @example
	 * ```ts
	 * editor.setEditingShape(myShape)
	 * editor.setEditingShape(myShape.id)
	 * ```
	 *
	 * @param shape - The shape (or shape id) to set as editing.
	 *
	 * @public
	 */
	setEditingShape(shape: TLShapeId | TLShape | null): this {
		const id = typeof shape === 'string' ? shape : shape?.id ?? null
		if (id !== this.getEditingShapeId()) {
			if (id) {
				const shape = this.getShape(id)
				if (shape && this.getShapeUtil(shape).canEdit(shape)) {
					this._updateCurrentPageState({ editingShapeId: id })
					return this
				}
			}

			// Either we just set the editing id to null, or the shape was missing or not editable
			this._updateCurrentPageState({ editingShapeId: null })
		}
		return this
	}

	// Hovered

	/**
	 * The current hovered shape id.
	 *
	 * @readonly
	 * @public
	 */
	@computed getHoveredShapeId(): TLShapeId | null {
		return this.getCurrentPageState().hoveredShapeId
	}

	/**
	 * The current hovered shape.
	 *
	 * @public
	 */
	@computed getHoveredShape(): TLShape | undefined {
		const hoveredShapeId = this.getHoveredShapeId()
		return hoveredShapeId ? this.getShape(hoveredShapeId) : undefined
	}
	/**
	 * Set the editor's current hovered shape.
	 *
	 * @example
	 * ```ts
	 * editor.setHoveredShape(myShape)
	 * editor.setHoveredShape(myShape.id)
	 * ```
	 *
	 * @param shapes - The shape (or shape id) to set as hovered.
	 *
	 * @public
	 */
	setHoveredShape(shape: TLShapeId | TLShape | null): this {
		const id = typeof shape === 'string' ? shape : shape?.id ?? null
		if (id === this.getHoveredShapeId()) return this
		this.updateCurrentPageState({ hoveredShapeId: id })
		return this
	}

	// Hinting

	/**
	 * The editor's current hinting shape ids.
	 *
	 * @public
	 */
	@computed getHintingShapeIds() {
		return this.getCurrentPageState().hintingShapeIds
	}
	/**
	 * The editor's current hinting shapes.
	 *
	 * @public
	 */
	@computed getHintingShape() {
		const hintingShapeIds = this.getHintingShapeIds()
		return compact(hintingShapeIds.map((id) => this.getShape(id)))
	}

	/**
	 * Set the editor's current hinting shapes.
	 *
	 * @example
	 * ```ts
	 * editor.setHintingShapes([myShape])
	 * editor.setHintingShapes([myShape.id])
	 * ```
	 *
	 * @param shapes - The shapes (or shape ids) to set as hinting.
	 *
	 * @public
	 */
	setHintingShapes(shapes: TLShapeId[] | TLShape[]): this {
		const ids =
			typeof shapes[0] === 'string'
				? (shapes as TLShapeId[])
				: (shapes as TLShape[]).map((shape) => shape.id)
		// always ephemeral
		this.updateCurrentPageState({ hintingShapeIds: dedupe(ids) }, { history: 'ignore' })
		return this
	}

	// Erasing

	/**
	 * The editor's current erasing ids.
	 *
	 * @public
	 */
	@computed getErasingShapeIds() {
		return this.getCurrentPageState().erasingShapeIds
	}

	/**
	 * The editor's current erasing shapes.
	 *
	 * @public
	 */
	@computed getErasingShapes() {
		const erasingShapeIds = this.getErasingShapeIds()
		return compact(erasingShapeIds.map((id) => this.getShape(id)))
	}

	/**
	 * Set the editor's current erasing shapes.
	 *
	 * @example
	 * ```ts
	 * editor.setErasingShapes([myShape])
	 * editor.setErasingShapes([myShape.id])
	 * ```
	 *
	 * @param shapes - The shapes (or shape ids) to set as hinting.
	 *
	 * @public
	 */
	setErasingShapes(shapes: TLShapeId[] | TLShape[]): this {
		const ids =
			typeof shapes[0] === 'string'
				? (shapes as TLShapeId[])
				: (shapes as TLShape[]).map((shape) => shape.id)
		ids.sort() // sort the incoming ids
		const erasingShapeIds = this.getErasingShapeIds()
		this.history.ignore(() => {
			if (ids.length === erasingShapeIds.length) {
				// if the new ids are the same length as the current ids, they might be the same.
				// presuming the current ids are also sorted, check each item to see if it's the same;
				// if we find any unequal, then we know the new ids are different.
				for (let i = 0; i < ids.length; i++) {
					if (ids[i] !== erasingShapeIds[i]) {
						this._updateCurrentPageState({ erasingShapeIds: ids })
						break
					}
				}
			} else {
				// if the ids are a different length, then we know they're different.
				this._updateCurrentPageState({ erasingShapeIds: ids })
			}
		})

		return this
	}

	// Cropping

	/**
	 * The current cropping shape's id.
	 *
	 * @public
	 */
	getCroppingShapeId() {
		return this.getCurrentPageState().croppingShapeId
	}

	/**
	 * Set the current cropping shape.
	 *
	 * @example
	 * ```ts
	 * editor.setCroppingShape(myShape)
	 * editor.setCroppingShape(myShape.id)
	 * ```
	 *
	 *
	 * @param shape - The shape (or shape id) to set as cropping.
	 *
	 * @public
	 */
	setCroppingShape(shape: TLShapeId | TLShape | null): this {
		const id = typeof shape === 'string' ? shape : shape?.id ?? null
		if (id !== this.getCroppingShapeId()) {
			if (!id) {
				this.updateCurrentPageState({ croppingShapeId: null })
			} else {
				const shape = this.getShape(id)!
				const util = this.getShapeUtil(shape)
				if (shape && util.canCrop(shape)) {
					this.updateCurrentPageState({ croppingShapeId: id })
				}
			}
		}
		return this
	}

	/* --------------------- Camera --------------------- */

	/** @internal */
	@computed
	private getCameraId() {
		return CameraRecordType.createId(this.getCurrentPageId())
	}

	/**
	 * The current camera.
	 *
	 * @public
	 */
	@computed getCamera() {
		return this.store.get(this.getCameraId())!
	}

	/**
	 * The current camera zoom level.
	 *
	 * @public
	 */
	@computed getZoomLevel() {
		return this.getCamera().z
	}

	/**
	 * Get the camera's initial or reset zoom level.
	 *
	 * @example
	 * ```ts
	 * editor.getInitialZoom()
	 * ```
	 *
	 * @public */
	getInitialZoom() {
		const cameraOptions = this.getCameraOptions()
		// If no camera constraints are provided, the default zoom is 100%
		if (!cameraOptions.constraints) return 1

		// When defaultZoom is default, the default zoom is 100%
		if (cameraOptions.constraints.initialZoom === 'default') return 1

		const { zx, zy } = getCameraFitXFitY(this, cameraOptions)

		switch (cameraOptions.constraints.initialZoom) {
			case 'fit-min': {
				return Math.max(zx, zy)
			}
			case 'fit-max': {
				return Math.min(zx, zy)
			}
			case 'fit-x': {
				return zx
			}
			case 'fit-y': {
				return zy
			}
			case 'fit-min-100': {
				return Math.min(1, Math.max(zx, zy))
			}
			case 'fit-max-100': {
				return Math.min(1, Math.min(zx, zy))
			}
			case 'fit-x-100': {
				return Math.min(1, zx)
			}
			case 'fit-y-100': {
				return Math.min(1, zy)
			}
			default: {
				throw exhaustiveSwitchError(cameraOptions.constraints.initialZoom)
			}
		}
	}

	/**
	 * Get the camera's base level for calculating actual zoom levels based on the zoom steps.
	 *
	 * @example
	 * ```ts
	 * editor.getBaseZoom()
	 * ```
	 *
	 * @public */
	getBaseZoom() {
		const cameraOptions = this.getCameraOptions()
		// If no camera constraints are provided, the default zoom is 100%
		if (!cameraOptions.constraints) return 1

		// When defaultZoom is default, the default zoom is 100%
		if (cameraOptions.constraints.baseZoom === 'default') return 1

		const { zx, zy } = getCameraFitXFitY(this, cameraOptions)

		switch (cameraOptions.constraints.baseZoom) {
			case 'fit-min': {
				return Math.max(zx, zy)
			}
			case 'fit-max': {
				return Math.min(zx, zy)
			}
			case 'fit-x': {
				return zx
			}
			case 'fit-y': {
				return zy
			}
			case 'fit-min-100': {
				return Math.min(1, Math.max(zx, zy))
			}
			case 'fit-max-100': {
				return Math.min(1, Math.min(zx, zy))
			}
			case 'fit-x-100': {
				return Math.min(1, zx)
			}
			case 'fit-y-100': {
				return Math.min(1, zy)
			}
			default: {
				throw exhaustiveSwitchError(cameraOptions.constraints.baseZoom)
			}
		}
	}

	private _cameraOptions = atom('camera options', DEFAULT_CAMERA_OPTIONS)

	/**
	 * Get the current camera options.
	 *
	 * @example
	 * ```ts
	 * editor.getCameraOptions()
	 * ```
	 *
	 *  @public */
	getCameraOptions() {
		return this._cameraOptions.get()
	}

	/**
	 * Set the camera options. Changing the options won't immediately change the camera itself, so you may want to call `setCamera` after changing the options.
	 *
	 * @example
	 * ```ts
	 * editor.setCameraOptions(myCameraOptions)
	 * editor.setCamera(editor.getCamera())
	 * ```
	 *
	 * @param options - The camera options to set.
	 *
	 * @public */
	setCameraOptions(options: Partial<TLCameraOptions>) {
		const next = structuredClone({
			...this._cameraOptions.__unsafe__getWithoutCapture(),
			...options,
		})
		if (next.zoomSteps?.length < 1) next.zoomSteps = [1]
		this._cameraOptions.set(next)
		return this
	}

	/** @internal */
	private _setCamera(point: VecLike, opts?: TLCameraMoveOptions): this {
		const currentCamera = this.getCamera()

		let { x, y, z = currentCamera.z } = point

		// If force is true, then we'll set the camera to the point regardless of
		// the camera options, so that we can handle gestures that permit elasticity
		// or decay, or animations that occur while the camera is locked.
		if (!opts?.force) {
			// Apply any adjustments based on the camera options

			const cameraOptions = this.getCameraOptions()

			const zoomMin = cameraOptions.zoomSteps[0]
			const zoomMax = last(cameraOptions.zoomSteps)!

			const vsb = this.getViewportScreenBounds()

			// If bounds are provided, then we'll keep those bounds on screen
			if (cameraOptions.constraints) {
				const { constraints } = cameraOptions

				// Clamp padding to half the viewport size on either dimension
				const py = Math.min(constraints.padding.y, vsb.w / 2)
				const px = Math.min(constraints.padding.x, vsb.h / 2)

				// Expand the bounds by the padding
				const bounds = Box.From(cameraOptions.constraints.bounds)

				// For each axis, the "natural zoom" is the zoom at
				// which the expanded bounds (with padding) would fit
				// the current viewport screen bounds. Paddings are
				// equal to screen pixels at 100%
				// The min and max zooms are factors of the smaller natural zoom axis

				const zx = (vsb.w - px * 2) / bounds.w
				const zy = (vsb.h - py * 2) / bounds.h

				const baseZoom = this.getBaseZoom()
				const maxZ = zoomMax * baseZoom
				const minZ = zoomMin * baseZoom

				if (opts?.reset) {
					z = this.getInitialZoom()
				}

				if (z < minZ || z > maxZ) {
					// We're trying to zoom out past the minimum zoom level,
					// or in past the maximum zoom level, so stop the camera
					// but keep the current center
					const { x: cx, y: cy, z: cz } = currentCamera
					const cxA = -cx + vsb.w / cz / 2
					const cyA = -cy + vsb.h / cz / 2
					z = clamp(z, minZ, maxZ)
					const cxB = -cx + vsb.w / z / 2
					const cyB = -cy + vsb.h / z / 2
					x = cx + cxB - cxA
					y = cy + cyB - cyA
				}

				// Calculate available space
				const minX = px / z - bounds.x
				const minY = py / z - bounds.y
				const freeW = (vsb.w - px * 2) / z - bounds.w
				const freeH = (vsb.h - py * 2) / z - bounds.h
				const originX = minX + freeW * constraints.origin.x
				const originY = minY + freeH * constraints.origin.y

				const behaviorX =
					typeof constraints.behavior === 'string' ? constraints.behavior : constraints.behavior.x
				const behaviorY =
					typeof constraints.behavior === 'string' ? constraints.behavior : constraints.behavior.y

				// x axis

				if (opts?.reset) {
					// Reset the camera according to the origin
					x = originX
					y = originY
				} else {
					// Apply constraints to the camera
					switch (behaviorX) {
						case 'fixed': {
							// Center according to the origin
							x = originX
							break
						}
						case 'contain': {
							// When below fit zoom, center the camera
							if (z < zx) x = originX
							// When above fit zoom, keep the bounds within padding distance of the viewport edge
							else x = clamp(x, minX + freeW, minX)
							break
						}
						case 'inside': {
							// When below fit zoom, constrain the camera so that the bounds stay completely within the viewport
							if (z < zx) x = clamp(x, minX, (vsb.w - px) / z - bounds.w)
							// When above fit zoom, keep the bounds within padding distance of the viewport edge
							else x = clamp(x, minX + freeW, minX)
							break
						}
						case 'outside': {
							// Constrain the camera so that the bounds never leaves the viewport
							x = clamp(x, px / z - bounds.w, (vsb.w - px) / z)
							break
						}
						case 'free': {
							// noop, use whatever x is provided
							break
						}
						default: {
							throw exhaustiveSwitchError(behaviorX)
						}
					}

					// y axis

					switch (behaviorY) {
						case 'fixed': {
							y = originY
							break
						}
						case 'contain': {
							if (z < zy) y = originY
							else y = clamp(y, minY + freeH, minY)
							break
						}
						case 'inside': {
							if (z < zy) y = clamp(y, minY, (vsb.h - py) / z - bounds.h)
							else y = clamp(y, minY + freeH, minY)
							break
						}
						case 'outside': {
							y = clamp(y, py / z - bounds.h, (vsb.h - py) / z)
							break
						}
						case 'free': {
							// noop, use whatever x is provided
							break
						}
						default: {
							throw exhaustiveSwitchError(behaviorY)
						}
					}
				}
			} else {
				// constrain the zoom, preserving the center
				if (z > zoomMax || z < zoomMin) {
					const { x: cx, y: cy, z: cz } = currentCamera
					z = clamp(z, zoomMin, zoomMax)
					x = cx + (-cx + vsb.w / z / 2) - (-cx + vsb.w / cz / 2)
					y = cy + (-cy + vsb.h / z / 2) - (-cy + vsb.h / cz / 2)
				}
			}
		}

		if (currentCamera.x === x && currentCamera.y === y && currentCamera.z === z) {
			return this
		}

		this.batch(() => {
			const camera = { ...currentCamera, x, y, z }
			this.history.ignore(() => {
				this.store.put([camera]) // include id and meta here
			})

			// Dispatch a new pointer move because the pointer's page will have changed
			// (its screen position will compute to a new page position given the new camera position)
			const { currentScreenPoint, currentPagePoint } = this.inputs
			const { screenBounds } = this.store.unsafeGetWithoutCapture(TLINSTANCE_ID)!

			// compare the next page point (derived from the curent camera) to the current page point
			if (
				currentScreenPoint.x / z - x !== currentPagePoint.x ||
				currentScreenPoint.y / z - y !== currentPagePoint.y
			) {
				// If it's changed, dispatch a pointer event
				const event: TLPointerEventInfo = {
					type: 'pointer',
					target: 'canvas',
					name: 'pointer_move',
					// weird but true: we need to put the screen point back into client space
					point: Vec.AddXY(currentScreenPoint, screenBounds.x, screenBounds.y),
					pointerId: INTERNAL_POINTER_IDS.CAMERA_MOVE,
					ctrlKey: this.inputs.ctrlKey,
					altKey: this.inputs.altKey,
					shiftKey: this.inputs.shiftKey,
					button: 0,
					isPen: this.getInstanceState().isPenMode ?? false,
				}

				if (opts?.immediate) {
					this._flushEventForTick(event)
				} else {
					this.dispatch(event)
				}
			}

			this._tickCameraState()
		})

		return this
	}

	/**
	 * Set the current camera.
	 *
	 * @example
	 * ```ts
	 * editor.setCamera({ x: 0, y: 0})
	 * editor.setCamera({ x: 0, y: 0, z: 1.5})
	 * editor.setCamera({ x: 0, y: 0, z: 1.5}, { animation: { duration: 1000, easing: (t) => t * t } })
	 * ```
	 *
	 * @param point - The new camera position.
	 * @param opts - The camera move options.
	 *
	 * @public
	 */
	setCamera(point: VecLike, opts?: TLCameraMoveOptions): this {
		const { isLocked } = this._cameraOptions.__unsafe__getWithoutCapture()
		if (isLocked && !opts?.force) return this

		// Stop any camera animations
		this.stopCameraAnimation()

		// Stop following any user
		if (this.getInstanceState().followingUserId) {
			this.stopFollowingUser()
		}

		const _point = Vec.Cast(point)

		if (!Number.isFinite(_point.x)) _point.x = 0
		if (!Number.isFinite(_point.y)) _point.y = 0
		if (_point.z === undefined || !Number.isFinite(_point.z)) point.z = this.getZoomLevel()

		if (opts?.animation) {
			const { width, height } = this.getViewportScreenBounds()
			this._animateToViewport(
				new Box(-point.x, -point.y, width / _point.z, height / _point.z),
				opts
			)
		} else {
			this._setCamera(_point, opts)
		}

		return this
	}

	/**
	 * Center the camera on a point (in the current page space).
	 *
	 * @example
	 * ```ts
	 * editor.centerOnPoint({ x: 100, y: 100 })
	 * editor.centerOnPoint({ x: 100, y: 100 }, { animation: { duration: 200 } })
	 * ```
	 *
	 * @param point - The point in the current page space to center on.
	 * @param animation - The camera move options.
	 *
	 * @public
	 */
	centerOnPoint(point: VecLike, opts?: TLCameraMoveOptions): this {
		if (this.getCameraOptions().isLocked) return this
		const { width: pw, height: ph } = this.getViewportPageBounds()
		this.setCamera(new Vec(-(point.x - pw / 2), -(point.y - ph / 2), this.getCamera().z), opts)
		return this
	}

	/**
	 * Zoom the camera to fit the current page's content in the viewport.
	 *
	 * @example
	 * ```ts
	 * editor.zoomToFit()
	 * editor.zoomToFit({ animation: { duration: 200 } })
	 * ```
	 *
	 * @param opts - The camera move options.
	 *
	 * @public
	 */
	zoomToFit(opts?: TLCameraMoveOptions): this {
		const ids = [...this.getCurrentPageShapeIds()]
		if (ids.length <= 0) return this
		const pageBounds = Box.Common(compact(ids.map((id) => this.getShapePageBounds(id))))
		this.zoomToBounds(pageBounds, opts)
		return this
	}

	/**
	 * Set the zoom back to 100%.
	 *
	 * @example
	 * ```ts
	 * editor.resetZoom()
	 * editor.resetZoom(editor.getViewportScreenCenter(), { animation: { duration: 200 } })
	 * editor.resetZoom(editor.getViewportScreenCenter(), { animation: { duration: 200 } })
	 * ```
	 *
	 * @param point - The screen point to zoom out on. Defaults to the viewport screen center.
	 * @param opts - The camera move options.
	 *
	 * @public
	 */
	resetZoom(point = this.getViewportScreenCenter(), opts?: TLCameraMoveOptions): this {
		const { isLocked, constraints: constraints } = this.getCameraOptions()
		if (isLocked) return this

		const currentCamera = this.getCamera()
		const { x: cx, y: cy, z: cz } = currentCamera
		const { x, y } = point

		let z = 1

		if (constraints) {
			// For non-infinite fit, we'll set the camera to the natural zoom level...
			// unless it's already there, in which case we'll set zoom to 100%
			const initialZoom = this.getInitialZoom()
			if (cz !== initialZoom) {
				z = initialZoom
			}
		}

		this.setCamera(
			new Vec(cx + (x / z - x) - (x / cz - x), cy + (y / z - y) - (y / cz - y), z),
			opts
		)
		return this
	}

	/**
	 * Zoom the camera in.
	 *
	 * @example
	 * ```ts
	 * editor.zoomIn()
	 * editor.zoomIn(editor.getViewportScreenCenter(), { animation: { duration: 200 } })
	 * editor.zoomIn(editor.inputs.currentScreenPoint, { animation: { duration: 200 } })
	 * ```
	 *
	 * @param point - The screen point to zoom in on. Defaults to the screen center
	 * @param opts - The camera move options.
	 *
	 * @public
	 */
	zoomIn(point = this.getViewportScreenCenter(), opts?: TLCameraMoveOptions): this {
		if (this.getCameraOptions().isLocked) return this

		const { x: cx, y: cy, z: cz } = this.getCamera()

		const { zoomSteps } = this.getCameraOptions()
		if (zoomSteps !== null && zoomSteps.length > 1) {
			const baseZoom = this.getBaseZoom()
			let zoom = last(zoomSteps)! * baseZoom
			for (let i = 1; i < zoomSteps.length; i++) {
				const z1 = zoomSteps[i - 1] * baseZoom
				const z2 = zoomSteps[i] * baseZoom
				if (z2 - cz <= (z2 - z1) / 2) continue
				zoom = z2
				break
			}
			this.setCamera(
				new Vec(
					cx + (point.x / zoom - point.x) - (point.x / cz - point.x),
					cy + (point.y / zoom - point.y) - (point.y / cz - point.y),
					zoom
				),
				opts
			)
		}

		return this
	}

	/**
	 * Zoom the camera out.
	 *
	 * @example
	 * ```ts
	 * editor.zoomOut()
	 * editor.zoomOut(editor.getViewportScreenCenter(), { animation: { duration: 120 } })
	 * editor.zoomOut(editor.inputs.currentScreenPoint, { animation: { duration: 120 } })
	 * ```
	 *
	 * @param point - The point to zoom out on. Defaults to the viewport screen center.
	 * @param opts - The camera move options.
	 *
	 * @public
	 */
	zoomOut(point = this.getViewportScreenCenter(), opts?: TLCameraMoveOptions): this {
		if (this.getCameraOptions().isLocked) return this

		const { zoomSteps } = this.getCameraOptions()
		if (zoomSteps !== null && zoomSteps.length > 1) {
			const baseZoom = this.getBaseZoom()
			const { x: cx, y: cy, z: cz } = this.getCamera()
			// start at the max
			let zoom = zoomSteps[0] * baseZoom
			for (let i = zoomSteps.length - 1; i > 0; i--) {
				const z1 = zoomSteps[i - 1] * baseZoom
				const z2 = zoomSteps[i] * baseZoom
				if (z2 - cz >= (z2 - z1) / 2) continue
				zoom = z1
				break
			}
			this.setCamera(
				new Vec(
					cx + (point.x / zoom - point.x) - (point.x / cz - point.x),
					cy + (point.y / zoom - point.y) - (point.y / cz - point.y),
					zoom
				),
				opts
			)
		}

		return this
	}

	/**
	 * Zoom the camera to fit the current selection in the viewport.
	 *
	 * @example
	 * ```ts
	 * editor.zoomToSelection()
	 * editor.zoomToSelection({ animation: { duration: 200 } })
	 * ```
	 *
	 * @param animation - The camera move options.
	 *
	 * @public
	 */
	zoomToSelection(opts?: TLCameraMoveOptions): this {
		if (this.getCameraOptions().isLocked) return this
		const selectionPageBounds = this.getSelectionPageBounds()
		if (selectionPageBounds) {
			this.zoomToBounds(selectionPageBounds, {
				targetZoom: Math.max(1, this.getZoomLevel()),
				...opts,
			})
		}
		return this
	}

	/**
	 * Zoom the camera to fit a bounding box (in the current page space).
	 *
	 * @example
	 * ```ts
	 * editor.zoomToBounds(myBounds)
	 * editor.zoomToBounds(myBounds, { animation: { duration: 200 } })
	 * editor.zoomToBounds(myBounds, { animation: { duration: 200 }, inset: 0, targetZoom: 1 })
	 * ```
	 *
	 * @param bounds - The bounding box.
	 * @param opts - The camera move options, target zoom, or custom inset amount.
	 *
	 * @public
	 */
	zoomToBounds(
		bounds: BoxLike,
		opts?: { targetZoom?: number; inset?: number } & TLCameraMoveOptions
	): this {
		const cameraOptions = this._cameraOptions.__unsafe__getWithoutCapture()
		if (cameraOptions.isLocked) return this

		const viewportScreenBounds = this.getViewportScreenBounds()

		const inset = opts?.inset ?? Math.min(256, viewportScreenBounds.width * 0.28)

		const baseZoom = this.getBaseZoom()
		const zoomMin = cameraOptions.zoomSteps[0]
		const zoomMax = last(cameraOptions.zoomSteps)!

		let zoom = clamp(
			Math.min(
				(viewportScreenBounds.width - inset) / bounds.w,
				(viewportScreenBounds.height - inset) / bounds.h
			),
			zoomMin * baseZoom,
			zoomMax * baseZoom
		)

		if (opts?.targetZoom !== undefined) {
			zoom = Math.min(opts.targetZoom, zoom)
		}

		this.setCamera(
			new Vec(
				-bounds.x + (viewportScreenBounds.width - bounds.w * zoom) / 2 / zoom,
				-bounds.y + (viewportScreenBounds.height - bounds.h * zoom) / 2 / zoom,
				zoom
			),
			opts
		)

		return this
	}

	/**
	 * Stop the current camera animation, if any.
	 *
	 * @example
	 * ```ts
	 * editor.stopCameraAnimation()
	 * ```
	 *
	 * @public
	 */
	stopCameraAnimation(): this {
		this.emit('stop-camera-animation')
		return this
	}

	/** @internal */
	private _viewportAnimation = null as null | {
		elapsed: number
		duration: number
		easing: (t: number) => number
		start: Box
		end: Box
	}

	/** @internal */
	private _animateViewport(ms: number): void {
		if (!this._viewportAnimation) return

		this._viewportAnimation.elapsed += ms

		const { elapsed, easing, duration, start, end } = this._viewportAnimation

		if (elapsed > duration) {
			this.off('tick', this._animateViewport)
			this._viewportAnimation = null
			this._setCamera(new Vec(-end.x, -end.y, this.getViewportScreenBounds().width / end.width))
			return
		}

		const remaining = duration - elapsed
		const t = easing(1 - remaining / duration)

		const left = start.minX + (end.minX - start.minX) * t
		const top = start.minY + (end.minY - start.minY) * t
		const right = start.maxX + (end.maxX - start.maxX) * t

		this._setCamera(new Vec(-left, -top, this.getViewportScreenBounds().width / (right - left)), {
			force: true,
		})
	}

	/** @internal */
	private _animateToViewport(
		targetViewportPage: Box,
		opts = { animation: DEFAULT_ANIMATION_OPTIONS } as TLCameraMoveOptions
	) {
		const { animation, ...rest } = opts
		if (!animation) return
		const { duration = 0, easing = EASINGS.easeInOutCubic } = animation
		const animationSpeed = this.user.getAnimationSpeed()
		const viewportPageBounds = this.getViewportPageBounds()

		// If we have an existing animation, then stop it
		this.stopCameraAnimation()

		// also stop following any user
		if (this.getInstanceState().followingUserId) {
			this.stopFollowingUser()
		}

		if (duration === 0 || animationSpeed === 0) {
			// If we have no animation, then skip the animation and just set the camera
			return this._setCamera(
				new Vec(
					-targetViewportPage.x,
					-targetViewportPage.y,
					this.getViewportScreenBounds().width / targetViewportPage.width
				),
				{ ...rest }
			)
		}

		// Set our viewport animation
		this._viewportAnimation = {
			elapsed: 0,
			duration: duration / animationSpeed,
			easing,
			start: viewportPageBounds.clone(),
			end: targetViewportPage.clone(),
		}

		// If we ever get a "stop-camera-animation" event, we stop
		this.once('stop-camera-animation', () => {
			this.off('tick', this._animateViewport)
			this._viewportAnimation = null
		})

		// On each tick, animate the viewport
		this.on('tick', this._animateViewport)

		return this
	}

	/**
	 * Slide the camera in a certain direction.
	 *
	 * @example
	 * ```ts
	 * editor.slideCamera({ speed: 1, direction: { x: 1, y: 0 }, friction: 0.1 })
	 * ```
	 *
	 * @param opts - Options for the slide
	 * @public
	 */
	slideCamera(
		opts = {} as {
			speed: number
			direction: VecLike
			friction: number
			speedThreshold?: number
		}
	): this {
		if (this.getCameraOptions().isLocked) return this

		const animationSpeed = this.user.getAnimationSpeed()
		if (animationSpeed === 0) return this

		this.stopCameraAnimation()

		const { speed, friction, direction, speedThreshold = 0.01 } = opts
		let currentSpeed = Math.min(speed, 1)

		const cancel = () => {
			this.off('tick', moveCamera)
			this.off('stop-camera-animation', cancel)
		}

		this.once('stop-camera-animation', cancel)

		const moveCamera = (elapsed: number) => {
			const { x: cx, y: cy, z: cz } = this.getCamera()
			const movementVec = Vec.Mul(direction, (currentSpeed * elapsed) / cz)

			// Apply friction
			currentSpeed *= 1 - friction
			if (currentSpeed < speedThreshold) {
				cancel()
			} else {
				this._setCamera(new Vec(cx + movementVec.x, cy + movementVec.y, cz))
			}
		}

		this.on('tick', moveCamera)

		return this
	}

	/**
	 * Animate the camera to a user's cursor position. This also briefly show the user's cursor if it's not currently visible.
	 *
	 * @example
	 * ```ts
	 * editor.zoomToUser(myUserId)
	 * editor.zoomToUser(myUserId, { animation: { duration: 200 } })
	 * ```
	 *
	 * @param userId - The id of the user to aniamte to.
	 * @param opts - The camera move options.
	 * @public
	 */
	zoomToUser(userId: string, opts: TLCameraMoveOptions = { animation: { duration: 500 } }): this {
		const presence = this.getCollaborators().find((c) => c.userId === userId)

		if (!presence) return this

		this.batch(() => {
			// If we're following someone, stop following them
			if (this.getInstanceState().followingUserId !== null) {
				this.stopFollowingUser()
			}

			// If we're not on the same page, move to the page they're on
			const isOnSamePage = presence.currentPageId === this.getCurrentPageId()
			if (!isOnSamePage) {
				this.setCurrentPage(presence.currentPageId)
			}

			// Only animate the camera if the user is on the same page as us
			if (opts && opts.animation && !isOnSamePage) {
				opts.animation = undefined
			}

			this.centerOnPoint(presence.cursor, opts)

			// Highlight the user's cursor
			const { highlightedUserIds } = this.getInstanceState()
			this.updateInstanceState({ highlightedUserIds: [...highlightedUserIds, userId] })

			// Unhighlight the user's cursor after a few seconds
			setTimeout(() => {
				const highlightedUserIds = [...this.getInstanceState().highlightedUserIds]
				const index = highlightedUserIds.indexOf(userId)
				if (index < 0) return
				highlightedUserIds.splice(index, 1)
				this.updateInstanceState({ highlightedUserIds })
			}, COLLABORATOR_IDLE_TIMEOUT)
		})

		return this
	}

	// Viewport

	/** @internal */
	private _willSetInitialBounds = true

	/**
	 * Update the viewport. The viewport will measure the size and screen position of its container
	 * element. This should be done whenever the container's position on the screen changes.
	 *
	 * @example
	 * ```ts
	 * editor.updateViewportScreenBounds()
	 * editor.updateViewportScreenBounds(true)
	 * ```
	 *
	 * @param center - Whether to preserve the viewport page center as the viewport changes.
	 *
	 * @public
	 */
	updateViewportScreenBounds(screenBounds: Box, center = false): this {
		screenBounds.width = Math.max(screenBounds.width, 1)
		screenBounds.height = Math.max(screenBounds.height, 1)

		const insets = [
			// top
			screenBounds.minY !== 0,
			// right
			document.body.scrollWidth !== screenBounds.maxX,
			// bottom
			document.body.scrollHeight !== screenBounds.maxY,
			// left
			screenBounds.minX !== 0,
		]

		const boundsAreEqual = screenBounds.equals(this.getViewportScreenBounds())

		const { _willSetInitialBounds } = this

		if (boundsAreEqual) {
			this._willSetInitialBounds = false
		} else {
			if (_willSetInitialBounds) {
				// If we have just received the initial bounds, don't center the camera.
				this._willSetInitialBounds = false
				this.updateInstanceState({ screenBounds: screenBounds.toJson(), insets })
				this.setCamera(this.getCamera())
			} else {
				if (center && !this.getInstanceState().followingUserId) {
					// Get the page center before the change, make the change, and restore it
					const before = this.getViewportPageBounds().center
					this.updateInstanceState({ screenBounds: screenBounds.toJson(), insets })
					this.centerOnPoint(before)
				} else {
					// Otherwise,
					this.updateInstanceState({ screenBounds: screenBounds.toJson(), insets })
					this._setCamera(Vec.From({ ...this.getCamera() }))
				}
			}
		}

		this._tickCameraState()

		return this
	}

	/**
	 * The bounds of the editor's viewport in screen space.
	 *
	 * @public
	 */
	@computed getViewportScreenBounds() {
		const { x, y, w, h } = this.getInstanceState().screenBounds
		return new Box(x, y, w, h)
	}

	/**
	 * The center of the editor's viewport in screen space.
	 *
	 * @public
	 */
	@computed getViewportScreenCenter() {
		const viewportScreenBounds = this.getViewportScreenBounds()
		return new Vec(
			viewportScreenBounds.midX - viewportScreenBounds.minX,
			viewportScreenBounds.midY - viewportScreenBounds.minY
		)
	}

	/**
	 * The current viewport in the current page space.
	 *
	 * @public
	 */
	@computed getViewportPageBounds() {
		const { w, h } = this.getViewportScreenBounds()
		const { x: cx, y: cy, z: cz } = this.getCamera()
		return new Box(-cx, -cy, w / cz, h / cz)
	}

	/**
	 * Convert a point in screen space to a point in the current page space.
	 *
	 * @example
	 * ```ts
	 * editor.screenToPage({ x: 100, y: 100 })
	 * ```
	 *
	 * @param point - The point in screen space.
	 *
	 * @public
	 */
	screenToPage(point: VecLike) {
		const { screenBounds } = this.store.unsafeGetWithoutCapture(TLINSTANCE_ID)!
		const { x: cx, y: cy, z: cz = 1 } = this.getCamera()
		return new Vec(
			(point.x - screenBounds.x) / cz - cx,
			(point.y - screenBounds.y) / cz - cy,
			point.z ?? 0.5
		)
	}

	/**
	 * Convert a point in the current page space to a point in current screen space.
	 *
	 * @example
	 * ```ts
	 * editor.pageToScreen({ x: 100, y: 100 })
	 * ```
	 *
	 * @param point - The point in page space.
	 *
	 * @public
	 */
	pageToScreen(point: VecLike) {
		const { screenBounds } = this.store.unsafeGetWithoutCapture(TLINSTANCE_ID)!
		const { x: cx, y: cy, z: cz = 1 } = this.getCamera()
		return new Vec(
			(point.x + cx) * cz + screenBounds.x,
			(point.y + cy) * cz + screenBounds.y,
			point.z ?? 0.5
		)
	}

	/**
	 * Convert a point in the current page space to a point in current viewport space.
	 *
	 * @example
	 * ```ts
	 * editor.pageToViewport({ x: 100, y: 100 })
	 * ```
	 *
	 * @param point - The point in page space.
	 *
	 * @public
	 */
	pageToViewport(point: VecLike) {
		const { x: cx, y: cy, z: cz = 1 } = this.getCamera()
		return new Vec((point.x + cx) * cz, (point.y + cy) * cz, point.z ?? 0.5)
	}
	// Collaborators

	@computed
	private _getCollaboratorsQuery() {
		return this.store.query.records('instance_presence', () => ({
			userId: { neq: this.user.getId() },
		}))
	}

	/**
	 * Returns a list of presence records for all peer collaborators.
	 * This will return the latest presence record for each connected user.
	 *
	 * @public
	 */
	@computed
	getCollaborators() {
		const allPresenceRecords = this._getCollaboratorsQuery().get()
		if (!allPresenceRecords.length) return EMPTY_ARRAY
		const userIds = [...new Set(allPresenceRecords.map((c) => c.userId))].sort()
		return userIds.map((id) => {
			const latestPresence = allPresenceRecords
				.filter((c) => c.userId === id)
				.sort((a, b) => b.lastActivityTimestamp - a.lastActivityTimestamp)[0]
			return latestPresence
		})
	}

	/**
	 * Returns a list of presence records for all peer collaborators on the current page.
	 * This will return the latest presence record for each connected user.
	 *
	 * @public
	 */
	@computed
	getCollaboratorsOnCurrentPage() {
		const currentPageId = this.getCurrentPageId()
		return this.getCollaborators().filter((c) => c.currentPageId === currentPageId)
	}

	// Following

	/**
	 * Start viewport-following a user.
	 *
	 * @example
	 * ```ts
	 * editor.startFollowingUser(myUserId)
	 * ```
	 *
	 * @param userId - The id of the user to follow.
	 *
	 * @public
	 */
	startFollowingUser(userId: string): this {
		const leaderPresences = this._getCollaboratorsQuery()
			.get()
			.filter((p) => p.userId === userId)

		const thisUserId = this.user.getId()

		if (!thisUserId) {
			console.warn('You should set the userId for the current instance before following a user')
		}

		// If the leader is following us, then we can't follow them
		if (leaderPresences.some((p) => p.followingUserId === thisUserId)) {
			return this
		}

		transact(() => {
			this.stopFollowingUser()
			this.updateInstanceState({ followingUserId: userId })
		})

		const cancel = () => {
			this.off('frame', moveTowardsUser)
			this.off('stop-following', cancel)
		}

		let isCaughtUp = false

		const moveTowardsUser = () => {
			transact(() => {
				// Stop following if we can't find the user
				const leaderPresence = this._getCollaboratorsQuery()
					.get()
					.filter((p) => p.userId === userId)
					.sort((a, b) => {
						return b.lastActivityTimestamp - a.lastActivityTimestamp
					})[0]

				if (!leaderPresence) {
					this.stopFollowingUser()
					return
				}

				// Change page if leader is on a different page
				const isOnSamePage = leaderPresence.currentPageId === this.getCurrentPageId()
				const chaseProportion = isOnSamePage ? FOLLOW_CHASE_PROPORTION : 1
				if (!isOnSamePage) {
					this.stopFollowingUser()
					this.setCurrentPage(leaderPresence.currentPageId)
					this.startFollowingUser(userId)
					return
				}

				// Get the bounds of the follower (me) and the leader (them)
				const { center, width, height } = this.getViewportPageBounds()
				const leaderScreen = Box.From(leaderPresence.screenBounds)
				const leaderWidth = leaderScreen.width / leaderPresence.camera.z
				const leaderHeight = leaderScreen.height / leaderPresence.camera.z
				const leaderCenter = new Vec(
					leaderWidth / 2 - leaderPresence.camera.x,
					leaderHeight / 2 - leaderPresence.camera.y
				)

				// At this point, let's check if we're following someone who's following us.
				// If so, we can't try to contain their entire viewport
				// because that would become a feedback loop where we zoom, they zoom, etc.
				const isFollowingFollower = leaderPresence.followingUserId === thisUserId

				// Figure out how much to zoom
				const desiredWidth = width + (leaderWidth - width) * chaseProportion
				const desiredHeight = height + (leaderHeight - height) * chaseProportion
				const ratio = !isFollowingFollower
					? Math.min(width / desiredWidth, height / desiredHeight)
					: height / desiredHeight

				const baseZoom = this.getBaseZoom()
				const { zoomSteps } = this.getCameraOptions()
				const zoomMin = zoomSteps[0]
				const zoomMax = last(zoomSteps)!
				const targetZoom = clamp(this.getCamera().z * ratio, zoomMin * baseZoom, zoomMax * baseZoom)
				const targetWidth = this.getViewportScreenBounds().w / targetZoom
				const targetHeight = this.getViewportScreenBounds().h / targetZoom

				// Figure out where to move the camera
				const displacement = leaderCenter.sub(center)
				const targetCenter = Vec.Add(center, Vec.Mul(displacement, chaseProportion))

				// Now let's assess whether we've caught up to the leader or not
				const distance = Vec.Sub(targetCenter, center).len()
				const zoomChange = Math.abs(targetZoom - this.getCamera().z)

				// If we're chasing the leader...
				// Stop chasing if we're close enough
				if (distance < FOLLOW_CHASE_PAN_SNAP && zoomChange < FOLLOW_CHASE_ZOOM_SNAP) {
					isCaughtUp = true
					return
				}

				// If we're already caught up with the leader...
				// Only start moving again if we're far enough away
				if (
					isCaughtUp &&
					distance < FOLLOW_CHASE_PAN_UNSNAP &&
					zoomChange < FOLLOW_CHASE_ZOOM_UNSNAP
				) {
					return
				}

				// Update the camera!
				isCaughtUp = false
				this.stopCameraAnimation()
				this._setCamera(
					new Vec(
						-(targetCenter.x - targetWidth / 2),
						-(targetCenter.y - targetHeight / 2),
						targetZoom
					)
				)
			})
		}

		this.once('stop-following', cancel)
		this.on('frame', moveTowardsUser)

		return this
	}

	/**
	 * Stop viewport-following a user.
	 *
	 * @example
	 * ```ts
	 * editor.stopFollowingUser()
	 * ```
	 * @public
	 */
	stopFollowingUser(): this {
		this.updateInstanceState({ followingUserId: null })
		this.emit('stop-following')
		return this
	}

	/** @internal */
	getUnorderedRenderingShapes(
		// The rendering state. We use this method both for rendering, which
		// is based on other state, and for computing order for SVG export,
		// which should work even when things are for example off-screen.
		useEditorState: boolean
	) {
		// Here we get the shape as well as any of its children, as well as their
		// opacities. If the shape is being erased, and none of its ancestors are
		// being erased, then we reduce the opacity of the shape and all of its
		// ancestors; but we don't apply this effect more than once among a set
		// of descendants so that it does not compound.

		// This is designed to keep all the shapes in a single list which
		// allows the DOM nodes to be reused even when they become children
		// of other nodes.

		const renderingShapes: {
			id: TLShapeId
			shape: TLShape
			util: ShapeUtil
			index: number
			backgroundIndex: number
			opacity: number
		}[] = []

		let nextIndex = MAX_SHAPES_PER_PAGE * 2
		let nextBackgroundIndex = MAX_SHAPES_PER_PAGE

		const erasingShapeIds = this.getErasingShapeIds()

		const addShapeById = (id: TLShapeId, opacity: number, isAncestorErasing: boolean) => {
			const shape = this.getShape(id)
			if (!shape) return

			opacity *= shape.opacity
			let isShapeErasing = false
			const util = this.getShapeUtil(shape)

			if (useEditorState) {
				isShapeErasing = !isAncestorErasing && erasingShapeIds.includes(id)
				if (isShapeErasing) {
					opacity *= 0.32
				}
			}

			renderingShapes.push({
				id,
				shape,
				util,
				index: nextIndex,
				backgroundIndex: nextBackgroundIndex,
				opacity,
			})

			nextIndex += 1
			nextBackgroundIndex += 1

			const childIds = this.getSortedChildIdsForParent(id)
			if (!childIds.length) return

			let backgroundIndexToRestore = null
			if (util.providesBackgroundForChildren(shape)) {
				backgroundIndexToRestore = nextBackgroundIndex
				nextBackgroundIndex = nextIndex
				nextIndex += MAX_SHAPES_PER_PAGE
			}

			for (const childId of childIds) {
				addShapeById(childId, opacity, isAncestorErasing || isShapeErasing)
			}

			if (backgroundIndexToRestore !== null) {
				nextBackgroundIndex = backgroundIndexToRestore
			}
		}

		// If we're using editor state, then we're only interested in on-screen shapes.
		// If we're not using the editor state, then we're interested in ALL shapes, even those from other pages.
		const pages = useEditorState ? [this.getCurrentPage()] : this.getPages()
		for (const page of pages) {
			for (const childId of this.getSortedChildIdsForParent(page.id)) {
				addShapeById(childId, 1, false)
			}
		}

		return renderingShapes
	}

	// Camera state
	// Camera state does two things: first, it allows us to subscribe to whether
	// the camera is moving or not; and second, it allows us to update the rendering
	// shapes on the canvas. Changing the rendering shapes may cause shapes to
	// unmount / remount in the DOM, which is expensive; and computing visibility is
	// also expensive in large projects. For this reason, we use a second bounding
	// box just for rendering, and we only update after the camera stops moving.
	private _cameraState = atom('camera state', 'idle' as 'idle' | 'moving')
	private _cameraStateTimeoutRemaining = 0
	private _decayCameraStateTimeout = (elapsed: number) => {
		this._cameraStateTimeoutRemaining -= elapsed
		if (this._cameraStateTimeoutRemaining > 0) return
		this.off('tick', this._decayCameraStateTimeout)
		this._cameraState.set('idle')
	}
	private _tickCameraState = () => {
		// always reset the timeout
		this._cameraStateTimeoutRemaining = CAMERA_MOVING_TIMEOUT
		// If the state is idle, then start the tick
		if (this._cameraState.__unsafe__getWithoutCapture() !== 'idle') return
		this._cameraState.set('moving')
		this.on('tick', this._decayCameraStateTimeout)
	}

	/**
	 * Whether the camera is moving or idle.
	 *
	 * @example
	 * ```ts
	 * editor.getCameraState()
	 * ```
	 *
	 * @public
	 */
	getCameraState() {
		return this._cameraState.get()
	}

	/**
	 * Get the shapes that should be displayed in the current viewport.
	 *
	 * @example
	 * ```ts
	 * editor.getRenderingShapes()
	 * ```
	 *
	 * @public
	 */
	@computed getRenderingShapes() {
		const renderingShapes = this.getUnorderedRenderingShapes(true)

		// Its IMPORTANT that the result be sorted by id AND include the index
		// that the shape should be displayed at. Steve, this is the past you
		// telling the present you not to change this.

		// We want to sort by id because moving elements about in the DOM will
		// cause the element to get removed by react as it moves the DOM node. This
		// causes <iframes/> to re-render which is hella annoying and a perf
		// drain. By always sorting by 'id' we keep the shapes always in the
		// same order; but we later use index to set the element's 'z-index'
		// to change the "rendered" position in z-space.
		return renderingShapes.sort(sortById)
	}

	/* --------------------- Pages ---------------------- */

	@computed private _getAllPagesQuery() {
		return this.store.query.records('page')
	}

	/**
	 * Info about the project's current pages.
	 *
	 * @example
	 * ```ts
	 * editor.getPages()
	 * ```
	 *
	 * @public
	 */
	@computed getPages(): TLPage[] {
		return this._getAllPagesQuery().get().sort(sortByIndex)
	}

	/**
	 * The current page.
	 *
	 * @example
	 * ```ts
	 * editor.getCurrentPage()
	 * ```
	 *
	 * @public
	 */
	getCurrentPage(): TLPage {
		return this.getPage(this.getCurrentPageId())!
	}

	/**
	 * The current page id.
	 *
	 * @example
	 * ```ts
	 * editor.getCurrentPageId()
	 * ```
	 *
	 * @public
	 */
	@computed getCurrentPageId(): TLPageId {
		return this.getInstanceState().currentPageId
	}

	/**
	 * Get a page.
	 *
	 * @example
	 * ```ts
	 * editor.getPage(myPage.id)
	 * editor.getPage(myPage)
	 * ```
	 *
	 * @param page - The page (or page id) to get.
	 *
	 * @public
	 */
	getPage(page: TLPageId | TLPage): TLPage | undefined {
		return this.store.get(typeof page === 'string' ? page : page.id)
	}

	/* @internal */
	private readonly _currentPageShapeIds: ReturnType<typeof deriveShapeIdsInCurrentPage>

	/**
	 * An array of all of the shapes on the current page.
	 *
	 * @example
	 * ```ts
	 * editor.getCurrentPageIds()
	 * ```
	 *
	 * @public
	 */
	getCurrentPageShapeIds() {
		return this._currentPageShapeIds.get()
	}

	/**
	 * @internal
	 */
	@computed
	getCurrentPageShapeIdsSorted() {
		return Array.from(this.getCurrentPageShapeIds()).sort()
	}

	/**
	 * Get the ids of shapes on a page.
	 *
	 * @example
	 * ```ts
	 * const idsOnPage1 = editor.getPageShapeIds('page1')
	 * const idsOnPage2 = editor.getPageShapeIds(myPage2)
	 * ```
	 *
	 * @param page - The page (or page id) to get.
	 *
	 * @public
	 **/
	getPageShapeIds(page: TLPageId | TLPage): Set<TLShapeId> {
		const pageId = typeof page === 'string' ? page : page.id
		const result = this.store.query.exec('shape', { parentId: { eq: pageId } })
		return this.getShapeAndDescendantIds(result.map((s) => s.id))
	}

	/**
	 * Set the current page.
	 *
	 * @example
	 * ```ts
	 * editor.setCurrentPage('page1')
	 * editor.setCurrentPage(myPage1)
	 * ```
	 *
	 * @param page - The page (or page id) to set as the current page.
	 *
	 * @public
	 */
	setCurrentPage(page: TLPageId | TLPage): this {
		const pageId = typeof page === 'string' ? page : page.id
		if (!this.store.has(pageId)) {
			console.error("Tried to set the current page id to a page that doesn't exist.")
			return this
		}

		this.stopFollowingUser()

		return this.batch(
			() => this.store.put([{ ...this.getInstanceState(), currentPageId: pageId }]),
			{ history: 'record-preserveRedoStack' }
		)
	}

	/**
	 * Update a page.
	 *
	 * @example
	 * ```ts
	 * editor.updatePage({ id: 'page2', name: 'Page 2' })
	 * ```
	 *
	 * @param partial - The partial of the shape to update.
	 *
	 * @public
	 */
	updatePage(partial: RequiredKeys<TLPage, 'id'>): this {
		if (this.getInstanceState().isReadonly) return this

		const prev = this.getPage(partial.id)
		if (!prev) return this

		return this.batch(() => this.store.update(partial.id, (page) => ({ ...page, ...partial })))
	}

	/**
	 * Create a page.
	 *
	 * @example
	 * ```ts
	 * editor.createPage(myPage)
	 * editor.createPage({ name: 'Page 2' })
	 * ```
	 *
	 * @param page - The page (or page partial) to create.
	 *
	 * @public
	 */
	createPage(page: Partial<TLPage>): this {
		this.history.batch(() => {
			if (this.getInstanceState().isReadonly) return
			if (this.getPages().length >= MAX_PAGES) return
			const pages = this.getPages()

			const name = getIncrementedName(
				page.name ?? 'Page 1',
				pages.map((p) => p.name)
			)

			let index = page.index

			if (!index || pages.some((p) => p.index === index)) {
				index = getIndexAbove(pages[pages.length - 1].index)
			}

			const newPage = PageRecordType.create({
				meta: {},
				...page,
				name,
				index,
			})

			this.store.put([newPage])
		})
		return this
	}

	/**
	 * Delete a page.
	 *
	 * @example
	 * ```ts
	 * editor.deletePage('page1')
	 * ```
	 *
	 * @param id - The id of the page to delete.
	 *
	 * @public
	 */
	deletePage(page: TLPageId | TLPage): this {
		const id = typeof page === 'string' ? page : page.id
		this.batch(() => {
			if (this.getInstanceState().isReadonly) return
			const pages = this.getPages()
			if (pages.length === 1) return

			const deletedPage = this.getPage(id)
			if (!deletedPage) return

			if (id === this.getCurrentPageId()) {
				const index = pages.findIndex((page) => page.id === id)
				const next = pages[index - 1] ?? pages[index + 1]
				this.setCurrentPage(next.id)
			}
			this.store.remove([deletedPage.id])
		})
		return this
	}

	/**
	 * Duplicate a page.
	 *
	 * @param id - The id of the page to duplicate. Defaults to the current page.
	 * @param createId - The id of the new page. Defaults to a new id.
	 *
	 * @public
	 */
	duplicatePage(page: TLPageId | TLPage, createId: TLPageId = PageRecordType.createId()): this {
		if (this.getPages().length >= MAX_PAGES) return this
		const id = typeof page === 'string' ? page : page.id
		const freshPage = this.getPage(id) // get the most recent version of the page anyway
		if (!freshPage) return this

		const prevCamera = { ...this.getCamera() }
		const content = this.getContentFromCurrentPage(this.getSortedChildIdsForParent(freshPage.id))

		this.batch(() => {
			const pages = this.getPages()
			const index = getIndexBetween(freshPage.index, pages[pages.indexOf(freshPage) + 1]?.index)

			// create the page (also creates the pagestate and camera for the new page)
			this.createPage({ name: freshPage.name + ' Copy', id: createId, index })
			// set the new page as the current page
			this.setCurrentPage(createId)
			// update the new page's camera to the previous page's camera
			this.setCamera(prevCamera)

			if (content) {
				// If we had content on the previous page, put it on the new page
				return this.putContentOntoCurrentPage(content)
			}
		})

		return this
	}

	/**
	 * Rename a page.
	 *
	 * @example
	 * ```ts
	 * editor.renamePage('page1', 'My Page')
	 * ```
	 *
	 * @param id - The id of the page to rename.
	 * @param name - The new name.
	 *
	 * @public
	 */
	renamePage(page: TLPageId | TLPage, name: string) {
		const id = typeof page === 'string' ? page : page.id
		if (this.getInstanceState().isReadonly) return this
		this.updatePage({ id, name })
		return this
	}

	/* --------------------- Assets --------------------- */

	/** @internal */
	@computed private _getAllAssetsQuery() {
		return this.store.query.records('asset')
	}

	/**
	 * Get all assets in the editor.
	 *
	 * @public
	 */
	getAssets() {
		return this._getAllAssetsQuery().get()
	}

	/**
	 * Create one or more assets.
	 *
	 * @example
	 * ```ts
	 * editor.createAssets([...myAssets])
	 * ```
	 *
	 * @param assets - The assets to create.
	 *
	 * @public
	 */
	createAssets(assets: TLAsset[]): this {
		if (this.getInstanceState().isReadonly) return this
		if (assets.length <= 0) return this
		return this.batch(() => this.store.put(assets))
	}

	/**
	 * Update one or more assets.
	 *
	 * @example
	 * ```ts
	 * editor.updateAssets([{ id: 'asset1', name: 'New name' }])
	 * ```
	 *
	 * @param assets - The assets to update.
	 *
	 * @public
	 */
	updateAssets(assets: TLAssetPartial[]): this {
		if (this.getInstanceState().isReadonly) return this
		if (assets.length <= 0) return this
		return this.batch(() => {
			this.store.put(
				assets.map((partial) => ({
					...this.store.get(partial.id)!,
					...partial,
				}))
			)
		})
	}

	/**
	 * Delete one or more assets.
	 *
	 * @example
	 * ```ts
	 * editor.deleteAssets(['asset1', 'asset2'])
	 * ```
	 *
	 * @param ids - The assets to delete.
	 *
	 * @public
	 */
	deleteAssets(assets: TLAssetId[] | TLAsset[]): this {
		if (this.getInstanceState().isReadonly) return this

		const ids =
			typeof assets[0] === 'string'
				? (assets as TLAssetId[])
				: (assets as TLAsset[]).map((a) => a.id)
		if (ids.length <= 0) return this

		return this.batch(() => this.store.remove(ids))
	}

	/**
	 * Get an asset by its id.
	 *
	 * @example
	 * ```ts
	 * editor.getAsset('asset1')
	 * ```
	 *
	 * @param asset - The asset (or asset id) to get.
	 *
	 * @public
	 */
	getAsset(asset: TLAssetId | TLAsset): TLAsset | undefined {
		return this.store.get(typeof asset === 'string' ? asset : asset.id) as TLAsset | undefined
	}

	/* --------------------- Shapes --------------------- */

	@computed
	private _getShapeGeometryCache(): ComputedCache<Geometry2d, TLShape> {
		return this.store.createComputedCache(
			'bounds',
			(shape) => this.getShapeUtil(shape).getGeometry(shape),
			(a, b) => a.props === b.props
		)
	}

	/**
	 * Get the geometry of a shape.
	 *
	 * @example
	 * ```ts
	 * editor.getShapeGeometry(myShape)
	 * editor.getShapeGeometry(myShapeId)
	 * ```
	 *
	 * @param shape - The shape (or shape id) to get the geometry for.
	 *
	 * @public
	 */
	getShapeGeometry<T extends Geometry2d>(shape: TLShape | TLShapeId): T {
		return this._getShapeGeometryCache().get(typeof shape === 'string' ? shape : shape.id)! as T
	}

	/** @internal */
	@computed private _getShapeHandlesCache(): ComputedCache<TLHandle[] | undefined, TLShape> {
		return this.store.createComputedCache('handles', (shape) => {
			return this.getShapeUtil(shape).getHandles?.(shape)
		})
	}

	/**
	 * Get the handles (if any) for a shape.
	 *
	 * @example
	 * ```ts
	 * editor.getShapeHandles(myShape)
	 * editor.getShapeHandles(myShapeId)
	 * ```
	 *
	 * @param shape - The shape (or shape id) to get the handles for.
	 * @public
	 */
	getShapeHandles<T extends TLShape>(shape: T | T['id']): TLHandle[] | undefined {
		return this._getShapeHandlesCache().get(typeof shape === 'string' ? shape : shape.id)
	}

	/**
	 * Get the local transform for a shape as a matrix model. This transform reflects both its
	 * translation (x, y) from from either its parent's top left corner, if the shape's parent is
	 * another shape, or else from the 0,0 of the page, if the shape's parent is the page; and the
	 * shape's rotation.
	 *
	 * @example
	 * ```ts
	 * editor.getShapeLocalTransform(myShape)
	 * ```
	 *
	 * @param shape - The shape to get the local transform for.
	 *
	 * @public
	 */
	getShapeLocalTransform(shape: TLShape | TLShapeId): Mat {
		const id = typeof shape === 'string' ? shape : shape.id
		const freshShape = this.getShape(id)
		if (!freshShape) throw Error('Editor.getTransform: shape not found')
		return Mat.Identity().translate(freshShape.x, freshShape.y).rotate(freshShape.rotation)
	}

	/**
	 * A cache of page transforms.
	 *
	 * @internal
	 */
	@computed private _getShapePageTransformCache(): ComputedCache<Mat, TLShape> {
		return this.store.createComputedCache<Mat, TLShape>('pageTransformCache', (shape) => {
			if (isPageId(shape.parentId)) {
				return this.getShapeLocalTransform(shape)
			}

			// If the shape's parent doesn't exist yet (e.g. when merging in changes from remote in the wrong order)
			// then we can't compute the transform yet, so just return the identity matrix.
			// In the future we should look at creating a store update mechanism that understands and preserves
			// ordering.
			const parentTransform =
				this._getShapePageTransformCache().get(shape.parentId) ?? Mat.Identity()
			return Mat.Compose(parentTransform, this.getShapeLocalTransform(shape)!)
		})
	}

	/**
	 * Get the local transform of a shape's parent as a matrix model.
	 *
	 * @example
	 * ```ts
	 * editor.getShapeParentTransform(myShape)
	 * ```
	 *
	 * @param shape - The shape (or shape id) to get the parent transform for.
	 *
	 * @public
	 */
	getShapeParentTransform(shape: TLShape | TLShapeId): Mat {
		const id = typeof shape === 'string' ? shape : shape.id
		const freshShape = this.getShape(id)
		if (!freshShape || isPageId(freshShape.parentId)) return Mat.Identity()
		return this._getShapePageTransformCache().get(freshShape.parentId) ?? Mat.Identity()
	}

	/**
	 * Get the transform of a shape in the current page space.
	 *
	 * @example
	 * ```ts
	 * editor.getShapePageTransform(myShape)
	 * editor.getShapePageTransform(myShapeId)
	 * ```
	 *
	 * @param shape - The shape (or shape id) to get the page transform for.
	 *
	 * @public
	 */
	getShapePageTransform(shape: TLShape | TLShapeId): Mat {
		const id = typeof shape === 'string' ? shape : shape.id
		return this._getShapePageTransformCache().get(id) ?? Mat.Identity()
	}

	/** @internal */
	@computed private _getShapePageBoundsCache(): ComputedCache<Box, TLShape> {
		return this.store.createComputedCache<Box, TLShape>('pageBoundsCache', (shape) => {
			const pageTransform = this._getShapePageTransformCache().get(shape.id)

			if (!pageTransform) return new Box()

			const result = Box.FromPoints(
				Mat.applyToPoints(pageTransform, this.getShapeGeometry(shape).vertices)
			)

			return result
		})
	}

	/**
	 * Get the bounds of a shape in the current page space.
	 *
	 * @example
	 * ```ts
	 * editor.getShapePageBounds(myShape)
	 * editor.getShapePageBounds(myShapeId)
	 * ```
	 *
	 * @param shape - The shape (or shape id) to get the bounds for.
	 *
	 * @public
	 */
	getShapePageBounds(shape: TLShape | TLShapeId): Box | undefined {
		return this._getShapePageBoundsCache().get(typeof shape === 'string' ? shape : shape.id)
	}

	/**
	 * A cache of clip paths used for clipping.
	 *
	 * @internal
	 */
	@computed private _getShapeClipPathCache(): ComputedCache<string, TLShape> {
		return this.store.createComputedCache<string, TLShape>('clipPathCache', (shape) => {
			const pageMask = this._getShapeMaskCache().get(shape.id)
			if (!pageMask) return undefined
			if (pageMask.length === 0) {
				return `polygon(0px 0px, 0px 0px, 0px 0px)`
			}

			const pageTransform = this._getShapePageTransformCache().get(shape.id)
			if (!pageTransform) return undefined

			const localMask = Mat.applyToPoints(Mat.Inverse(pageTransform), pageMask)

			return `polygon(${localMask.map((p) => `${p.x}px ${p.y}px`).join(',')})`
		})
	}

	/**
	 * Get the clip path for a shape.
	 *
	 * @example
	 * ```ts
	 * const clipPath = editor.getShapeClipPath(shape)
	 * const clipPath = editor.getShapeClipPath(shape.id)
	 * ```
	 *
	 * @param shape - The shape (or shape id) to get the clip path for.
	 *
	 * @returns The clip path or undefined.
	 *
	 * @public
	 */
	getShapeClipPath(shape: TLShape | TLShapeId): string | undefined {
		return this._getShapeClipPathCache().get(typeof shape === 'string' ? shape : shape.id)
	}

	/** @internal */
	@computed private _getShapeMaskCache(): ComputedCache<Vec[], TLShape> {
		return this.store.createComputedCache('pageMaskCache', (shape) => {
			if (isPageId(shape.parentId)) return undefined

			const frameAncestors = this.getShapeAncestors(shape.id).filter((shape) =>
				this.isShapeOfType<TLFrameShape>(shape, 'frame')
			)

			if (frameAncestors.length === 0) return undefined

			const pageMask = frameAncestors
				.map<Vec[] | undefined>((s) =>
					// Apply the frame transform to the frame outline to get the frame outline in the current page space
					this._getShapePageTransformCache()
						.get(s.id)!
						.applyToPoints(this.getShapeGeometry(s).vertices)
				)
				.reduce((acc, b) => {
					if (!(b && acc)) return undefined
					const intersection = intersectPolygonPolygon(acc, b)
					if (intersection) {
						return intersection.map(Vec.Cast)
					}
					return []
				})

			return pageMask
		})
	}

	/**
	 * Get the mask (in the current page space) for a shape.
	 *
	 * @example
	 * ```ts
	 * const pageMask = editor.getShapeMask(shape.id)
	 * ```
	 *
	 * @param id - The id of the shape to get the mask for.
	 *
	 * @returns The mask for the shape.
	 *
	 * @public
	 */
	getShapeMask(shape: TLShapeId | TLShape): VecLike[] | undefined {
		return this._getShapeMaskCache().get(typeof shape === 'string' ? shape : shape.id)
	}

	/**
	 * Get the bounds of a shape in the current page space, incorporating any masks. For example, if the
	 * shape were the child of a frame and was half way out of the frame, the bounds would be the half
	 * of the shape that was in the frame.
	 *
	 * @example
	 * ```ts
	 * editor.getShapeMaskedPageBounds(myShape)
	 * editor.getShapeMaskedPageBounds(myShapeId)
	 * ```
	 *
	 * @param shape - The shape to get the masked bounds for.
	 *
	 * @public
	 */
	getShapeMaskedPageBounds(shape: TLShapeId | TLShape): Box | undefined {
		if (typeof shape !== 'string') shape = shape.id
		return this._getShapeMaskedPageBoundsCache().get(shape)
	}

	/** @internal */
	@computed private _getShapeMaskedPageBoundsCache(): ComputedCache<Box, TLShape> {
		return this.store.createComputedCache('shapeMaskedPageBoundsCache', (shape) => {
			const pageBounds = this._getShapePageBoundsCache().get(shape.id)
			if (!pageBounds) return
			const pageMask = this._getShapeMaskCache().get(shape.id)
			if (pageMask) {
				if (pageMask.length === 0) return undefined
				const { corners } = pageBounds
				if (corners.every((p, i) => p && Vec.Equals(p, pageMask[i]))) return pageBounds.clone()
				const intersection = intersectPolygonPolygon(pageMask, corners)
				if (!intersection) return
				return Box.FromPoints(intersection)
			}
			return pageBounds
		})
	}

	/**
	 * Get the ancestors of a shape.
	 *
	 * @example
	 * ```ts
	 * const ancestors = editor.getShapeAncestors(myShape)
	 * const ancestors = editor.getShapeAncestors(myShapeId)
	 * ```
	 *
	 * @param shape - The shape (or shape id) to get the ancestors for.
	 *
	 * @public
	 */
	getShapeAncestors(shape: TLShapeId | TLShape, acc: TLShape[] = []): TLShape[] {
		const id = typeof shape === 'string' ? shape : shape.id
		const freshShape = this.getShape(id)
		if (!freshShape) return acc
		const parentId = freshShape.parentId
		if (isPageId(parentId)) {
			acc.reverse()
			return acc
		}

		const parent = this.store.get(parentId)
		if (!parent) return acc
		acc.push(parent)
		return this.getShapeAncestors(parent, acc)
	}

	/**
	 * Find the first ancestor matching the given predicate
	 *
	 * @example
	 * ```ts
	 * const ancestor = editor.findShapeAncestor(myShape)
	 * const ancestor = editor.findShapeAncestor(myShape.id)
	 * const ancestor = editor.findShapeAncestor(myShape.id, (shape) => shape.type === 'frame')
	 * ```
	 *
	 * @param shape - The shape to check the ancestors for.
	 *
	 * @public
	 */
	findShapeAncestor(
		shape: TLShape | TLShapeId,
		predicate: (parent: TLShape) => boolean
	): TLShape | undefined {
		const id = typeof shape === 'string' ? shape : shape.id
		const freshShape = this.getShape(id)
		if (!freshShape) return

		const parentId = freshShape.parentId
		if (isPageId(parentId)) return

		const parent = this.getShape(parentId)
		if (!parent) return
		return predicate(parent) ? parent : this.findShapeAncestor(parent, predicate)
	}

	/**
	 * Returns true if the the given shape has the given ancestor.
	 *
	 * @param shape - The shape.
	 * @param ancestorId - The id of the ancestor.
	 *
	 * @public
	 */
	hasAncestor(shape: TLShape | TLShapeId | undefined, ancestorId: TLShapeId): boolean {
		const id = typeof shape === 'string' ? shape : shape?.id
		const freshShape = id && this.getShape(id)
		if (!freshShape) return false
		if (freshShape.parentId === ancestorId) return true
		return this.hasAncestor(this.getShapeParent(freshShape), ancestorId)
	}

	/**
	 * Get the common ancestor of two or more shapes that matches a predicate.
	 *
	 * @param shapes - The shapes (or shape ids) to check.
	 * @param predicate - The predicate to match.
	 */
	findCommonAncestor(
		shapes: TLShape[] | TLShapeId[],
		predicate?: (shape: TLShape) => boolean
	): TLShapeId | undefined {
		if (shapes.length === 0) {
			return
		}

		const ids =
			typeof shapes[0] === 'string'
				? (shapes as TLShapeId[])
				: (shapes as TLShape[]).map((s) => s.id)
		const freshShapes = compact(ids.map((id) => this.getShape(id)))

		if (freshShapes.length === 1) {
			const parentId = freshShapes[0].parentId
			if (isPageId(parentId)) {
				return
			}
			return predicate ? this.findShapeAncestor(freshShapes[0], predicate)?.id : parentId
		}

		const [nodeA, ...others] = freshShapes
		let ancestor = this.getShapeParent(nodeA)
		while (ancestor) {
			// TODO: this is not ideal, optimize
			if (predicate && !predicate(ancestor)) {
				ancestor = this.getShapeParent(ancestor)
				continue
			}
			if (others.every((shape) => this.hasAncestor(shape, ancestor!.id))) {
				return ancestor!.id
			}
			ancestor = this.getShapeParent(ancestor)
		}
		return undefined
	}

	/**
	 * Check whether a shape or its parent is locked.
	 *
	 * @param shape - The shape (or shape id) to check.
	 *
	 * @public
	 */
	isShapeOrAncestorLocked(shape?: TLShape): boolean
	isShapeOrAncestorLocked(id?: TLShapeId): boolean
	isShapeOrAncestorLocked(arg?: TLShape | TLShapeId): boolean {
		const shape = typeof arg === 'string' ? this.getShape(arg) : arg
		if (shape === undefined) return false
		if (shape.isLocked) return true
		return this.isShapeOrAncestorLocked(this.getShapeParent(shape))
	}

	@computed
	private _notVisibleShapes() {
		return notVisibleShapes(this)
	}

	/**
	 * Get culled shapes.
	 *
	 * @public
	 */
	@computed
	getCulledShapes() {
		const notVisibleShapes = this._notVisibleShapes().get()
		const selectedShapeIds = this.getSelectedShapeIds()
		const editingId = this.getEditingShapeId()
		const culledShapes = new Set<TLShapeId>(notVisibleShapes)
		// we don't cull the shape we are editing
		if (editingId) {
			culledShapes.delete(editingId)
		}
		// we also don't cull selected shapes
		selectedShapeIds.forEach((id) => {
			culledShapes.delete(id)
		})
		return culledShapes
	}

	/**
	 * The bounds of the current page (the common bounds of all of the shapes on the page).
	 *
	 * @public
	 */
	@computed getCurrentPageBounds(): Box | undefined {
		let commonBounds: Box | undefined

		this.getCurrentPageShapeIdsSorted().forEach((shapeId) => {
			const bounds = this.getShapeMaskedPageBounds(shapeId)
			if (!bounds) return
			if (!commonBounds) {
				commonBounds = bounds.clone()
			} else {
				commonBounds = commonBounds.expand(bounds)
			}
		})

		return commonBounds
	}

	/**
	 * Get the top-most selected shape at the given point, ignoring groups.
	 *
	 * @param point - The point to check.
	 *
	 * @returns The top-most selected shape at the given point, or undefined if there is no shape at the point.
	 */
	getSelectedShapeAtPoint(point: VecLike): TLShape | undefined {
		const selectedShapeIds = this.getSelectedShapeIds()
		return this.getCurrentPageShapesSorted()
			.filter((shape) => shape.type !== 'group' && selectedShapeIds.includes(shape.id))
			.reverse() // findlast
			.find((shape) => this.isPointInShape(shape, point, { hitInside: true, margin: 0 }))
	}

	/**
	 * Get the shape at the current point.
	 *
	 * @param point - The point to check.
	 * @param opts - Options for the check: `hitInside` to check if the point is inside the shape, `margin` to check if the point is within a margin of the shape, `hitFrameInside` to check if the point is inside the frame, and `filter` to filter the shapes to check.
	 *
	 * @returns The shape at the given point, or undefined if there is no shape at the point.
	 */
	getShapeAtPoint(
		point: VecLike,
		opts = {} as {
			renderingOnly?: boolean
			margin?: number
			hitInside?: boolean
			hitLocked?: boolean
			// TODO: we probably need to rename this, we don't quite _always_
			// respect this esp. in the part below that does "Check labels first"
			hitLabels?: boolean
			hitFrameInside?: boolean
			filter?: (shape: TLShape) => boolean
		}
	): TLShape | undefined {
		const zoomLevel = this.getZoomLevel()
		const viewportPageBounds = this.getViewportPageBounds()
		const {
			filter,
			margin = 0,
			hitLocked = false,
			hitLabels = false,
			hitInside = false,
			hitFrameInside = false,
		} = opts

		let inHollowSmallestArea = Infinity
		let inHollowSmallestAreaHit: TLShape | null = null

		let inMarginClosestToEdgeDistance = Infinity
		let inMarginClosestToEdgeHit: TLShape | null = null

		const shapesToCheck = (
			opts.renderingOnly
				? this.getCurrentPageRenderingShapesSorted()
				: this.getCurrentPageShapesSorted()
		).filter((shape) => {
			if ((shape.isLocked && !hitLocked) || this.isShapeOfType(shape, 'group')) return false
			const pageMask = this.getShapeMask(shape)
			if (pageMask && !pointInPolygon(point, pageMask)) return false
			if (filter) return filter(shape)
			return true
		})

		for (let i = shapesToCheck.length - 1; i >= 0; i--) {
			const shape = shapesToCheck[i]
			const geometry = this.getShapeGeometry(shape)
			const isGroup = geometry instanceof Group2d

			const pointInShapeSpace = this.getPointInShapeSpace(shape, point)

			// Check labels first
			if (
				this.isShapeOfType<TLArrowShape>(shape, 'arrow') ||
				(this.isShapeOfType<TLGeoShape>(shape, 'geo') && shape.props.fill === 'none')
			) {
				if (shape.props.text.trim()) {
					// let's check whether the shape has a label and check that
					for (const childGeometry of (geometry as Group2d).children) {
						if (childGeometry.isLabel && childGeometry.isPointInBounds(pointInShapeSpace)) {
							return shape
						}
					}
				}
			}

			if (this.isShapeOfType(shape, 'frame')) {
				// On the rare case that we've hit a frame, test again hitInside to be forced true;
				// this prevents clicks from passing through the body of a frame to shapes behhind it.

				// If the hit is within the frame's outer margin, then select the frame
				const distance = geometry.distanceToPoint(pointInShapeSpace, hitInside)
				if (Math.abs(distance) <= margin) {
					return inMarginClosestToEdgeHit || shape
				}

				if (geometry.hitTestPoint(pointInShapeSpace, 0, true)) {
					// Once we've hit a frame, we want to end the search. If we have hit a shape
					// already, then this would either be above the frame or a child of the frame,
					// so we want to return that. Otherwise, the point is in the empty space of the
					// frame. If `hitFrameInside` is true (e.g. used drawing an arrow into the
					// frame) we the frame itself; other wise, (e.g. when hovering or pointing)
					// we would want to return null.
					return (
						inMarginClosestToEdgeHit ||
						inHollowSmallestAreaHit ||
						(hitFrameInside ? shape : undefined)
					)
				}
				continue
			}

			let distance: number

			if (isGroup) {
				let minDistance = Infinity
				for (const childGeometry of geometry.children) {
					if (childGeometry.isLabel && !hitLabels) continue

					// hit test the all of the child geometries that aren't labels
					const tDistance = childGeometry.distanceToPoint(pointInShapeSpace, hitInside)
					if (tDistance < minDistance) {
						minDistance = tDistance
					}
				}

				distance = minDistance
			} else {
				// If the margin is zero and the geometry has a very small width or height,
				// then check the actual distance. This is to prevent a bug where straight
				// lines would never pass the broad phase (point-in-bounds) check.
				if (margin === 0 && (geometry.bounds.w < 1 || geometry.bounds.h < 1)) {
					distance = geometry.distanceToPoint(pointInShapeSpace, hitInside)
				} else {
					// Broad phase
					if (geometry.bounds.containsPoint(pointInShapeSpace, margin)) {
						// Narrow phase (actual distance)
						distance = geometry.distanceToPoint(pointInShapeSpace, hitInside)
					} else {
						// Failed the broad phase, geddafugaotta'ere!
						distance = Infinity
					}
				}
			}

			if (geometry.isClosed) {
				// For closed shapes, the distance will be positive if outside of
				// the shape or negative if inside of the shape. If the distance
				// is greater than the margin, then it's a miss. Otherwise...

				if (distance <= margin) {
					if (geometry.isFilled || (isGroup && geometry.children[0].isFilled)) {
						// If the shape is filled, then it's a hit. Remember, we're
						// starting from the TOP-MOST shape in z-index order, so any
						// other hits would be occluded by the shape.
						return inMarginClosestToEdgeHit || shape
					} else {
						// If the shape is bigger than the viewport, then skip it.
						if (this.getShapePageBounds(shape)!.contains(viewportPageBounds)) continue

						// For hollow shapes...
						if (Math.abs(distance) < margin) {
							// We want to preference shapes where we're inside of the
							// shape margin; and we would want to hit the shape with the
							// edge closest to the point.
							if (Math.abs(distance) < inMarginClosestToEdgeDistance) {
								inMarginClosestToEdgeDistance = Math.abs(distance)
								inMarginClosestToEdgeHit = shape
							}
						} else if (!inMarginClosestToEdgeHit) {
							// If we're not within margin distnce to any edge, and if the
							// shape is hollow, then we want to hit the shape with the
							// smallest area. (There's a bug here with self-intersecting
							// shapes, like a closed drawing of an "8", but that's a bigger
							// problem to solve.)
							const { area } = geometry
							if (area < inHollowSmallestArea) {
								inHollowSmallestArea = area
								inHollowSmallestAreaHit = shape
							}
						}
					}
				}
			} else {
				// For open shapes (e.g. lines or draw shapes) always use the margin.
				// If the distance is less than the margin, return the shape as the hit.
				if (distance < HIT_TEST_MARGIN / zoomLevel) {
					return shape
				}
			}
		}

		// If we haven't hit any filled shapes or frames, then return either
		// the shape who we hit within the margin (and of those, the one that
		// had the shortest distance between the point and the shape edge),
		// or else the hollow shape with the smallest area—or if we didn't hit
		// any margins or any hollow shapes, then null.
		return inMarginClosestToEdgeHit || inHollowSmallestAreaHit || undefined
	}

	/**
	 * Get the shapes, if any, at a given page point.
	 *
	 * @example
	 * ```ts
	 * editor.getShapesAtPoint({ x: 100, y: 100 })
	 * editor.getShapesAtPoint({ x: 100, y: 100 }, { hitInside: true, exact: true })
	 * ```
	 *
	 * @param point - The page point to test.
	 *
	 * @public
	 */
	getShapesAtPoint(
		point: VecLike,
		opts = {} as { margin?: number; hitInside?: boolean }
	): TLShape[] {
		return this.getCurrentPageShapes().filter((shape) => this.isPointInShape(shape, point, opts))
	}

	/**
	 * Test whether a point (in the current page space) will will a shape. This method takes into account masks,
	 * such as when a shape is the child of a frame and is partially clipped by the frame.
	 *
	 * @example
	 * ```ts
	 * editor.isPointInShape({ x: 100, y: 100 }, myShape)
	 * ```
	 *
	 * @param shape - The shape to test against.
	 * @param point - The page point to test (in the current page space).
	 * @param hitInside - Whether to count as a hit if the point is inside of a closed shape.
	 *
	 * @public
	 */
	isPointInShape(
		shape: TLShape | TLShapeId,
		point: VecLike,
		opts = {} as {
			margin?: number
			hitInside?: boolean
		}
	): boolean {
		const { hitInside = false, margin = 0 } = opts
		const id = typeof shape === 'string' ? shape : shape.id
		// If the shape is masked, and if the point falls outside of that
		// mask, then it's defintely a miss—we don't need to test further.
		const pageMask = this.getShapeMask(id)
		if (pageMask && !pointInPolygon(point, pageMask)) return false

		return this.getShapeGeometry(id).hitTestPoint(
			this.getPointInShapeSpace(shape, point),
			margin,
			hitInside
		)
	}

	/**
	 * Convert a point in the current page space to a point in the local space of a shape. For example, if a
	 * shape's page point were `{ x: 100, y: 100 }`, a page point at `{ x: 110, y: 110 }` would be at
	 * `{ x: 10, y: 10 }` in the shape's local space.
	 *
	 * @example
	 * ```ts
	 * editor.getPointInShapeSpace(myShape, { x: 100, y: 100 })
	 * ```
	 *
	 * @param shape - The shape to get the point in the local space of.
	 * @param point - The page point to get in the local space of the shape.
	 *
	 * @public
	 */
	getPointInShapeSpace(shape: TLShape | TLShapeId, point: VecLike): Vec {
		const id = typeof shape === 'string' ? shape : shape.id
		return this._getShapePageTransformCache().get(id)!.clone().invert().applyToPoint(point)
	}

	/**
	 * Convert a delta in the current page space to a point in the local space of a shape's parent.
	 *
	 * @example
	 * ```ts
	 * editor.getPointInParentSpace(myShape.id, { x: 100, y: 100 })
	 * ```
	 *
	 * @param shape - The shape to get the point in the local space of.
	 * @param point - The page point to get in the local space of the shape.
	 *
	 * @public
	 */
	getPointInParentSpace(shape: TLShapeId | TLShape, point: VecLike): Vec {
		const id = typeof shape === 'string' ? shape : shape.id
		const freshShape = this.getShape(id)
		if (!freshShape) return new Vec(0, 0)
		if (isPageId(freshShape.parentId)) return Vec.From(point)

		const parentTransform = this.getShapePageTransform(freshShape.parentId)
		if (!parentTransform) return Vec.From(point)
		return parentTransform.clone().invert().applyToPoint(point)
	}

	/**
	 * An array containing all of the shapes in the current page.
	 *
	 * @public
	 */
	@computed getCurrentPageShapes(): TLShape[] {
		return Array.from(this.getCurrentPageShapeIds(), (id) => this.store.get(id)! as TLShape)
	}

	/**
	 * An array containing all of the shapes in the current page, sorted in z-index order (accounting
	 * for nested shapes): e.g. A, B, BA, BB, C.
	 *
	 * @public
	 */
	@computed getCurrentPageShapesSorted(): TLShape[] {
		const result: TLShape[] = []
		const topLevelShapes = this.getSortedChildIdsForParent(this.getCurrentPageId())

		for (let i = 0, n = topLevelShapes.length; i < n; i++) {
			pushShapeWithDescendants(this, topLevelShapes[i], result)
		}

		return result
	}

	/**
	 * An array containing all of the rendering shapes in the current page, sorted in z-index order (accounting
	 * for nested shapes): e.g. A, B, BA, BB, C.
	 *
	 * @public
	 */
	@computed getCurrentPageRenderingShapesSorted(): TLShape[] {
		const culledShapes = this.getCulledShapes()
		return this.getCurrentPageShapesSorted().filter(({ id }) => !culledShapes.has(id))
	}

	/**
	 * Get whether a shape matches the type of a TLShapeUtil.
	 *
	 * @example
	 * ```ts
	 * const isArrowShape = isShapeOfType<TLArrowShape>(someShape, 'arrow')
	 * ```
	 *
	 * @param util - the TLShapeUtil constructor to test against
	 * @param shape - the shape to test
	 *
	 * @public
	 */
	isShapeOfType<T extends TLUnknownShape>(shape: TLUnknownShape, type: T['type']): shape is T
	isShapeOfType<T extends TLUnknownShape>(
		shapeId: TLUnknownShape['id'],
		type: T['type']
	): shapeId is T['id']
	isShapeOfType<T extends TLUnknownShape>(
		arg: TLUnknownShape | TLUnknownShape['id'],
		type: T['type']
	) {
		const shape = typeof arg === 'string' ? this.getShape(arg) : arg
		if (!shape) return false
		return shape.type === type
	}

	/**
	 * Get a shape by its id.
	 *
	 * @example
	 * ```ts
	 * editor.getShape('box1')
	 * ```
	 *
	 * @param id - The id of the shape to get.
	 *
	 * @public
	 */
	getShape<T extends TLShape = TLShape>(shape: TLShape | TLParentId): T | undefined {
		const id = typeof shape === 'string' ? shape : shape.id
		if (!isShapeId(id)) return undefined
		return this.store.get(id) as T
	}

	/**
	 * Get the parent shape for a given shape. Returns undefined if the shape is the direct child of
	 * the page.
	 *
	 * @example
	 * ```ts
	 * editor.getShapeParent(myShape)
	 * ```
	 *
	 * @public
	 */
	getShapeParent(shape?: TLShape | TLShapeId): TLShape | undefined {
		const id = typeof shape === 'string' ? shape : shape?.id
		if (!id) return undefined
		const freshShape = this.getShape(id)
		if (freshShape === undefined || !isShapeId(freshShape.parentId)) return undefined
		return this.store.get(freshShape.parentId)
	}

	/**
	 * If siblingShape and targetShape are siblings, this returns targetShape. If targetShape has an
	 * ancestor who is a sibling of siblingShape, this returns that ancestor. Otherwise, this returns
	 * undefined.
	 *
	 * @internal
	 */
	getShapeNearestSibling(
		siblingShape: TLShape,
		targetShape: TLShape | undefined
	): TLShape | undefined {
		if (!targetShape) {
			return undefined
		}
		if (targetShape.parentId === siblingShape.parentId) {
			return targetShape
		}

		const ancestor = this.findShapeAncestor(
			targetShape,
			(ancestor) => ancestor.parentId === siblingShape.parentId
		)

		return ancestor
	}

	/**
	 * Get whether the given shape is the descendant of the given page.
	 *
	 * @example
	 * ```ts
	 * editor.isShapeInPage(myShape)
	 * editor.isShapeInPage(myShape, 'page1')
	 * ```
	 *
	 * @param shape - The shape to check.
	 * @param pageId - The id of the page to check against. Defaults to the current page.
	 *
	 * @public
	 */
	isShapeInPage(shape: TLShape | TLShapeId, pageId = this.getCurrentPageId()): boolean {
		const id = typeof shape === 'string' ? shape : shape.id
		const shapeToCheck = this.getShape(id)
		if (!shapeToCheck) return false

		let shapeIsInPage = false

		if (shapeToCheck.parentId === pageId) {
			shapeIsInPage = true
		} else {
			let parent = this.getShape(shapeToCheck.parentId)
			isInPageSearch: while (parent) {
				if (parent.parentId === pageId) {
					shapeIsInPage = true
					break isInPageSearch
				}
				parent = this.getShape(parent.parentId)
			}
		}

		return shapeIsInPage
	}

	/**
	 * Get the id of the containing page for a given shape.
	 *
	 * @param shape - The shape to get the page id for.
	 *
	 * @returns The id of the page that contains the shape, or undefined if the shape is undefined.
	 *
	 * @public
	 */
	getAncestorPageId(shape?: TLShape | TLShapeId): TLPageId | undefined {
		const id = typeof shape === 'string' ? shape : shape?.id
		const _shape = id && this.getShape(id)
		if (!_shape) return undefined
		if (isPageId(_shape.parentId)) {
			return _shape.parentId
		} else {
			return this.getAncestorPageId(this.getShape(_shape.parentId))
		}
	}

	// Parents and children

	/**
	 * A cache of parents to children.
	 *
	 * @internal
	 */
	private readonly _parentIdsToChildIds: ReturnType<typeof parentsToChildren>

	/**
	 * Reparent shapes to a new parent. This operation preserves the shape's current page positions /
	 * rotations.
	 *
	 * @example
	 * ```ts
	 * editor.reparentShapes([box1, box2], 'frame1')
	 * editor.reparentShapes([box1.id, box2.id], 'frame1')
	 * editor.reparentShapes([box1.id, box2.id], 'frame1', 4)
	 * ```
	 *
	 * @param shapes - The shapes (or shape ids) of the shapes to reparent.
	 * @param parentId - The id of the new parent shape.
	 * @param insertIndex - The index to insert the children.
	 *
	 * @public
	 */
	reparentShapes(shapes: TLShapeId[] | TLShape[], parentId: TLParentId, insertIndex?: IndexKey) {
		const ids =
			typeof shapes[0] === 'string' ? (shapes as TLShapeId[]) : shapes.map((s) => (s as TLShape).id)
		if (ids.length === 0) return this

		const changes: TLShapePartial[] = []

		const parentTransform = isPageId(parentId)
			? Mat.Identity()
			: this.getShapePageTransform(parentId)!

		const parentPageRotation = parentTransform.rotation()

		let indices: IndexKey[] = []

		const sibs = compact(this.getSortedChildIdsForParent(parentId).map((id) => this.getShape(id)))

		if (insertIndex) {
			const sibWithInsertIndex = sibs.find((s) => s.index === insertIndex)
			if (sibWithInsertIndex) {
				// If there's a sibling with the same index as the insert index...
				const sibAbove = sibs[sibs.indexOf(sibWithInsertIndex) + 1]
				if (sibAbove) {
					// If the sibling has a sibling above it, insert the shapes
					// between the sibling and its sibling above it.
					indices = getIndicesBetween(insertIndex, sibAbove.index, ids.length)
				} else {
					// Or if the sibling is the top sibling, insert the shapes
					// above the sibling
					indices = getIndicesAbove(insertIndex, ids.length)
				}
			} else {
				// If there's no collision, then we can start at the insert index
				const sibAbove = sibs.sort(sortByIndex).find((s) => s.index > insertIndex)

				if (sibAbove) {
					// If the siblings include a sibling with a higher index, insert the shapes
					// between the insert index and the sibling with the higher index.
					indices = getIndicesBetween(insertIndex, sibAbove.index, ids.length)
				} else {
					// Otherwise, we're at the top of the order, so insert the shapes above
					// the insert index.
					indices = getIndicesAbove(insertIndex, ids.length)
				}
			}
		} else {
			// If insert index is not specified, start the index at the top.
			const sib = sibs.length && sibs[sibs.length - 1]
			indices = sib ? getIndicesAbove(sib.index, ids.length) : getIndices(ids.length)
		}

		const invertedParentTransform = parentTransform.clone().invert()

		const shapesToReparent = compact(ids.map((id) => this.getShape(id)))

		// The user is allowed to re-parent locked shapes. Unintutive? Yeah! But there are plenty of
		// times when a locked shape's parent is deleted... and we need to put that shape somewhere!
		const lockedShapes = shapesToReparent.filter((shape) => shape.isLocked)

		if (lockedShapes.length) {
			// If we have locked shapes, unlock them before we update them
			this.updateShapes(lockedShapes.map(({ id, type }) => ({ id, type, isLocked: false })))
		}

		for (let i = 0; i < shapesToReparent.length; i++) {
			const shape = shapesToReparent[i]

			const pageTransform = this.getShapePageTransform(shape)!
			if (!pageTransform) continue

			const pagePoint = pageTransform.point()
			if (!pagePoint) continue

			const newPoint = invertedParentTransform.applyToPoint(pagePoint)
			const newRotation = pageTransform.rotation() - parentPageRotation

			changes.push({
				id: shape.id,
				type: shape.type,
				parentId: parentId,
				x: newPoint.x,
				y: newPoint.y,
				rotation: newRotation,
				index: indices[i],
				isLocked: shape.isLocked, // this will re-lock locked shapes
			})
		}

		this.updateShapes(changes)

		return this
	}

	/**
	 * Get the index above the highest child of a given parent.
	 *
	 * @param parentId - The id of the parent.
	 *
	 * @returns The index.
	 *
	 * @public
	 */
	getHighestIndexForParent(parent: TLParentId | TLPage | TLShape): IndexKey {
		const parentId = typeof parent === 'string' ? parent : parent.id
		const children = this._parentIdsToChildIds.get()[parentId]

		if (!children || children.length === 0) {
			return 'a1' as IndexKey
		}
		const shape = this.getShape(children[children.length - 1])!
		return getIndexAbove(shape.index)
	}

	/**
	 * A cache of children for each parent.
	 *
	 * @internal
	 */
	private _childIdsCache = new WeakMapCache<any[], TLShapeId[]>()

	/**
	 * Get an array of all the children of a shape.
	 *
	 * @example
	 * ```ts
	 * editor.getSortedChildIdsForParent('frame1')
	 * ```
	 *
	 * @param parentId - The id of the parent shape.
	 *
	 * @public
	 */
	getSortedChildIdsForParent(parent: TLParentId | TLPage | TLShape): TLShapeId[] {
		const parentId = typeof parent === 'string' ? parent : parent.id
		const ids = this._parentIdsToChildIds.get()[parentId]
		if (!ids) return EMPTY_ARRAY
		return this._childIdsCache.get(ids, () => ids)
	}

	/**
	 * Run a visitor function for all descendants of a shape.
	 *
	 * @example
	 * ```ts
	 * editor.visitDescendants('frame1', myCallback)
	 * ```
	 *
	 * @param parentId - The id of the parent shape.
	 * @param visitor - The visitor function.
	 *
	 * @public
	 */
	visitDescendants(
		parent: TLParentId | TLPage | TLShape,
		visitor: (id: TLShapeId) => void | false
	): this {
		const parentId = typeof parent === 'string' ? parent : parent.id
		const children = this.getSortedChildIdsForParent(parentId)
		for (const id of children) {
			if (visitor(id) === false) continue
			this.visitDescendants(id, visitor)
		}
		return this
	}

	/**
	 * Get the shape ids of all descendants of the given shapes (including the shapes themselves). IDs are returned in z-index order.
	 *
	 * @param ids - The ids of the shapes to get descendants of.
	 *
	 * @returns The decscendant ids.
	 *
	 * @public
	 */
	getShapeAndDescendantIds(ids: TLShapeId[]): Set<TLShapeId> {
		const shapeIds = new Set<TLShapeId>()
		for (const shape of ids.map((id) => this.getShape(id)!).sort(sortByIndex)) {
			shapeIds.add(shape.id)
			this.visitDescendants(shape, (descendantId) => {
				shapeIds.add(descendantId)
			})
		}
		return shapeIds

		// const idsToCheck = [...ids]

		// while (idsToCheck.length > 0) {
		// 	const id = idsToCheck.pop()
		// 	if (!id) break
		// 	if (idsToInclude.has(id)) continue
		// 	idsToInclude.add(id)
		// 	for (const childId of this.getSortedChildIdsForParent(id)) {
		// 		idsToCheck.push(childId)
		// 	}
		// }

		// return idsToInclude
	}

	/**
	 * Get the shape that some shapes should be dropped on at a given point.
	 *
	 * @param point - The point to find the parent for.
	 * @param droppingShapes - The shapes that are being dropped.
	 *
	 * @returns The shape to drop on.
	 *
	 * @public
	 */
	getDroppingOverShape(point: VecLike, droppingShapes: TLShape[] = []) {
		// starting from the top...
		const currentPageShapesSorted = this.getCurrentPageShapesSorted()
		for (let i = currentPageShapesSorted.length - 1; i >= 0; i--) {
			const shape = currentPageShapesSorted[i]

			if (
				// don't allow dropping on selected shapes
				this.getSelectedShapeIds().includes(shape.id) ||
				// only allow shapes that can receive children
				!this.getShapeUtil(shape).canDropShapes(shape, droppingShapes) ||
				// don't allow dropping a shape on itself or one of it's children
				droppingShapes.find((s) => s.id === shape.id || this.hasAncestor(shape, s.id))
			) {
				continue
			}

			// Only allow dropping into the masked page bounds of the shape, e.g. when a frame is
			// partially clipped by its own parent frame
			const maskedPageBounds = this.getShapeMaskedPageBounds(shape.id)

			if (
				maskedPageBounds &&
				maskedPageBounds.containsPoint(point) &&
				this.getShapeGeometry(shape).hitTestPoint(this.getPointInShapeSpace(shape, point), 0, true)
			) {
				return shape
			}
		}
	}

	/**
	 * Get the shape that should be selected when you click on a given shape, assuming there is
	 * nothing already selected. It will not return anything higher than or including the current
	 * focus layer.
	 *
	 * @param shape - The shape to get the outermost selectable shape for.
	 * @param filter - A function to filter the selectable shapes.
	 *
	 * @returns The outermost selectable shape.
	 *
	 * @public
	 */
	getOutermostSelectableShape(
		shape: TLShape | TLShapeId,
		filter?: (shape: TLShape) => boolean
	): TLShape {
		const id = typeof shape === 'string' ? shape : shape.id
		const freshShape = this.getShape(id)!
		let match = freshShape
		let node = freshShape as TLShape | undefined

		const focusedGroup = this.getFocusedGroup()

		while (node) {
			if (
				this.isShapeOfType<TLGroupShape>(node, 'group') &&
				focusedGroup?.id !== node.id &&
				!this.hasAncestor(focusedGroup, node.id) &&
				(filter?.(node) ?? true)
			) {
				match = node
			} else if (focusedGroup?.id === node.id) {
				break
			}
			node = this.getShapeParent(node)
		}

		return match
	}

	/* -------------------- Bindings -------------------- */

	getBinding(id: TLBindingId): TLBinding | undefined {
		return this.store.get(id) as TLBinding | undefined
	}

	// TODO(alex) #bindings - cache `allBindings` getters and derive type-specific ones from them
	getBindingsFromShape<Binding extends TLUnknownBinding = TLBinding>(
		shape: TLShape | TLShapeId,
		type: Binding['type']
	): Binding[] {
		const id = typeof shape === 'string' ? shape : shape.id
		return this.store.query.exec('binding', {
			fromId: { eq: id },
			type: { eq: type },
		}) as Binding[]
	}
	getBindingsToShape<Binding extends TLUnknownBinding = TLBinding>(
		shape: TLShape | TLShapeId,
		type: Binding['type']
	): Binding[] {
		const id = typeof shape === 'string' ? shape : shape.id
		return this.store.query.exec('binding', {
			toId: { eq: id },
			type: { eq: type },
		}) as Binding[]
	}
	getAllBindingsFromShape(shape: TLShape | TLShapeId): TLBinding[] {
		const id = typeof shape === 'string' ? shape : shape.id
		return this.store.query.exec('binding', {
			fromId: { eq: id },
		})
	}
	getAllBindingsToShape(shape: TLShape | TLShapeId): TLBinding[] {
		const id = typeof shape === 'string' ? shape : shape.id
		return this.store.query.exec('binding', {
			toId: { eq: id },
		})
	}

	createBindings(partials: RequiredKeys<TLBindingPartial, 'type' | 'toId' | 'fromId'>[]) {
		const bindings = partials.map((partial) => {
			const util = this.getBindingUtil<TLUnknownBinding>(partial.type)
			const defaultProps = util.getDefaultProps()
			return this.store.schema.types.binding.create({
				...partial,
				id: partial.id ?? createBindingId(),
				props: {
					...defaultProps,
					...partial.props,
				},
			})
		})
		this.store.put(bindings)
		return this
	}
	createBinding(partial: RequiredKeys<TLBindingPartial, 'type' | 'fromId' | 'toId'>) {
		return this.createBindings([partial])
	}

	updateBindings(partials: (TLBindingPartial | null | undefined)[]) {
		const updated: TLBinding[] = []

		for (const partial of partials) {
			if (!partial) continue

			const current = this.getBinding(partial.id)
			if (!current) continue

			const updatedBinding = applyPartialToBinding(current, partial)
			if (updatedBinding === current) continue

			updated.push(updatedBinding)
		}

		this.store.put(updated)

		return this
	}

	updateBinding(partial: TLBindingPartial) {
		return this.updateBindings([partial])
	}

	deleteBindings(bindings: (TLBinding | TLBindingId)[]) {
		const ids = bindings.map((binding) => (typeof binding === 'string' ? binding : binding.id))
		this.store.remove(ids)
		return this
	}
	deleteBinding(binding: TLBinding | TLBindingId) {
		return this.deleteBindings([binding])
	}

	/* -------------------- Commands -------------------- */

	/**
	 * Rotate shapes by a delta in radians.
	 * Note: Currently, this assumes that the shapes are your currently selected shapes.
	 *
	 * @example
	 * ```ts
	 * editor.rotateShapesBy(editor.getSelectedShapeIds(), Math.PI)
	 * editor.rotateShapesBy(editor.getSelectedShapeIds(), Math.PI / 2)
	 * ```
	 *
	 * @param shapes - The shapes (or shape ids) of the shapes to move.
	 * @param delta - The delta in radians to apply to the selection rotation.
	 */
	rotateShapesBy(shapes: TLShapeId[] | TLShape[], delta: number): this {
		const ids =
			typeof shapes[0] === 'string'
				? (shapes as TLShapeId[])
				: (shapes as TLShape[]).map((s) => s.id)

		if (ids.length <= 0) return this

		const snapshot = getRotationSnapshot({ editor: this })
		if (!snapshot) return this
		applyRotationToSnapshotShapes({ delta, snapshot, editor: this, stage: 'one-off' })

		return this
	}

	private getChangesToTranslateShape(initialShape: TLShape, newShapeCoords: VecLike): TLShape {
		let workingShape = initialShape
		const util = this.getShapeUtil(initialShape)

		workingShape = applyPartialToShape(
			workingShape,
			util.onTranslateStart?.(workingShape) ?? undefined
		)

		workingShape = applyPartialToShape(workingShape, {
			id: initialShape.id,
			type: initialShape.type,
			x: newShapeCoords.x,
			y: newShapeCoords.y,
		})

		workingShape = applyPartialToShape(
			workingShape,
			util.onTranslate?.(initialShape, workingShape) ?? undefined
		)

		workingShape = applyPartialToShape(
			workingShape,
			util.onTranslateEnd?.(initialShape, workingShape) ?? undefined
		)

		return workingShape
	}

	/**
	 * Move shapes by a delta.
	 *
	 * @example
	 * ```ts
	 * editor.nudgeShapes(['box1', 'box2'], { x: 8, y: 8 })
	 * ```
	 *
	 * @param shapes - The shapes (or shape ids) to move.
	 * @param direction - The direction in which to move the shapes.
	 * @param historyOptions - The history options for the change.
	 */
	nudgeShapes(shapes: TLShapeId[] | TLShape[], offset: VecLike): this {
		const ids =
			typeof shapes[0] === 'string'
				? (shapes as TLShapeId[])
				: (shapes as TLShape[]).map((s) => s.id)

		if (ids.length <= 0) return this
		const changes: TLShapePartial[] = []

		for (const id of ids) {
			const shape = this.getShape(id)!
			const localDelta = Vec.From(offset)
			const parentTransform = this.getShapeParentTransform(shape)
			if (parentTransform) localDelta.rot(-parentTransform.rotation())

			changes.push(this.getChangesToTranslateShape(shape, localDelta.add(shape)))
		}

		this.updateShapes(changes)

		return this
	}

	/**
	 * Duplicate shapes.
	 *
	 * @example
	 * ```ts
	 * editor.duplicateShapes(['box1', 'box2'], { x: 8, y: 8 })
	 * editor.duplicateShapes(editor.getSelectedShapes(), { x: 8, y: 8 })
	 * ```
	 *
	 * @param shapes - The shapes (or shape ids) to duplicate.
	 * @param offset - The offset (in pixels) to apply to the duplicated shapes.
	 *
	 * @public
	 */
	duplicateShapes(shapes: TLShapeId[] | TLShape[], offset?: VecLike): this {
<<<<<<< HEAD
		this.history.batch(() => {
			const ids =
				typeof shapes[0] === 'string'
					? (shapes as TLShapeId[])
					: (shapes as TLShape[]).map((s) => s.id)
=======
		const ids =
			typeof shapes[0] === 'string'
				? (shapes as TLShapeId[])
				: (shapes as TLShape[]).map((s) => s.id)

		if (ids.length <= 0) return this

		const maxShapesReached =
			shapes.length + this.getCurrentPageShapeIds().size > MAX_SHAPES_PER_PAGE

		if (maxShapesReached) {
			alertMaxShapes(this)
			return this
		}

		const initialIds = new Set(ids)
		const idsToCreate: TLShapeId[] = []
		const idsToCheck = [...ids]

		while (idsToCheck.length > 0) {
			const id = idsToCheck.pop()
			if (!id) break
			idsToCreate.push(id)
			this.getSortedChildIdsForParent(id).forEach((childId) => idsToCheck.push(childId))
		}

		idsToCreate.reverse()

		const idsMap = new Map<any, TLShapeId>(idsToCreate.map((id) => [id, createShapeId()]))

		const shapesToCreate = compact(
			idsToCreate.map((id) => {
				const shape = this.getShape(id)

				if (!shape) {
					return null
				}

				const createId = idsMap.get(id)!

				let ox = 0
				let oy = 0

				if (offset && initialIds.has(id)) {
					const parentTransform = this.getShapeParentTransform(shape)
					const vec = new Vec(offset.x, offset.y).rot(-parentTransform!.rotation())
					ox = vec.x
					oy = vec.y
				}
>>>>>>> a2f4d355

			if (ids.length <= 0) return this

			const initialIds = new Set(ids)
			const shapeIdSet = this.getShapeAndDescendantIds(ids)

			const orderedShapeIds = [...shapeIdSet].reverse()
			const shapeIds = new Map<TLShapeId, TLShapeId>()
			for (const shapeId of shapeIdSet) {
				shapeIds.set(shapeId, createShapeId())
			}

			const { shapesToCreate, bindingsToCreate } = withoutBindingsToUnrelatedShapes(
				this,
				shapeIdSet,
				(bindingIdsToMaintain) => {
					const bindingsToCreate: TLBinding[] = []
					for (const originalId of bindingIdsToMaintain) {
						const originalBinding = this.getBinding(originalId)
						if (!originalBinding) continue

						const duplicatedId = createBindingId()
						bindingsToCreate.push({
							...originalBinding,
							id: duplicatedId,
							fromId: assertExists(shapeIds.get(originalBinding.fromId)),
							toId: assertExists(shapeIds.get(originalBinding.toId)),
						})
					}

					const shapesToCreate: TLShape[] = []
					for (const originalId of orderedShapeIds) {
						const duplicatedId = assertExists(shapeIds.get(originalId))
						const originalShape = this.getShape(originalId)
						if (!originalShape) continue

						let ox = 0
						let oy = 0

						if (offset && initialIds.has(originalId)) {
							const parentTransform = this.getShapeParentTransform(originalShape)
							const vec = new Vec(offset.x, offset.y).rot(-parentTransform!.rotation())
							ox = vec.x
							oy = vec.y
						}

						const parentId = originalShape.parentId
						const siblings = this.getSortedChildIdsForParent(parentId)
						const currentIndex = siblings.indexOf(originalShape.id)
						const siblingAboveId = siblings[currentIndex + 1]
						const siblingAbove = siblingAboveId ? this.getShape(siblingAboveId) : null

						const index = siblingAbove
							? getIndexBetween(originalShape.index, siblingAbove.index)
							: getIndexAbove(originalShape.index)

						shapesToCreate.push({
							...originalShape,
							id: duplicatedId,
							x: originalShape.x + ox,
							y: originalShape.y + oy,
							index,
							parentId: shapeIds.get(originalShape.parentId as TLShapeId) ?? originalShape.parentId,
						})
					}

					return { shapesToCreate, bindingsToCreate }
				}
			)

<<<<<<< HEAD
			const maxShapesReached =
				shapesToCreate.length + this.getCurrentPageShapeIds().size > MAX_SHAPES_PER_PAGE

			if (maxShapesReached) {
				alertMaxShapes(this)
			}

			this.createShapes(
				maxShapesReached
					? shapesToCreate.slice(0, MAX_SHAPES_PER_PAGE - this.getCurrentPageShapeIds().size)
					: shapesToCreate
			)
			this.createBindings(bindingsToCreate)
			this.setSelectedShapes(compact(ids.map((id) => shapeIds.get(id))))
=======
				newShape = { ...newShape, id: createId, x: shape.x + ox, y: shape.y + oy, index }

				return newShape
			})
		)

		shapesToCreate.forEach((shape) => {
			if (isShapeId(shape.parentId)) {
				if (idsMap.has(shape.parentId)) {
					shape.parentId = idsMap.get(shape.parentId)!
				}
			}
		})

		this.history.batch(() => {
			const ids = shapesToCreate.map((s) => s.id)

			this.createShapes(shapesToCreate)
			this.setSelectedShapes(ids)
>>>>>>> a2f4d355

			if (offset !== undefined) {
				// If we've offset the duplicated shapes, check to see whether their new bounds is entirely
				// contained in the current viewport. If not, then animate the camera to be centered on the
				// new shapes.
				const selectionPageBounds = this.getSelectionPageBounds()
				const viewportPageBounds = this.getViewportPageBounds()
				if (selectionPageBounds && !viewportPageBounds.contains(selectionPageBounds)) {
					this.centerOnPoint(selectionPageBounds.center, {
						animation: { duration: ANIMATION_MEDIUM_MS },
					})
				}
			}
		})

		return this
	}

	/**
	 * Move shapes to page.
	 *
	 * @example
	 * ```ts
	 * editor.moveShapesToPage(['box1', 'box2'], 'page1')
	 * ```
	 *
	 * @param shapes - The shapes (or shape ids) of the shapes to move.
	 * @param pageId - The id of the page where the shapes will be moved.
	 *
	 * @public
	 */
	moveShapesToPage(shapes: TLShapeId[] | TLShape[], pageId: TLPageId): this {
		const ids =
			typeof shapes[0] === 'string'
				? (shapes as TLShapeId[])
				: (shapes as TLShape[]).map((s) => s.id)

		if (ids.length === 0) return this
		if (this.getInstanceState().isReadonly) return this

		const currentPageId = this.getCurrentPageId()

		if (pageId === currentPageId) return this
		if (!this.store.has(pageId)) return this

		// Basically copy the shapes
		const content = this.getContentFromCurrentPage(ids)

		// Just to be sure
		if (!content) return this

		// If there is no space on pageId, or if the selected shapes
		// would take the new page above the limit, don't move the shapes
		if (this.getPageShapeIds(pageId).size + content.shapes.length > MAX_SHAPES_PER_PAGE) {
			alertMaxShapes(this, pageId)
			return this
		}

		const fromPageZ = this.getCamera().z

		this.history.batch(() => {
			// Delete the shapes on the current page
			this.deleteShapes(ids)

			// Move to the next page
			this.setCurrentPage(pageId)

			// Put the shape content onto the new page; parents and indices will
			// be taken care of by the putContent method; make sure to pop any focus
			// layers so that the content will be put onto the page.
			this.setFocusedGroup(null)
			this.selectNone()
			this.putContentOntoCurrentPage(content, {
				select: true,
				preserveIds: true,
				preservePosition: true,
			})

			// Force the new page's camera to be at the same zoom level as the
			// "from" page's camera, then center the "to" page's camera on the
			// pasted shapes
			this.setCamera({ ...this.getCamera(), z: fromPageZ })
			this.centerOnPoint(this.getSelectionRotatedPageBounds()!.center)
		})

		return this
	}

	/**
	 * Toggle the lock state of one or more shapes. If there is a mix of locked and unlocked shapes, all shapes will be locked.
	 *
	 * @param shapes - The shapes (or shape ids) to toggle.
	 *
	 * @public
	 */
	toggleLock(shapes: TLShapeId[] | TLShape[]): this {
		const ids =
			typeof shapes[0] === 'string'
				? (shapes as TLShapeId[])
				: (shapes as TLShape[]).map((s) => s.id)

		if (this.getInstanceState().isReadonly || ids.length === 0) return this

		let allLocked = true,
			allUnlocked = true
		const shapesToToggle: TLShape[] = []
		for (const id of ids) {
			const shape = this.getShape(id)
			if (shape) {
				shapesToToggle.push(shape)
				if (shape.isLocked) {
					allUnlocked = false
				} else {
					allLocked = false
				}
			}
		}
		this.batch(() => {
			if (allUnlocked) {
				this.updateShapes(
					shapesToToggle.map((shape) => ({ id: shape.id, type: shape.type, isLocked: true }))
				)
				this.setSelectedShapes([])
			} else if (allLocked) {
				this.updateShapes(
					shapesToToggle.map((shape) => ({ id: shape.id, type: shape.type, isLocked: false }))
				)
			} else {
				this.updateShapes(
					shapesToToggle.map((shape) => ({ id: shape.id, type: shape.type, isLocked: true }))
				)
			}
		})

		return this
	}

	/**
	 * Send shapes to the back of the page's object list.
	 *
	 * @example
	 * ```ts
	 * editor.sendToBack(['id1', 'id2'])
	 * editor.sendToBack(box1, box2)
	 * ```
	 *
	 * @param shapes - The shapes (or shape ids) to move.
	 *
	 * @public
	 */
	sendToBack(shapes: TLShapeId[] | TLShape[]): this {
		const ids =
			typeof shapes[0] === 'string'
				? (shapes as TLShapeId[])
				: (shapes as TLShape[]).map((s) => s.id)
		const changes = getReorderingShapesChanges(this, 'toBack', ids as TLShapeId[])
		if (changes) this.updateShapes(changes)
		return this
	}

	/**
	 * Send shapes backward in the page's object list.
	 *
	 * @example
	 * ```ts
	 * editor.sendBackward(['id1', 'id2'])
	 * editor.sendBackward([box1, box2])
	 * ```
	 *
	 * @param shapes - The shapes (or shape ids) to move.
	 *
	 * @public
	 */
	sendBackward(shapes: TLShapeId[] | TLShape[]): this {
		const ids =
			typeof shapes[0] === 'string'
				? (shapes as TLShapeId[])
				: (shapes as TLShape[]).map((s) => s.id)
		const changes = getReorderingShapesChanges(this, 'backward', ids as TLShapeId[])
		if (changes) this.updateShapes(changes)
		return this
	}

	/**
	 * Bring shapes forward in the page's object list.
	 *
	 * @example
	 * ```ts
	 * editor.bringForward(['id1', 'id2'])
	 * editor.bringForward(box1,  box2)
	 * ```
	 *
	 * @param shapes - The shapes (or shape ids) to move.
	 *
	 * @public
	 */
	bringForward(shapes: TLShapeId[] | TLShape[]): this {
		const ids =
			typeof shapes[0] === 'string'
				? (shapes as TLShapeId[])
				: (shapes as TLShape[]).map((s) => s.id)
		const changes = getReorderingShapesChanges(this, 'forward', ids as TLShapeId[])
		if (changes) this.updateShapes(changes)
		return this
	}

	/**
	 * Bring shapes to the front of the page's object list.
	 *
	 * @example
	 * ```ts
	 * editor.bringToFront(['id1', 'id2'])
	 * editor.bringToFront([box1, box2])
	 * ```
	 *
	 * @param shapes - The shapes (or shape ids) to move.
	 *
	 * @public
	 */
	bringToFront(shapes: TLShapeId[] | TLShape[]): this {
		const ids =
			typeof shapes[0] === 'string'
				? (shapes as TLShapeId[])
				: (shapes as TLShape[]).map((s) => s.id)
		const changes = getReorderingShapesChanges(this, 'toFront', ids as TLShapeId[])
		if (changes) this.updateShapes(changes)
		return this
	}

	/**
	 * Flip shape positions.
	 *
	 * @example
	 * ```ts
	 * editor.flipShapes([box1, box2], 'horizontal', 32)
	 * editor.flipShapes(editor.getSelectedShapeIds(), 'horizontal', 32)
	 * ```
	 *
	 * @param shapes - The ids of the shapes to flip.
	 * @param operation - Whether to flip horizontally or vertically.
	 *
	 * @public
	 */
	flipShapes(shapes: TLShapeId[] | TLShape[], operation: 'horizontal' | 'vertical'): this {
		const ids =
			typeof shapes[0] === 'string'
				? (shapes as TLShapeId[])
				: (shapes as TLShape[]).map((s) => s.id)

		if (this.getInstanceState().isReadonly) return this

		let shapesToFlip = compact(ids.map((id) => this.getShape(id)))

		if (!shapesToFlip.length) return this

		shapesToFlip = compact(
			shapesToFlip
				.map((shape) => {
					if (this.isShapeOfType<TLGroupShape>(shape, 'group')) {
						return this.getSortedChildIdsForParent(shape.id).map((id) => this.getShape(id))
					}

					return shape
				})
				.flat()
		)

		const scaleOriginPage = Box.Common(
			compact(shapesToFlip.map((id) => this.getShapePageBounds(id)))
		).center

		this.batch(() => {
			for (const shape of shapesToFlip) {
				const bounds = this.getShapeGeometry(shape).bounds
				const initialPageTransform = this.getShapePageTransform(shape.id)
				if (!initialPageTransform) continue
				this.resizeShape(
					shape.id,
					{ x: operation === 'horizontal' ? -1 : 1, y: operation === 'vertical' ? -1 : 1 },
					{
						initialBounds: bounds,
						initialPageTransform,
						initialShape: shape,
						mode: 'scale_shape',
						isAspectRatioLocked: this.getShapeUtil(shape).isAspectRatioLocked(shape),
						scaleOrigin: scaleOriginPage,
						scaleAxisRotation: 0,
					}
				)
			}
		})

		return this
	}

	/**
	 * Stack shape.
	 *
	 * @example
	 * ```ts
	 * editor.stackShapes([box1, box2], 'horizontal', 32)
	 * editor.stackShapes(editor.getSelectedShapeIds(), 'horizontal', 32)
	 * ```
	 *
	 * @param shapes - The shapes (or shape ids) to stack.
	 * @param operation - Whether to stack horizontally or vertically.
	 * @param gap - The gap to leave between shapes.
	 *
	 * @public
	 */
	stackShapes(
		shapes: TLShapeId[] | TLShape[],
		operation: 'horizontal' | 'vertical',
		gap: number
	): this {
		const ids =
			typeof shapes[0] === 'string'
				? (shapes as TLShapeId[])
				: (shapes as TLShape[]).map((s) => s.id)
		if (this.getInstanceState().isReadonly) return this

		const shapesToStack = compact(
			ids
				.map((id) => this.getShape(id)) // always fresh shapes
				.filter((shape) => {
					if (!shape) return false

					// if (this.isShapeOfType<TLArrowShape>(shape, 'arrow')) {
					// 	if (shape.props.start.type === 'binding' || shape.props.end.type === 'binding') {
					// 		return false
					// 	}
					// }

					return true
				})
		)

		const len = shapesToStack.length

		if ((gap === 0 && len < 3) || len < 2) return this

		const pageBounds = Object.fromEntries(
			shapesToStack.map((shape) => [shape.id, this.getShapePageBounds(shape)!])
		)

		let val: 'x' | 'y'
		let min: 'minX' | 'minY'
		let max: 'maxX' | 'maxY'
		let dim: 'width' | 'height'

		if (operation === 'horizontal') {
			val = 'x'
			min = 'minX'
			max = 'maxX'
			dim = 'width'
		} else {
			val = 'y'
			min = 'minY'
			max = 'maxY'
			dim = 'height'
		}

		let shapeGap: number

		if (gap === 0) {
			const gaps: { gap: number; count: number }[] = []

			shapesToStack.sort((a, b) => pageBounds[a.id][min] - pageBounds[b.id][min])

			// Collect all of the gaps between shapes. We want to find
			// patterns (equal gaps between shapes) and use the most common
			// one as the gap for all of the shapes.
			for (let i = 0; i < len - 1; i++) {
				const shape = shapesToStack[i]
				const nextShape = shapesToStack[i + 1]

				const bounds = pageBounds[shape.id]
				const nextBounds = pageBounds[nextShape.id]

				const gap = nextBounds[min] - bounds[max]

				const current = gaps.find((g) => g.gap === gap)

				if (current) {
					current.count++
				} else {
					gaps.push({ gap, count: 1 })
				}
			}

			// Which gap is the most common?
			let maxCount = 0
			gaps.forEach((g) => {
				if (g.count > maxCount) {
					maxCount = g.count
					shapeGap = g.gap
				}
			})

			// If there is no most-common gap, use the average gap.
			if (maxCount === 1) {
				shapeGap = Math.max(0, gaps.reduce((a, c) => a + c.gap * c.count, 0) / (len - 1))
			}
		} else {
			// If a gap was provided, then use that instead.
			shapeGap = gap
		}

		const changes: TLShapePartial[] = []

		let v = pageBounds[shapesToStack[0].id][max]

		shapesToStack.forEach((shape, i) => {
			if (i === 0) return

			const delta = { x: 0, y: 0 }
			delta[val] = v + shapeGap - pageBounds[shape.id][val]

			const parent = this.getShapeParent(shape)
			const localDelta = parent
				? Vec.Rot(delta, -this.getShapePageTransform(parent)!.decompose().rotation)
				: delta

			const translateStartChanges = this.getShapeUtil(shape).onTranslateStart?.(shape)

			changes.push(
				translateStartChanges
					? {
							...translateStartChanges,
							[val]: shape[val] + localDelta[val],
						}
					: {
							id: shape.id as any,
							type: shape.type,
							[val]: shape[val] + localDelta[val],
						}
			)

			v += pageBounds[shape.id][dim] + shapeGap
		})

		this.updateShapes(changes)
		return this
	}

	/**
	 * Pack shapes into a grid centered on their current position. Based on potpack (https://github.com/mapbox/potpack).
	 *
	 * @example
	 * ```ts
	 * editor.packShapes([box1, box2], 32)
	 * editor.packShapes(editor.getSelectedShapeIds(), 32)
	 * ```
	 *
	 *
	 * @param shapes - The shapes (or shape ids) to pack.
	 * @param gap - The padding to apply to the packed shapes. Defaults to 16.
	 */
	packShapes(shapes: TLShapeId[] | TLShape[], gap: number): this {
		const ids =
			typeof shapes[0] === 'string'
				? (shapes as TLShapeId[])
				: (shapes as TLShape[]).map((s) => s.id)

		if (this.getInstanceState().isReadonly) return this
		if (ids.length < 2) return this

		const shapesToPack = compact(
			ids
				.map((id) => this.getShape(id)) // always fresh shapes
				.filter((shape) => {
					if (!shape) return false

					// if (this.isShapeOfType<TLArrowShape>(shape, 'arrow')) {
					// 	if (shape.props.start.type === 'binding' || shape.props.end.type === 'binding') {
					// 		return false
					// 	}
					// }

					return true
				})
		)
		const shapePageBounds: Record<string, Box> = {}
		const nextShapePageBounds: Record<string, Box> = {}

		let shape: TLShape,
			bounds: Box,
			area = 0

		for (let i = 0; i < shapesToPack.length; i++) {
			shape = shapesToPack[i]
			bounds = this.getShapePageBounds(shape)!
			shapePageBounds[shape.id] = bounds
			nextShapePageBounds[shape.id] = bounds.clone()
			area += bounds.width * bounds.height
		}

		const commonBounds = Box.Common(compact(Object.values(shapePageBounds)))

		const maxWidth = commonBounds.width

		// sort the shapes by height, descending
		shapesToPack.sort((a, b) => shapePageBounds[b.id].height - shapePageBounds[a.id].height)

		// Start with is (sort of) the square of the area
		const startWidth = Math.max(Math.ceil(Math.sqrt(area / 0.95)), maxWidth)

		// first shape fills the width and is infinitely tall
		const spaces: Box[] = [new Box(commonBounds.x, commonBounds.y, startWidth, Infinity)]

		let width = 0
		let height = 0
		let space: Box
		let last: Box

		for (let i = 0; i < shapesToPack.length; i++) {
			shape = shapesToPack[i]
			bounds = nextShapePageBounds[shape.id]

			// starting at the back (smaller shapes)
			for (let i = spaces.length - 1; i >= 0; i--) {
				space = spaces[i]

				// find a space that is big enough to contain the shape
				if (bounds.width > space.width || bounds.height > space.height) continue

				// add the shape to its top-left corner
				bounds.x = space.x
				bounds.y = space.y

				height = Math.max(height, bounds.maxY)
				width = Math.max(width, bounds.maxX)

				if (bounds.width === space.width && bounds.height === space.height) {
					// remove the space on a perfect fit
					last = spaces.pop()!
					if (i < spaces.length) spaces[i] = last
				} else if (bounds.height === space.height) {
					// fit the shape into the space (width)
					space.x += bounds.width + gap
					space.width -= bounds.width + gap
				} else if (bounds.width === space.width) {
					// fit the shape into the space (height)
					space.y += bounds.height + gap
					space.height -= bounds.height + gap
				} else {
					// split the space into two spaces
					spaces.push(
						new Box(
							space.x + (bounds.width + gap),
							space.y,
							space.width - (bounds.width + gap),
							bounds.height
						)
					)
					space.y += bounds.height + gap
					space.height -= bounds.height + gap
				}
				break
			}
		}

		const commonAfter = Box.Common(Object.values(nextShapePageBounds))
		const centerDelta = Vec.Sub(commonBounds.center, commonAfter.center)

		let nextBounds: Box

		const changes: TLShapePartial<any>[] = []

		for (let i = 0; i < shapesToPack.length; i++) {
			shape = shapesToPack[i]
			bounds = shapePageBounds[shape.id]
			nextBounds = nextShapePageBounds[shape.id]

			const delta = Vec.Sub(nextBounds.point, bounds.point).add(centerDelta)
			const parentTransform = this.getShapeParentTransform(shape)
			if (parentTransform) delta.rot(-parentTransform.rotation())

			const change: TLShapePartial = {
				id: shape.id,
				type: shape.type,
				x: shape.x + delta.x,
				y: shape.y + delta.y,
			}

			const translateStartChange = this.getShapeUtil(shape).onTranslateStart?.({
				...shape,
				...change,
			})

			if (translateStartChange) {
				changes.push({ ...change, ...translateStartChange })
			} else {
				changes.push(change)
			}
		}

		if (changes.length) {
			this.updateShapes(changes)
		}

		return this
	}

	/**
	 * Align shape positions.
	 *
	 * @example
	 * ```ts
	 * editor.alignShapes([box1, box2], 'left')
	 * editor.alignShapes(editor.getSelectedShapeIds(), 'left')
	 * ```
	 *
	 * @param shapes - The shapes (or shape ids) to align.
	 * @param operation - The align operation to apply.
	 *
	 * @public
	 */

	alignShapes(
		shapes: TLShapeId[] | TLShape[],
		operation: 'left' | 'center-horizontal' | 'right' | 'top' | 'center-vertical' | 'bottom'
	): this {
		const ids =
			typeof shapes[0] === 'string'
				? (shapes as TLShapeId[])
				: (shapes as TLShape[]).map((s) => s.id)

		if (this.getInstanceState().isReadonly) return this
		if (ids.length < 2) return this

		const shapesToAlign = compact(ids.map((id) => this.getShape(id))) // always fresh shapes
		const shapePageBounds = Object.fromEntries(
			shapesToAlign.map((shape) => [shape.id, this.getShapePageBounds(shape)])
		)
		const commonBounds = Box.Common(compact(Object.values(shapePageBounds)))

		const changes: TLShapePartial[] = []

		shapesToAlign.forEach((shape) => {
			const pageBounds = shapePageBounds[shape.id]
			if (!pageBounds) return

			const delta = { x: 0, y: 0 }

			switch (operation) {
				case 'top': {
					delta.y = commonBounds.minY - pageBounds.minY
					break
				}
				case 'center-vertical': {
					delta.y = commonBounds.midY - pageBounds.minY - pageBounds.height / 2
					break
				}
				case 'bottom': {
					delta.y = commonBounds.maxY - pageBounds.minY - pageBounds.height
					break
				}
				case 'left': {
					delta.x = commonBounds.minX - pageBounds.minX
					break
				}
				case 'center-horizontal': {
					delta.x = commonBounds.midX - pageBounds.minX - pageBounds.width / 2
					break
				}
				case 'right': {
					delta.x = commonBounds.maxX - pageBounds.minX - pageBounds.width
					break
				}
			}

			const parent = this.getShapeParent(shape)
			const localDelta = parent
				? Vec.Rot(delta, -this.getShapePageTransform(parent)!.decompose().rotation)
				: delta

			changes.push(this.getChangesToTranslateShape(shape, Vec.Add(shape, localDelta)))
		})

		this.updateShapes(changes)
		return this
	}

	/**
	 * Distribute shape positions.
	 *
	 * @example
	 * ```ts
	 * editor.distributeShapes([box1, box2], 'horizontal')
	 * editor.distributeShapes(editor.getSelectedShapeIds(), 'horizontal')
	 * ```
	 *
	 * @param shapes - The shapes (or shape ids) to distribute.
	 * @param operation - Whether to distribute shapes horizontally or vertically.
	 *
	 * @public
	 */
	distributeShapes(shapes: TLShapeId[] | TLShape[], operation: 'horizontal' | 'vertical'): this {
		const ids =
			typeof shapes[0] === 'string'
				? (shapes as TLShapeId[])
				: (shapes as TLShape[]).map((s) => s.id)

		if (this.getInstanceState().isReadonly) return this
		if (ids.length < 3) return this

		const len = ids.length
		const shapesToDistribute = compact(ids.map((id) => this.getShape(id))) // always fresh shapes
		const pageBounds = Object.fromEntries(
			shapesToDistribute.map((shape) => [shape.id, this.getShapePageBounds(shape)!])
		)

		let val: 'x' | 'y'
		let min: 'minX' | 'minY'
		let max: 'maxX' | 'maxY'
		let mid: 'midX' | 'midY'
		let dim: 'width' | 'height'

		if (operation === 'horizontal') {
			val = 'x'
			min = 'minX'
			max = 'maxX'
			mid = 'midX'
			dim = 'width'
		} else {
			val = 'y'
			min = 'minY'
			max = 'maxY'
			mid = 'midY'
			dim = 'height'
		}
		const changes: TLShapePartial[] = []

		// Clustered
		const first = shapesToDistribute.sort(
			(a, b) => pageBounds[a.id][min] - pageBounds[b.id][min]
		)[0]
		const last = shapesToDistribute.sort((a, b) => pageBounds[b.id][max] - pageBounds[a.id][max])[0]

		const midFirst = pageBounds[first.id][mid]
		const step = (pageBounds[last.id][mid] - midFirst) / (len - 1)
		const v = midFirst + step

		shapesToDistribute
			.filter((shape) => shape !== first && shape !== last)
			.sort((a, b) => pageBounds[a.id][mid] - pageBounds[b.id][mid])
			.forEach((shape, i) => {
				const delta = { x: 0, y: 0 }
				delta[val] = v + step * i - pageBounds[shape.id][dim] / 2 - pageBounds[shape.id][val]

				const parent = this.getShapeParent(shape)
				const localDelta = parent
					? Vec.Rot(delta, -this.getShapePageTransform(parent)!.rotation())
					: delta

				changes.push(this.getChangesToTranslateShape(shape, Vec.Add(shape, localDelta)))
			})

		this.updateShapes(changes)
		return this
	}

	/**
	 * Stretch shape sizes and positions to fill their common bounding box.
	 *
	 * @example
	 * ```ts
	 * editor.stretchShapes([box1, box2], 'horizontal')
	 * editor.stretchShapes(editor.getSelectedShapeIds(), 'horizontal')
	 * ```
	 *
	 * @param shapes - The shapes (or shape ids) to stretch.
	 * @param operation - Whether to stretch shapes horizontally or vertically.
	 *
	 * @public
	 */
	stretchShapes(shapes: TLShapeId[] | TLShape[], operation: 'horizontal' | 'vertical'): this {
		const ids =
			typeof shapes[0] === 'string'
				? (shapes as TLShapeId[])
				: (shapes as TLShape[]).map((s) => s.id)

		if (this.getInstanceState().isReadonly) return this
		if (ids.length < 2) return this

		const shapesToStretch = compact(ids.map((id) => this.getShape(id))) // always fresh shapes
		const shapeBounds = Object.fromEntries(ids.map((id) => [id, this.getShapeGeometry(id).bounds]))
		const shapePageBounds = Object.fromEntries(ids.map((id) => [id, this.getShapePageBounds(id)!]))
		const commonBounds = Box.Common(compact(Object.values(shapePageBounds)))

		switch (operation) {
			case 'vertical': {
				this.batch(() => {
					for (const shape of shapesToStretch) {
						const pageRotation = this.getShapePageTransform(shape)!.rotation()
						if (pageRotation % PI2) continue
						const bounds = shapeBounds[shape.id]
						const pageBounds = shapePageBounds[shape.id]
						const localOffset = new Vec(0, commonBounds.minY - pageBounds.minY)
						const parentTransform = this.getShapeParentTransform(shape)
						if (parentTransform) localOffset.rot(-parentTransform.rotation())

						const { x, y } = Vec.Add(localOffset, shape)
						this.updateShapes([{ id: shape.id, type: shape.type, x, y }])
						const scale = new Vec(1, commonBounds.height / pageBounds.height)
						this.resizeShape(shape.id, scale, {
							initialBounds: bounds,
							scaleOrigin: new Vec(pageBounds.center.x, commonBounds.minY),
							isAspectRatioLocked: this.getShapeUtil(shape).isAspectRatioLocked(shape),
							scaleAxisRotation: 0,
						})
					}
				})
				break
			}
			case 'horizontal': {
				this.batch(() => {
					for (const shape of shapesToStretch) {
						const bounds = shapeBounds[shape.id]
						const pageBounds = shapePageBounds[shape.id]
						const pageRotation = this.getShapePageTransform(shape)!.rotation()
						if (pageRotation % PI2) continue
						const localOffset = new Vec(commonBounds.minX - pageBounds.minX, 0)
						const parentTransform = this.getShapeParentTransform(shape)
						if (parentTransform) localOffset.rot(-parentTransform.rotation())

						const { x, y } = Vec.Add(localOffset, shape)
						this.updateShapes([{ id: shape.id, type: shape.type, x, y }])
						const scale = new Vec(commonBounds.width / pageBounds.width, 1)
						this.resizeShape(shape.id, scale, {
							initialBounds: bounds,
							scaleOrigin: new Vec(commonBounds.minX, pageBounds.center.y),
							isAspectRatioLocked: this.getShapeUtil(shape).isAspectRatioLocked(shape),
							scaleAxisRotation: 0,
						})
					}
				})

				break
			}
		}

		return this
	}

	/**
	 * Resize a shape.
	 *
	 * @param id - The id of the shape to resize.
	 * @param scale - The scale factor to apply to the shape.
	 * @param options - Additional options.
	 *
	 * @public
	 */
	resizeShape(
		shape: TLShapeId | TLShape,
		scale: VecLike,
		options: TLResizeShapeOptions = {}
	): this {
		const id = typeof shape === 'string' ? shape : shape.id
		if (this.getInstanceState().isReadonly) return this

		if (!Number.isFinite(scale.x)) scale = new Vec(1, scale.y)
		if (!Number.isFinite(scale.y)) scale = new Vec(scale.x, 1)

		const initialShape = options.initialShape ?? this.getShape(id)
		if (!initialShape) return this

		const scaleOrigin = options.scaleOrigin ?? this.getShapePageBounds(id)?.center
		if (!scaleOrigin) return this

		const pageTransform = options.initialPageTransform
			? Mat.Cast(options.initialPageTransform)
			: this.getShapePageTransform(id)
		if (!pageTransform) return this

		const pageRotation = pageTransform.rotation()

		if (pageRotation == null) return this

		const scaleAxisRotation = options.scaleAxisRotation ?? pageRotation

		const initialBounds = options.initialBounds ?? this.getShapeGeometry(id).bounds

		if (!initialBounds) return this

		const isAspectRatioLocked =
			options.isAspectRatioLocked ??
			this.getShapeUtil(initialShape).isAspectRatioLocked(initialShape)

		if (!areAnglesCompatible(pageRotation, scaleAxisRotation)) {
			// shape is awkwardly rotated, keep the aspect ratio locked and adopt the scale factor
			// from whichever axis is being scaled the least, to avoid the shape getting bigger
			// than the bounds of the selection
			// const minScale = Math.min(Math.abs(scale.x), Math.abs(scale.y))
			return this._resizeUnalignedShape(id, scale, {
				...options,
				initialBounds,
				scaleOrigin,
				scaleAxisRotation,
				initialPageTransform: pageTransform,
				isAspectRatioLocked,
				initialShape,
			})
		}

		const util = this.getShapeUtil(initialShape)

		if (isAspectRatioLocked) {
			if (Math.abs(scale.x) > Math.abs(scale.y)) {
				scale = new Vec(scale.x, Math.sign(scale.y) * Math.abs(scale.x))
			} else {
				scale = new Vec(Math.sign(scale.x) * Math.abs(scale.y), scale.y)
			}
		}

		if (util.onResize && util.canResize(initialShape)) {
			// get the model changes from the shape util
			const newPagePoint = this._scalePagePoint(
				Mat.applyToPoint(pageTransform, new Vec(0, 0)),
				scaleOrigin,
				scale,
				scaleAxisRotation
			)

			const newLocalPoint = this.getPointInParentSpace(initialShape.id, newPagePoint)

			// resize the shape's local bounding box
			const myScale = new Vec(scale.x, scale.y)
			// the shape is aligned with the rest of the shapes in the selection, but may be
			// 90deg offset from the main rotation of the selection, in which case
			// we need to flip the width and height scale factors
			const areWidthAndHeightAlignedWithCorrectAxis = approximately(
				(pageRotation - scaleAxisRotation) % Math.PI,
				0
			)
			myScale.x = areWidthAndHeightAlignedWithCorrectAxis ? scale.x : scale.y
			myScale.y = areWidthAndHeightAlignedWithCorrectAxis ? scale.y : scale.x

			// adjust initial model for situations where the parent has moved during the resize
			// e.g. groups
			const initialPagePoint = Mat.applyToPoint(pageTransform, new Vec())

			// need to adjust the shape's x and y points in case the parent has moved since start of resizing
			const { x, y } = this.getPointInParentSpace(initialShape.id, initialPagePoint)

			this.updateShapes([
				{
					id,
					type: initialShape.type as any,
					x: newLocalPoint.x,
					y: newLocalPoint.y,
					...util.onResize(
						{ ...initialShape, x, y },
						{
							newPoint: newLocalPoint,
							handle: options.dragHandle ?? 'bottom_right',
							// don't set isSingle to true for children
							mode: options.mode ?? 'scale_shape',
							scaleX: myScale.x,
							scaleY: myScale.y,
							initialBounds,
							initialShape,
						}
					),
				},
			])
		} else {
			const initialPageCenter = Mat.applyToPoint(pageTransform, initialBounds.center)
			// get the model changes from the shape util
			const newPageCenter = this._scalePagePoint(
				initialPageCenter,
				scaleOrigin,
				scale,
				scaleAxisRotation
			)

			const initialPageCenterInParentSpace = this.getPointInParentSpace(
				initialShape.id,
				initialPageCenter
			)
			const newPageCenterInParentSpace = this.getPointInParentSpace(initialShape.id, newPageCenter)

			const delta = Vec.Sub(newPageCenterInParentSpace, initialPageCenterInParentSpace)
			// apply the changes to the model
			this.updateShapes([
				{
					id,
					type: initialShape.type as any,
					x: initialShape.x + delta.x,
					y: initialShape.y + delta.y,
				},
			])
		}

		return this
	}

	/** @internal */
	private _scalePagePoint(
		point: VecLike,
		scaleOrigin: VecLike,
		scale: VecLike,
		scaleAxisRotation: number
	) {
		const relativePoint = Vec.RotWith(point, scaleOrigin, -scaleAxisRotation).sub(scaleOrigin)

		// calculate the new point position relative to the scale origin
		const newRelativePagePoint = Vec.MulV(relativePoint, scale)

		// and rotate it back to page coords to get the new page point of the resized shape
		const destination = Vec.Add(newRelativePagePoint, scaleOrigin).rotWith(
			scaleOrigin,
			scaleAxisRotation
		)

		return destination
	}

	/** @internal */
	private _resizeUnalignedShape(
		id: TLShapeId,
		scale: VecLike,
		options: {
			initialBounds: Box
			scaleOrigin: VecLike
			scaleAxisRotation: number
			initialShape: TLShape
			isAspectRatioLocked: boolean
			initialPageTransform: MatLike
		}
	) {
		const { type } = options.initialShape
		// If a shape is not aligned with the scale axis we need to treat it differently to avoid skewing.
		// Instead of skewing we normalize the scale aspect ratio (i.e. keep the same scale magnitude in both axes)
		// and then after applying the scale to the shape we also rotate it if required and translate it so that it's center
		// point ends up in the right place.

		const shapeScale = new Vec(scale.x, scale.y)

		// // make sure we are constraining aspect ratio, and using the smallest scale axis to avoid shapes getting bigger
		// // than the selection bounding box
		if (Math.abs(scale.x) > Math.abs(scale.y)) {
			shapeScale.x = Math.sign(scale.x) * Math.abs(scale.y)
		} else {
			shapeScale.y = Math.sign(scale.y) * Math.abs(scale.x)
		}

		// first we can scale the shape about its center point
		this.resizeShape(id, shapeScale, {
			initialShape: options.initialShape,
			initialBounds: options.initialBounds,
			isAspectRatioLocked: options.isAspectRatioLocked,
		})

		// then if the shape is flipped in one axis only, we need to apply an extra rotation
		// to make sure the shape is mirrored correctly
		if (Math.sign(scale.x) * Math.sign(scale.y) < 0) {
			let { rotation } = Mat.Decompose(options.initialPageTransform)
			rotation -= 2 * rotation
			this.updateShapes([{ id, type, rotation }])
		}

		// Next we need to translate the shape so that it's center point ends up in the right place.
		// To do that we first need to calculate the center point of the shape in the current page space before the scale was applied.
		const preScaleShapePageCenter = Mat.applyToPoint(
			options.initialPageTransform,
			options.initialBounds.center
		)

		// And now we scale the center point by the original scale factor
		const postScaleShapePageCenter = this._scalePagePoint(
			preScaleShapePageCenter,
			options.scaleOrigin,
			scale,
			options.scaleAxisRotation
		)

		// now calculate how far away the shape is from where it needs to be
		const pageBounds = this.getShapePageBounds(id)!
		const pageTransform = this.getShapePageTransform(id)!
		const currentPageCenter = pageBounds.center
		const shapePageTransformOrigin = pageTransform.point()
		if (!currentPageCenter || !shapePageTransformOrigin) return this
		const pageDelta = Vec.Sub(postScaleShapePageCenter, currentPageCenter)

		// and finally figure out what the shape's new position should be
		const postScaleShapePagePoint = Vec.Add(shapePageTransformOrigin, pageDelta)
		const { x, y } = this.getPointInParentSpace(id, postScaleShapePagePoint)

		this.updateShapes([{ id, type, x, y }])

		return this
	}

	/**
	 * Get the initial meta value for a shape.
	 *
	 * @example
	 * ```ts
	 * editor.getInitialMetaForShape = (shape) => {
	 *   if (shape.type === 'note') {
	 *     return { createdBy: myCurrentUser.id }
	 *   }
	 * }
	 * ```
	 *
	 * @param shape - The shape to get the initial meta for.
	 *
	 * @public
	 */
	getInitialMetaForShape(_shape: TLShape): JsonObject {
		return {}
	}

	/**
	 * Create a single shape.
	 *
	 * @example
	 * ```ts
	 * editor.createShape(myShape)
	 * editor.createShape({ id: 'box1', type: 'text', props: { text: "ok" } })
	 * ```
	 *
	 * @param shape - The shape (or shape partial) to create.
	 *
	 * @public
	 */
	createShape<T extends TLUnknownShape>(shape: OptionalKeys<TLShapePartial<T>, 'id'>): this {
		this.createShapes([shape])
		return this
	}

	/**
	 * Create shapes.
	 *
	 * @example
	 * ```ts
	 * editor.createShapes([myShape])
	 * editor.createShapes([{ id: 'box1', type: 'text', props: { text: "ok" } }])
	 * ```
	 *
	 * @param shapes - The shapes (or shape partials) to create.
	 * @param select - Whether to select the created shapes. Defaults to false.
	 *
	 * @public
	 */
	createShapes<T extends TLUnknownShape>(shapes: OptionalKeys<TLShapePartial<T>, 'id'>[]): this {
		if (!Array.isArray(shapes)) {
			throw Error('Editor.createShapes: must provide an array of shapes or shape partials')
		}
		if (this.getInstanceState().isReadonly) return this
		if (shapes.length <= 0) return this

		const currentPageShapeIds = this.getCurrentPageShapeIds()

		const maxShapesReached = shapes.length + currentPageShapeIds.size > MAX_SHAPES_PER_PAGE

		if (maxShapesReached) {
			// can't create more shapes than fit on the page
			alertMaxShapes(this)
			return this
		}

		const focusedGroupId = this.getFocusedGroupId()

		return this.batch(() => {
			// 1. Parents

			// Make sure that each partial will become the child of either the
			// page or another shape that exists (or that will exist) in this page.

			// find last parent id
			const currentPageShapesSorted = this.getCurrentPageShapesSorted()

			const partials = shapes.map((partial) => {
				if (!partial.id) {
					partial = { id: createShapeId(), ...partial }
				}

				// If the partial does not provide the parentId OR if the provided
				// parentId is NOT in the store AND NOT among the other shapes being
				// created, then we need to find a parent for the shape. This can be
				// another shape that exists under that point and which can receive
				// children of the creating shape's type, or else the page itself.
				if (
					!partial.parentId ||
					!(this.store.has(partial.parentId) || shapes.some((p) => p.id === partial.parentId))
				) {
					let parentId: TLParentId = this.getFocusedGroupId()

					for (let i = currentPageShapesSorted.length - 1; i >= 0; i--) {
						const parent = currentPageShapesSorted[i]
						if (
							// parent.type === 'frame'
							this.getShapeUtil(parent).canReceiveNewChildrenOfType(parent, partial.type) &&
							this.isPointInShape(
								parent,
								// If no parent is provided, then we can treat the
								// shape's provided x/y as being in the page's space.
								{ x: partial.x ?? 0, y: partial.y ?? 0 },
								{
									margin: 0,
									hitInside: true,
								}
							)
						) {
							parentId = parent.id
							break
						}
					}

					const prevParentId = partial.parentId

					// a shape cannot be it's own parent. This was a rare issue with frames/groups in the syncFuzz tests.
					if (parentId === partial.id) {
						parentId = focusedGroupId
					}

					// If the parentid has changed...
					if (parentId !== prevParentId) {
						partial = { ...partial }

						partial.parentId = parentId

						// If the parent is a shape (rather than a page) then insert the
						// shapes into the shape's children. Adjust the point and page rotation to be
						// preserved relative to the parent.
						if (isShapeId(parentId)) {
							const point = this.getPointInShapeSpace(this.getShape(parentId)!, {
								x: partial.x ?? 0,
								y: partial.y ?? 0,
							})
							partial.x = point.x
							partial.y = point.y
							partial.rotation =
								-this.getShapePageTransform(parentId)!.rotation() + (partial.rotation ?? 0)
						}
					}
				}

				return partial
			})

			// 2. Indices

			// Get the highest index among the parents of each of the
			// the shapes being created; we'll increment from there.

			const parentIndices = new Map<TLParentId, IndexKey>()

			const shapeRecordsToCreate: TLShape[] = []

			const { opacityForNextShape } = this.getInstanceState()

			for (const partial of partials) {
				const util = this.getShapeUtil(partial as TLShapePartial)

				// If an index is not explicitly provided, then add the
				// shapes to the top of their parents' children; using the
				// value in parentsMappedToIndex, get the index above, use it,
				// and set it back to parentsMappedToIndex for next time.
				let index = partial.index

				if (!index) {
					// Hello bug-seeker: have you just created a frame and then a shape
					// and found that the shape is automatically the child of the frame?
					// this is the reason why! It would be harder to have each shape specify
					// the frame as the parent when creating a shape inside of a frame, so
					// we do it here.
					const parentId = partial.parentId ?? focusedGroupId

					if (!parentIndices.has(parentId)) {
						parentIndices.set(parentId, this.getHighestIndexForParent(parentId))
					}
					index = parentIndices.get(parentId)!
					parentIndices.set(parentId, getIndexAbove(index))
				}

				// The initial props starts as the shape utility's default props
				const initialProps = util.getDefaultProps()

				// We then look up each key in the tab state's styles; and if it's there,
				// we use the value from the tab state's styles instead of the default.
				for (const [style, propKey] of this.styleProps[partial.type]) {
					;(initialProps as any)[propKey] = this.getStyleForNextShape(style)
				}

				// When we create the shape, take in the partial (the props coming into the
				// function) and merge it with the default props.
				let shapeRecordToCreate = (
					this.store.schema.types.shape as RecordType<
						TLShape,
						'type' | 'props' | 'index' | 'parentId'
					>
				).create({
					...partial,
					index,
					opacity: partial.opacity ?? opacityForNextShape,
					parentId: partial.parentId ?? focusedGroupId,
					props: 'props' in partial ? { ...initialProps, ...partial.props } : initialProps,
				})

				if (shapeRecordToCreate.index === undefined) {
					throw Error('no index!')
				}

				const next = this.getShapeUtil(shapeRecordToCreate).onBeforeCreate?.(shapeRecordToCreate)

				if (next) {
					shapeRecordToCreate = next
				}

				shapeRecordsToCreate.push(shapeRecordToCreate)
			}

			// Add meta properties, if any, to the shapes
			shapeRecordsToCreate.forEach((shape) => {
				shape.meta = {
					...this.getInitialMetaForShape(shape),
					...shape.meta,
				}
			})

			this.store.put(shapeRecordsToCreate)
		})
	}

	private animatingShapes = new Map<TLShapeId, string>()

	/**
	 * Animate a shape.
	 *
	 * @example
	 * ```ts
	 * editor.animateShape({ id: 'box1', type: 'box', x: 100, y: 100 })
	 * editor.animateShape({ id: 'box1', type: 'box', x: 100, y: 100 }, { animation: { duration: 100, ease: t => t*t } })
	 * ```
	 *
	 * @param partial - The shape partial to update.
	 * @param options - The animation's options.
	 *
	 * @public
	 */
	animateShape(
		partial: TLShapePartial | null | undefined,
		opts = { animation: DEFAULT_ANIMATION_OPTIONS } as TLCameraMoveOptions
	): this {
		return this.animateShapes([partial], opts)
	}

	/**
	 * Animate shapes.
	 *
	 * @example
	 * ```ts
	 * editor.animateShapes([{ id: 'box1', type: 'box', x: 100, y: 100 }])
	 * editor.animateShapes([{ id: 'box1', type: 'box', x: 100, y: 100 }], { animation: { duration: 100, ease: t => t*t } })
	 * ```
	 *
	 * @param partials - The shape partials to update.
	 * @param options - The animation's options.
	 *
	 * @public
	 */
	animateShapes(
		partials: (TLShapePartial | null | undefined)[],
		opts = { animation: DEFAULT_ANIMATION_OPTIONS } as TLCameraMoveOptions
	): this {
		if (!opts.animation) return this
		const { duration = 500, easing = EASINGS.linear } = opts.animation

		const animationId = uniqueId()

		let remaining = duration
		let t: number

		type ShapeAnimation = {
			partial: TLShapePartial
			values: { prop: string; from: number; to: number }[]
		}

		const animations: ShapeAnimation[] = []

		let partial: TLShapePartial | null | undefined, result: ShapeAnimation
		for (let i = 0, n = partials.length; i < n; i++) {
			partial = partials[i]
			if (!partial) continue

			result = {
				partial,
				values: [],
			}

			const shape = this.getShape(partial.id)!
			if (!shape) continue

			// We only support animations for certain props
			for (const key of ['x', 'y', 'rotation'] as const) {
				if (partial[key] !== undefined && shape[key] !== partial[key]) {
					result.values.push({ prop: key, from: shape[key], to: partial[key] as number })
				}
			}

			animations.push(result)
			this.animatingShapes.set(shape.id, animationId)
		}

		let value: ShapeAnimation

		const handleTick = (elapsed: number) => {
			remaining -= elapsed

			if (remaining < 0) {
				const { animatingShapes } = this
				const partialsToUpdate = partials.filter(
					(p) => p && animatingShapes.get(p.id) === animationId
				)
				if (partialsToUpdate.length) {
					this.updateShapes(partialsToUpdate)
					// update shapes also removes the shape from animating shapes
				}

				this.off('tick', handleTick)
				return
			}

			t = easing(1 - remaining / duration)

			const { animatingShapes } = this

			const updates: TLShapePartial[] = []

			let animationIdForShape: string | undefined
			for (let i = 0, n = animations.length; i < n; i++) {
				value = animations[i]
				// Is the animation for this shape still active?
				animationIdForShape = animatingShapes.get(value.partial.id)
				if (animationIdForShape !== animationId) continue

				// Create the update
				updates.push({
					id: value.partial.id,
					type: value.partial.type,
					...value.values.reduce((acc, { prop, from, to }) => {
						acc[prop] = from + (to - from) * t
						return acc
					}, {} as any),
				})
			}

			this._updateShapes(updates)
		}

		this.on('tick', handleTick)

		return this
	}

	/**
	 * Create a group containing the provided shapes.
	 *
	 * @param shapes - The shapes (or shape ids) to group. Defaults to the selected shapes.
	 * @param groupId - The id of the group to create.
	 *
	 * @public
	 */
	groupShapes(shapes: TLShapeId[] | TLShape[], groupId = createShapeId()): this {
		if (!Array.isArray(shapes)) {
			throw Error('Editor.groupShapes: must provide an array of shapes or shape ids')
		}
		if (this.getInstanceState().isReadonly) return this

		const ids =
			typeof shapes[0] === 'string'
				? (shapes as TLShapeId[])
				: (shapes.map((s) => (s as TLShape).id) as TLShapeId[])

		if (ids.length <= 1) return this

		const shapesToGroup = compact(this._getUnlockedShapeIds(ids).map((id) => this.getShape(id)))
		const sortedShapeIds = shapesToGroup.sort(sortByIndex).map((s) => s.id)
		const pageBounds = Box.Common(compact(shapesToGroup.map((id) => this.getShapePageBounds(id))))

		const { x, y } = pageBounds.point

		const parentId = this.findCommonAncestor(shapesToGroup) ?? this.getCurrentPageId()

		// Only group when the select tool is active
		if (this.getCurrentToolId() !== 'select') return this

		// If not already in idle, cancel the current interaction (get back to idle)
		if (!this.isIn('select.idle')) {
			this.cancel()
		}

		// Find all the shapes that have the same parentId, and use the highest index.
		const shapesWithRootParent = shapesToGroup
			.filter((shape) => shape.parentId === parentId)
			.sort(sortByIndex)

		const highestIndex = shapesWithRootParent[shapesWithRootParent.length - 1]?.index

		this.batch(() => {
			this.createShapes<TLGroupShape>([
				{
					id: groupId,
					type: 'group',
					parentId,
					index: highestIndex,
					x,
					y,
					opacity: 1,
					props: {},
				},
			])
			this.reparentShapes(sortedShapeIds, groupId)
			this.select(groupId)
		})

		return this
	}

	/**
	 * Ungroup some shapes.
	 *
	 * @param ids - Ids of the shapes to ungroup. Defaults to the selected shapes.
	 *
	 * @public
	 */
	ungroupShapes(ids: TLShapeId[]): this
	ungroupShapes(ids: TLShape[]): this
	ungroupShapes(_ids: TLShapeId[] | TLShape[]) {
		const ids =
			typeof _ids[0] === 'string' ? (_ids as TLShapeId[]) : (_ids as TLShape[]).map((s) => s.id)
		if (this.getInstanceState().isReadonly) return this
		if (ids.length === 0) return this

		// Only ungroup when the select tool is active
		if (this.getCurrentToolId() !== 'select') return this

		// If not already in idle, cancel the current interaction (get back to idle)
		if (!this.isIn('select.idle')) {
			this.cancel()
		}

		// The ids of the selected shapes after ungrouping;
		// these include all of the grouped shapes children,
		// plus any shapes that were selected apart from the groups.
		const idsToSelect = new Set<TLShapeId>()

		// Get all groups in the selection
		const shapes = compact(ids.map((id) => this.getShape(id)))

		const groups: TLGroupShape[] = []

		shapes.forEach((shape) => {
			if (this.isShapeOfType<TLGroupShape>(shape, 'group')) {
				groups.push(shape)
			} else {
				idsToSelect.add(shape.id)
			}
		})

		if (groups.length === 0) return this

		this.batch(() => {
			let group: TLGroupShape

			for (let i = 0, n = groups.length; i < n; i++) {
				group = groups[i]
				const childIds = this.getSortedChildIdsForParent(group.id)

				for (let j = 0, n = childIds.length; j < n; j++) {
					idsToSelect.add(childIds[j])
				}

				this.reparentShapes(childIds, group.parentId, group.index)
			}

			this.deleteShapes(groups.map((group) => group.id))
			this.select(...idsToSelect)
		})

		return this
	}

	/**
	 * Update a shape using a partial of the shape.
	 *
	 * @example
	 * ```ts
	 * editor.updateShape({ id: 'box1', type: 'geo', props: { w: 100, h: 100 } })
	 * ```
	 *
	 * @param partial - The shape partial to update.
	 *
	 * @public
	 */
	updateShape<T extends TLUnknownShape>(partial: TLShapePartial<T> | null | undefined) {
		this.updateShapes([partial])
		return this
	}

	/**
	 * Update shapes using partials of each shape.
	 *
	 * @example
	 * ```ts
	 * editor.updateShapes([{ id: 'box1', type: 'geo', props: { w: 100, h: 100 } }])
	 * ```
	 *
	 * @param partials - The shape partials to update.
	 *
	 * @public
	 */
	updateShapes<T extends TLUnknownShape>(partials: (TLShapePartial<T> | null | undefined)[]) {
		const compactedPartials: TLShapePartial<T>[] = Array(partials.length)

		for (let i = 0, n = partials.length; i < n; i++) {
			const partial = partials[i]
			if (!partial) continue
			// Get the current shape referenced by the partial
			const shape = this.getShape(partial.id)
			if (!shape) continue

			// If the shape is locked and we're not setting isLocked to true, continue
			if (this.isShapeOrAncestorLocked(shape) && !Object.hasOwn(partial, 'isLocked')) continue

			// Remove any animating shapes from the list of partials
			this.animatingShapes.delete(partial.id)

			compactedPartials.push(partial)
		}

		this._updateShapes(compactedPartials)
		return this
	}

	/** @internal */
	private _updateShapes = (_partials: (TLShapePartial | null | undefined)[]) => {
		if (this.getInstanceState().isReadonly) return

		this.batch(() => {
			const updates = []

			let shape: TLShape | undefined
			let updated: TLShape

			for (let i = 0, n = _partials.length; i < n; i++) {
				const partial = _partials[i]
				// Skip nullish partials (sometimes created by map fns returning undefined)
				if (!partial) continue

				// Get the current shape referenced by the partial
				// If there is no current shape, we'll skip this update
				shape = this.getShape(partial.id)
				if (!shape) continue

				// Get the updated version of the shape
				// If the update had no effect, we'll skip this update
				updated = applyPartialToShape(shape, partial)
				if (updated === shape) continue

				//if any shape has an onBeforeUpdate handler, call it and, if the handler returns a
				// new shape, replace the old shape with the new one. This is used for example when
				// repositioning a text shape based on its new text content.
				updated = this.getShapeUtil(shape).onBeforeUpdate?.(shape, updated) ?? updated

				updates.push(updated)
			}

			this.store.put(updates)
		})
	}

	/** @internal */
	private _getUnlockedShapeIds(ids: TLShapeId[]): TLShapeId[] {
		return ids.filter((id) => !this.getShape(id)?.isLocked)
	}

	/**
	 * Delete shapes.
	 *
	 * @example
	 * ```ts
	 * editor.deleteShapes(['box1', 'box2'])
	 * ```
	 *
	 * @param ids - The ids of the shapes to delete.
	 *
	 * @public
	 */
	deleteShapes(ids: TLShapeId[]): this
	deleteShapes(shapes: TLShape[]): this
	deleteShapes(_ids: TLShapeId[] | TLShape[]): this {
		if (!Array.isArray(_ids)) {
			throw Error('Editor.deleteShapes: must provide an array of shapes or shapeIds')
		}

		const ids = this._getUnlockedShapeIds(
			typeof _ids[0] === 'string' ? (_ids as TLShapeId[]) : (_ids as TLShape[]).map((s) => s.id)
		)

		if (this.getInstanceState().isReadonly) return this
		if (ids.length === 0) return this

		const allIds = new Set(ids)

		for (const id of ids) {
			this.visitDescendants(id, (childId) => {
				allIds.add(childId)
			})
		}

		const deletedIds = [...allIds]
		return this.batch(() => this.store.remove(deletedIds))
	}

	/**
	 * Delete a shape.
	 *
	 * @example
	 * ```ts
	 * editor.deleteShape(shape.id)
	 * ```
	 *
	 * @param id - The id of the shape to delete.
	 *
	 * @public
	 */
	deleteShape(id: TLShapeId): this
	deleteShape(shape: TLShape): this
	deleteShape(_id: TLShapeId | TLShape) {
		this.deleteShapes([typeof _id === 'string' ? _id : _id.id])
		return this
	}

	/* --------------------- Styles --------------------- */

	/**
	 * Get all the current styles among the users selected shapes
	 *
	 * @internal
	 */
	private _extractSharedStyles(shape: TLShape, sharedStyleMap: SharedStyleMap) {
		if (this.isShapeOfType<TLGroupShape>(shape, 'group')) {
			// For groups, ignore the styles of the group shape and instead include the styles of the
			// group's children. These are the shapes that would have their styles changed if the
			// user called `setStyle` on the current selection.
			const childIds = this._parentIdsToChildIds.get()[shape.id]
			if (!childIds) return

			for (let i = 0, n = childIds.length; i < n; i++) {
				this._extractSharedStyles(this.getShape(childIds[i])!, sharedStyleMap)
			}
		} else {
			for (const [style, propKey] of this.styleProps[shape.type]) {
				sharedStyleMap.applyValue(style, getOwnProperty(shape.props, propKey))
			}
		}
	}

	/**
	 * A derived map containing all current styles among the user's selected shapes.
	 *
	 * @internal
	 */
	@computed
	private _getSelectionSharedStyles(): ReadonlySharedStyleMap {
		const selectedShapes = this.getSelectedShapes()

		const sharedStyles = new SharedStyleMap()
		for (const selectedShape of selectedShapes) {
			this._extractSharedStyles(selectedShape, sharedStyles)
		}

		return sharedStyles
	}

	/**
	 * Get the style for the next shape.
	 *
	 * @example
	 * ```ts
	 * const color = editor.getStyleForNextShape(DefaultColorStyle)
	 * ```
	 *
	 * @param style - The style to get.
	 *
	 * @public */
	getStyleForNextShape<T>(style: StyleProp<T>): T {
		const value = this.getInstanceState().stylesForNextShape[style.id]
		return value === undefined ? style.defaultValue : (value as T)
	}

	getShapeStyleIfExists<T>(shape: TLShape, style: StyleProp<T>): T | undefined {
		const styleKey = this.styleProps[shape.type].get(style)
		if (styleKey === undefined) return undefined
		return getOwnProperty(shape.props, styleKey) as T | undefined
	}

	/**
	 * A map of all the current styles either in the current selection, or that are relevant to the
	 * current tool.
	 *
	 * @example
	 * ```ts
	 * const color = editor.getSharedStyles().get(DefaultColorStyle)
	 * if (color && color.type === 'shared') {
	 *   print('All selected shapes have the same color:', color.value)
	 * }
	 * ```
	 *
	 * @public
	 */
	@computed<ReadonlySharedStyleMap>({ isEqual: (a, b) => a.equals(b) })
	getSharedStyles(): ReadonlySharedStyleMap {
		// If we're in selecting and if we have a selection, return the shared styles from the
		// current selection
		if (this.isIn('select') && this.getSelectedShapeIds().length > 0) {
			return this._getSelectionSharedStyles()
		}

		// If the current tool is associated with a shape, return the styles for that shape.
		// Otherwise, just return an empty map.
		const currentTool = this.root.getCurrent()!
		const styles = new SharedStyleMap()

		if (!currentTool) return styles

		if (currentTool.shapeType) {
			for (const style of this.styleProps[currentTool.shapeType].keys()) {
				styles.applyValue(style, this.getStyleForNextShape(style))
			}
		}

		return styles
	}

	/**
	 * Get the currently selected shared opacity.
	 * If any shapes are selected, this returns the shared opacity of the selected shapes.
	 * Otherwise, this returns the chosen opacity for the next shape.
	 *
	 * @public
	 */
	@computed getSharedOpacity(): SharedStyle<number> {
		if (this.isIn('select') && this.getSelectedShapeIds().length > 0) {
			const shapesToCheck: TLShape[] = []
			const addShape = (shapeId: TLShapeId) => {
				const shape = this.getShape(shapeId)
				if (!shape) return
				// For groups, ignore the opacity of the group shape and instead include
				// the opacity of the group's children. These are the shapes that would have
				// their opacity changed if the user called `setOpacity` on the current selection.
				if (this.isShapeOfType<TLGroupShape>(shape, 'group')) {
					for (const childId of this.getSortedChildIdsForParent(shape.id)) {
						addShape(childId)
					}
				} else {
					shapesToCheck.push(shape)
				}
			}
			for (const shapeId of this.getSelectedShapeIds()) {
				addShape(shapeId)
			}

			let opacity: number | null = null
			for (const shape of shapesToCheck) {
				if (opacity === null) {
					opacity = shape.opacity
				} else if (opacity !== shape.opacity) {
					return { type: 'mixed' }
				}
			}

			if (opacity !== null) return { type: 'shared', value: opacity }
		}
		return { type: 'shared', value: this.getInstanceState().opacityForNextShape }
	}

	/**
	 * Set the opacity for the next shapes. This will effect subsequently created shapes.
	 *
	 * @example
	 * ```ts
	 * editor.setOpacityForNextShapes(0.5)
	 * ```
	 *
	 * @param opacity - The opacity to set. Must be a number between 0 and 1 inclusive.
	 * @param historyOptions - The history options for the change.
	 */
	setOpacityForNextShapes(opacity: number, historyOptions?: TLHistoryBatchOptions): this {
		this.updateInstanceState({ opacityForNextShape: opacity }, historyOptions)
		return this
	}

	/**
	 * Set the current opacity. This will effect any selected shapes.
	 *
	 * @example
	 * ```ts
	 * editor.setOpacityForSelectedShapes(0.5)
	 * ```
	 *
	 * @param opacity - The opacity to set. Must be a number between 0 and 1 inclusive.
	 */
	setOpacityForSelectedShapes(opacity: number): this {
		const selectedShapes = this.getSelectedShapes()

		if (selectedShapes.length > 0) {
			const shapesToUpdate: TLShape[] = []

			// We can have many deep levels of grouped shape
			// Making a recursive function to look through all the levels
			const addShapeById = (shape: TLShape) => {
				if (this.isShapeOfType<TLGroupShape>(shape, 'group')) {
					const childIds = this.getSortedChildIdsForParent(shape)
					for (const childId of childIds) {
						addShapeById(this.getShape(childId)!)
					}
				} else {
					shapesToUpdate.push(shape)
				}
			}

			for (const id of selectedShapes) {
				addShapeById(id)
			}

			this.updateShapes(
				shapesToUpdate.map((shape) => {
					return {
						id: shape.id,
						type: shape.type,
						opacity,
					}
				})
			)
		}

		return this
	}

	/**
	 * Set the value of a {@link @tldraw/tlschema#StyleProp} for the next shapes. This change will be applied to subsequently created shapes.
	 *
	 * @example
	 * ```ts
	 * editor.setStyleForNextShapes(DefaultColorStyle, 'red')
	 * editor.setStyleForNextShapes(DefaultColorStyle, 'red', { ephemeral: true })
	 * ```
	 *
	 * @param style - The style to set.
	 * @param value - The value to set.
	 * @param historyOptions - The history options for the change.
	 *
	 * @public
	 */
	setStyleForNextShapes<T>(
		style: StyleProp<T>,
		value: T,
		historyOptions?: TLHistoryBatchOptions
	): this {
		const stylesForNextShape = this.getInstanceState().stylesForNextShape

		this.updateInstanceState(
			{ stylesForNextShape: { ...stylesForNextShape, [style.id]: value } },
			historyOptions
		)

		return this
	}

	/**
	 * Set the value of a {@link @tldraw/tlschema#StyleProp}. This change will be applied to the currently selected shapes.
	 *
	 * @example
	 * ```ts
	 * editor.setStyleForSelectedShapes(DefaultColorStyle, 'red')
	 * ```
	 *
	 * @param style - The style to set.
	 * @param value - The value to set.
	 * @param historyOptions - The history options for the change.
	 *
	 * @public
	 */
	setStyleForSelectedShapes<S extends StyleProp<any>>(style: S, value: StylePropValue<S>): this {
		const selectedShapes = this.getSelectedShapes()

		if (selectedShapes.length > 0) {
			const updates: {
				util: ShapeUtil
				originalShape: TLShape
				updatePartial: TLShapePartial
			}[] = []

			// We can have many deep levels of grouped shape
			// Making a recursive function to look through all the levels
			const addShapeById = (shape: TLShape) => {
				if (this.isShapeOfType<TLGroupShape>(shape, 'group')) {
					const childIds = this.getSortedChildIdsForParent(shape.id)
					for (const childId of childIds) {
						addShapeById(this.getShape(childId)!)
					}
				} else {
					const util = this.getShapeUtil(shape)
					const stylePropKey = this.styleProps[shape.type].get(style)
					if (stylePropKey) {
						const shapePartial: TLShapePartial = {
							id: shape.id,
							type: shape.type,
							props: { [stylePropKey]: value },
						}
						updates.push({
							util,
							originalShape: shape,
							updatePartial: shapePartial,
						})
					}
				}
			}

			for (const shape of selectedShapes) {
				addShapeById(shape)
			}

			this.updateShapes(updates.map(({ updatePartial }) => updatePartial))
		}

		return this
	}

	/* --------------------- Content -------------------- */

	/** @internal */
	externalAssetContentHandlers: {
		[K in TLExternalAssetContent['type']]: {
			[Key in K]:
				| null
				| ((info: TLExternalAssetContent & { type: Key }) => Promise<TLAsset | undefined>)
		}[K]
	} = {
		file: null,
		url: null,
	}

	/**
	 * Register an external content handler. This handler will be called when the editor receives
	 * external content of the provided type. For example, the 'image' type handler will be called
	 * when a user drops an image onto the canvas.
	 *
	 * @example
	 * ```ts
	 * editor.registerExternalAssetHandler('text', myHandler)
	 * ```
	 *
	 * @param type - The type of external content.
	 * @param handler - The handler to use for this content type.
	 *
	 * @public
	 */
	registerExternalAssetHandler<T extends TLExternalAssetContent['type']>(
		type: T,
		handler: null | ((info: TLExternalAssetContent & { type: T }) => Promise<TLAsset>)
	): this {
		this.externalAssetContentHandlers[type] = handler as any
		return this
	}

	/**
	 * Get an asset for an external asset content type.
	 *
	 * @example
	 * ```ts
	 * const asset = await editor.getAssetForExternalContent({ type: 'file', file: myFile })
	 * const asset = await editor.getAssetForExternalContent({ type: 'url', url: myUrl })
	 * ```
	 *
	 * @param info - Info about the external content.
	 * @returns The asset.
	 */
	async getAssetForExternalContent(info: TLExternalAssetContent): Promise<TLAsset | undefined> {
		return await this.externalAssetContentHandlers[info.type]?.(info as any)
	}

	/** @internal */
	externalContentHandlers: {
		[K in TLExternalContent['type']]: {
			[Key in K]: null | ((info: TLExternalContent & { type: Key }) => void)
		}[K]
	} = {
		text: null,
		files: null,
		embed: null,
		'svg-text': null,
		url: null,
	}

	/**
	 * Register an external content handler. This handler will be called when the editor receives
	 * external content of the provided type. For example, the 'image' type handler will be called
	 * when a user drops an image onto the canvas.
	 *
	 * @example
	 * ```ts
	 * editor.registerExternalContentHandler('text', myHandler)
	 * ```
	 *
	 * @param type - The type of external content.
	 * @param handler - The handler to use for this content type.
	 *
	 * @public
	 */
	registerExternalContentHandler<T extends TLExternalContent['type']>(
		type: T,
		handler:
			| null
			| ((
					info: T extends TLExternalContent['type']
						? TLExternalContent & { type: T }
						: TLExternalContent
			  ) => void)
	): this {
		this.externalContentHandlers[type] = handler as any
		return this
	}

	/**
	 * Handle external content, such as files, urls, embeds, or plain text which has been put into the app, for example by pasting external text or dropping external images onto canvas.
	 *
	 * @param info - Info about the external content.
	 */
	async putExternalContent(info: TLExternalContent): Promise<void> {
		return this.externalContentHandlers[info.type]?.(info as any)
	}

	/**
	 * Get content that can be exported for the given shape ids.
	 *
	 * @param shapes - The shapes (or shape ids) to get content for.
	 *
	 * @returns The exported content.
	 *
	 * @public
	 */
	getContentFromCurrentPage(shapes: TLShapeId[] | TLShape[]): TLContent | undefined {
		// todo: make this work with any page, not just the current page
		const ids =
			typeof shapes[0] === 'string'
				? (shapes as TLShapeId[])
				: (shapes as TLShape[]).map((s) => s.id)

		if (!ids) return
		if (ids.length === 0) return

		const shapeIds = this.getShapeAndDescendantIds(ids)

		return withoutBindingsToUnrelatedShapes(this, shapeIds, (bindingIdsToKeep) => {
			const bindings: TLBinding[] = []
			for (const id of bindingIdsToKeep) {
				const binding = this.getBinding(id)
				if (!binding) continue
				bindings.push(binding)
			}

			const rootShapeIds: TLShapeId[] = []
			const shapes: TLShape[] = []
			for (const shapeId of shapeIds) {
				const shape = this.getShape(shapeId)
				if (!shape) continue

				const isRootShape = !shapeIds.has(shape.parentId as TLShapeId)
				if (isRootShape) {
					// Need to get page point and rotation of the shape because shapes in
					// groups use local position/rotation
					const pageTransform = this.getShapePageTransform(shape.id)!
					const pagePoint = pageTransform.point()
					shapes.push({
						...shape,
						x: pagePoint.x,
						y: pagePoint.y,
						rotation: pageTransform.rotation(),
						parentId: this.getCurrentPageId(),
					})
					rootShapeIds.push(shape.id)
				} else {
					shapes.push(shape)
				}
			}

			const assets: TLAsset[] = []
			const seenAssetIds = new Set<TLAssetId>()
			for (const shape of shapes) {
				if (!('assetId' in shape.props)) continue

				const assetId = shape.props.assetId
				if (!assetId || seenAssetIds.has(assetId)) continue

				seenAssetIds.add(assetId)
				const asset = this.getAsset(assetId)
				if (!asset) continue
				assets.push(asset)
			}

			return {
				schema: this.store.schema.serialize(),
				shapes,
				rootShapeIds,
				bindings,
				assets,
			}
		})
	}

	/**
	 * Place content into the editor.
	 *
	 * @param content - The content.
	 * @param options - Options for placing the content.
	 *
	 * @public
	 */
	putContentOntoCurrentPage(
		content: TLContent,
		options: {
			point?: VecLike
			select?: boolean
			preservePosition?: boolean
			preserveIds?: boolean
		} = {}
	): this {
		if (this.getInstanceState().isReadonly) return this

		// todo: make this able to support putting content onto any page, not just the current page

		if (!content.schema) {
			throw Error('Could not put content:\ncontent is missing a schema.')
		}

		const { select = false, preserveIds = false, preservePosition = false } = options
		let { point = undefined } = options

		// decide on a parent for the put shapes; if the parent is among the put shapes(?) then use its parent

		const currentPageId = this.getCurrentPageId()
		const { rootShapeIds } = content

		// We need to collect the migrated records
		const assets: TLAsset[] = []
		const shapes: TLShape[] = []
		const bindings: TLBinding[] = []

		// Let's treat the content as a store, and then migrate that store.
		const store: StoreSnapshot<TLRecord> = {
			store: {
				...Object.fromEntries(content.assets.map((asset) => [asset.id, asset] as const)),
				...Object.fromEntries(content.shapes.map((shape) => [shape.id, shape] as const)),
				...Object.fromEntries(
					content.bindings?.map((bindings) => [bindings.id, bindings] as const) ?? []
				),
			},
			schema: content.schema,
		}
		const result = this.store.schema.migrateStoreSnapshot(store)
		if (result.type === 'error') {
			throw Error('Could not put content: could not migrate content')
		}
		for (const record of Object.values(result.value)) {
			switch (record.typeName) {
				case 'asset': {
					assets.push(record)
					break
				}
				case 'shape': {
					shapes.push(record)
					break
				}
				case 'binding': {
					bindings.push(record)
					break
				}
			}
		}

		// Ok, we've got our migrated records, now we can continue!
		const shapeIdMap = new Map<string, TLShapeId>(
			preserveIds
				? shapes.map((shape) => [shape.id, shape.id])
				: shapes.map((shape) => [shape.id, createShapeId()])
		)
		const bindingIdMap = new Map<string, TLBindingId>(
			preserveIds
				? bindings.map((binding) => [binding.id, binding.id])
				: bindings.map((binding) => [binding.id, createBindingId()])
		)

		// By default, the paste parent will be the current page.
		let pasteParentId = this.getCurrentPageId() as TLPageId | TLShapeId
		let lowestDepth = Infinity
		let lowestAncestors: TLShape[] = []

		// Among the selected shapes, find the shape with the fewest ancestors and use its first ancestor.
		for (const shape of this.getSelectedShapes()) {
			if (lowestDepth === 0) break

			const isFrame = this.isShapeOfType<TLFrameShape>(shape, 'frame')
			const ancestors = this.getShapeAncestors(shape)
			if (isFrame) ancestors.push(shape)

			const depth = isFrame ? ancestors.length + 1 : ancestors.length

			if (depth < lowestDepth) {
				lowestDepth = depth
				lowestAncestors = ancestors
				pasteParentId = isFrame ? shape.id : shape.parentId
			} else if (depth === lowestDepth) {
				if (lowestAncestors.length !== ancestors.length) {
					throw Error(`Ancestors: ${lowestAncestors.length} !== ${ancestors.length}`)
				}

				if (lowestAncestors.length === 0) {
					pasteParentId = currentPageId
					break
				} else {
					pasteParentId = currentPageId
					for (let i = 0; i < lowestAncestors.length; i++) {
						if (ancestors[i] !== lowestAncestors[i]) break
						pasteParentId = ancestors[i].id
					}
				}
			}
		}

		let isDuplicating = false

		if (!isPageId(pasteParentId)) {
			const parent = this.getShape(pasteParentId)
			if (parent) {
				if (!this.getViewportPageBounds().includes(this.getShapePageBounds(parent)!)) {
					pasteParentId = currentPageId
				} else {
					if (rootShapeIds.length === 1) {
						const rootShape = shapes.find((s) => s.id === rootShapeIds[0])!
						if (
							this.isShapeOfType<TLFrameShape>(parent, 'frame') &&
							this.isShapeOfType<TLFrameShape>(rootShape, 'frame') &&
							rootShape.props.w === parent?.props.w &&
							rootShape.props.h === parent?.props.h
						) {
							isDuplicating = true
						}
					}
				}
			} else {
				pasteParentId = currentPageId
			}
		}

		if (!isDuplicating) {
			isDuplicating = shapeIdMap.has(pasteParentId)
		}

		if (isDuplicating) {
			pasteParentId = this.getShape(pasteParentId)!.parentId
		}

		let index = this.getHighestIndexForParent(pasteParentId) // todo: requires that the putting page is the current page

		const rootShapes: TLShape[] = []

		const newShapes: TLShape[] = shapes.map((oldShape): TLShape => {
			const newId = shapeIdMap.get(oldShape.id)!

			// Create the new shape (new except for the id)
			const newShape = { ...oldShape, id: newId }

			if (rootShapeIds.includes(oldShape.id)) {
				newShape.parentId = currentPageId
				rootShapes.push(newShape)
			}

			// Assign the child to its new parent.

			// If the child's parent is among the putting shapes, then assign
			// it to the new parent's id.
			if (shapeIdMap.has(newShape.parentId)) {
				newShape.parentId = shapeIdMap.get(oldShape.parentId)!
			} else {
				rootShapeIds.push(newShape.id)
				// newShape.parentId = pasteParentId
				newShape.index = index
				index = getIndexAbove(index)
			}

			return newShape
		})

		if (newShapes.length + this.getCurrentPageShapeIds().size > MAX_SHAPES_PER_PAGE) {
			// There's some complexity here involving children
			// that might be created without their parents, so
			// if we're going over the limit then just don't paste.
			alertMaxShapes(this)
			return this
		}

		const newBindings = bindings.map(
			(oldBinding): TLBinding => ({
				...oldBinding,
				id: assertExists(bindingIdMap.get(oldBinding.id)),
				fromId: assertExists(shapeIdMap.get(oldBinding.fromId)),
				toId: assertExists(shapeIdMap.get(oldBinding.toId)),
			})
		)

		// These are all the assets we need to create
		const assetsToCreate: TLAsset[] = []

		// These assets have base64 data that may need to be hosted
		const assetsToUpdate: (TLImageAsset | TLVideoAsset)[] = []

		for (const asset of assets) {
			if (this.store.has(asset.id)) {
				// We already have this asset
				continue
			}

			if (
				(asset.type === 'image' || asset.type === 'video') &&
				asset.props.src?.startsWith('data:image')
			) {
				// it's src is a base64 image or video; we need to create a new asset without the src,
				// then create a new asset from the original src. So we save a copy of the original asset,
				// then delete the src from the original asset.
				assetsToUpdate.push(structuredClone(asset as TLImageAsset | TLVideoAsset))
				asset.props.src = null
			}

			// Add the asset to the list of assets to create
			assetsToCreate.push(asset)
		}

		// Start loading the new assets, order does not matter
		Promise.allSettled(
			(assetsToUpdate as (TLImageAsset | TLVideoAsset)[]).map(async (asset) => {
				// Turn the data url into a file
				const file = await dataUrlToFile(
					asset.props.src!,
					asset.props.name,
					asset.props.mimeType ?? 'image/png'
				)

				// Get a new asset for the file
				const newAsset = await this.getAssetForExternalContent({ type: 'file', file })

				if (!newAsset) {
					// If we don't have a new asset, delete the old asset.
					// The shapes that reference this asset should break.
					this.deleteAssets([asset.id])
					return
				}

				// Save the new asset under the old asset's id
				this.updateAssets([{ ...newAsset, id: asset.id }])
			})
		)

		this.batch(() => {
			// Create any assets that need to be created
			if (assetsToCreate.length > 0) {
				this.createAssets(assetsToCreate)
			}

			// Create the shapes with root shapes as children of the page
			this.createShapes(newShapes)
			this.createBindings(newBindings)

			if (select) {
				this.select(...rootShapes.map((s) => s.id))
			}

			// And then, if needed, reparent the root shapes to the paste parent
			if (pasteParentId !== currentPageId) {
				this.reparentShapes(
					rootShapes.map((s) => s.id),
					pasteParentId
				)
			}

			const newCreatedShapes = newShapes.map((s) => this.getShape(s.id)!)
			const bounds = Box.Common(newCreatedShapes.map((s) => this.getShapePageBounds(s)!))

			if (point === undefined) {
				if (!isPageId(pasteParentId)) {
					// Put the shapes in the middle of the (on screen) parent
					const shape = this.getShape(pasteParentId)!
					point = Mat.applyToPoint(
						this.getShapePageTransform(shape),
						this.getShapeGeometry(shape).bounds.center
					)
				} else {
					const viewportPageBounds = this.getViewportPageBounds()
					if (preservePosition || viewportPageBounds.includes(Box.From(bounds))) {
						// Otherwise, put shapes where they used to be
						point = bounds.center
					} else {
						// If the old bounds are outside of the viewport...
						// put the shapes in the middle of the viewport
						point = viewportPageBounds.center
					}
				}
			}

			if (rootShapes.length === 1) {
				const onlyRoot = rootShapes[0] as TLFrameShape
				// If the old bounds are in the viewport...
				if (this.isShapeOfType<TLFrameShape>(onlyRoot, 'frame')) {
					while (
						this.getShapesAtPoint(point).some(
							(shape) =>
								this.isShapeOfType<TLFrameShape>(shape, 'frame') &&
								shape.props.w === onlyRoot.props.w &&
								shape.props.h === onlyRoot.props.h
						)
					) {
						point.x += bounds.w + 16
					}
				}
			}

			const pageCenter = Box.Common(
				compact(rootShapes.map(({ id }) => this.getShapePageBounds(id)))
			).center

			const offset = Vec.Sub(point, pageCenter)

			this.updateShapes(
				rootShapes.map(({ id }) => {
					const s = this.getShape(id)!
					const localRotation = this.getShapeParentTransform(id).decompose().rotation
					const localDelta = Vec.Rot(offset, -localRotation)

					return { id: s.id, type: s.type, x: s.x + localDelta.x, y: s.y + localDelta.y }
				})
			)
		})

		return this
	}

	/**
	 * Get an exported SVG element of the given shapes.
	 *
	 * @param ids - The shapes (or shape ids) to export.
	 * @param opts - Options for the export.
	 *
	 * @returns The SVG element.
	 *
	 * @public
	 */
	async getSvgElement(shapes: TLShapeId[] | TLShape[], opts = {} as Partial<TLSvgOptions>) {
		const result = await getSvgJsx(this, shapes, opts)
		if (!result) return undefined

		const fragment = document.createDocumentFragment()
		const root = createRoot(fragment)
		flushSync(() => {
			root.render(result.jsx)
		})

		const svg = fragment.firstElementChild
		assert(svg instanceof SVGSVGElement, 'Expected an SVG element')

		root.unmount()
		return { svg, width: result.width, height: result.height }
	}

	/**
	 * Get an exported SVG string of the given shapes.
	 *
	 * @param ids - The shapes (or shape ids) to export.
	 * @param opts - Options for the export.
	 *
	 * @returns The SVG element.
	 *
	 * @public
	 */
	async getSvgString(shapes: TLShapeId[] | TLShape[], opts = {} as Partial<TLSvgOptions>) {
		const result = await this.getSvgElement(shapes, opts)
		if (!result) return undefined

		const serializer = new XMLSerializer()
		return {
			svg: serializer.serializeToString(result.svg),
			width: result.width,
			height: result.height,
		}
	}

	/** @deprecated Use {@link Editor.getSvgString} or {@link Editor.getSvgElement} instead. */
	async getSvg(shapes: TLShapeId[] | TLShape[], opts = {} as Partial<TLSvgOptions>) {
		const result = await this.getSvgElement(shapes, opts)
		if (!result) return undefined
		return result.svg
	}

	/* --------------------- Events --------------------- */

	/**
	 * The app's current input state.
	 *
	 * @public
	 */
	inputs = {
		/** The most recent pointer down's position in the current page space. */
		originPagePoint: new Vec(),
		/** The most recent pointer down's position in screen space. */
		originScreenPoint: new Vec(),
		/** The previous pointer position in the current page space. */
		previousPagePoint: new Vec(),
		/** The previous pointer position in screen space. */
		previousScreenPoint: new Vec(),
		/** The most recent pointer position in the current page space. */
		currentPagePoint: new Vec(),
		/** The most recent pointer position in screen space. */
		currentScreenPoint: new Vec(),
		/** A set containing the currently pressed keys. */
		keys: new Set<string>(),
		/** A set containing the currently pressed buttons. */
		buttons: new Set<number>(),
		/** Whether the input is from a pe. */
		isPen: false,
		/** Whether the shift key is currently pressed. */
		shiftKey: false,
		/** Whether the control or command key is currently pressed. */
		ctrlKey: false,
		/** Whether the alt or option key is currently pressed. */
		altKey: false,
		/** Whether the user is dragging. */
		isDragging: false,
		/** Whether the user is pointing. */
		isPointing: false,
		/** Whether the user is pinching. */
		isPinching: false,
		/** Whether the user is editing. */
		isEditing: false,
		/** Whether the user is panning. */
		isPanning: false,
		/** Velocity of mouse pointer, in pixels per millisecond */
		pointerVelocity: new Vec(),
	}

	/**
	 * Update the input points from a pointer, pinch, or wheel event.
	 *
	 * @param info - The event info.
	 */
	private _updateInputsFromEvent(
		info: TLPointerEventInfo | TLPinchEventInfo | TLWheelEventInfo
	): void {
		const {
			pointerVelocity,
			previousScreenPoint,
			previousPagePoint,
			currentScreenPoint,
			currentPagePoint,
		} = this.inputs

		const { screenBounds } = this.store.unsafeGetWithoutCapture(TLINSTANCE_ID)!
		const { x: cx, y: cy, z: cz } = this.store.unsafeGetWithoutCapture(this.getCameraId())!

		const sx = info.point.x - screenBounds.x
		const sy = info.point.y - screenBounds.y
		const sz = info.point.z ?? 0.5

		previousScreenPoint.setTo(currentScreenPoint)
		previousPagePoint.setTo(currentPagePoint)

		// The "screen bounds" is relative to the user's actual screen.
		// The "screen point" is relative to the "screen bounds";
		// it will be 0,0 when its actual screen position is equal
		// to screenBounds.point. This is confusing!
		currentScreenPoint.set(sx, sy)
		const nx = sx / cz - cx
		const ny = sy / cz - cy
		if (isFinite(nx) && isFinite(ny)) {
			currentPagePoint.set(nx, ny, sz)
		}

		this.inputs.isPen = info.type === 'pointer' && info.isPen

		// Reset velocity on pointer down, or when a pinch starts or ends
		if (info.name === 'pointer_down' || this.inputs.isPinching) {
			pointerVelocity.set(0, 0)
			this.inputs.originScreenPoint.setTo(currentScreenPoint)
			this.inputs.originPagePoint.setTo(currentPagePoint)
		}

		// todo: We only have to do this if there are multiple users in the document
		this.history.ignore(() => {
			this.store.put([
				{
					id: TLPOINTER_ID,
					typeName: 'pointer',
					x: currentPagePoint.x,
					y: currentPagePoint.y,
					lastActivityTimestamp:
						// If our pointer moved only because we're following some other user, then don't
						// update our last activity timestamp; otherwise, update it to the current timestamp.
						info.type === 'pointer' && info.pointerId === INTERNAL_POINTER_IDS.CAMERA_MOVE
							? this.store.unsafeGetWithoutCapture(TLPOINTER_ID)?.lastActivityTimestamp ??
								this._tickManager.now
							: this._tickManager.now,
					meta: {},
				},
			])
		})
	}

	/**
	 * Dispatch a cancel event.
	 *
	 * @example
	 * ```ts
	 * editor.cancel()
	 * ```
	 *
	 * @public
	 */
	cancel(): this {
		this.dispatch({ type: 'misc', name: 'cancel' })
		return this
	}

	/**
	 * Dispatch an interrupt event.
	 *
	 * @example
	 * ```ts
	 * editor.interrupt()
	 * ```
	 *
	 * @public
	 */
	interrupt(): this {
		this.dispatch({ type: 'misc', name: 'interrupt' })
		return this
	}

	/**
	 * Dispatch a complete event.
	 *
	 * @example
	 * ```ts
	 * editor.complete()
	 * ```
	 *
	 * @public
	 */
	complete(): this {
		this.dispatch({ type: 'misc', name: 'complete' })
		return this
	}

	/**
	 * A manager for recording multiple click events.
	 *
	 * @internal
	 */
	protected _clickManager = new ClickManager(this)

	/**
	 * Prevent a double click event from firing the next time the user clicks
	 *
	 * @public
	 */
	cancelDoubleClick() {
		this._clickManager.cancelDoubleClickTimeout()
	}

	/**
	 * The previous cursor. Used for restoring the cursor after pan events.
	 *
	 * @internal
	 */
	private _prevCursor: TLCursorType = 'default'

	/** @internal */
	private _shiftKeyTimeout = -1 as any

	/** @internal */
	private _setShiftKeyTimeout = () => {
		this.inputs.shiftKey = false
		this.dispatch({
			type: 'keyboard',
			name: 'key_up',
			key: 'Shift',
			shiftKey: this.inputs.shiftKey,
			ctrlKey: this.inputs.ctrlKey,
			altKey: this.inputs.altKey,
			code: 'ShiftLeft',
		})
	}

	/** @internal */
	private _altKeyTimeout = -1 as any

	/** @internal */
	private _setAltKeyTimeout = () => {
		this.inputs.altKey = false
		this.dispatch({
			type: 'keyboard',
			name: 'key_up',
			key: 'Alt',
			shiftKey: this.inputs.shiftKey,
			ctrlKey: this.inputs.ctrlKey,
			altKey: this.inputs.altKey,
			code: 'AltLeft',
		})
	}

	/** @internal */
	private _ctrlKeyTimeout = -1 as any

	/** @internal */
	private _setCtrlKeyTimeout = () => {
		this.inputs.ctrlKey = false
		this.dispatch({
			type: 'keyboard',
			name: 'key_up',
			key: 'Ctrl',
			shiftKey: this.inputs.shiftKey,
			ctrlKey: this.inputs.ctrlKey,
			altKey: this.inputs.altKey,
			code: 'ControlLeft',
		})
	}

	/** @internal */
	private _restoreToolId = 'select'

	/** @internal */
	private _pinchStart = 1

	/** @internal */
	private _didPinch = false

	/** @internal */
	private _selectedShapeIdsAtPointerDown: TLShapeId[] = []

	/** @internal */
	private _longPressTimeout = -1 as any

	/** @internal */
	capturedPointerId: number | null = null

	/**
	 * Dispatch an event to the editor.
	 *
	 * @example
	 * ```ts
	 * editor.dispatch(myPointerEvent)
	 * ```
	 *
	 * @param info - The event info.
	 *
	 * @public
	 */
	dispatch = (info: TLEventInfo): this => {
		this._pendingEventsForNextTick.push(info)
		if (
			!(
				(info.type === 'pointer' && info.name === 'pointer_move') ||
				info.type === 'wheel' ||
				info.type === 'pinch'
			)
		) {
			this._flushEventsForTick(0)
		}
		return this
	}

	private _pendingEventsForNextTick: TLEventInfo[] = []

	private _flushEventsForTick(elapsed: number) {
		this.batch(() => {
			if (this._pendingEventsForNextTick.length > 0) {
				const events = [...this._pendingEventsForNextTick]
				this._pendingEventsForNextTick.length = 0
				for (const info of events) {
					this._flushEventForTick(info)
				}
			}
			if (elapsed > 0) {
				this.root.handleEvent({ type: 'misc', name: 'tick', elapsed })
			}
			this.scribbles.tick(elapsed)
		})
	}

	private _flushEventForTick = (info: TLEventInfo) => {
		// prevent us from spamming similar event errors if we're crashed.
		// todo: replace with new readonly mode?
		if (this.getCrashingError()) return this

		const { inputs } = this
		const { type } = info

		if (info.type === 'misc') {
			// stop panning if the interaction is cancelled or completed
			if (info.name === 'cancel' || info.name === 'complete') {
				this.inputs.isDragging = false

				if (this.inputs.isPanning) {
					this.inputs.isPanning = false
					this.setCursor({ type: this._prevCursor, rotation: 0 })
				}
			}

			this.root.handleEvent(info)
			return
		}

		if (info.shiftKey) {
			clearInterval(this._shiftKeyTimeout)
			this._shiftKeyTimeout = -1
			inputs.shiftKey = true
		} else if (!info.shiftKey && inputs.shiftKey && this._shiftKeyTimeout === -1) {
			this._shiftKeyTimeout = setTimeout(this._setShiftKeyTimeout, 150)
		}

		if (info.altKey) {
			clearInterval(this._altKeyTimeout)
			this._altKeyTimeout = -1
			inputs.altKey = true
		} else if (!info.altKey && inputs.altKey && this._altKeyTimeout === -1) {
			this._altKeyTimeout = setTimeout(this._setAltKeyTimeout, 150)
		}

		if (info.ctrlKey) {
			clearInterval(this._ctrlKeyTimeout)
			this._ctrlKeyTimeout = -1
			inputs.ctrlKey = true /** @internal */ /** @internal */ /** @internal */
		} else if (!info.ctrlKey && inputs.ctrlKey && this._ctrlKeyTimeout === -1) {
			this._ctrlKeyTimeout = setTimeout(this._setCtrlKeyTimeout, 150)
		}

		const { originPagePoint, currentPagePoint } = inputs

		if (!inputs.isPointing) {
			inputs.isDragging = false
		}

		const instanceState = this.store.unsafeGetWithoutCapture(TLINSTANCE_ID)!
		const pageState = this.store.get(this._getCurrentPageStateId())!
		const cameraOptions = this._cameraOptions.__unsafe__getWithoutCapture()!
		const camera = this.store.unsafeGetWithoutCapture(this.getCameraId())!

		switch (type) {
			case 'pinch': {
				if (cameraOptions.isLocked) return
				clearTimeout(this._longPressTimeout)
				this._updateInputsFromEvent(info)

				switch (info.name) {
					case 'pinch_start': {
						if (inputs.isPinching) return

						if (!inputs.isEditing) {
							this._pinchStart = this.getCamera().z
							if (!this._selectedShapeIdsAtPointerDown.length) {
								this._selectedShapeIdsAtPointerDown = [...pageState.selectedShapeIds]
							}

							this._didPinch = true

							inputs.isPinching = true

							this.interrupt()
						}

						return // Stop here!
					}
					case 'pinch': {
						if (!inputs.isPinching) return

						const {
							point: { z = 1 },
							delta: { x: dx, y: dy },
						} = info

						// The center of the pinch in screen space
						const { x, y } = Vec.SubXY(
							info.point,
							instanceState.screenBounds.x,
							instanceState.screenBounds.y
						)

						const { x: cx, y: cy, z: cz } = camera

						this.stopCameraAnimation()
						if (instanceState.followingUserId) {
							this.stopFollowingUser()
						}

						const { panSpeed, zoomSpeed } = cameraOptions
						this._setCamera(
							new Vec(
								cx + (dx * panSpeed) / cz - x / cz + x / (z * zoomSpeed),
								cy + (dy * panSpeed) / cz - y / cz + y / (z * zoomSpeed),
								z * zoomSpeed
							),
							{ immediate: true }
						)

						return // Stop here!
					}
					case 'pinch_end': {
						if (!inputs.isPinching) return this

						// Stop pinching
						inputs.isPinching = false

						// Stash and clear the shapes that were selected when the pinch started
						const { _selectedShapeIdsAtPointerDown: shapesToReselect } = this
						this.setSelectedShapes(this._selectedShapeIdsAtPointerDown)
						this._selectedShapeIdsAtPointerDown = []

						if (this._didPinch) {
							this._didPinch = false
							if (shapesToReselect.length > 0) {
								this.once('tick', () => {
									if (!this._didPinch) {
										// Unless we've started pinching again...
										// Reselect the shapes that were selected when the pinch started
										this.setSelectedShapes(shapesToReselect)
									}
								})
							}
						}

						return // Stop here!
					}
				}
			}
			case 'wheel': {
				if (cameraOptions.isLocked) return

				this._updateInputsFromEvent(info)

				if (this.getIsMenuOpen()) {
					// noop
				} else {
					const { panSpeed, zoomSpeed, wheelBehavior } = cameraOptions

					if (wheelBehavior !== 'none') {
						// Stop any camera animation
						this.stopCameraAnimation()
						// Stop following any following user
						if (instanceState.followingUserId) {
							this.stopFollowingUser()
						}

						const { x: cx, y: cy, z: cz } = camera
						const { x: dx, y: dy, z: dz = 0 } = info.delta

						let behavior = wheelBehavior

						// If the camera behavior is "zoom" and the ctrl key is presssed, then pan;
						// If the camera behavior is "pan" and the ctrl key is not pressed, then zoom
						if (inputs.ctrlKey) behavior = wheelBehavior === 'pan' ? 'zoom' : 'pan'

						switch (behavior) {
							case 'zoom': {
								// Zoom in on current screen point using the wheel delta
								const { x, y } = this.inputs.currentScreenPoint
								let delta = dz

								// If we're forcing zoom, then we need to do the wheel normalization math here
								if (wheelBehavior === 'zoom') {
									if (Math.abs(dy) > 10) {
										delta = (10 * Math.sign(dy)) / 100
									} else {
										delta = dy / 100
									}
								}

								const zoom = cz + (delta ?? 0) * zoomSpeed * cz
								this._setCamera(
									new Vec(
										cx + (x / zoom - x) - (x / cz - x),
										cy + (y / zoom - y) - (y / cz - y),
										zoom
									),
									{ immediate: true }
								)
								return
							}
							case 'pan': {
								// Pan the camera based on the wheel delta
								this._setCamera(new Vec(cx + (dx * panSpeed) / cz, cy + (dy * panSpeed) / cz, cz), {
									immediate: true,
								})
								return
							}
						}
					}
				}
				break
			}
			case 'pointer': {
				// Ignore pointer events while we're pinching
				if (inputs.isPinching) return

				this._updateInputsFromEvent(info)
				const { isPen } = info
				const { isPenMode } = instanceState

				switch (info.name) {
					case 'pointer_down': {
						// If we're in pen mode and the input is not a pen type, then stop here
						if (isPenMode && !isPen) return

						// Close any open menus
						this.clearOpenMenus()

						// Start a long press timeout
						this._longPressTimeout = setTimeout(() => {
							this.dispatch({ ...info, name: 'long_press' })
						}, LONG_PRESS_DURATION)

						// Save the selected ids at pointer down
						this._selectedShapeIdsAtPointerDown = this.getSelectedShapeIds()

						// Firefox bug fix...
						// If it's a left-mouse-click, we store the pointer id for later user
						if (info.button === LEFT_MOUSE_BUTTON) this.capturedPointerId = info.pointerId

						// Add the button from the buttons set
						inputs.buttons.add(info.button)

						// Start pointing and stop dragging
						inputs.isPointing = true
						inputs.isDragging = false

						// If pen mode is off but we're not already in pen mode, turn that on
						if (!isPenMode && isPen) this.updateInstanceState({ isPenMode: true })

						// On devices with erasers (like the Surface Pen or Wacom Pen), button 5 is the eraser
						if (info.button === STYLUS_ERASER_BUTTON) {
							this._restoreToolId = this.getCurrentToolId()
							this.complete()
							this.setCurrentTool('eraser')
						} else if (info.button === MIDDLE_MOUSE_BUTTON) {
							// Middle mouse pan activates panning unless we're already panning (with spacebar)
							if (!this.inputs.isPanning) {
								this._prevCursor = this.getInstanceState().cursor.type
							}
							this.inputs.isPanning = true
							clearTimeout(this._longPressTimeout)
						}

						// We might be panning because we did a middle mouse click, or because we're holding spacebar and started a regular click
						// Also stop here, we don't want the state chart to receive the event
						if (this.inputs.isPanning) {
							this.stopCameraAnimation()
							this.setCursor({ type: 'grabbing', rotation: 0 })
							return this
						}

						break
					}
					case 'pointer_move': {
						// If the user is in pen mode, but the pointer is not a pen, stop here.
						if (!isPen && isPenMode) return

						// If we've started panning, then clear any long press timeout
						if (this.inputs.isPanning && this.inputs.isPointing) {
							// Handle spacebar / middle mouse button panning
							const { currentScreenPoint, previousScreenPoint } = this.inputs
							const { x: cx, y: cy, z: cz } = camera
							const { panSpeed } = cameraOptions
							const offset = Vec.Sub(currentScreenPoint, previousScreenPoint)
							this.setCamera(
								new Vec(cx + (offset.x * panSpeed) / cz, cy + (offset.y * panSpeed) / cz, cz),
								{ immediate: true }
							)
							return
						}

						if (
							inputs.isPointing &&
							!inputs.isDragging &&
							Vec.Dist2(originPagePoint, currentPagePoint) >
								(instanceState.isCoarsePointer ? COARSE_DRAG_DISTANCE : DRAG_DISTANCE) / camera.z
						) {
							// Start dragging
							inputs.isDragging = true
							clearTimeout(this._longPressTimeout)
						}
						break
					}
					case 'pointer_up': {
						// Stop dragging / pointing
						inputs.isDragging = false
						inputs.isPointing = false
						clearTimeout(this._longPressTimeout)

						// Remove the button from the buttons set
						inputs.buttons.delete(info.button)

						// Suppressing pointerup here as <ContextMenu/> doesn't seem to do what we what here.
						if (this.getIsMenuOpen()) return

						// If we're in pen mode and we're not using a pen, stop here
						if (instanceState.isPenMode && !isPen) return

						// Firefox bug fix...
						// If it's the same pointer that we stored earlier...
						// ... then it's probably still a left-mouse-click!
						if (this.capturedPointerId === info.pointerId) {
							this.capturedPointerId = null
							info.button = 0
						}

						if (inputs.isPanning) {
							const slideDirection = this.inputs.pointerVelocity
							const slideSpeed = Math.min(2, slideDirection.len())

							switch (info.button) {
								case LEFT_MOUSE_BUTTON: {
									this.setCursor({ type: 'grab', rotation: 0 })
									break
								}
								case MIDDLE_MOUSE_BUTTON: {
									if (this.inputs.keys.has(' ')) {
										this.setCursor({ type: 'grab', rotation: 0 })
									} else {
										this.setCursor({ type: this._prevCursor, rotation: 0 })
									}
								}
							}

							if (slideSpeed > 0) {
								this.slideCamera({
									speed: slideSpeed,
									direction: slideDirection,
									friction: CAMERA_SLIDE_FRICTION,
								})
							}
						} else {
							if (info.button === STYLUS_ERASER_BUTTON) {
								// If we were erasing with a stylus button, restore the tool we were using before we started erasing
								this.complete()
								this.setCurrentTool(this._restoreToolId)
							}
						}
						break
					}
				}
				break
			}
			case 'keyboard': {
				// please, please
				if (info.key === 'ShiftRight') info.key = 'ShiftLeft'
				if (info.key === 'AltRight') info.key = 'AltLeft'
				if (info.code === 'ControlRight') info.code = 'ControlLeft'

				switch (info.name) {
					case 'key_down': {
						// Add the key from the keys set
						inputs.keys.add(info.code)

						// If the space key is pressed (but meta / control isn't!) activate panning
						if (info.code === 'Space' && !info.ctrlKey) {
							if (!this.inputs.isPanning) {
								this._prevCursor = instanceState.cursor.type
							}

							this.inputs.isPanning = true
							clearTimeout(this._longPressTimeout)
							this.setCursor({ type: this.inputs.isPointing ? 'grabbing' : 'grab', rotation: 0 })
						}

						break
					}
					case 'key_up': {
						// Remove the key from the keys set
						inputs.keys.delete(info.code)

						// If we've lifted the space key,
						if (info.code === 'Space') {
							if (this.inputs.buttons.has(MIDDLE_MOUSE_BUTTON)) {
								// If we're still middle dragging, continue panning
							} else {
								// otherwise, stop panning
								this.inputs.isPanning = false
								this.setCursor({ type: this._prevCursor, rotation: 0 })
							}
						}
						break
					}
					case 'key_repeat': {
						// noop
						break
					}
				}
				break
			}
		}

		// Correct the info name for right / middle clicks
		if (info.type === 'pointer') {
			if (info.button === MIDDLE_MOUSE_BUTTON) {
				info.name = 'middle_click'
			} else if (info.button === RIGHT_MOUSE_BUTTON) {
				info.name = 'right_click'
			}

			// If a left click pointer event, send the event to the click manager.
			const { isPenMode } = this.store.unsafeGetWithoutCapture(TLINSTANCE_ID)!
			if (info.isPen === isPenMode) {
				// The click manager may return a new event, i.e. a double click event
				// depending on the event coming in and its own state. If the event has
				// changed then hand both events to the statechart
				const clickInfo = this._clickManager.handlePointerEvent(info)
				if (info.name !== clickInfo.name) {
					this.root.handleEvent(info)
					this.emit('event', info)
					this.root.handleEvent(clickInfo)
					this.emit('event', clickInfo)
					return
				}
			}
		}

		// Send the event to the statechart. It will be handled by all
		// active states, starting at the root.
		this.root.handleEvent(info)
		this.emit('event', info)

		return this
	}
}

function alertMaxShapes(editor: Editor, pageId = editor.getCurrentPageId()) {
	const name = editor.getPage(pageId)!.name
	editor.emit('max-shapes', { name, pageId, count: MAX_SHAPES_PER_PAGE })
}

function applyPartialToShape<T extends TLShape>(prev: T, partial?: TLShapePartial<T>): T {
	if (!partial) return prev
	let next = null as null | T
	const entries = Object.entries(partial)
	for (let i = 0, n = entries.length; i < n; i++) {
		const [k, v] = entries[i]
		if (v === undefined) continue

		// Is the key a special key? We don't update those
		if (k === 'id' || k === 'type' || k === 'typeName') continue

		// Is the value the same as it was before?
		if (v === (prev as any)[k]) continue

		// There's a new value, so create the new shape if we haven't already (should we be cloning this?)
		if (!next) next = { ...prev }

		// for props / meta properties, we support updates with partials of this object
		if (k === 'props' || k === 'meta') {
			next[k] = { ...prev[k] } as JsonObject
			for (const [nextKey, nextValue] of Object.entries(v as object)) {
				if (nextValue !== undefined) {
					;(next[k] as JsonObject)[nextKey] = nextValue
				}
			}
			continue
		}

		// base property
		;(next as any)[k] = v
	}
	if (!next) return prev
	return next
}

function applyPartialToBinding<T extends TLBinding>(prev: T, partial?: TLBindingPartial<T>): T {
	if (!partial) return prev
	let next = null as null | T
	const entries = Object.entries(partial)
	for (let i = 0, n = entries.length; i < n; i++) {
		const [k, v] = entries[i]
		if (v === undefined) continue

		// Is the key a special key? We don't update those
		if (k === 'id' || k === 'type' || k === 'typeName') continue

		// Is the value the same as it was before?
		if (v === (prev as any)[k]) continue

		// There's a new value, so create the new shape if we haven't already (should we be cloning this?)
		if (!next) next = { ...prev }

		// for props / meta properties, we support updates with partials of this object
		if (k === 'props' || k === 'meta') {
			next[k] = { ...prev[k] } as JsonObject
			for (const [nextKey, nextValue] of Object.entries(v as object)) {
				if (nextValue !== undefined) {
					;(next[k] as JsonObject)[nextKey] = nextValue
				}
			}
			continue
		}

		// base property
		;(next as any)[k] = v
	}
	if (!next) return prev
	return next
}

function pushShapeWithDescendants(editor: Editor, id: TLShapeId, result: TLShape[]): void {
	const shape = editor.getShape(id)
	if (!shape) return
	result.push(shape)
	const childIds = editor.getSortedChildIdsForParent(id)
	for (let i = 0, n = childIds.length; i < n; i++) {
		pushShapeWithDescendants(editor, childIds[i], result)
	}
}

<<<<<<< HEAD
/**
 * Run `callback` in a world where all bindings from the shapes in `shapeIds` to shapes not in
 * `shapeIds` are removed. This is useful when you want to duplicate/copy shapes without worrying
 * about bindings that might be pointing to shapes that are not being duplicated.
 *
 * The callback is given the set of bindings that should be maintained.
 */
function withoutBindingsToUnrelatedShapes<T>(
	editor: Editor,
	shapeIds: Set<TLShapeId>,
	callback: (bindingsWithBoth: Set<TLBindingId>) => T
): T {
	const bindingsWithBoth = new Set<TLBindingId>()
	const bindingsWithoutFrom = new Set<TLBindingId>()
	const bindingsWithoutTo = new Set<TLBindingId>()

	for (const shapeId of shapeIds) {
		const shape = editor.getShape(shapeId)
		if (!shape) continue

		for (const binding of editor.getAllBindingsFromShape(shapeId)) {
			if (shapeIds.has(binding.toId)) {
				// if we have both sides of the binding, we want to recreate it
				bindingsWithBoth.add(binding.id)
			} else {
				// otherwise, if we only have one side, we need to record that and duplicate
				// the shape as if the one it's bound to has been deleted
				bindingsWithoutTo.add(binding.id)
			}
		}
		for (const binding of editor.getAllBindingsToShape(shapeId)) {
			if (shapeIds.has(binding.fromId)) {
				bindingsWithBoth.add(binding.id)
			} else {
				bindingsWithoutFrom.add(binding.id)
			}
		}
	}

	let result!: Result<T, unknown>

	editor.history.ignore(() => {
		const changes = editor.store.extractingChanges(() => {
			const bindingsToRemove: TLBindingId[] = []

			for (const bindingId of bindingsWithoutFrom) {
				const binding = editor.getBinding(bindingId)
				if (!binding) continue

				const shape = editor.getShape(binding.fromId)
				if (!shape) continue

				editor.getBindingUtil(binding).onBeforeDeleteFromShape?.({ binding, shape })
				bindingsToRemove.push(binding.id)
			}

			for (const bindingId of bindingsWithoutTo) {
				const binding = editor.getBinding(bindingId)
				if (!binding) continue

				const shape = editor.getShape(binding.toId)
				if (!shape) continue

				editor.getBindingUtil(binding).onBeforeDeleteToShape?.({ binding, shape })
				bindingsToRemove.push(binding.id)
			}

			editor.deleteBindings(bindingsToRemove)

			try {
				result = Result.ok(callback(bindingsWithBoth))
			} catch (error) {
				result = Result.err(error)
			}
		})

		editor.store.applyDiff(reverseRecordsDiff(changes))
	})

	if (result.ok) {
		return result.value
	} else {
		throw result.error
	}
=======
function getCameraFitXFitY(editor: Editor, cameraOptions: TLCameraOptions) {
	if (!cameraOptions.constraints) throw Error('Should have constraints here')
	const {
		padding: { x: px, y: py },
	} = cameraOptions.constraints
	const vsb = editor.getViewportScreenBounds()
	const bounds = Box.From(cameraOptions.constraints.bounds)
	const zx = (vsb.w - px * 2) / bounds.w
	const zy = (vsb.h - py * 2) / bounds.h
	return { zx, zy }
>>>>>>> a2f4d355
}<|MERGE_RESOLUTION|>--- conflicted
+++ resolved
@@ -96,13 +96,8 @@
 	RIGHT_MOUSE_BUTTON,
 	STYLUS_ERASER_BUTTON,
 } from '../constants'
-<<<<<<< HEAD
-import { Box } from '../primitives/Box'
+import { Box, BoxLike } from '../primitives/Box'
 import { Mat, MatLike } from '../primitives/Mat'
-=======
-import { Box, BoxLike } from '../primitives/Box'
-import { Mat, MatLike, MatModel } from '../primitives/Mat'
->>>>>>> a2f4d355
 import { Vec, VecLike } from '../primitives/Vec'
 import { EASINGS } from '../primitives/easings'
 import { Geometry2d } from '../primitives/geometry/Geometry2d'
@@ -5241,63 +5236,11 @@
 	 * @public
 	 */
 	duplicateShapes(shapes: TLShapeId[] | TLShape[], offset?: VecLike): this {
-<<<<<<< HEAD
 		this.history.batch(() => {
 			const ids =
 				typeof shapes[0] === 'string'
 					? (shapes as TLShapeId[])
 					: (shapes as TLShape[]).map((s) => s.id)
-=======
-		const ids =
-			typeof shapes[0] === 'string'
-				? (shapes as TLShapeId[])
-				: (shapes as TLShape[]).map((s) => s.id)
-
-		if (ids.length <= 0) return this
-
-		const maxShapesReached =
-			shapes.length + this.getCurrentPageShapeIds().size > MAX_SHAPES_PER_PAGE
-
-		if (maxShapesReached) {
-			alertMaxShapes(this)
-			return this
-		}
-
-		const initialIds = new Set(ids)
-		const idsToCreate: TLShapeId[] = []
-		const idsToCheck = [...ids]
-
-		while (idsToCheck.length > 0) {
-			const id = idsToCheck.pop()
-			if (!id) break
-			idsToCreate.push(id)
-			this.getSortedChildIdsForParent(id).forEach((childId) => idsToCheck.push(childId))
-		}
-
-		idsToCreate.reverse()
-
-		const idsMap = new Map<any, TLShapeId>(idsToCreate.map((id) => [id, createShapeId()]))
-
-		const shapesToCreate = compact(
-			idsToCreate.map((id) => {
-				const shape = this.getShape(id)
-
-				if (!shape) {
-					return null
-				}
-
-				const createId = idsMap.get(id)!
-
-				let ox = 0
-				let oy = 0
-
-				if (offset && initialIds.has(id)) {
-					const parentTransform = this.getShapeParentTransform(shape)
-					const vec = new Vec(offset.x, offset.y).rot(-parentTransform!.rotation())
-					ox = vec.x
-					oy = vec.y
-				}
->>>>>>> a2f4d355
 
 			if (ids.length <= 0) return this
 
@@ -5368,42 +5311,17 @@
 				}
 			)
 
-<<<<<<< HEAD
 			const maxShapesReached =
 				shapesToCreate.length + this.getCurrentPageShapeIds().size > MAX_SHAPES_PER_PAGE
 
 			if (maxShapesReached) {
 				alertMaxShapes(this)
-			}
-
-			this.createShapes(
-				maxShapesReached
-					? shapesToCreate.slice(0, MAX_SHAPES_PER_PAGE - this.getCurrentPageShapeIds().size)
-					: shapesToCreate
-			)
+				return
+			}
+
+			this.createShapes(shapesToCreate)
 			this.createBindings(bindingsToCreate)
 			this.setSelectedShapes(compact(ids.map((id) => shapeIds.get(id))))
-=======
-				newShape = { ...newShape, id: createId, x: shape.x + ox, y: shape.y + oy, index }
-
-				return newShape
-			})
-		)
-
-		shapesToCreate.forEach((shape) => {
-			if (isShapeId(shape.parentId)) {
-				if (idsMap.has(shape.parentId)) {
-					shape.parentId = idsMap.get(shape.parentId)!
-				}
-			}
-		})
-
-		this.history.batch(() => {
-			const ids = shapesToCreate.map((s) => s.id)
-
-			this.createShapes(shapesToCreate)
-			this.setSelectedShapes(ids)
->>>>>>> a2f4d355
 
 			if (offset !== undefined) {
 				// If we've offset the duplicated shapes, check to see whether their new bounds is entirely
@@ -8837,7 +8755,6 @@
 	}
 }
 
-<<<<<<< HEAD
 /**
  * Run `callback` in a world where all bindings from the shapes in `shapeIds` to shapes not in
  * `shapeIds` are removed. This is useful when you want to duplicate/copy shapes without worrying
@@ -8922,7 +8839,8 @@
 	} else {
 		throw result.error
 	}
-=======
+}
+
 function getCameraFitXFitY(editor: Editor, cameraOptions: TLCameraOptions) {
 	if (!cameraOptions.constraints) throw Error('Should have constraints here')
 	const {
@@ -8933,5 +8851,4 @@
 	const zx = (vsb.w - px * 2) / bounds.w
 	const zy = (vsb.h - py * 2) / bounds.h
 	return { zx, zy }
->>>>>>> a2f4d355
 }