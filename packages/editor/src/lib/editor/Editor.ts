import { EMPTY_ARRAY, atom, computed, react, transact, unsafe__withoutCapture } from '@tldraw/state'
import {
	ComputedCache,
	RecordType,
	StoreSideEffects,
	StoreSnapshot,
	UnknownRecord,
	reverseRecordsDiff,
} from '@tldraw/store'
import {
	CameraRecordType,
	InstancePageStateRecordType,
	PageRecordType,
	StyleProp,
	StylePropValue,
	TLArrowShape,
	TLAsset,
	TLAssetId,
	TLAssetPartial,
	TLBinding,
	TLBindingCreate,
	TLBindingId,
	TLBindingUpdate,
	TLCamera,
	TLCursor,
	TLCursorType,
	TLDOCUMENT_ID,
	TLDocument,
	TLFrameShape,
	TLGeoShape,
	TLGroupShape,
	TLHandle,
	TLINSTANCE_ID,
	TLImageAsset,
	TLInstance,
	TLInstancePageState,
	TLPOINTER_ID,
	TLPage,
	TLPageId,
	TLParentId,
	TLRecord,
	TLShape,
	TLShapeId,
	TLShapePartial,
	TLStore,
	TLUnknownBinding,
	TLUnknownShape,
	TLVideoAsset,
	createBindingId,
	createShapeId,
	getShapePropKeysByStyle,
	isPageId,
	isShapeId,
} from '@tldraw/tlschema'
import {
	IndexKey,
	JsonObject,
	PerformanceTracker,
	Result,
	annotateError,
	assert,
	assertExists,
	compact,
	dedupe,
	exhaustiveSwitchError,
	getIndexAbove,
	getIndexBetween,
	getIndices,
	getIndicesAbove,
	getIndicesBetween,
	getOwnProperty,
	hasOwnProperty,
	last,
	lerp,
	sortById,
	sortByIndex,
	structuredClone,
} from '@tldraw/utils'
import EventEmitter from 'eventemitter3'
import { flushSync } from 'react-dom'
import { createRoot } from 'react-dom/client'
import { TLUser, createTLUser } from '../config/createTLUser'
import { checkBindings } from '../config/defaultBindings'
import { checkShapesAndAddCore } from '../config/defaultShapes'
import {
	DEFAULT_ANIMATION_OPTIONS,
	DEFAULT_ASSET_OPTIONS,
	DEFAULT_CAMERA_OPTIONS,
	INTERNAL_POINTER_IDS,
	LEFT_MOUSE_BUTTON,
	MIDDLE_MOUSE_BUTTON,
	RIGHT_MOUSE_BUTTON,
	STYLUS_ERASER_BUTTON,
	ZOOM_TO_FIT_PADDING,
} from '../constants'
import { TldrawOptions, defaultTldrawOptions } from '../options'
import { Box, BoxLike } from '../primitives/Box'
import { Mat, MatLike } from '../primitives/Mat'
import { Vec, VecLike } from '../primitives/Vec'
import { EASINGS } from '../primitives/easings'
import { Geometry2d } from '../primitives/geometry/Geometry2d'
import { Group2d } from '../primitives/geometry/Group2d'
import { intersectPolygonPolygon } from '../primitives/intersect'
import { PI2, approximately, areAnglesCompatible, clamp, pointInPolygon } from '../primitives/utils'
import { ReadonlySharedStyleMap, SharedStyle, SharedStyleMap } from '../utils/SharedStylesMap'
import { dataUrlToFile } from '../utils/assets'
import { debugFlags } from '../utils/debug-flags'
import { getIncrementedName } from '../utils/getIncrementedName'
import { getReorderingShapesChanges } from '../utils/reorderShapes'
import { applyRotationToSnapshotShapes, getRotationSnapshot } from '../utils/rotation'
import { uniqueId } from '../utils/uniqueId'
import {
	BindingOnUnbindOptions,
	BindingUnbindReason,
	BindingUtil,
	TLBindingUtilConstructor,
} from './bindings/BindingUtil'
import { bindingsIndex } from './derivations/bindingsIndex'
import { notVisibleShapes } from './derivations/notVisibleShapes'
import { parentsToChildren } from './derivations/parentsToChildren'
import { deriveShapeIdsInCurrentPage } from './derivations/shapeIdsInCurrentPage'
import { getSvgJsx } from './getSvgJsx'
import { ClickManager } from './managers/ClickManager'
import { EnvironmentManager } from './managers/EnvironmentManager'
import { FocusManager } from './managers/FocusManager'
import { HistoryManager } from './managers/HistoryManager'
import { ScribbleManager } from './managers/ScribbleManager'
import { SnapManager } from './managers/SnapManager/SnapManager'
import { TextManager } from './managers/TextManager'
import { TickManager } from './managers/TickManager'
import { UserPreferencesManager } from './managers/UserPreferencesManager'
import { ShapeUtil, TLResizeMode, TLShapeUtilConstructor } from './shapes/ShapeUtil'
import { RootState } from './tools/RootState'
import { StateNode, TLStateNodeConstructor } from './tools/StateNode'
import { TLContent } from './types/clipboard-types'
import { TLEventMap } from './types/emit-types'
import {
	TLEventInfo,
	TLPinchEventInfo,
	TLPointerEventInfo,
	TLWheelEventInfo,
} from './types/event-types'
import { TLExternalAssetContent, TLExternalContent } from './types/external-content'
import { TLHistoryBatchOptions } from './types/history-types'
import {
	OptionalKeys,
	RequiredKeys,
	TLAssetOptions,
	TLCameraMoveOptions,
	TLCameraOptions,
	TLSvgOptions,
} from './types/misc-types'
import { TLResizeHandle } from './types/selection-types'

/** @public */
export type TLResizeShapeOptions = Partial<{
	initialBounds: Box
	scaleOrigin: VecLike
	scaleAxisRotation: number
	initialShape: TLShape
	initialPageTransform: MatLike
	dragHandle: TLResizeHandle
	isAspectRatioLocked: boolean
	mode: TLResizeMode
	skipStartAndEndCallbacks: boolean
}>

/** @public */
export interface TLEditorOptions {
	/**
	 * The Store instance to use for keeping the app's data. This may be prepopulated, e.g. by loading
	 * from a server or database.
	 */
	store: TLStore
	/**
	 * An array of shapes to use in the editor. These will be used to create and manage shapes in the editor.
	 */
	shapeUtils: readonly TLShapeUtilConstructor<TLUnknownShape>[]
	/**
	 * An array of bindings to use in the editor. These will be used to create and manage bindings in the editor.
	 */
	bindingUtils: readonly TLBindingUtilConstructor<TLUnknownBinding>[]
	/**
	 * An array of tools to use in the editor. These will be used to handle events and manage user interactions in the editor.
	 */
	tools: readonly TLStateNodeConstructor[]
	/**
	 * Should return a containing html element which has all the styles applied to the editor. If not
	 * given, the body element will be used.
	 */
	getContainer: () => HTMLElement
	/**
	 * A user defined externally to replace the default user.
	 */
	user?: TLUser
	/**
	 * The editor's initial active tool (or other state node id).
	 */
	initialState?: string
	/**
	 * Whether to automatically focus the editor when it mounts.
	 */
	autoFocus?: boolean
	/**
	 * Whether to infer dark mode from the user's system preferences. Defaults to false.
	 */
	inferDarkMode?: boolean
	/**
	 * Options for the editor's camera.
	 */
	cameraOptions?: Partial<TLCameraOptions>
<<<<<<< HEAD
	/**
	 * Options for the editor's assets.
	 */
	assetOptions?: Partial<TLAssetOptions>
=======

	options?: Partial<TldrawOptions>
>>>>>>> a457a390
}

/** @public */
export class Editor extends EventEmitter<TLEventMap> {
	constructor({
		store,
		user,
		shapeUtils,
		bindingUtils,
		tools,
		getContainer,
		cameraOptions,
		assetOptions,
		initialState,
		autoFocus,
		inferDarkMode,
		options,
	}: TLEditorOptions) {
		super()

		this.options = { ...defaultTldrawOptions, ...options }
		this.store = store
		this.history = new HistoryManager<TLRecord>({
			store,
			annotateError: (error) => {
				this.annotateError(error, { origin: 'history.batch', willCrashApp: true })
				this.crash(error)
			},
		})

		this.snaps = new SnapManager(this)

		this._cameraOptions.set({ ...DEFAULT_CAMERA_OPTIONS, ...cameraOptions })

		this._assetOptions.set({ ...DEFAULT_ASSET_OPTIONS, ...assetOptions })

		this.user = new UserPreferencesManager(user ?? createTLUser(), inferDarkMode ?? false)

		this.getContainer = getContainer ?? (() => document.body)

		this.textMeasure = new TextManager(this)
		this._tickManager = new TickManager(this)

		class NewRoot extends RootState {
			static override initial = initialState ?? ''
		}

		this.root = new NewRoot(this)
		this.root.children = {}

		const allShapeUtils = checkShapesAndAddCore(shapeUtils)

		const _shapeUtils = {} as Record<string, ShapeUtil<any>>
		const _styleProps = {} as Record<string, Map<StyleProp<unknown>, string>>
		const allStylesById = new Map<string, StyleProp<unknown>>()

		for (const Util of allShapeUtils) {
			const util = new Util(this)
			_shapeUtils[Util.type] = util

			const propKeysByStyle = getShapePropKeysByStyle(Util.props ?? {})
			_styleProps[Util.type] = propKeysByStyle

			for (const style of propKeysByStyle.keys()) {
				if (!allStylesById.has(style.id)) {
					allStylesById.set(style.id, style)
				} else if (allStylesById.get(style.id) !== style) {
					throw Error(
						`Multiple style props with id "${style.id}" in use. Style prop IDs must be unique.`
					)
				}
			}
		}

		this.shapeUtils = _shapeUtils
		this.styleProps = _styleProps

		const allBindingUtils = checkBindings(bindingUtils)
		const _bindingUtils = {} as Record<string, BindingUtil<any>>
		for (const Util of allBindingUtils) {
			const util = new Util(this)
			_bindingUtils[Util.type] = util
		}
		this.bindingUtils = _bindingUtils

		// Tools.
		// Accept tools from constructor parameters which may not conflict with the root note's default or
		// "baked in" tools, select and zoom.
		for (const Tool of [...tools]) {
			if (hasOwnProperty(this.root.children!, Tool.id)) {
				throw Error(`Can't override tool with id "${Tool.id}"`)
			}
			this.root.children![Tool.id] = new Tool(this, this.root)
		}

		this.environment = new EnvironmentManager(this)
		this.scribbles = new ScribbleManager(this)

		// Cleanup

		const cleanupInstancePageState = (
			prevPageState: TLInstancePageState,
			shapesNoLongerInPage: Set<TLShapeId>
		) => {
			let nextPageState = null as null | TLInstancePageState

			const selectedShapeIds = prevPageState.selectedShapeIds.filter(
				(id) => !shapesNoLongerInPage.has(id)
			)
			if (selectedShapeIds.length !== prevPageState.selectedShapeIds.length) {
				if (!nextPageState) nextPageState = { ...prevPageState }
				nextPageState.selectedShapeIds = selectedShapeIds
			}

			const erasingShapeIds = prevPageState.erasingShapeIds.filter(
				(id) => !shapesNoLongerInPage.has(id)
			)
			if (erasingShapeIds.length !== prevPageState.erasingShapeIds.length) {
				if (!nextPageState) nextPageState = { ...prevPageState }
				nextPageState.erasingShapeIds = erasingShapeIds
			}

			if (prevPageState.hoveredShapeId && shapesNoLongerInPage.has(prevPageState.hoveredShapeId)) {
				if (!nextPageState) nextPageState = { ...prevPageState }
				nextPageState.hoveredShapeId = null
			}

			if (prevPageState.editingShapeId && shapesNoLongerInPage.has(prevPageState.editingShapeId)) {
				if (!nextPageState) nextPageState = { ...prevPageState }
				nextPageState.editingShapeId = null
			}

			const hintingShapeIds = prevPageState.hintingShapeIds.filter(
				(id) => !shapesNoLongerInPage.has(id)
			)
			if (hintingShapeIds.length !== prevPageState.hintingShapeIds.length) {
				if (!nextPageState) nextPageState = { ...prevPageState }
				nextPageState.hintingShapeIds = hintingShapeIds
			}

			if (prevPageState.focusedGroupId && shapesNoLongerInPage.has(prevPageState.focusedGroupId)) {
				if (!nextPageState) nextPageState = { ...prevPageState }
				nextPageState.focusedGroupId = null
			}
			return nextPageState
		}

		this.sideEffects = this.store.sideEffects

		let deletedBindings = new Map<TLBindingId, BindingOnUnbindOptions<any>>()
		const deletedShapeIds = new Set<TLShapeId>()
		const invalidParents = new Set<TLShapeId>()
		let invalidBindingTypes = new Set<string>()
		this.disposables.add(
			this.sideEffects.registerOperationCompleteHandler(() => {
				// this needs to be cleared here because further effects may delete more shapes
				// and we want the next invocation of this handler to handle those separately
				deletedShapeIds.clear()

				for (const parentId of invalidParents) {
					invalidParents.delete(parentId)
					const parent = this.getShape(parentId)
					if (!parent) continue

					const util = this.getShapeUtil(parent)
					const changes = util.onChildrenChange?.(parent)

					if (changes?.length) {
						this.updateShapes(changes)
					}
				}

				if (invalidBindingTypes.size) {
					const t = invalidBindingTypes
					invalidBindingTypes = new Set()
					for (const type of t) {
						const util = this.getBindingUtil(type)
						util.onOperationComplete?.()
					}
				}

				if (deletedBindings.size) {
					const t = deletedBindings
					deletedBindings = new Map()
					for (const opts of t.values()) {
						this.getBindingUtil(opts.binding).onAfterUnbind?.(opts)
					}
				}

				this.emit('update')
			})
		)

		this.disposables.add(
			this.sideEffects.register({
				shape: {
					afterChange: (shapeBefore, shapeAfter) => {
						for (const binding of this.getBindingsInvolvingShape(shapeAfter)) {
							invalidBindingTypes.add(binding.type)
							if (binding.fromId === shapeAfter.id) {
								this.getBindingUtil(binding).onAfterChangeFromShape?.({
									binding,
									shapeBefore,
									shapeAfter,
								})
							}
							if (binding.toId === shapeAfter.id) {
								this.getBindingUtil(binding).onAfterChangeToShape?.({
									binding,
									shapeBefore,
									shapeAfter,
								})
							}
						}

						// if the shape's parent changed and it has a binding, update the binding
						if (shapeBefore.parentId !== shapeAfter.parentId) {
							const notifyBindingAncestryChange = (id: TLShapeId) => {
								const descendantShape = this.getShape(id)
								if (!descendantShape) return

								for (const binding of this.getBindingsInvolvingShape(descendantShape)) {
									invalidBindingTypes.add(binding.type)

									if (binding.fromId === descendantShape.id) {
										this.getBindingUtil(binding).onAfterChangeFromShape?.({
											binding,
											shapeBefore: descendantShape,
											shapeAfter: descendantShape,
										})
									}
									if (binding.toId === descendantShape.id) {
										this.getBindingUtil(binding).onAfterChangeToShape?.({
											binding,
											shapeBefore: descendantShape,
											shapeAfter: descendantShape,
										})
									}
								}
							}
							notifyBindingAncestryChange(shapeAfter.id)
							this.visitDescendants(shapeAfter.id, notifyBindingAncestryChange)
						}

						// if this shape moved to a new page, clean up any previous page's instance state
						if (shapeBefore.parentId !== shapeAfter.parentId && isPageId(shapeAfter.parentId)) {
							const allMovingIds = new Set([shapeBefore.id])
							this.visitDescendants(shapeBefore.id, (id) => {
								allMovingIds.add(id)
							})

							for (const instancePageState of this.getPageStates()) {
								if (instancePageState.pageId === shapeAfter.parentId) continue
								const nextPageState = cleanupInstancePageState(instancePageState, allMovingIds)

								if (nextPageState) {
									this.store.put([nextPageState])
								}
							}
						}

						if (shapeBefore.parentId && isShapeId(shapeBefore.parentId)) {
							invalidParents.add(shapeBefore.parentId)
						}

						if (shapeAfter.parentId !== shapeBefore.parentId && isShapeId(shapeAfter.parentId)) {
							invalidParents.add(shapeAfter.parentId)
						}
					},
					beforeDelete: (shape) => {
						// if the deleted shape has a parent shape make sure we call it's onChildrenChange callback
						if (shape.parentId && isShapeId(shape.parentId)) {
							invalidParents.add(shape.parentId)
						}

						deletedShapeIds.add(shape.id)

						const deleteBindingIds: TLBindingId[] = []
						for (const binding of this.getBindingsInvolvingShape(shape)) {
							invalidBindingTypes.add(binding.type)
							deleteBindingIds.push(binding.id)
						}
						this.deleteBindings(deleteBindingIds)

						const deletedIds = new Set([shape.id])
						const updates = compact(
							this.getPageStates().map((pageState) => {
								return cleanupInstancePageState(pageState, deletedIds)
							})
						)

						if (updates.length) {
							this.store.put(updates)
						}
					},
				},
				binding: {
					beforeCreate: (binding) => {
						const next = this.getBindingUtil(binding).onBeforeCreate?.({ binding })
						if (next) return next
						return binding
					},
					afterCreate: (binding) => {
						invalidBindingTypes.add(binding.type)
						this.getBindingUtil(binding).onAfterCreate?.({ binding })
					},
					beforeChange: (bindingBefore, bindingAfter) => {
						const updated = this.getBindingUtil(bindingAfter).onBeforeChange?.({
							bindingBefore,
							bindingAfter,
						})
						if (updated) return updated
						return bindingAfter
					},
					afterChange: (bindingBefore, bindingAfter) => {
						invalidBindingTypes.add(bindingAfter.type)
						this.getBindingUtil(bindingAfter).onAfterChange?.({ bindingBefore, bindingAfter })
					},
					beforeDelete: (binding) => {
						const util = this.getBindingUtil(binding)
						// No need to track this binding if it's util doesn't care about the unbind operation
						if (!util.onBeforeUnbind && !util.onAfterUnbind) return
						// We only want to call this once per binding and it might be possible that the onBeforeUnbind
						// callback will trigger a nested delete operation on the same binding so let's bail out if
						// that is happening
						if (deletedBindings.has(binding.id)) return
						const opts: BindingOnUnbindOptions<any> = {
							binding,
							reason: deletedShapeIds.has(binding.fromId)
								? BindingUnbindReason.DeletingFromShape
								: deletedShapeIds.has(binding.toId)
									? BindingUnbindReason.DeletingToShape
									: BindingUnbindReason.DeletingBinding,
						}
						deletedBindings.set(binding.id, opts)
						this.getBindingUtil(binding).onBeforeUnbind?.(opts)
					},
					afterDelete: (binding) => {
						invalidBindingTypes.add(binding.type)
					},
				},
				page: {
					afterCreate: (record) => {
						const cameraId = CameraRecordType.createId(record.id)
						const _pageStateId = InstancePageStateRecordType.createId(record.id)
						if (!this.store.has(cameraId)) {
							this.store.put([CameraRecordType.create({ id: cameraId })])
						}
						if (!this.store.has(_pageStateId)) {
							this.store.put([
								InstancePageStateRecordType.create({ id: _pageStateId, pageId: record.id }),
							])
						}
					},
					afterDelete: (record, source) => {
						// page was deleted, need to check whether it's the current page and select another one if so
						if (this.getInstanceState()?.currentPageId === record.id) {
							const backupPageId = this.getPages().find((p) => p.id !== record.id)?.id
							if (backupPageId) {
								this.store.put([{ ...this.getInstanceState(), currentPageId: backupPageId }])
							} else if (source === 'user') {
								// fall back to ensureStoreIsUsable:
								this.store.ensureStoreIsUsable()
							}
						}

						// delete the camera and state for the page if necessary
						const cameraId = CameraRecordType.createId(record.id)
						const instance_PageStateId = InstancePageStateRecordType.createId(record.id)
						this.store.remove([cameraId, instance_PageStateId])
					},
				},
				instance: {
					afterChange: (prev, next, source) => {
						// instance should never be updated to a page that no longer exists (this can
						// happen when undoing a change that involves switching to a page that has since
						// been deleted by another user)
						if (!this.store.has(next.currentPageId)) {
							const backupPageId = this.store.has(prev.currentPageId)
								? prev.currentPageId
								: this.getPages()[0]?.id
							if (backupPageId) {
								this.store.update(next.id, (instance) => ({
									...instance,
									currentPageId: backupPageId,
								}))
							} else if (source === 'user') {
								// fall back to ensureStoreIsUsable:
								this.store.ensureStoreIsUsable()
							}
						}
					},
				},
				instance_page_state: {
					afterChange: (prev, next) => {
						if (prev?.selectedShapeIds !== next?.selectedShapeIds) {
							// ensure that descendants and ancestors are not selected at the same time
							const filtered = next.selectedShapeIds.filter((id) => {
								let parentId = this.getShape(id)?.parentId
								while (isShapeId(parentId)) {
									if (next.selectedShapeIds.includes(parentId)) {
										return false
									}
									parentId = this.getShape(parentId)?.parentId
								}
								return true
							})

							let nextFocusedGroupId: null | TLShapeId = null

							if (filtered.length > 0) {
								const commonGroupAncestor = this.findCommonAncestor(
									compact(filtered.map((id) => this.getShape(id))),
									(shape) => this.isShapeOfType<TLGroupShape>(shape, 'group')
								)

								if (commonGroupAncestor) {
									nextFocusedGroupId = commonGroupAncestor
								}
							} else {
								if (next?.focusedGroupId) {
									nextFocusedGroupId = next.focusedGroupId
								}
							}

							if (
								filtered.length !== next.selectedShapeIds.length ||
								nextFocusedGroupId !== next.focusedGroupId
							) {
								this.store.put([
									{
										...next,
										selectedShapeIds: filtered,
										focusedGroupId: nextFocusedGroupId ?? null,
									},
								])
							}
						}
					},
				},
			})
		)

		this._currentPageShapeIds = deriveShapeIdsInCurrentPage(this.store, () =>
			this.getCurrentPageId()
		)
		this._parentIdsToChildIds = parentsToChildren(this.store)

		this.disposables.add(
			this.store.listen((changes) => {
				this.emit('change', changes)
			})
		)
		this.disposables.add(this.history.dispose)

		this.history.ignore(() => {
			this.store.ensureStoreIsUsable()

			// clear ephemeral state
			this._updateCurrentPageState({
				editingShapeId: null,
				hoveredShapeId: null,
				erasingShapeIds: [],
			})
		})

		if (initialState && this.root.children[initialState] === undefined) {
			throw Error(`No state found for initialState "${initialState}".`)
		}

		this.root.enter(undefined, 'initial')

		this.focusManager = new FocusManager(this, autoFocus)
		this.disposables.add(this.focusManager.dispose.bind(this.focusManager))

		if (this.getInstanceState().followingUserId) {
			this.stopFollowingUser()
		}

		this.on('tick', this._flushEventsForTick)

		requestAnimationFrame(() => {
			this._tickManager.start()
		})

		this.performanceTracker = new PerformanceTracker()
	}

	readonly options: TldrawOptions

	/**
	 * The editor's store
	 *
	 * @public
	 */
	readonly store: TLStore

	/**
	 * The root state of the statechart.
	 *
	 * @public
	 */
	readonly root: RootState

	/**
	 * A set of functions to call when the app is disposed.
	 *
	 * @public
	 */
	readonly disposables = new Set<() => void>()

	/** @internal */
	private readonly _tickManager

	/**
	 * A manager for the app's snapping feature.
	 *
	 * @public
	 */
	readonly snaps: SnapManager

	/**
	 * A manager for the user and their preferences.
	 *
	 * @public
	 */
	readonly user: UserPreferencesManager

	/**
	 * A helper for measuring text.
	 *
	 * @public
	 */
	readonly textMeasure: TextManager

	/**
	 * A manager for the editor's environment.
	 *
	 * @public
	 */
	readonly environment: EnvironmentManager

	/**
	 * A manager for the editor's scribbles.
	 *
	 * @public
	 */
	readonly scribbles: ScribbleManager

	/**
	 * A manager for side effects and correct state enforcement. See {@link @tldraw/store#StoreSideEffects} for details.
	 *
	 * @public
	 */
	readonly sideEffects: StoreSideEffects<TLRecord>

	/**
	 * A manager for ensuring correct focus. See FocusManager for details.
	 *
	 * @internal
	 */
	private focusManager: FocusManager

	/**
	 * The current HTML element containing the editor.
	 *
	 * @example
	 * ```ts
	 * const container = editor.getContainer()
	 * ```
	 *
	 * @public
	 */
	getContainer: () => HTMLElement

	/**
	 * Dispose the editor.
	 *
	 * @public
	 */
	dispose() {
		this.disposables.forEach((dispose) => dispose())
		this.disposables.clear()
	}

	/* ------------------- Shape Utils ------------------ */

	/**
	 * A map of shape utility classes (TLShapeUtils) by shape type.
	 *
	 * @public
	 */
	shapeUtils: { readonly [K in string]?: ShapeUtil<TLUnknownShape> }

	styleProps: { [key: string]: Map<StyleProp<any>, string> }

	/**
	 * Get a shape util from a shape itself.
	 *
	 * @example
	 * ```ts
	 * const util = editor.getShapeUtil(myArrowShape)
	 * const util = editor.getShapeUtil('arrow')
	 * const util = editor.getShapeUtil<TLArrowShape>(myArrowShape)
	 * const util = editor.getShapeUtil(TLArrowShape)('arrow')
	 * ```
	 *
	 * @param shape - A shape, shape partial, or shape type.
	 *
	 * @public
	 */
	getShapeUtil<S extends TLUnknownShape>(shape: S | TLShapePartial<S>): ShapeUtil<S>
	getShapeUtil<S extends TLUnknownShape>(type: S['type']): ShapeUtil<S>
	getShapeUtil<T extends ShapeUtil>(type: T extends ShapeUtil<infer R> ? R['type'] : string): T
	getShapeUtil(arg: string | { type: string }) {
		const type = typeof arg === 'string' ? arg : arg.type
		const shapeUtil = getOwnProperty(this.shapeUtils, type)
		assert(shapeUtil, `No shape util found for type "${type}"`)
		return shapeUtil
	}

	/* ------------------- Binding Utils ------------------ */
	/**
	 * A map of shape utility classes (TLShapeUtils) by shape type.
	 *
	 * @public
	 */
	bindingUtils: { readonly [K in string]?: BindingUtil<TLUnknownBinding> }

	/**
	 * Get a binding util from a binding itself.
	 *
	 * @example
	 * ```ts
	 * const util = editor.getBindingUtil(myArrowBinding)
	 * const util = editor.getBindingUtil('arrow')
	 * const util = editor.getBindingUtil<TLArrowBinding>(myArrowBinding)
	 * const util = editor.getBindingUtil(TLArrowBinding)('arrow')
	 * ```
	 *
	 * @param binding - A binding, binding partial, or binding type.
	 *
	 * @public
	 */
	getBindingUtil<S extends TLUnknownBinding>(binding: S | { type: S['type'] }): BindingUtil<S>
	getBindingUtil<S extends TLUnknownBinding>(type: S['type']): BindingUtil<S>
	getBindingUtil<T extends BindingUtil>(
		type: T extends BindingUtil<infer R> ? R['type'] : string
	): T
	getBindingUtil(arg: string | { type: string }) {
		const type = typeof arg === 'string' ? arg : arg.type
		const bindingUtil = getOwnProperty(this.bindingUtils, type)
		assert(bindingUtil, `No binding util found for type "${type}"`)
		return bindingUtil
	}

	/* --------------------- History -------------------- */

	/**
	 * A manager for the app's history.
	 *
	 * @readonly
	 */
	readonly history: HistoryManager<TLRecord>

	/**
	 * Undo to the last mark.
	 *
	 * @example
	 * ```ts
	 * editor.undo()
	 * ```
	 *
	 * @public
	 */
	undo(): this {
		this._flushEventsForTick(0)
		this.history.undo()
		return this
	}

	/**
	 * Whether the app can undo.
	 *
	 * @public
	 */
	@computed getCanUndo(): boolean {
		return this.history.getNumUndos() > 0
	}

	/**
	 * Redo to the next mark.
	 *
	 * @example
	 * ```ts
	 * editor.redo()
	 * ```
	 *
	 * @public
	 */
	redo(): this {
		this._flushEventsForTick(0)
		this.history.redo()
		return this
	}

	/**
	 * Whether the app can redo.
	 *
	 * @public
	 */
	@computed getCanRedo(): boolean {
		return this.history.getNumRedos() > 0
	}

	/**
	 * Create a new "mark", or stopping point, in the undo redo history. Creating a mark will clear
	 * any redos.
	 *
	 * @example
	 * ```ts
	 * editor.mark()
	 * editor.mark('flip shapes')
	 * ```
	 *
	 * @param markId - The mark's id, usually the reason for adding the mark.
	 *
	 * @public
	 */
	mark(markId?: string): this {
		this.history.mark(markId)
		return this
	}

	/**
	 * Clear all marks in the undo stack back to the next mark.
	 *
	 * @example
	 * ```ts
	 * editor.bail()
	 * ```
	 *
	 * @public
	 */
	bail() {
		this.history.bail()
		return this
	}

	/**
	 * Clear all marks in the undo stack back to the mark with the provided mark id.
	 *
	 * @example
	 * ```ts
	 * editor.bailToMark('dragging')
	 * ```
	 *
	 * @public
	 */
	bailToMark(id: string): this {
		this.history.bailToMark(id)
		return this
	}

	/**
	 * Run a function in a batch.
	 *
	 * @public
	 */
	batch(fn: () => void, opts?: TLHistoryBatchOptions): this {
		this.history.batch(fn, opts)
		return this
	}

	/* --------------------- Errors --------------------- */

	/** @internal */
	annotateError(
		error: unknown,
		{
			origin,
			willCrashApp,
			tags,
			extras,
		}: {
			origin: string
			willCrashApp: boolean
			tags?: Record<string, string | boolean | number>
			extras?: Record<string, unknown>
		}
	): this {
		const defaultAnnotations = this.createErrorAnnotations(origin, willCrashApp)
		annotateError(error, {
			tags: { ...defaultAnnotations.tags, ...tags },
			extras: { ...defaultAnnotations.extras, ...extras },
		})
		if (willCrashApp) {
			this.store.markAsPossiblyCorrupted()
		}
		return this
	}

	/** @internal */
	createErrorAnnotations(
		origin: string,
		willCrashApp: boolean | 'unknown'
	): {
		tags: { origin: string; willCrashApp: boolean | 'unknown' }
		extras: {
			activeStateNode?: string
			selectedShapes?: TLUnknownShape[]
			editingShape?: TLUnknownShape
			inputs?: Record<string, unknown>
		}
	} {
		try {
			const editingShapeId = this.getEditingShapeId()
			return {
				tags: {
					origin: origin,
					willCrashApp,
				},
				extras: {
					activeStateNode: this.root.getPath(),
					selectedShapes: this.getSelectedShapes(),
					editingShape: editingShapeId ? this.getShape(editingShapeId) : undefined,
					inputs: this.inputs,
				},
			}
		} catch {
			return {
				tags: {
					origin: origin,
					willCrashApp,
				},
				extras: {},
			}
		}
	}

	/** @internal */
	private _crashingError: unknown | null = null

	/**
	 * We can't use an `atom` here because there's a chance that when `crashAndReportError` is called,
	 * we're in a transaction that's about to be rolled back due to the same error we're currently
	 * reporting.
	 *
	 * Instead, to listen to changes to this value, you need to listen to app's `crash` event.
	 *
	 * @internal
	 */
	getCrashingError() {
		return this._crashingError
	}

	/** @internal */
	crash(error: unknown): this {
		this._crashingError = error
		this.store.markAsPossiblyCorrupted()
		this.emit('crash', { error })
		return this
	}

	/* ------------------- Statechart ------------------- */

	/**
	 * The editor's current path of active states.
	 *
	 * @example
	 * ```ts
	 * editor.getPath() // "select.idle"
	 * ```
	 *
	 * @public
	 */
	@computed getPath() {
		return this.root.getPath().split('root.')[1]
	}

	/**
	 * Get whether a certain tool (or other state node) is currently active.
	 *
	 * @example
	 * ```ts
	 * editor.isIn('select')
	 * editor.isIn('select.brushing')
	 * ```
	 *
	 * @param path - The path of active states, separated by periods.
	 *
	 * @public
	 */
	isIn(path: string): boolean {
		const ids = path.split('.').reverse()
		let state = this.root as StateNode
		while (ids.length > 0) {
			const id = ids.pop()
			if (!id) return true
			const current = state.getCurrent()
			if (current?.id === id) {
				if (ids.length === 0) return true
				state = current
				continue
			} else return false
		}
		return false
	}

	/**
	 * Get whether the state node is in any of the given active paths.
	 *
	 * @example
	 * ```ts
	 * state.isInAny('select', 'erase')
	 * state.isInAny('select.brushing', 'erase.idle')
	 * ```
	 *
	 * @public
	 */
	isInAny(...paths: string[]): boolean {
		return paths.some((path) => this.isIn(path))
	}

	/**
	 * Set the selected tool.
	 *
	 * @example
	 * ```ts
	 * editor.setCurrentTool('hand')
	 * editor.setCurrentTool('hand', { date: Date.now() })
	 * ```
	 *
	 * @param id - The id of the tool to select.
	 * @param info - Arbitrary data to pass along into the transition.
	 *
	 * @public
	 */
	setCurrentTool(id: string, info = {}): this {
		this.root.transition(id, info)
		return this
	}

	/**
	 * The current selected tool.
	 *
	 * @public
	 */
	@computed getCurrentTool(): StateNode {
		return this.root.getCurrent()!
	}

	/**
	 * The id of the current selected tool.
	 *
	 * @public
	 */
	@computed getCurrentToolId(): string {
		const currentTool = this.getCurrentTool()
		if (!currentTool) return ''
		return currentTool.getCurrentToolIdMask() ?? currentTool.id
	}

	/**
	 * Get a descendant by its path.
	 *
	 * @example
	 * ```ts
	 * state.getStateDescendant('select')
	 * state.getStateDescendant('select.brushing')
	 * ```
	 *
	 * @param path - The descendant's path of state ids, separated by periods.
	 *
	 * @public
	 */
	getStateDescendant<T extends StateNode>(path: string): T | undefined {
		const ids = path.split('.').reverse()
		let state = this.root as StateNode
		while (ids.length > 0) {
			const id = ids.pop()
			if (!id) return state as T
			const childState = state.children?.[id]
			if (!childState) return undefined
			state = childState
		}
		return state as T
	}

	/* ---------------- Document Settings --------------- */

	/**
	 * The global document settings that apply to all users.
	 *
	 * @public
	 **/
	@computed getDocumentSettings() {
		return this.store.get(TLDOCUMENT_ID)!
	}

	/**
	 * Update the global document settings that apply to all users.
	 *
	 * @public
	 **/
	updateDocumentSettings(settings: Partial<TLDocument>): this {
		this.history.ignore(() => {
			this.store.put([{ ...this.getDocumentSettings(), ...settings }])
		})
		return this
	}

	/* ----------------- Instance State ----------------- */

	/**
	 * The current instance's state.
	 *
	 * @public
	 */
	@computed getInstanceState(): TLInstance {
		return this.store.get(TLINSTANCE_ID)!
	}

	/**
	 * Update the instance's state.
	 *
	 * @param partial - A partial object to update the instance state with.
	 *
	 * @public
	 */
	updateInstanceState(
		partial: Partial<Omit<TLInstance, 'currentPageId'>>,
		historyOptions?: TLHistoryBatchOptions
	): this {
		this._updateInstanceState(partial, { history: 'ignore', ...historyOptions })

		if (partial.isChangingStyle !== undefined) {
			clearTimeout(this._isChangingStyleTimeout)
			if (partial.isChangingStyle === true) {
				// If we've set to true, set a new reset timeout to change the value back to false after 2 seconds
				this._isChangingStyleTimeout = setTimeout(() => {
					this._updateInstanceState({ isChangingStyle: false }, { history: 'ignore' })
				}, 2000)
			}
		}

		return this
	}

	/** @internal */
	private _updateInstanceState = (
		partial: Partial<Omit<TLInstance, 'currentPageId'>>,
		opts?: TLHistoryBatchOptions
	) => {
		this.batch(() => {
			this.store.put([
				{
					...this.getInstanceState(),
					...partial,
				},
			])
		}, opts)
	}

	/** @internal */
	private _isChangingStyleTimeout = -1 as any

	// Menus

	/**
	 * A set of strings representing any open menus. When menus are open,
	 * certain interactions will behave differently; for example, when a
	 * draw tool is selected and a menu is open, a pointer-down will not
	 * create a dot (because the user is probably trying to close the menu)
	 * however a pointer-down event followed by a drag will begin drawing
	 * a line (because the user is BOTH trying to close the menu AND start
	 * drawing a line).
	 *
	 * @public
	 */
	@computed getOpenMenus(): string[] {
		return this.getInstanceState().openMenus
	}

	/**
	 * Add an open menu.
	 *
	 * @example
	 * ```ts
	 * editor.addOpenMenu('menu-id')
	 * ```
	 *
	 * @public
	 */
	addOpenMenu(id: string): this {
		const menus = new Set(this.getOpenMenus())
		if (!menus.has(id)) {
			menus.add(id)
			this.updateInstanceState({ openMenus: [...menus] })
		}
		return this
	}

	/**
	 * Delete an open menu.
	 *
	 * @example
	 * ```ts
	 * editor.deleteOpenMenu('menu-id')
	 * ```
	 *
	 * @public
	 */
	deleteOpenMenu(id: string): this {
		const menus = new Set(this.getOpenMenus())
		if (menus.has(id)) {
			menus.delete(id)
			this.updateInstanceState({ openMenus: [...menus] })
		}
		return this
	}

	/**
	 * Clear all open menus.
	 *
	 * @example
	 * ```ts
	 * editor.clearOpenMenus()
	 * ```
	 *
	 * @public
	 */
	clearOpenMenus(): this {
		if (this.getOpenMenus().length) {
			this.updateInstanceState({ openMenus: [] })
		}
		return this
	}

	/**
	 * Get whether any menus are open.
	 *
	 * @example
	 * ```ts
	 * editor.getIsMenuOpen()
	 * ```
	 *
	 * @public
	 */
	@computed getIsMenuOpen(): boolean {
		return this.getOpenMenus().length > 0
	}

	/* --------------------- Cursor --------------------- */

	/**
	 * Set the cursor.
	 *
	 * @param type - The cursor type.
	 * @param rotation - The cursor rotation.
	 *
	 * @public
	 */
	setCursor = (cursor: Partial<TLCursor>): this => {
		this.updateInstanceState({ cursor: { ...this.getInstanceState().cursor, ...cursor } })
		return this
	}

	/* ------------------- Page State ------------------- */

	/**
	 * Page states.
	 *
	 * @public
	 */
	@computed getPageStates(): TLInstancePageState[] {
		return this._getPageStatesQuery().get()
	}

	/** @internal */
	@computed private _getPageStatesQuery() {
		return this.store.query.records('instance_page_state')
	}

	/**
	 * The current page state.
	 *
	 * @public
	 */
	@computed getCurrentPageState(): TLInstancePageState {
		return this.store.get(this._getCurrentPageStateId())!
	}

	/** @internal */
	@computed private _getCurrentPageStateId() {
		return InstancePageStateRecordType.createId(this.getCurrentPageId())
	}

	/**
	 * Update this instance's page state.
	 *
	 * @example
	 * ```ts
	 * editor.updateCurrentPageState({ id: 'page1', editingShapeId: 'shape:123' })
	 * editor.updateCurrentPageState({ id: 'page1', editingShapeId: 'shape:123' }, { ephemeral: true })
	 * ```
	 *
	 * @param partial - The partial of the page state object containing the changes.
	 * @param historyOptions - The history options for the change.
	 *
	 * @public
	 */
	updateCurrentPageState(
		partial: Partial<
			Omit<TLInstancePageState, 'selectedShapeIds' | 'editingShapeId' | 'pageId' | 'focusedGroupId'>
		>,
		historyOptions?: TLHistoryBatchOptions
	): this {
		this._updateCurrentPageState(partial, historyOptions)
		return this
	}
	_updateCurrentPageState = (
		partial: Partial<Omit<TLInstancePageState, 'selectedShapeIds'>>,
		historyOptions?: TLHistoryBatchOptions
	) => {
		this.batch(() => {
			this.store.update(partial.id ?? this.getCurrentPageState().id, (state) => ({
				...state,
				...partial,
			}))
		}, historyOptions)
	}

	/**
	 * The current selected ids.
	 *
	 * @public
	 */
	@computed getSelectedShapeIds() {
		return this.getCurrentPageState().selectedShapeIds
	}

	/**
	 * An array containing all of the currently selected shapes.
	 *
	 * @public
	 * @readonly
	 */
	@computed getSelectedShapes(): TLShape[] {
		const { selectedShapeIds } = this.getCurrentPageState()
		return compact(selectedShapeIds.map((id) => this.store.get(id)))
	}

	/**
	 * Select one or more shapes.
	 *
	 * @example
	 * ```ts
	 * editor.setSelectedShapes(['id1'])
	 * editor.setSelectedShapes(['id1', 'id2'])
	 * ```
	 *
	 * @param ids - The ids to select.
	 *
	 * @public
	 */
	setSelectedShapes(shapes: TLShapeId[] | TLShape[]): this {
		return this.batch(
			() => {
				const ids = shapes.map((shape) => (typeof shape === 'string' ? shape : shape.id))
				const { selectedShapeIds: prevSelectedShapeIds } = this.getCurrentPageState()
				const prevSet = new Set(prevSelectedShapeIds)

				if (ids.length === prevSet.size && ids.every((id) => prevSet.has(id))) return null

				this.store.put([{ ...this.getCurrentPageState(), selectedShapeIds: ids }])
			},
			{ history: 'record-preserveRedoStack' }
		)
	}

	/**
	 * Determine whether or not any of a shape's ancestors are selected.
	 *
	 * @param id - The id of the shape to check.
	 *
	 * @public
	 */
	isAncestorSelected(shape: TLShape | TLShapeId): boolean {
		const id = typeof shape === 'string' ? shape : shape?.id ?? null
		const _shape = this.getShape(id)
		if (!_shape) return false
		const selectedShapeIds = this.getSelectedShapeIds()
		return !!this.findShapeAncestor(_shape, (parent) => selectedShapeIds.includes(parent.id))
	}

	/**
	 * Select one or more shapes.
	 *
	 * @example
	 * ```ts
	 * editor.select('id1')
	 * editor.select('id1', 'id2')
	 * ```
	 *
	 * @param ids - The ids to select.
	 *
	 * @public
	 */
	select(...shapes: TLShapeId[] | TLShape[]): this {
		const ids =
			typeof shapes[0] === 'string'
				? (shapes as TLShapeId[])
				: (shapes as TLShape[]).map((shape) => shape.id)
		this.setSelectedShapes(ids)
		return this
	}

	/**
	 * Remove a shape from the existing set of selected shapes.
	 *
	 * @example
	 * ```ts
	 * editor.deselect(shape.id)
	 * ```
	 *
	 * @public
	 */
	deselect(...shapes: TLShapeId[] | TLShape[]): this {
		const ids =
			typeof shapes[0] === 'string'
				? (shapes as TLShapeId[])
				: (shapes as TLShape[]).map((shape) => shape.id)
		const selectedShapeIds = this.getSelectedShapeIds()
		if (selectedShapeIds.length > 0 && ids.length > 0) {
			this.setSelectedShapes(selectedShapeIds.filter((id) => !ids.includes(id)))
		}
		return this
	}

	/**
	 * Select all direct children of the current page.
	 *
	 * @example
	 * ```ts
	 * editor.selectAll()
	 * ```
	 *
	 * @public
	 */
	selectAll(): this {
		const ids = this.getSortedChildIdsForParent(this.getCurrentPageId())
		// page might have no shapes
		if (ids.length <= 0) return this
		this.setSelectedShapes(this._getUnlockedShapeIds(ids))

		return this
	}

	/**
	 * Clear the selection.
	 *
	 * @example
	 * ```ts
	 * editor.selectNone()
	 * ```
	 *
	 * @public
	 */
	selectNone(): this {
		if (this.getSelectedShapeIds().length > 0) {
			this.setSelectedShapes([])
		}

		return this
	}

	/**
	 * The id of the app's only selected shape.
	 *
	 * @returns Null if there is no shape or more than one selected shape, otherwise the selected shape's id.
	 *
	 * @public
	 * @readonly
	 */
	@computed getOnlySelectedShapeId(): TLShapeId | null {
		return this.getOnlySelectedShape()?.id ?? null
	}

	/**
	 * The app's only selected shape.
	 *
	 * @returns Null if there is no shape or more than one selected shape, otherwise the selected shape.
	 *
	 * @public
	 * @readonly
	 */
	@computed getOnlySelectedShape(): TLShape | null {
		const selectedShapes = this.getSelectedShapes()
		return selectedShapes.length === 1 ? selectedShapes[0] : null
	}

	/**
	 * The current page bounds of all the selected shapes. If the
	 * selection is rotated, then these bounds are the axis-aligned
	 * box that the rotated bounds would fit inside of.
	 *
	 * @readonly
	 *
	 * @public
	 */
	@computed getSelectionPageBounds(): Box | null {
		const selectedShapeIds = this.getCurrentPageState().selectedShapeIds
		if (selectedShapeIds.length === 0) return null

		return Box.Common(compact(selectedShapeIds.map((id) => this.getShapePageBounds(id))))
	}

	/**
	 * The rotation of the selection bounding box in the current page space.
	 *
	 * @readonly
	 * @public
	 */
	@computed getSelectionRotation(): number {
		const selectedShapeIds = this.getSelectedShapeIds()
		let foundFirst = false // annoying but we can't use an i===0 check because we need to skip over undefineds
		let rotation = 0
		for (let i = 0, n = selectedShapeIds.length; i < n; i++) {
			const pageTransform = this.getShapePageTransform(selectedShapeIds[i])
			if (!pageTransform) continue
			if (foundFirst) {
				if (pageTransform.rotation() !== rotation) {
					// There are at least 2 different rotations, so the common rotation is zero
					return 0
				}
			} else {
				// First rotation found
				foundFirst = true
				rotation = pageTransform.rotation()
			}
		}

		return rotation
	}

	/**
	 * The bounds of the selection bounding box in the current page space.
	 *
	 * @readonly
	 * @public
	 */
	@computed getSelectionRotatedPageBounds(): Box | undefined {
		const selectedShapeIds = this.getSelectedShapeIds()

		if (selectedShapeIds.length === 0) {
			return undefined
		}

		const selectionRotation = this.getSelectionRotation()
		if (selectionRotation === 0) {
			return this.getSelectionPageBounds()!
		}

		if (selectedShapeIds.length === 1) {
			const bounds = this.getShapeGeometry(selectedShapeIds[0]).bounds.clone()
			const pageTransform = this.getShapePageTransform(selectedShapeIds[0])!
			bounds.point = pageTransform.applyToPoint(bounds.point)
			return bounds
		}

		// need to 'un-rotate' all the outlines of the existing nodes so we can fit them inside a box
		const boxFromRotatedVertices = Box.FromPoints(
			this.getSelectedShapeIds()
				.flatMap((id) => {
					const pageTransform = this.getShapePageTransform(id)
					if (!pageTransform) return []
					return pageTransform.applyToPoints(this.getShapeGeometry(id).bounds.corners)
				})
				.map((p) => p.rot(-selectionRotation))
		)
		// now position box so that it's top-left corner is in the right place
		boxFromRotatedVertices.point = boxFromRotatedVertices.point.rot(selectionRotation)
		return boxFromRotatedVertices
	}

	/**
	 * The bounds of the selection bounding box in the current page space.
	 *
	 * @readonly
	 * @public
	 */
	@computed getSelectionRotatedScreenBounds(): Box | undefined {
		const bounds = this.getSelectionRotatedPageBounds()
		if (!bounds) return undefined
		const { x, y } = this.pageToScreen(bounds.point)
		const zoom = this.getZoomLevel()
		return new Box(x, y, bounds.width * zoom, bounds.height * zoom)
	}

	// Focus Group

	/**
	 * The current focused group id.
	 *
	 * @public
	 */
	@computed getFocusedGroupId(): TLShapeId | TLPageId {
		return this.getCurrentPageState().focusedGroupId ?? this.getCurrentPageId()
	}

	/**
	 * The current focused group.
	 *
	 * @public
	 */
	@computed getFocusedGroup(): TLShape | undefined {
		const focusedGroupId = this.getFocusedGroupId()
		return focusedGroupId ? this.getShape(focusedGroupId) : undefined
	}

	/**
	 * Set the current focused group shape.
	 *
	 * @param shape - The group shape id (or group shape's id) to set as the focused group shape.
	 *
	 * @public
	 */
	setFocusedGroup(shape: TLShapeId | TLGroupShape | null): this {
		const id = typeof shape === 'string' ? shape : shape?.id ?? null

		if (id !== null) {
			const shape = this.getShape(id)
			if (!shape) {
				throw Error(`Editor.setFocusedGroup: Shape with id ${id} does not exist`)
			}

			if (!this.isShapeOfType<TLGroupShape>(shape, 'group')) {
				throw Error(
					`Editor.setFocusedGroup: Cannot set focused group to shape of type ${shape.type}`
				)
			}
		}

		if (id === this.getFocusedGroupId()) return this

		return this.batch(
			() => {
				this.store.update(this.getCurrentPageState().id, (s) => ({ ...s, focusedGroupId: id }))
			},
			{ history: 'record-preserveRedoStack' }
		)
	}

	/**
	 * Exit the current focused group, moving up to the next parent group if there is one.
	 *
	 * @public
	 */
	popFocusedGroupId(): this {
		const focusedGroup = this.getFocusedGroup()

		if (focusedGroup) {
			// If we have a focused layer, look for an ancestor of the focused shape that is a group
			const match = this.findShapeAncestor(focusedGroup, (shape) =>
				this.isShapeOfType<TLGroupShape>(shape, 'group')
			)
			// If we have an ancestor that can become a focused layer, set it as the focused layer
			this.setFocusedGroup(match?.id ?? null)
			this.select(focusedGroup.id)
		} else {
			// If there's no parent focused group, then clear the focus layer and clear selection
			this.setFocusedGroup(null)
			this.selectNone()
		}

		return this
	}

	/**
	 * The current editing shape's id.
	 *
	 * @public
	 */
	@computed getEditingShapeId(): TLShapeId | null {
		return this.getCurrentPageState().editingShapeId
	}

	/**
	 * The current editing shape.
	 *
	 * @public
	 */
	@computed getEditingShape(): TLShape | undefined {
		const editingShapeId = this.getEditingShapeId()
		return editingShapeId ? this.getShape(editingShapeId) : undefined
	}

	/**
	 * Set the current editing shape.
	 *
	 * @example
	 * ```ts
	 * editor.setEditingShape(myShape)
	 * editor.setEditingShape(myShape.id)
	 * ```
	 *
	 * @param shape - The shape (or shape id) to set as editing.
	 *
	 * @public
	 */
	setEditingShape(shape: TLShapeId | TLShape | null): this {
		const id = typeof shape === 'string' ? shape : shape?.id ?? null
		if (id !== this.getEditingShapeId()) {
			if (id) {
				const shape = this.getShape(id)
				if (shape && this.getShapeUtil(shape).canEdit(shape)) {
					this._updateCurrentPageState({ editingShapeId: id })
					return this
				}
			}

			// Either we just set the editing id to null, or the shape was missing or not editable
			this._updateCurrentPageState({ editingShapeId: null })
		}
		return this
	}

	// Hovered

	/**
	 * The current hovered shape id.
	 *
	 * @readonly
	 * @public
	 */
	@computed getHoveredShapeId(): TLShapeId | null {
		return this.getCurrentPageState().hoveredShapeId
	}

	/**
	 * The current hovered shape.
	 *
	 * @public
	 */
	@computed getHoveredShape(): TLShape | undefined {
		const hoveredShapeId = this.getHoveredShapeId()
		return hoveredShapeId ? this.getShape(hoveredShapeId) : undefined
	}
	/**
	 * Set the editor's current hovered shape.
	 *
	 * @example
	 * ```ts
	 * editor.setHoveredShape(myShape)
	 * editor.setHoveredShape(myShape.id)
	 * ```
	 *
	 * @param shapes - The shape (or shape id) to set as hovered.
	 *
	 * @public
	 */
	setHoveredShape(shape: TLShapeId | TLShape | null): this {
		const id = typeof shape === 'string' ? shape : shape?.id ?? null
		if (id === this.getHoveredShapeId()) return this
		this.updateCurrentPageState({ hoveredShapeId: id })
		return this
	}

	// Hinting

	/**
	 * The editor's current hinting shape ids.
	 *
	 * @public
	 */
	@computed getHintingShapeIds() {
		return this.getCurrentPageState().hintingShapeIds
	}
	/**
	 * The editor's current hinting shapes.
	 *
	 * @public
	 */
	@computed getHintingShape() {
		const hintingShapeIds = this.getHintingShapeIds()
		return compact(hintingShapeIds.map((id) => this.getShape(id)))
	}

	/**
	 * Set the editor's current hinting shapes.
	 *
	 * @example
	 * ```ts
	 * editor.setHintingShapes([myShape])
	 * editor.setHintingShapes([myShape.id])
	 * ```
	 *
	 * @param shapes - The shapes (or shape ids) to set as hinting.
	 *
	 * @public
	 */
	setHintingShapes(shapes: TLShapeId[] | TLShape[]): this {
		const ids =
			typeof shapes[0] === 'string'
				? (shapes as TLShapeId[])
				: (shapes as TLShape[]).map((shape) => shape.id)
		// always ephemeral
		this.updateCurrentPageState({ hintingShapeIds: dedupe(ids) }, { history: 'ignore' })
		return this
	}

	// Erasing

	/**
	 * The editor's current erasing ids.
	 *
	 * @public
	 */
	@computed getErasingShapeIds() {
		return this.getCurrentPageState().erasingShapeIds
	}

	/**
	 * The editor's current erasing shapes.
	 *
	 * @public
	 */
	@computed getErasingShapes() {
		const erasingShapeIds = this.getErasingShapeIds()
		return compact(erasingShapeIds.map((id) => this.getShape(id)))
	}

	/**
	 * Set the editor's current erasing shapes.
	 *
	 * @example
	 * ```ts
	 * editor.setErasingShapes([myShape])
	 * editor.setErasingShapes([myShape.id])
	 * ```
	 *
	 * @param shapes - The shapes (or shape ids) to set as hinting.
	 *
	 * @public
	 */
	setErasingShapes(shapes: TLShapeId[] | TLShape[]): this {
		const ids =
			typeof shapes[0] === 'string'
				? (shapes as TLShapeId[])
				: (shapes as TLShape[]).map((shape) => shape.id)
		ids.sort() // sort the incoming ids
		const erasingShapeIds = this.getErasingShapeIds()
		this.history.ignore(() => {
			if (ids.length === erasingShapeIds.length) {
				// if the new ids are the same length as the current ids, they might be the same.
				// presuming the current ids are also sorted, check each item to see if it's the same;
				// if we find any unequal, then we know the new ids are different.
				for (let i = 0; i < ids.length; i++) {
					if (ids[i] !== erasingShapeIds[i]) {
						this._updateCurrentPageState({ erasingShapeIds: ids })
						break
					}
				}
			} else {
				// if the ids are a different length, then we know they're different.
				this._updateCurrentPageState({ erasingShapeIds: ids })
			}
		})

		return this
	}

	// Cropping

	/**
	 * The current cropping shape's id.
	 *
	 * @public
	 */
	getCroppingShapeId() {
		return this.getCurrentPageState().croppingShapeId
	}

	/**
	 * Set the current cropping shape.
	 *
	 * @example
	 * ```ts
	 * editor.setCroppingShape(myShape)
	 * editor.setCroppingShape(myShape.id)
	 * ```
	 *
	 *
	 * @param shape - The shape (or shape id) to set as cropping.
	 *
	 * @public
	 */
	setCroppingShape(shape: TLShapeId | TLShape | null): this {
		const id = typeof shape === 'string' ? shape : shape?.id ?? null
		if (id !== this.getCroppingShapeId()) {
			if (!id) {
				this.updateCurrentPageState({ croppingShapeId: null })
			} else {
				const shape = this.getShape(id)!
				const util = this.getShapeUtil(shape)
				if (shape && util.canCrop(shape)) {
					this.updateCurrentPageState({ croppingShapeId: id })
				}
			}
		}
		return this
	}

	/* --------------------- Camera --------------------- */

	/** @internal */
	@computed
	private getCameraId() {
		return CameraRecordType.createId(this.getCurrentPageId())
	}

	/**
	 * The current camera.
	 *
	 * @public
	 */
	@computed getCamera(): TLCamera {
		const baseCamera = this.store.get(this.getCameraId())!
		if (this._isLockedOnFollowingUser.get()) {
			const followingCamera = this.getCameraForFollowing()
			if (followingCamera) {
				return { ...baseCamera, ...followingCamera }
			}
		}
		return baseCamera
	}

	@computed
	private getViewportPageBoundsForFollowing(): null | Box {
		const followingUserId = this.getInstanceState().followingUserId
		if (!followingUserId) return null
		const leaderPresence = this.getCollaborators().find((c) => c.userId === followingUserId)
		if (!leaderPresence) return null

		// Fit their viewport inside of our screen bounds
		// 1. calculate their viewport in page space
		const { w: lw, h: lh } = leaderPresence.screenBounds
		const { x: lx, y: ly, z: lz } = leaderPresence.camera
		const theirViewport = new Box(-lx, -ly, lw / lz, lh / lz)

		// resize our screenBounds to contain their viewport
		const ourViewport = this.getViewportScreenBounds().clone()
		const ourAspectRatio = ourViewport.width / ourViewport.height

		ourViewport.width = theirViewport.width
		ourViewport.height = ourViewport.width / ourAspectRatio
		if (ourViewport.height < theirViewport.height) {
			ourViewport.height = theirViewport.height
			ourViewport.width = ourViewport.height * ourAspectRatio
		}

		ourViewport.center = theirViewport.center
		return ourViewport
	}

	@computed
	private getCameraForFollowing(): null | { x: number; y: number; z: number } {
		const viewport = this.getViewportPageBoundsForFollowing()
		if (!viewport) return null

		return {
			x: -viewport.x,
			y: -viewport.y,
			z: this.getViewportScreenBounds().w / viewport.width,
		}
	}

	/**
	 * The current camera zoom level.
	 *
	 * @public
	 */
	@computed getZoomLevel() {
		return this.getCamera().z
	}

	/**
	 * Get the camera's initial or reset zoom level.
	 *
	 * @example
	 * ```ts
	 * editor.getInitialZoom()
	 * ```
	 *
	 * @public */
	getInitialZoom() {
		const cameraOptions = this.getCameraOptions()
		// If no camera constraints are provided, the default zoom is 100%
		if (!cameraOptions.constraints) return 1

		// When defaultZoom is default, the default zoom is 100%
		if (cameraOptions.constraints.initialZoom === 'default') return 1

		const { zx, zy } = getCameraFitXFitY(this, cameraOptions)

		switch (cameraOptions.constraints.initialZoom) {
			case 'fit-min': {
				return Math.max(zx, zy)
			}
			case 'fit-max': {
				return Math.min(zx, zy)
			}
			case 'fit-x': {
				return zx
			}
			case 'fit-y': {
				return zy
			}
			case 'fit-min-100': {
				return Math.min(1, Math.max(zx, zy))
			}
			case 'fit-max-100': {
				return Math.min(1, Math.min(zx, zy))
			}
			case 'fit-x-100': {
				return Math.min(1, zx)
			}
			case 'fit-y-100': {
				return Math.min(1, zy)
			}
			default: {
				throw exhaustiveSwitchError(cameraOptions.constraints.initialZoom)
			}
		}
	}

	/**
	 * Get the camera's base level for calculating actual zoom levels based on the zoom steps.
	 *
	 * @example
	 * ```ts
	 * editor.getBaseZoom()
	 * ```
	 *
	 * @public */
	getBaseZoom() {
		const cameraOptions = this.getCameraOptions()
		// If no camera constraints are provided, the default zoom is 100%
		if (!cameraOptions.constraints) return 1

		// When defaultZoom is default, the default zoom is 100%
		if (cameraOptions.constraints.baseZoom === 'default') return 1

		const { zx, zy } = getCameraFitXFitY(this, cameraOptions)

		switch (cameraOptions.constraints.baseZoom) {
			case 'fit-min': {
				return Math.max(zx, zy)
			}
			case 'fit-max': {
				return Math.min(zx, zy)
			}
			case 'fit-x': {
				return zx
			}
			case 'fit-y': {
				return zy
			}
			case 'fit-min-100': {
				return Math.min(1, Math.max(zx, zy))
			}
			case 'fit-max-100': {
				return Math.min(1, Math.min(zx, zy))
			}
			case 'fit-x-100': {
				return Math.min(1, zx)
			}
			case 'fit-y-100': {
				return Math.min(1, zy)
			}
			default: {
				throw exhaustiveSwitchError(cameraOptions.constraints.baseZoom)
			}
		}
	}

	private _cameraOptions = atom('camera options', DEFAULT_CAMERA_OPTIONS)

	/**
	 * Get the current camera options.
	 *
	 * @example
	 * ```ts
	 * editor.getCameraOptions()
	 * ```
	 *
	 *  @public */
	getCameraOptions() {
		return this._cameraOptions.get()
	}

	/**
	 * Set the camera options. Changing the options won't immediately change the camera itself, so you may want to call `setCamera` after changing the options.
	 *
	 * @example
	 * ```ts
	 * editor.setCameraOptions(myCameraOptions)
	 * editor.setCamera(editor.getCamera())
	 * ```
	 *
	 * @param options - The camera options to set.
	 *
	 * @public */
	setCameraOptions(options: Partial<TLCameraOptions>) {
		const next = structuredClone({
			...this._cameraOptions.__unsafe__getWithoutCapture(),
			...options,
		})
		if (next.zoomSteps?.length < 1) next.zoomSteps = [1]
		this._cameraOptions.set(next)
		return this
	}

	/** @internal */
	private getConstrainedCamera(
		point: VecLike,
		opts?: TLCameraMoveOptions
	): {
		x: number
		y: number
		z: number
	} {
		const currentCamera = this.getCamera()

		let { x, y, z = currentCamera.z } = point

		// If force is true, then we'll set the camera to the point regardless of
		// the camera options, so that we can handle gestures that permit elasticity
		// or decay, or animations that occur while the camera is locked.
		if (!opts?.force) {
			// Apply any adjustments based on the camera options

			const cameraOptions = this.getCameraOptions()

			const zoomMin = cameraOptions.zoomSteps[0]
			const zoomMax = last(cameraOptions.zoomSteps)!

			const vsb = this.getViewportScreenBounds()

			// If bounds are provided, then we'll keep those bounds on screen
			if (cameraOptions.constraints) {
				const { constraints } = cameraOptions

				// Clamp padding to half the viewport size on either dimension
				const py = Math.min(constraints.padding.y, vsb.w / 2)
				const px = Math.min(constraints.padding.x, vsb.h / 2)

				// Expand the bounds by the padding
				const bounds = Box.From(cameraOptions.constraints.bounds)

				// For each axis, the "natural zoom" is the zoom at
				// which the expanded bounds (with padding) would fit
				// the current viewport screen bounds. Paddings are
				// equal to screen pixels at 100%
				// The min and max zooms are factors of the smaller natural zoom axis

				const zx = (vsb.w - px * 2) / bounds.w
				const zy = (vsb.h - py * 2) / bounds.h

				const baseZoom = this.getBaseZoom()
				const maxZ = zoomMax * baseZoom
				const minZ = zoomMin * baseZoom

				if (opts?.reset) {
					z = this.getInitialZoom()
				}

				if (z < minZ || z > maxZ) {
					// We're trying to zoom out past the minimum zoom level,
					// or in past the maximum zoom level, so stop the camera
					// but keep the current center
					const { x: cx, y: cy, z: cz } = currentCamera
					const cxA = -cx + vsb.w / cz / 2
					const cyA = -cy + vsb.h / cz / 2
					z = clamp(z, minZ, maxZ)
					const cxB = -cx + vsb.w / z / 2
					const cyB = -cy + vsb.h / z / 2
					x = cx + cxB - cxA
					y = cy + cyB - cyA
				}

				// Calculate available space
				const minX = px / z - bounds.x
				const minY = py / z - bounds.y
				const freeW = (vsb.w - px * 2) / z - bounds.w
				const freeH = (vsb.h - py * 2) / z - bounds.h
				const originX = minX + freeW * constraints.origin.x
				const originY = minY + freeH * constraints.origin.y

				const behaviorX =
					typeof constraints.behavior === 'string' ? constraints.behavior : constraints.behavior.x
				const behaviorY =
					typeof constraints.behavior === 'string' ? constraints.behavior : constraints.behavior.y

				// x axis

				if (opts?.reset) {
					// Reset the camera according to the origin
					x = originX
					y = originY
				} else {
					// Apply constraints to the camera
					switch (behaviorX) {
						case 'fixed': {
							// Center according to the origin
							x = originX
							break
						}
						case 'contain': {
							// When below fit zoom, center the camera
							if (z < zx) x = originX
							// When above fit zoom, keep the bounds within padding distance of the viewport edge
							else x = clamp(x, minX + freeW, minX)
							break
						}
						case 'inside': {
							// When below fit zoom, constrain the camera so that the bounds stay completely within the viewport
							if (z < zx) x = clamp(x, minX, (vsb.w - px) / z - bounds.w)
							// When above fit zoom, keep the bounds within padding distance of the viewport edge
							else x = clamp(x, minX + freeW, minX)
							break
						}
						case 'outside': {
							// Constrain the camera so that the bounds never leaves the viewport
							x = clamp(x, px / z - bounds.w, (vsb.w - px) / z)
							break
						}
						case 'free': {
							// noop, use whatever x is provided
							break
						}
						default: {
							throw exhaustiveSwitchError(behaviorX)
						}
					}

					// y axis

					switch (behaviorY) {
						case 'fixed': {
							y = originY
							break
						}
						case 'contain': {
							if (z < zy) y = originY
							else y = clamp(y, minY + freeH, minY)
							break
						}
						case 'inside': {
							if (z < zy) y = clamp(y, minY, (vsb.h - py) / z - bounds.h)
							else y = clamp(y, minY + freeH, minY)
							break
						}
						case 'outside': {
							y = clamp(y, py / z - bounds.h, (vsb.h - py) / z)
							break
						}
						case 'free': {
							// noop, use whatever x is provided
							break
						}
						default: {
							throw exhaustiveSwitchError(behaviorY)
						}
					}
				}
			} else {
				// constrain the zoom, preserving the center
				if (z > zoomMax || z < zoomMin) {
					const { x: cx, y: cy, z: cz } = currentCamera
					z = clamp(z, zoomMin, zoomMax)
					x = cx + (-cx + vsb.w / z / 2) - (-cx + vsb.w / cz / 2)
					y = cy + (-cy + vsb.h / z / 2) - (-cy + vsb.h / cz / 2)
				}
			}
		}

		return { x, y, z }
	}

	/** @internal */
	private _setCamera(point: VecLike, opts?: TLCameraMoveOptions): this {
		const currentCamera = this.getCamera()

		const { x, y, z } = this.getConstrainedCamera(point, opts)

		if (currentCamera.x === x && currentCamera.y === y && currentCamera.z === z) {
			return this
		}

		this.batch(() => {
			const camera = { ...currentCamera, x, y, z }
			this.history.ignore(() => {
				this.store.put([camera]) // include id and meta here
			})

			// Dispatch a new pointer move because the pointer's page will have changed
			// (its screen position will compute to a new page position given the new camera position)
			const { currentScreenPoint, currentPagePoint } = this.inputs
			const { screenBounds } = this.store.unsafeGetWithoutCapture(TLINSTANCE_ID)!

			// compare the next page point (derived from the current camera) to the current page point
			if (
				currentScreenPoint.x / z - x !== currentPagePoint.x ||
				currentScreenPoint.y / z - y !== currentPagePoint.y
			) {
				// If it's changed, dispatch a pointer event
				const event: TLPointerEventInfo = {
					type: 'pointer',
					target: 'canvas',
					name: 'pointer_move',
					// weird but true: we need to put the screen point back into client space
					point: Vec.AddXY(currentScreenPoint, screenBounds.x, screenBounds.y),
					pointerId: INTERNAL_POINTER_IDS.CAMERA_MOVE,
					ctrlKey: this.inputs.ctrlKey,
					altKey: this.inputs.altKey,
					shiftKey: this.inputs.shiftKey,
					button: 0,
					isPen: this.getInstanceState().isPenMode ?? false,
				}

				if (opts?.immediate) {
					this._flushEventForTick(event)
				} else {
					this.dispatch(event)
				}
			}

			this._tickCameraState()
		})

		return this
	}

	/**
	 * Set the current camera.
	 *
	 * @example
	 * ```ts
	 * editor.setCamera({ x: 0, y: 0})
	 * editor.setCamera({ x: 0, y: 0, z: 1.5})
	 * editor.setCamera({ x: 0, y: 0, z: 1.5}, { animation: { duration: 1000, easing: (t) => t * t } })
	 * ```
	 *
	 * @param point - The new camera position.
	 * @param opts - The camera move options.
	 *
	 * @public
	 */
	setCamera(point: VecLike, opts?: TLCameraMoveOptions): this {
		const { isLocked } = this._cameraOptions.__unsafe__getWithoutCapture()
		if (isLocked && !opts?.force) return this

		// Stop any camera animations
		this.stopCameraAnimation()

		// Stop following any user
		if (this.getInstanceState().followingUserId) {
			this.stopFollowingUser()
		}

		const _point = Vec.Cast(point)

		if (!Number.isFinite(_point.x)) _point.x = 0
		if (!Number.isFinite(_point.y)) _point.y = 0
		if (_point.z === undefined || !Number.isFinite(_point.z)) point.z = this.getZoomLevel()

		const camera = this.getConstrainedCamera(_point, opts)

		if (opts?.animation) {
			const { width, height } = this.getViewportScreenBounds()
			this._animateToViewport(
				new Box(-camera.x, -camera.y, width / camera.z, height / camera.z),
				opts
			)
		} else {
			this._setCamera(camera, {
				...opts,
				// we already did the constraining, so we don't need to do it again
				force: true,
			})
		}

		return this
	}

	/**
	 * Center the camera on a point (in the current page space).
	 *
	 * @example
	 * ```ts
	 * editor.centerOnPoint({ x: 100, y: 100 })
	 * editor.centerOnPoint({ x: 100, y: 100 }, { animation: { duration: 200 } })
	 * ```
	 *
	 * @param point - The point in the current page space to center on.
	 * @param animation - The camera move options.
	 *
	 * @public
	 */
	centerOnPoint(point: VecLike, opts?: TLCameraMoveOptions): this {
		if (this.getCameraOptions().isLocked) return this
		const { width: pw, height: ph } = this.getViewportPageBounds()
		this.setCamera(new Vec(-(point.x - pw / 2), -(point.y - ph / 2), this.getCamera().z), opts)
		return this
	}

	/**
	 * Zoom the camera to fit the current page's content in the viewport.
	 *
	 * @example
	 * ```ts
	 * editor.zoomToFit()
	 * editor.zoomToFit({ animation: { duration: 200 } })
	 * ```
	 *
	 * @param opts - The camera move options.
	 *
	 * @public
	 */
	zoomToFit(opts?: TLCameraMoveOptions): this {
		const ids = [...this.getCurrentPageShapeIds()]
		if (ids.length <= 0) return this
		const pageBounds = Box.Common(compact(ids.map((id) => this.getShapePageBounds(id))))
		this.zoomToBounds(pageBounds, opts)
		return this
	}

	/**
	 * Set the zoom back to 100%.
	 *
	 * @example
	 * ```ts
	 * editor.resetZoom()
	 * editor.resetZoom(editor.getViewportScreenCenter(), { animation: { duration: 200 } })
	 * editor.resetZoom(editor.getViewportScreenCenter(), { animation: { duration: 200 } })
	 * ```
	 *
	 * @param point - The screen point to zoom out on. Defaults to the viewport screen center.
	 * @param opts - The camera move options.
	 *
	 * @public
	 */
	resetZoom(point = this.getViewportScreenCenter(), opts?: TLCameraMoveOptions): this {
		const { isLocked, constraints: constraints } = this.getCameraOptions()
		if (isLocked) return this

		const currentCamera = this.getCamera()
		const { x: cx, y: cy, z: cz } = currentCamera
		const { x, y } = point

		let z = 1

		if (constraints) {
			// For non-infinite fit, we'll set the camera to the natural zoom level...
			// unless it's already there, in which case we'll set zoom to 100%
			const initialZoom = this.getInitialZoom()
			if (cz !== initialZoom) {
				z = initialZoom
			}
		}

		this.setCamera(
			new Vec(cx + (x / z - x) - (x / cz - x), cy + (y / z - y) - (y / cz - y), z),
			opts
		)
		return this
	}

	/**
	 * Zoom the camera in.
	 *
	 * @example
	 * ```ts
	 * editor.zoomIn()
	 * editor.zoomIn(editor.getViewportScreenCenter(), { animation: { duration: 200 } })
	 * editor.zoomIn(editor.inputs.currentScreenPoint, { animation: { duration: 200 } })
	 * ```
	 *
	 * @param point - The screen point to zoom in on. Defaults to the screen center
	 * @param opts - The camera move options.
	 *
	 * @public
	 */
	zoomIn(point = this.getViewportScreenCenter(), opts?: TLCameraMoveOptions): this {
		if (this.getCameraOptions().isLocked) return this

		const { x: cx, y: cy, z: cz } = this.getCamera()

		const { zoomSteps } = this.getCameraOptions()
		if (zoomSteps !== null && zoomSteps.length > 1) {
			const baseZoom = this.getBaseZoom()
			let zoom = last(zoomSteps)! * baseZoom
			for (let i = 1; i < zoomSteps.length; i++) {
				const z1 = zoomSteps[i - 1] * baseZoom
				const z2 = zoomSteps[i] * baseZoom
				if (z2 - cz <= (z2 - z1) / 2) continue
				zoom = z2
				break
			}
			this.setCamera(
				new Vec(
					cx + (point.x / zoom - point.x) - (point.x / cz - point.x),
					cy + (point.y / zoom - point.y) - (point.y / cz - point.y),
					zoom
				),
				opts
			)
		}

		return this
	}

	/**
	 * Zoom the camera out.
	 *
	 * @example
	 * ```ts
	 * editor.zoomOut()
	 * editor.zoomOut(editor.getViewportScreenCenter(), { animation: { duration: 120 } })
	 * editor.zoomOut(editor.inputs.currentScreenPoint, { animation: { duration: 120 } })
	 * ```
	 *
	 * @param point - The point to zoom out on. Defaults to the viewport screen center.
	 * @param opts - The camera move options.
	 *
	 * @public
	 */
	zoomOut(point = this.getViewportScreenCenter(), opts?: TLCameraMoveOptions): this {
		if (this.getCameraOptions().isLocked) return this

		const { zoomSteps } = this.getCameraOptions()
		if (zoomSteps !== null && zoomSteps.length > 1) {
			const baseZoom = this.getBaseZoom()
			const { x: cx, y: cy, z: cz } = this.getCamera()
			// start at the max
			let zoom = zoomSteps[0] * baseZoom
			for (let i = zoomSteps.length - 1; i > 0; i--) {
				const z1 = zoomSteps[i - 1] * baseZoom
				const z2 = zoomSteps[i] * baseZoom
				if (z2 - cz >= (z2 - z1) / 2) continue
				zoom = z1
				break
			}
			this.setCamera(
				new Vec(
					cx + (point.x / zoom - point.x) - (point.x / cz - point.x),
					cy + (point.y / zoom - point.y) - (point.y / cz - point.y),
					zoom
				),
				opts
			)
		}

		return this
	}

	/**
	 * Zoom the camera to fit the current selection in the viewport.
	 *
	 * @example
	 * ```ts
	 * editor.zoomToSelection()
	 * editor.zoomToSelection({ animation: { duration: 200 } })
	 * ```
	 *
	 * @param animation - The camera move options.
	 *
	 * @public
	 */
	zoomToSelection(opts?: TLCameraMoveOptions): this {
		if (this.getCameraOptions().isLocked) return this
		const selectionPageBounds = this.getSelectionPageBounds()
		if (selectionPageBounds) {
			this.zoomToBounds(selectionPageBounds, {
				targetZoom: Math.max(1, this.getZoomLevel()),
				...opts,
			})
		}
		return this
	}

	/**
	 * Zoom the camera to fit a bounding box (in the current page space).
	 *
	 * @example
	 * ```ts
	 * editor.zoomToBounds(myBounds)
	 * editor.zoomToBounds(myBounds, { animation: { duration: 200 } })
	 * editor.zoomToBounds(myBounds, { animation: { duration: 200 }, inset: 0, targetZoom: 1 })
	 * ```
	 *
	 * @param bounds - The bounding box.
	 * @param opts - The camera move options, target zoom, or custom inset amount.
	 *
	 * @public
	 */
	zoomToBounds(
		bounds: BoxLike,
		opts?: { targetZoom?: number; inset?: number } & TLCameraMoveOptions
	): this {
		const cameraOptions = this._cameraOptions.__unsafe__getWithoutCapture()
		if (cameraOptions.isLocked) return this

		const viewportScreenBounds = this.getViewportScreenBounds()

		const inset = opts?.inset ?? Math.min(ZOOM_TO_FIT_PADDING, viewportScreenBounds.width * 0.28)

		const baseZoom = this.getBaseZoom()
		const zoomMin = cameraOptions.zoomSteps[0]
		const zoomMax = last(cameraOptions.zoomSteps)!

		let zoom = clamp(
			Math.min(
				(viewportScreenBounds.width - inset) / bounds.w,
				(viewportScreenBounds.height - inset) / bounds.h
			),
			zoomMin * baseZoom,
			zoomMax * baseZoom
		)

		if (opts?.targetZoom !== undefined) {
			zoom = Math.min(opts.targetZoom, zoom)
		}

		this.setCamera(
			new Vec(
				-bounds.x + (viewportScreenBounds.width - bounds.w * zoom) / 2 / zoom,
				-bounds.y + (viewportScreenBounds.height - bounds.h * zoom) / 2 / zoom,
				zoom
			),
			opts
		)

		return this
	}

	/**
	 * Stop the current camera animation, if any.
	 *
	 * @example
	 * ```ts
	 * editor.stopCameraAnimation()
	 * ```
	 *
	 * @public
	 */
	stopCameraAnimation(): this {
		this.emit('stop-camera-animation')
		return this
	}

	/** @internal */
	private _viewportAnimation = null as null | {
		elapsed: number
		duration: number
		easing: (t: number) => number
		start: Box
		end: Box
	}

	/** @internal */
	private _animateViewport(ms: number): void {
		if (!this._viewportAnimation) return

		this._viewportAnimation.elapsed += ms

		const { elapsed, easing, duration, start, end } = this._viewportAnimation

		if (elapsed > duration) {
			this.off('tick', this._animateViewport)
			this._viewportAnimation = null
			this._setCamera(new Vec(-end.x, -end.y, this.getViewportScreenBounds().width / end.width))
			return
		}

		const remaining = duration - elapsed
		const t = easing(1 - remaining / duration)

		const left = start.minX + (end.minX - start.minX) * t
		const top = start.minY + (end.minY - start.minY) * t
		const right = start.maxX + (end.maxX - start.maxX) * t

		this._setCamera(new Vec(-left, -top, this.getViewportScreenBounds().width / (right - left)), {
			force: true,
		})
	}

	/** @internal */
	private _animateToViewport(
		targetViewportPage: Box,
		opts = { animation: DEFAULT_ANIMATION_OPTIONS } as TLCameraMoveOptions
	) {
		const { animation, ...rest } = opts
		if (!animation) return
		const { duration = 0, easing = EASINGS.easeInOutCubic } = animation
		const animationSpeed = this.user.getAnimationSpeed()
		const viewportPageBounds = this.getViewportPageBounds()

		// If we have an existing animation, then stop it
		this.stopCameraAnimation()

		// also stop following any user
		if (this.getInstanceState().followingUserId) {
			this.stopFollowingUser()
		}

		if (duration === 0 || animationSpeed === 0) {
			// If we have no animation, then skip the animation and just set the camera
			return this._setCamera(
				new Vec(
					-targetViewportPage.x,
					-targetViewportPage.y,
					this.getViewportScreenBounds().width / targetViewportPage.width
				),
				{ ...rest }
			)
		}

		// Set our viewport animation
		this._viewportAnimation = {
			elapsed: 0,
			duration: duration / animationSpeed,
			easing,
			start: viewportPageBounds.clone(),
			end: targetViewportPage.clone(),
		}

		// If we ever get a "stop-camera-animation" event, we stop
		this.once('stop-camera-animation', () => {
			this.off('tick', this._animateViewport)
			this._viewportAnimation = null
		})

		// On each tick, animate the viewport
		this.on('tick', this._animateViewport)

		return this
	}

	/**
	 * Slide the camera in a certain direction.
	 *
	 * @example
	 * ```ts
	 * editor.slideCamera({ speed: 1, direction: { x: 1, y: 0 }, friction: 0.1 })
	 * ```
	 *
	 * @param opts - Options for the slide
	 * @public
	 */
	slideCamera(
		opts = {} as {
			speed: number
			direction: VecLike
			friction?: number
			speedThreshold?: number
		}
	): this {
		if (this.getCameraOptions().isLocked) return this

		const animationSpeed = this.user.getAnimationSpeed()
		if (animationSpeed === 0) return this

		this.stopCameraAnimation()

		const {
			speed,
			friction = this.options.cameraSlideFriction,
			direction,
			speedThreshold = 0.01,
		} = opts
		let currentSpeed = Math.min(speed, 1)

		const cancel = () => {
			this.off('tick', moveCamera)
			this.off('stop-camera-animation', cancel)
		}

		this.once('stop-camera-animation', cancel)

		const moveCamera = (elapsed: number) => {
			const { x: cx, y: cy, z: cz } = this.getCamera()
			const movementVec = Vec.Mul(direction, (currentSpeed * elapsed) / cz)

			// Apply friction
			currentSpeed *= 1 - friction
			if (currentSpeed < speedThreshold) {
				cancel()
			} else {
				this._setCamera(new Vec(cx + movementVec.x, cy + movementVec.y, cz))
			}
		}

		this.on('tick', moveCamera)

		return this
	}

	/**
	 * Animate the camera to a user's cursor position. This also briefly show the user's cursor if it's not currently visible.
	 *
	 * @example
	 * ```ts
	 * editor.zoomToUser(myUserId)
	 * editor.zoomToUser(myUserId, { animation: { duration: 200 } })
	 * ```
	 *
	 * @param userId - The id of the user to animate to.
	 * @param opts - The camera move options.
	 * @public
	 */
	zoomToUser(userId: string, opts: TLCameraMoveOptions = { animation: { duration: 500 } }): this {
		const presence = this.getCollaborators().find((c) => c.userId === userId)

		if (!presence) return this

		this.batch(() => {
			// If we're following someone, stop following them
			if (this.getInstanceState().followingUserId !== null) {
				this.stopFollowingUser()
			}

			// If we're not on the same page, move to the page they're on
			const isOnSamePage = presence.currentPageId === this.getCurrentPageId()
			if (!isOnSamePage) {
				this.setCurrentPage(presence.currentPageId)
			}

			// Only animate the camera if the user is on the same page as us
			if (opts && opts.animation && !isOnSamePage) {
				opts.animation = undefined
			}

			this.centerOnPoint(presence.cursor, opts)

			// Highlight the user's cursor
			const { highlightedUserIds } = this.getInstanceState()
			this.updateInstanceState({ highlightedUserIds: [...highlightedUserIds, userId] })

			// Unhighlight the user's cursor after a few seconds
			setTimeout(() => {
				const highlightedUserIds = [...this.getInstanceState().highlightedUserIds]
				const index = highlightedUserIds.indexOf(userId)
				if (index < 0) return
				highlightedUserIds.splice(index, 1)
				this.updateInstanceState({ highlightedUserIds })
			}, this.options.collaboratorIdleTimeoutMs)
		})

		return this
	}

	// Viewport

	/** @internal */
	private _willSetInitialBounds = true

	/**
	 * Update the viewport. The viewport will measure the size and screen position of its container
	 * element. This should be done whenever the container's position on the screen changes.
	 *
	 * @example
	 * ```ts
	 * editor.updateViewportScreenBounds()
	 * editor.updateViewportScreenBounds(true)
	 * ```
	 *
	 * @param center - Whether to preserve the viewport page center as the viewport changes.
	 *
	 * @public
	 */
	updateViewportScreenBounds(screenBounds: Box, center = false): this {
		screenBounds.width = Math.max(screenBounds.width, 1)
		screenBounds.height = Math.max(screenBounds.height, 1)

		const insets = [
			// top
			screenBounds.minY !== 0,
			// right
			document.body.scrollWidth !== screenBounds.maxX,
			// bottom
			document.body.scrollHeight !== screenBounds.maxY,
			// left
			screenBounds.minX !== 0,
		]

		const boundsAreEqual = screenBounds.equals(this.getViewportScreenBounds())

		const { _willSetInitialBounds } = this

		if (boundsAreEqual) {
			this._willSetInitialBounds = false
		} else {
			if (_willSetInitialBounds) {
				// If we have just received the initial bounds, don't center the camera.
				this._willSetInitialBounds = false
				this.updateInstanceState({ screenBounds: screenBounds.toJson(), insets })
				this.setCamera(this.getCamera())
			} else {
				if (center && !this.getInstanceState().followingUserId) {
					// Get the page center before the change, make the change, and restore it
					const before = this.getViewportPageBounds().center
					this.updateInstanceState({ screenBounds: screenBounds.toJson(), insets })
					this.centerOnPoint(before)
				} else {
					// Otherwise,
					this.updateInstanceState({ screenBounds: screenBounds.toJson(), insets })
					this._setCamera(Vec.From({ ...this.getCamera() }))
				}
			}
		}

		this._tickCameraState()

		return this
	}

	/**
	 * The bounds of the editor's viewport in screen space.
	 *
	 * @public
	 */
	@computed getViewportScreenBounds() {
		const { x, y, w, h } = this.getInstanceState().screenBounds
		return new Box(x, y, w, h)
	}

	/**
	 * The center of the editor's viewport in screen space.
	 *
	 * @public
	 */
	@computed getViewportScreenCenter() {
		const viewportScreenBounds = this.getViewportScreenBounds()
		return new Vec(
			viewportScreenBounds.midX - viewportScreenBounds.minX,
			viewportScreenBounds.midY - viewportScreenBounds.minY
		)
	}

	/**
	 * The current viewport in the current page space.
	 *
	 * @public
	 */
	@computed getViewportPageBounds() {
		const { w, h } = this.getViewportScreenBounds()
		const { x: cx, y: cy, z: cz } = this.getCamera()
		return new Box(-cx, -cy, w / cz, h / cz)
	}

	/**
	 * Convert a point in screen space to a point in the current page space.
	 *
	 * @example
	 * ```ts
	 * editor.screenToPage({ x: 100, y: 100 })
	 * ```
	 *
	 * @param point - The point in screen space.
	 *
	 * @public
	 */
	screenToPage(point: VecLike) {
		const { screenBounds } = this.store.unsafeGetWithoutCapture(TLINSTANCE_ID)!
		const { x: cx, y: cy, z: cz = 1 } = this.getCamera()
		return new Vec(
			(point.x - screenBounds.x) / cz - cx,
			(point.y - screenBounds.y) / cz - cy,
			point.z ?? 0.5
		)
	}

	/**
	 * Convert a point in the current page space to a point in current screen space.
	 *
	 * @example
	 * ```ts
	 * editor.pageToScreen({ x: 100, y: 100 })
	 * ```
	 *
	 * @param point - The point in page space.
	 *
	 * @public
	 */
	pageToScreen(point: VecLike) {
		const { screenBounds } = this.store.unsafeGetWithoutCapture(TLINSTANCE_ID)!
		const { x: cx, y: cy, z: cz = 1 } = this.getCamera()
		return new Vec(
			(point.x + cx) * cz + screenBounds.x,
			(point.y + cy) * cz + screenBounds.y,
			point.z ?? 0.5
		)
	}

	/**
	 * Convert a point in the current page space to a point in current viewport space.
	 *
	 * @example
	 * ```ts
	 * editor.pageToViewport({ x: 100, y: 100 })
	 * ```
	 *
	 * @param point - The point in page space.
	 *
	 * @public
	 */
	pageToViewport(point: VecLike) {
		const { x: cx, y: cy, z: cz = 1 } = this.getCamera()
		return new Vec((point.x + cx) * cz, (point.y + cy) * cz, point.z ?? 0.5)
	}
	// Collaborators

	@computed
	private _getCollaboratorsQuery() {
		return this.store.query.records('instance_presence', () => ({
			userId: { neq: this.user.getId() },
		}))
	}

	/**
	 * Returns a list of presence records for all peer collaborators.
	 * This will return the latest presence record for each connected user.
	 *
	 * @public
	 */
	@computed
	getCollaborators() {
		const allPresenceRecords = this._getCollaboratorsQuery().get()
		if (!allPresenceRecords.length) return EMPTY_ARRAY
		const userIds = [...new Set(allPresenceRecords.map((c) => c.userId))].sort()
		return userIds.map((id) => {
			const latestPresence = allPresenceRecords
				.filter((c) => c.userId === id)
				.sort((a, b) => b.lastActivityTimestamp - a.lastActivityTimestamp)[0]
			return latestPresence
		})
	}

	/**
	 * Returns a list of presence records for all peer collaborators on the current page.
	 * This will return the latest presence record for each connected user.
	 *
	 * @public
	 */
	@computed
	getCollaboratorsOnCurrentPage() {
		const currentPageId = this.getCurrentPageId()
		return this.getCollaborators().filter((c) => c.currentPageId === currentPageId)
	}

	// Following

	// When we are 'locked on' to a user, our camera is derived from their camera.
	private _isLockedOnFollowingUser = atom('isLockedOnFollowingUser', false)

	/**
	 * Start viewport-following a user.
	 *
	 * @example
	 * ```ts
	 * editor.startFollowingUser(myUserId)
	 * ```
	 *
	 * @param userId - The id of the user to follow.
	 * @param opts - Options for starting to follow a user.
	 *
	 * @public
	 */
	startFollowingUser(userId: string): this {
		// if we were already following someone, stop following them
		this.stopFollowingUser()

		const leaderPresences = this._getCollaboratorsQuery()
			.get()
			.filter((p) => p.userId === userId)

		if (!leaderPresences.length) {
			console.warn('User not found')
			return this
		}

		const thisUserId = this.user.getId()

		if (!thisUserId) {
			console.warn('You should set the userId for the current instance before following a user')
			// allow to continue since it's probably fine most of the time.
		}

		// If the leader is following us, then we can't follow them
		if (leaderPresences.some((p) => p.followingUserId === thisUserId)) {
			return this
		}

		const latestLeaderPresence = computed('latestLeaderPresence', () => {
			return this.getCollaborators().find((p) => p.userId === userId)
		})

		transact(() => {
			this.updateInstanceState({ followingUserId: userId })

			// we listen for page changes separately from the 'moveTowardsUser' tick
			const dispose = react('update current page', () => {
				const leaderPresence = latestLeaderPresence.get()
				if (!leaderPresence) {
					this.stopFollowingUser()
					return
				}
				if (
					leaderPresence.currentPageId !== this.getCurrentPageId() &&
					this.getPage(leaderPresence.currentPageId)
				) {
					// if the page changed, switch page
					this.history.ignore(() => {
						// sneaky store.put here, we can't go through setCurrentPage because it calls stopFollowingUser
						this.store.put([
							{ ...this.getInstanceState(), currentPageId: leaderPresence.currentPageId },
						])
						this._isLockedOnFollowingUser.set(true)
					})
				}
			})

			const cancel = () => {
				dispose()
				this._isLockedOnFollowingUser.set(false)
				this.off('frame', moveTowardsUser)
				this.off('stop-following', cancel)
			}

			const moveTowardsUser = () => {
				// Stop following if we can't find the user
				const leaderPresence = latestLeaderPresence.get()
				if (!leaderPresence) {
					this.stopFollowingUser()
					return
				}

				if (this._isLockedOnFollowingUser.get()) return

				const animationSpeed = this.user.getAnimationSpeed()

				if (animationSpeed === 0) {
					this._isLockedOnFollowingUser.set(true)
					return
				}

				const targetViewport = this.getViewportPageBoundsForFollowing()
				if (!targetViewport) {
					this.stopFollowingUser()
					return
				}
				const currentViewport = this.getViewportPageBounds()

				const diffX =
					Math.abs(targetViewport.minX - currentViewport.minX) +
					Math.abs(targetViewport.maxX - currentViewport.maxX)
				const diffY =
					Math.abs(targetViewport.minY - currentViewport.minY) +
					Math.abs(targetViewport.maxY - currentViewport.maxY)

				// Stop chasing if we're close enough!
				if (
					diffX < this.options.followChaseViewportSnap &&
					diffY < this.options.followChaseViewportSnap
				) {
					this._isLockedOnFollowingUser.set(true)
					return
				}

				// Chase the user's viewport!
				// Interpolate between the current viewport and the target viewport based on animation speed.
				// This will produce an 'ease-out' effect.
				const t = clamp(animationSpeed * 0.5, 0.1, 0.8)

				const nextViewport = new Box(
					lerp(currentViewport.minX, targetViewport.minX, t),
					lerp(currentViewport.minY, targetViewport.minY, t),
					lerp(currentViewport.width, targetViewport.width, t),
					lerp(currentViewport.height, targetViewport.height, t)
				)

				const nextCamera = new Vec(
					-nextViewport.x,
					-nextViewport.y,
					this.getViewportScreenBounds().width / nextViewport.width
				)

				// Update the camera!
				this.stopCameraAnimation()
				this._setCamera(nextCamera)
			}

			this.once('stop-following', cancel)
			this.addListener('frame', moveTowardsUser)

			// call once to start synchronously
			moveTowardsUser()
		})

		return this
	}

	/**
	 * Stop viewport-following a user.
	 *
	 * @example
	 * ```ts
	 * editor.stopFollowingUser()
	 * ```
	 * @public
	 */
	stopFollowingUser(): this {
		this.batch(() => {
			// commit the current camera to the store
			this.store.put([this.getCamera()])
			// this must happen after the camera is committed
			this._isLockedOnFollowingUser.set(false)
			this.updateInstanceState({ followingUserId: null })
			this.emit('stop-following')
		})
		return this
	}

	/** @internal */
	getUnorderedRenderingShapes(
		// The rendering state. We use this method both for rendering, which
		// is based on other state, and for computing order for SVG export,
		// which should work even when things are for example off-screen.
		useEditorState: boolean
	) {
		// Here we get the shape as well as any of its children, as well as their
		// opacities. If the shape is being erased, and none of its ancestors are
		// being erased, then we reduce the opacity of the shape and all of its
		// ancestors; but we don't apply this effect more than once among a set
		// of descendants so that it does not compound.

		// This is designed to keep all the shapes in a single list which
		// allows the DOM nodes to be reused even when they become children
		// of other nodes.

		const renderingShapes: {
			id: TLShapeId
			shape: TLShape
			util: ShapeUtil
			index: number
			backgroundIndex: number
			opacity: number
		}[] = []

		let nextIndex = this.options.maxShapesPerPage * 2
		let nextBackgroundIndex = this.options.maxShapesPerPage

		const erasingShapeIds = this.getErasingShapeIds()

		const addShapeById = (id: TLShapeId, opacity: number, isAncestorErasing: boolean) => {
			const shape = this.getShape(id)
			if (!shape) return

			opacity *= shape.opacity
			let isShapeErasing = false
			const util = this.getShapeUtil(shape)

			if (useEditorState) {
				isShapeErasing = !isAncestorErasing && erasingShapeIds.includes(id)
				if (isShapeErasing) {
					opacity *= 0.32
				}
			}

			renderingShapes.push({
				id,
				shape,
				util,
				index: nextIndex,
				backgroundIndex: nextBackgroundIndex,
				opacity,
			})

			nextIndex += 1
			nextBackgroundIndex += 1

			const childIds = this.getSortedChildIdsForParent(id)
			if (!childIds.length) return

			let backgroundIndexToRestore = null
			if (util.providesBackgroundForChildren(shape)) {
				backgroundIndexToRestore = nextBackgroundIndex
				nextBackgroundIndex = nextIndex
				nextIndex += this.options.maxShapesPerPage
			}

			for (const childId of childIds) {
				addShapeById(childId, opacity, isAncestorErasing || isShapeErasing)
			}

			if (backgroundIndexToRestore !== null) {
				nextBackgroundIndex = backgroundIndexToRestore
			}
		}

		// If we're using editor state, then we're only interested in on-screen shapes.
		// If we're not using the editor state, then we're interested in ALL shapes, even those from other pages.
		const pages = useEditorState ? [this.getCurrentPage()] : this.getPages()
		for (const page of pages) {
			for (const childId of this.getSortedChildIdsForParent(page.id)) {
				addShapeById(childId, 1, false)
			}
		}

		return renderingShapes
	}

	// Camera state
	// Camera state does two things: first, it allows us to subscribe to whether
	// the camera is moving or not; and second, it allows us to update the rendering
	// shapes on the canvas. Changing the rendering shapes may cause shapes to
	// unmount / remount in the DOM, which is expensive; and computing visibility is
	// also expensive in large projects. For this reason, we use a second bounding
	// box just for rendering, and we only update after the camera stops moving.
	private _cameraState = atom('camera state', 'idle' as 'idle' | 'moving')
	private _cameraStateTimeoutRemaining = 0
	private _decayCameraStateTimeout = (elapsed: number) => {
		this._cameraStateTimeoutRemaining -= elapsed
		if (this._cameraStateTimeoutRemaining > 0) return
		this.off('tick', this._decayCameraStateTimeout)
		this._cameraState.set('idle')
	}
	private _tickCameraState = () => {
		// always reset the timeout
		this._cameraStateTimeoutRemaining = this.options.cameraMovingTimoutMs
		// If the state is idle, then start the tick
		if (this._cameraState.__unsafe__getWithoutCapture() !== 'idle') return
		this._cameraState.set('moving')
		this.on('tick', this._decayCameraStateTimeout)
	}

	/**
	 * Whether the camera is moving or idle.
	 *
	 * @example
	 * ```ts
	 * editor.getCameraState()
	 * ```
	 *
	 * @public
	 */
	getCameraState() {
		return this._cameraState.get()
	}

	/**
	 * Get the shapes that should be displayed in the current viewport.
	 *
	 * @example
	 * ```ts
	 * editor.getRenderingShapes()
	 * ```
	 *
	 * @public
	 */
	@computed getRenderingShapes() {
		const renderingShapes = this.getUnorderedRenderingShapes(true)

		// Its IMPORTANT that the result be sorted by id AND include the index
		// that the shape should be displayed at. Steve, this is the past you
		// telling the present you not to change this.

		// We want to sort by id because moving elements about in the DOM will
		// cause the element to get removed by react as it moves the DOM node. This
		// causes <iframes/> to re-render which is hella annoying and a perf
		// drain. By always sorting by 'id' we keep the shapes always in the
		// same order; but we later use index to set the element's 'z-index'
		// to change the "rendered" position in z-space.
		return renderingShapes.sort(sortById)
	}

	/* --------------------- Pages ---------------------- */

	@computed private _getAllPagesQuery() {
		return this.store.query.records('page')
	}

	/**
	 * Info about the project's current pages.
	 *
	 * @example
	 * ```ts
	 * editor.getPages()
	 * ```
	 *
	 * @public
	 */
	@computed getPages(): TLPage[] {
		return this._getAllPagesQuery().get().sort(sortByIndex)
	}

	/**
	 * The current page.
	 *
	 * @example
	 * ```ts
	 * editor.getCurrentPage()
	 * ```
	 *
	 * @public
	 */
	getCurrentPage(): TLPage {
		return this.getPage(this.getCurrentPageId())!
	}

	/**
	 * The current page id.
	 *
	 * @example
	 * ```ts
	 * editor.getCurrentPageId()
	 * ```
	 *
	 * @public
	 */
	@computed getCurrentPageId(): TLPageId {
		return this.getInstanceState().currentPageId
	}

	/**
	 * Get a page.
	 *
	 * @example
	 * ```ts
	 * editor.getPage(myPage.id)
	 * editor.getPage(myPage)
	 * ```
	 *
	 * @param page - The page (or page id) to get.
	 *
	 * @public
	 */
	getPage(page: TLPageId | TLPage): TLPage | undefined {
		return this.store.get(typeof page === 'string' ? page : page.id)
	}

	/* @internal */
	private readonly _currentPageShapeIds: ReturnType<typeof deriveShapeIdsInCurrentPage>

	/**
	 * An array of all of the shapes on the current page.
	 *
	 * @example
	 * ```ts
	 * editor.getCurrentPageIds()
	 * ```
	 *
	 * @public
	 */
	getCurrentPageShapeIds() {
		return this._currentPageShapeIds.get()
	}

	/**
	 * @internal
	 */
	@computed
	getCurrentPageShapeIdsSorted() {
		return Array.from(this.getCurrentPageShapeIds()).sort()
	}

	/**
	 * Get the ids of shapes on a page.
	 *
	 * @example
	 * ```ts
	 * const idsOnPage1 = editor.getPageShapeIds('page1')
	 * const idsOnPage2 = editor.getPageShapeIds(myPage2)
	 * ```
	 *
	 * @param page - The page (or page id) to get.
	 *
	 * @public
	 **/
	getPageShapeIds(page: TLPageId | TLPage): Set<TLShapeId> {
		const pageId = typeof page === 'string' ? page : page.id
		const result = this.store.query.exec('shape', { parentId: { eq: pageId } })
		return this.getShapeAndDescendantIds(result.map((s) => s.id))
	}

	/**
	 * Set the current page.
	 *
	 * @example
	 * ```ts
	 * editor.setCurrentPage('page1')
	 * editor.setCurrentPage(myPage1)
	 * ```
	 *
	 * @param page - The page (or page id) to set as the current page.
	 *
	 * @public
	 */
	setCurrentPage(page: TLPageId | TLPage): this {
		const pageId = typeof page === 'string' ? page : page.id
		if (!this.store.has(pageId)) {
			console.error("Tried to set the current page id to a page that doesn't exist.")
			return this
		}

		this.stopFollowingUser()
		// finish off any in-progress interactions
		this.complete()

		return this.batch(
			() => this.store.put([{ ...this.getInstanceState(), currentPageId: pageId }]),
			{ history: 'record-preserveRedoStack' }
		)
	}

	/**
	 * Update a page.
	 *
	 * @example
	 * ```ts
	 * editor.updatePage({ id: 'page2', name: 'Page 2' })
	 * ```
	 *
	 * @param partial - The partial of the shape to update.
	 *
	 * @public
	 */
	updatePage(partial: RequiredKeys<Partial<TLPage>, 'id'>): this {
		if (this.getInstanceState().isReadonly) return this

		const prev = this.getPage(partial.id)
		if (!prev) return this

		return this.batch(() => this.store.update(partial.id, (page) => ({ ...page, ...partial })))
	}

	/**
	 * Create a page.
	 *
	 * @example
	 * ```ts
	 * editor.createPage(myPage)
	 * editor.createPage({ name: 'Page 2' })
	 * ```
	 *
	 * @param page - The page (or page partial) to create.
	 *
	 * @public
	 */
	createPage(page: Partial<TLPage>): this {
		this.history.batch(() => {
			if (this.getInstanceState().isReadonly) return
			if (this.getPages().length >= this.options.maxPages) return
			const pages = this.getPages()

			const name = getIncrementedName(
				page.name ?? 'Page 1',
				pages.map((p) => p.name)
			)

			let index = page.index

			if (!index || pages.some((p) => p.index === index)) {
				index = getIndexAbove(pages[pages.length - 1].index)
			}

			const newPage = PageRecordType.create({
				meta: {},
				...page,
				name,
				index,
			})

			this.store.put([newPage])
		})
		return this
	}

	/**
	 * Delete a page.
	 *
	 * @example
	 * ```ts
	 * editor.deletePage('page1')
	 * ```
	 *
	 * @param id - The id of the page to delete.
	 *
	 * @public
	 */
	deletePage(page: TLPageId | TLPage): this {
		const id = typeof page === 'string' ? page : page.id
		this.batch(() => {
			if (this.getInstanceState().isReadonly) return
			const pages = this.getPages()
			if (pages.length === 1) return

			const deletedPage = this.getPage(id)
			if (!deletedPage) return

			if (id === this.getCurrentPageId()) {
				const index = pages.findIndex((page) => page.id === id)
				const next = pages[index - 1] ?? pages[index + 1]
				this.setCurrentPage(next.id)
			}
			this.store.remove([deletedPage.id])
		})
		return this
	}

	/**
	 * Duplicate a page.
	 *
	 * @param id - The id of the page to duplicate. Defaults to the current page.
	 * @param createId - The id of the new page. Defaults to a new id.
	 *
	 * @public
	 */
	duplicatePage(page: TLPageId | TLPage, createId: TLPageId = PageRecordType.createId()): this {
		if (this.getPages().length >= this.options.maxPages) return this
		const id = typeof page === 'string' ? page : page.id
		const freshPage = this.getPage(id) // get the most recent version of the page anyway
		if (!freshPage) return this

		const prevCamera = { ...this.getCamera() }
		const content = this.getContentFromCurrentPage(this.getSortedChildIdsForParent(freshPage.id))

		this.batch(() => {
			const pages = this.getPages()
			const index = getIndexBetween(freshPage.index, pages[pages.indexOf(freshPage) + 1]?.index)

			// create the page (also creates the pagestate and camera for the new page)
			this.createPage({ name: freshPage.name + ' Copy', id: createId, index })
			// set the new page as the current page
			this.setCurrentPage(createId)
			// update the new page's camera to the previous page's camera
			this.setCamera(prevCamera)

			if (content) {
				// If we had content on the previous page, put it on the new page
				return this.putContentOntoCurrentPage(content)
			}
		})

		return this
	}

	/**
	 * Rename a page.
	 *
	 * @example
	 * ```ts
	 * editor.renamePage('page1', 'My Page')
	 * ```
	 *
	 * @param id - The id of the page to rename.
	 * @param name - The new name.
	 *
	 * @public
	 */
	renamePage(page: TLPageId | TLPage, name: string) {
		const id = typeof page === 'string' ? page : page.id
		if (this.getInstanceState().isReadonly) return this
		this.updatePage({ id, name })
		return this
	}

	/* --------------------- Assets --------------------- */

	private _assetOptions = atom('asset options', DEFAULT_ASSET_OPTIONS)

	/** @internal */
	@computed private _getAllAssetsQuery() {
		return this.store.query.records('asset')
	}

	/**
	 * Get all assets in the editor.
	 *
	 * @public
	 */
	getAssets() {
		return this._getAllAssetsQuery().get()
	}

	/**
	 * Create one or more assets.
	 *
	 * @example
	 * ```ts
	 * editor.createAssets([...myAssets])
	 * ```
	 *
	 * @param assets - The assets to create.
	 *
	 * @public
	 */
	createAssets(assets: TLAsset[]): this {
		if (this.getInstanceState().isReadonly) return this
		if (assets.length <= 0) return this
		return this.batch(() => this.store.put(assets))
	}

	/**
	 * Update one or more assets.
	 *
	 * @example
	 * ```ts
	 * editor.updateAssets([{ id: 'asset1', name: 'New name' }])
	 * ```
	 *
	 * @param assets - The assets to update.
	 *
	 * @public
	 */
	updateAssets(assets: TLAssetPartial[]): this {
		if (this.getInstanceState().isReadonly) return this
		if (assets.length <= 0) return this
		return this.batch(() => {
			this.store.put(
				assets.map((partial) => ({
					...this.store.get(partial.id)!,
					...partial,
				}))
			)
		})
	}

	/**
	 * Delete one or more assets.
	 *
	 * @example
	 * ```ts
	 * editor.deleteAssets(['asset1', 'asset2'])
	 * ```
	 *
	 * @param ids - The assets to delete.
	 *
	 * @public
	 */
	deleteAssets(assets: TLAssetId[] | TLAsset[]): this {
		if (this.getInstanceState().isReadonly) return this

		const ids =
			typeof assets[0] === 'string'
				? (assets as TLAssetId[])
				: (assets as TLAsset[]).map((a) => a.id)
		if (ids.length <= 0) return this

		return this.batch(() => this.store.remove(ids))
	}

	/**
	 * Get an asset by its id.
	 *
	 * @example
	 * ```ts
	 * editor.getAsset('asset1')
	 * ```
	 *
	 * @param asset - The asset (or asset id) to get.
	 *
	 * @public
	 */
	getAsset(asset: TLAssetId | TLAsset): TLAsset | undefined {
		return this.store.get(typeof asset === 'string' ? asset : asset.id) as TLAsset | undefined
	}

	async resolveAssetUrl(
		assetId: TLAssetId | null,
		context: { zoom: number }
	): Promise<string | null> {
		if (!assetId) return ''
		const asset = this.getAsset(assetId)
		if (!asset) return ''

		const networkEffectiveType: string | null =
			'connection' in navigator ? (navigator as any).connection.effectiveType : null
		const dpr = this.getInstanceState().devicePixelRatio

		return await this._assetOptions
			.get()
			.onResolveAsset(asset!, { zoom: context.zoom, dpr, networkEffectiveType })
	}

	/* --------------------- Shapes --------------------- */

	@computed
	private _getShapeGeometryCache(): ComputedCache<Geometry2d, TLShape> {
		return this.store.createComputedCache(
			'bounds',
			(shape) => this.getShapeUtil(shape).getGeometry(shape),
			(a, b) => a.props === b.props
		)
	}

	/**
	 * Get the geometry of a shape.
	 *
	 * @example
	 * ```ts
	 * editor.getShapeGeometry(myShape)
	 * editor.getShapeGeometry(myShapeId)
	 * ```
	 *
	 * @param shape - The shape (or shape id) to get the geometry for.
	 *
	 * @public
	 */
	getShapeGeometry<T extends Geometry2d>(shape: TLShape | TLShapeId): T {
		return this._getShapeGeometryCache().get(typeof shape === 'string' ? shape : shape.id)! as T
	}

	/** @internal */
	@computed private _getShapeHandlesCache(): ComputedCache<TLHandle[] | undefined, TLShape> {
		return this.store.createComputedCache('handles', (shape) => {
			return this.getShapeUtil(shape).getHandles?.(shape)
		})
	}

	/**
	 * Get the handles (if any) for a shape.
	 *
	 * @example
	 * ```ts
	 * editor.getShapeHandles(myShape)
	 * editor.getShapeHandles(myShapeId)
	 * ```
	 *
	 * @param shape - The shape (or shape id) to get the handles for.
	 * @public
	 */
	getShapeHandles<T extends TLShape>(shape: T | T['id']): TLHandle[] | undefined {
		return this._getShapeHandlesCache().get(typeof shape === 'string' ? shape : shape.id)
	}

	/**
	 * Get the local transform for a shape as a matrix model. This transform reflects both its
	 * translation (x, y) from from either its parent's top left corner, if the shape's parent is
	 * another shape, or else from the 0,0 of the page, if the shape's parent is the page; and the
	 * shape's rotation.
	 *
	 * @example
	 * ```ts
	 * editor.getShapeLocalTransform(myShape)
	 * ```
	 *
	 * @param shape - The shape to get the local transform for.
	 *
	 * @public
	 */
	getShapeLocalTransform(shape: TLShape | TLShapeId): Mat {
		const id = typeof shape === 'string' ? shape : shape.id
		const freshShape = this.getShape(id)
		if (!freshShape) throw Error('Editor.getTransform: shape not found')
		return Mat.Identity().translate(freshShape.x, freshShape.y).rotate(freshShape.rotation)
	}

	/**
	 * A cache of page transforms.
	 *
	 * @internal
	 */
	@computed private _getShapePageTransformCache(): ComputedCache<Mat, TLShape> {
		return this.store.createComputedCache<Mat, TLShape>('pageTransformCache', (shape) => {
			if (isPageId(shape.parentId)) {
				return this.getShapeLocalTransform(shape)
			}

			// If the shape's parent doesn't exist yet (e.g. when merging in changes from remote in the wrong order)
			// then we can't compute the transform yet, so just return the identity matrix.
			// In the future we should look at creating a store update mechanism that understands and preserves
			// ordering.
			const parentTransform =
				this._getShapePageTransformCache().get(shape.parentId) ?? Mat.Identity()
			return Mat.Compose(parentTransform, this.getShapeLocalTransform(shape)!)
		})
	}

	/**
	 * Get the local transform of a shape's parent as a matrix model.
	 *
	 * @example
	 * ```ts
	 * editor.getShapeParentTransform(myShape)
	 * ```
	 *
	 * @param shape - The shape (or shape id) to get the parent transform for.
	 *
	 * @public
	 */
	getShapeParentTransform(shape: TLShape | TLShapeId): Mat {
		const id = typeof shape === 'string' ? shape : shape.id
		const freshShape = this.getShape(id)
		if (!freshShape || isPageId(freshShape.parentId)) return Mat.Identity()
		return this._getShapePageTransformCache().get(freshShape.parentId) ?? Mat.Identity()
	}

	/**
	 * Get the transform of a shape in the current page space.
	 *
	 * @example
	 * ```ts
	 * editor.getShapePageTransform(myShape)
	 * editor.getShapePageTransform(myShapeId)
	 * ```
	 *
	 * @param shape - The shape (or shape id) to get the page transform for.
	 *
	 * @public
	 */
	getShapePageTransform(shape: TLShape | TLShapeId): Mat {
		const id = typeof shape === 'string' ? shape : shape.id
		return this._getShapePageTransformCache().get(id) ?? Mat.Identity()
	}

	/** @internal */
	@computed private _getShapePageBoundsCache(): ComputedCache<Box, TLShape> {
		return this.store.createComputedCache<Box, TLShape>('pageBoundsCache', (shape) => {
			const pageTransform = this._getShapePageTransformCache().get(shape.id)

			if (!pageTransform) return new Box()

			const result = Box.FromPoints(
				Mat.applyToPoints(pageTransform, this.getShapeGeometry(shape).vertices)
			)

			return result
		})
	}

	/**
	 * Get the bounds of a shape in the current page space.
	 *
	 * @example
	 * ```ts
	 * editor.getShapePageBounds(myShape)
	 * editor.getShapePageBounds(myShapeId)
	 * ```
	 *
	 * @param shape - The shape (or shape id) to get the bounds for.
	 *
	 * @public
	 */
	getShapePageBounds(shape: TLShape | TLShapeId): Box | undefined {
		return this._getShapePageBoundsCache().get(typeof shape === 'string' ? shape : shape.id)
	}

	/**
	 * A cache of clip paths used for clipping.
	 *
	 * @internal
	 */
	@computed private _getShapeClipPathCache(): ComputedCache<string, TLShape> {
		return this.store.createComputedCache<string, TLShape>('clipPathCache', (shape) => {
			const pageMask = this._getShapeMaskCache().get(shape.id)
			if (!pageMask) return undefined
			if (pageMask.length === 0) {
				return `polygon(0px 0px, 0px 0px, 0px 0px)`
			}

			const pageTransform = this._getShapePageTransformCache().get(shape.id)
			if (!pageTransform) return undefined

			const localMask = Mat.applyToPoints(Mat.Inverse(pageTransform), pageMask)

			return `polygon(${localMask.map((p) => `${p.x}px ${p.y}px`).join(',')})`
		})
	}

	/**
	 * Get the clip path for a shape.
	 *
	 * @example
	 * ```ts
	 * const clipPath = editor.getShapeClipPath(shape)
	 * const clipPath = editor.getShapeClipPath(shape.id)
	 * ```
	 *
	 * @param shape - The shape (or shape id) to get the clip path for.
	 *
	 * @returns The clip path or undefined.
	 *
	 * @public
	 */
	getShapeClipPath(shape: TLShape | TLShapeId): string | undefined {
		return this._getShapeClipPathCache().get(typeof shape === 'string' ? shape : shape.id)
	}

	/** @internal */
	@computed private _getShapeMaskCache(): ComputedCache<Vec[], TLShape> {
		return this.store.createComputedCache('pageMaskCache', (shape) => {
			if (isPageId(shape.parentId)) return undefined

			const frameAncestors = this.getShapeAncestors(shape.id).filter((shape) =>
				this.isShapeOfType<TLFrameShape>(shape, 'frame')
			)

			if (frameAncestors.length === 0) return undefined

			const pageMask = frameAncestors
				.map<Vec[] | undefined>((s) =>
					// Apply the frame transform to the frame outline to get the frame outline in the current page space
					this._getShapePageTransformCache()
						.get(s.id)!
						.applyToPoints(this.getShapeGeometry(s).vertices)
				)
				.reduce((acc, b) => {
					if (!(b && acc)) return undefined
					const intersection = intersectPolygonPolygon(acc, b)
					if (intersection) {
						return intersection.map(Vec.Cast)
					}
					return []
				})

			return pageMask
		})
	}

	/**
	 * Get the mask (in the current page space) for a shape.
	 *
	 * @example
	 * ```ts
	 * const pageMask = editor.getShapeMask(shape.id)
	 * ```
	 *
	 * @param id - The id of the shape to get the mask for.
	 *
	 * @returns The mask for the shape.
	 *
	 * @public
	 */
	getShapeMask(shape: TLShapeId | TLShape): VecLike[] | undefined {
		return this._getShapeMaskCache().get(typeof shape === 'string' ? shape : shape.id)
	}

	/**
	 * Get the bounds of a shape in the current page space, incorporating any masks. For example, if the
	 * shape were the child of a frame and was half way out of the frame, the bounds would be the half
	 * of the shape that was in the frame.
	 *
	 * @example
	 * ```ts
	 * editor.getShapeMaskedPageBounds(myShape)
	 * editor.getShapeMaskedPageBounds(myShapeId)
	 * ```
	 *
	 * @param shape - The shape to get the masked bounds for.
	 *
	 * @public
	 */
	getShapeMaskedPageBounds(shape: TLShapeId | TLShape): Box | undefined {
		if (typeof shape !== 'string') shape = shape.id
		return this._getShapeMaskedPageBoundsCache().get(shape)
	}

	/** @internal */
	@computed private _getShapeMaskedPageBoundsCache(): ComputedCache<Box, TLShape> {
		return this.store.createComputedCache('shapeMaskedPageBoundsCache', (shape) => {
			const pageBounds = this._getShapePageBoundsCache().get(shape.id)
			if (!pageBounds) return
			const pageMask = this._getShapeMaskCache().get(shape.id)
			if (pageMask) {
				if (pageMask.length === 0) return undefined
				const { corners } = pageBounds
				if (corners.every((p, i) => p && Vec.Equals(p, pageMask[i]))) return pageBounds.clone()
				const intersection = intersectPolygonPolygon(pageMask, corners)
				if (!intersection) return
				return Box.FromPoints(intersection)
			}
			return pageBounds
		})
	}

	/**
	 * Get the ancestors of a shape.
	 *
	 * @example
	 * ```ts
	 * const ancestors = editor.getShapeAncestors(myShape)
	 * const ancestors = editor.getShapeAncestors(myShapeId)
	 * ```
	 *
	 * @param shape - The shape (or shape id) to get the ancestors for.
	 *
	 * @public
	 */
	getShapeAncestors(shape: TLShapeId | TLShape, acc: TLShape[] = []): TLShape[] {
		const id = typeof shape === 'string' ? shape : shape.id
		const freshShape = this.getShape(id)
		if (!freshShape) return acc
		const parentId = freshShape.parentId
		if (isPageId(parentId)) {
			acc.reverse()
			return acc
		}

		const parent = this.store.get(parentId)
		if (!parent) return acc
		acc.push(parent)
		return this.getShapeAncestors(parent, acc)
	}

	/**
	 * Find the first ancestor matching the given predicate
	 *
	 * @example
	 * ```ts
	 * const ancestor = editor.findShapeAncestor(myShape)
	 * const ancestor = editor.findShapeAncestor(myShape.id)
	 * const ancestor = editor.findShapeAncestor(myShape.id, (shape) => shape.type === 'frame')
	 * ```
	 *
	 * @param shape - The shape to check the ancestors for.
	 *
	 * @public
	 */
	findShapeAncestor(
		shape: TLShape | TLShapeId,
		predicate: (parent: TLShape) => boolean
	): TLShape | undefined {
		const id = typeof shape === 'string' ? shape : shape.id
		const freshShape = this.getShape(id)
		if (!freshShape) return

		const parentId = freshShape.parentId
		if (isPageId(parentId)) return

		const parent = this.getShape(parentId)
		if (!parent) return
		return predicate(parent) ? parent : this.findShapeAncestor(parent, predicate)
	}

	/**
	 * Returns true if the the given shape has the given ancestor.
	 *
	 * @param shape - The shape.
	 * @param ancestorId - The id of the ancestor.
	 *
	 * @public
	 */
	hasAncestor(shape: TLShape | TLShapeId | undefined, ancestorId: TLShapeId): boolean {
		const id = typeof shape === 'string' ? shape : shape?.id
		const freshShape = id && this.getShape(id)
		if (!freshShape) return false
		if (freshShape.parentId === ancestorId) return true
		return this.hasAncestor(this.getShapeParent(freshShape), ancestorId)
	}

	/**
	 * Get the common ancestor of two or more shapes that matches a predicate.
	 *
	 * @param shapes - The shapes (or shape ids) to check.
	 * @param predicate - The predicate to match.
	 */
	findCommonAncestor(
		shapes: TLShape[] | TLShapeId[],
		predicate?: (shape: TLShape) => boolean
	): TLShapeId | undefined {
		if (shapes.length === 0) {
			return
		}

		const ids =
			typeof shapes[0] === 'string'
				? (shapes as TLShapeId[])
				: (shapes as TLShape[]).map((s) => s.id)
		const freshShapes = compact(ids.map((id) => this.getShape(id)))

		if (freshShapes.length === 1) {
			const parentId = freshShapes[0].parentId
			if (isPageId(parentId)) {
				return
			}
			return predicate ? this.findShapeAncestor(freshShapes[0], predicate)?.id : parentId
		}

		const [nodeA, ...others] = freshShapes
		let ancestor = this.getShapeParent(nodeA)
		while (ancestor) {
			// TODO: this is not ideal, optimize
			if (predicate && !predicate(ancestor)) {
				ancestor = this.getShapeParent(ancestor)
				continue
			}
			if (others.every((shape) => this.hasAncestor(shape, ancestor!.id))) {
				return ancestor!.id
			}
			ancestor = this.getShapeParent(ancestor)
		}
		return undefined
	}

	/**
	 * Check whether a shape or its parent is locked.
	 *
	 * @param shape - The shape (or shape id) to check.
	 *
	 * @public
	 */
	isShapeOrAncestorLocked(shape?: TLShape): boolean
	isShapeOrAncestorLocked(id?: TLShapeId): boolean
	isShapeOrAncestorLocked(arg?: TLShape | TLShapeId): boolean {
		const shape = typeof arg === 'string' ? this.getShape(arg) : arg
		if (shape === undefined) return false
		if (shape.isLocked) return true
		return this.isShapeOrAncestorLocked(this.getShapeParent(shape))
	}

	@computed
	private _notVisibleShapes() {
		return notVisibleShapes(this)
	}

	/**
	 * Get culled shapes.
	 *
	 * @public
	 */
	@computed
	getCulledShapes() {
		const notVisibleShapes = this._notVisibleShapes().get()
		const selectedShapeIds = this.getSelectedShapeIds()
		const editingId = this.getEditingShapeId()
		const culledShapes = new Set<TLShapeId>(notVisibleShapes)
		// we don't cull the shape we are editing
		if (editingId) {
			culledShapes.delete(editingId)
		}
		// we also don't cull selected shapes
		selectedShapeIds.forEach((id) => {
			culledShapes.delete(id)
		})
		return culledShapes
	}

	/**
	 * The bounds of the current page (the common bounds of all of the shapes on the page).
	 *
	 * @public
	 */
	@computed getCurrentPageBounds(): Box | undefined {
		let commonBounds: Box | undefined

		this.getCurrentPageShapeIdsSorted().forEach((shapeId) => {
			const bounds = this.getShapeMaskedPageBounds(shapeId)
			if (!bounds) return
			if (!commonBounds) {
				commonBounds = bounds.clone()
			} else {
				commonBounds = commonBounds.expand(bounds)
			}
		})

		return commonBounds
	}

	/**
	 * Get the top-most selected shape at the given point, ignoring groups.
	 *
	 * @param point - The point to check.
	 *
	 * @returns The top-most selected shape at the given point, or undefined if there is no shape at the point.
	 */
	getSelectedShapeAtPoint(point: VecLike): TLShape | undefined {
		const selectedShapeIds = this.getSelectedShapeIds()
		return this.getCurrentPageShapesSorted()
			.filter((shape) => shape.type !== 'group' && selectedShapeIds.includes(shape.id))
			.reverse() // find last
			.find((shape) => this.isPointInShape(shape, point, { hitInside: true, margin: 0 }))
	}

	/**
	 * Get the shape at the current point.
	 *
	 * @param point - The point to check.
	 * @param opts - Options for the check: `hitInside` to check if the point is inside the shape, `margin` to check if the point is within a margin of the shape, `hitFrameInside` to check if the point is inside the frame, and `filter` to filter the shapes to check.
	 *
	 * @returns The shape at the given point, or undefined if there is no shape at the point.
	 */
	getShapeAtPoint(
		point: VecLike,
		opts = {} as {
			renderingOnly?: boolean
			margin?: number
			hitInside?: boolean
			hitLocked?: boolean
			// TODO: we probably need to rename this, we don't quite _always_
			// respect this esp. in the part below that does "Check labels first"
			hitLabels?: boolean
			hitFrameInside?: boolean
			filter?: (shape: TLShape) => boolean
		}
	): TLShape | undefined {
		const zoomLevel = this.getZoomLevel()
		const viewportPageBounds = this.getViewportPageBounds()
		const {
			filter,
			margin = 0,
			hitLocked = false,
			hitLabels = false,
			hitInside = false,
			hitFrameInside = false,
		} = opts

		let inHollowSmallestArea = Infinity
		let inHollowSmallestAreaHit: TLShape | null = null

		let inMarginClosestToEdgeDistance = Infinity
		let inMarginClosestToEdgeHit: TLShape | null = null

		const shapesToCheck = (
			opts.renderingOnly
				? this.getCurrentPageRenderingShapesSorted()
				: this.getCurrentPageShapesSorted()
		).filter((shape) => {
			if ((shape.isLocked && !hitLocked) || this.isShapeOfType(shape, 'group')) return false
			const pageMask = this.getShapeMask(shape)
			if (pageMask && !pointInPolygon(point, pageMask)) return false
			if (filter) return filter(shape)
			return true
		})

		for (let i = shapesToCheck.length - 1; i >= 0; i--) {
			const shape = shapesToCheck[i]
			const geometry = this.getShapeGeometry(shape)
			const isGroup = geometry instanceof Group2d

			const pointInShapeSpace = this.getPointInShapeSpace(shape, point)

			// Check labels first
			if (
				this.isShapeOfType<TLArrowShape>(shape, 'arrow') ||
				(this.isShapeOfType<TLGeoShape>(shape, 'geo') && shape.props.fill === 'none')
			) {
				if (shape.props.text.trim()) {
					// let's check whether the shape has a label and check that
					for (const childGeometry of (geometry as Group2d).children) {
						if (childGeometry.isLabel && childGeometry.isPointInBounds(pointInShapeSpace)) {
							return shape
						}
					}
				}
			}

			if (this.isShapeOfType(shape, 'frame')) {
				// On the rare case that we've hit a frame, test again hitInside to be forced true;
				// this prevents clicks from passing through the body of a frame to shapes behind it.

				// If the hit is within the frame's outer margin, then select the frame
				const distance = geometry.distanceToPoint(pointInShapeSpace, hitInside)
				if (Math.abs(distance) <= margin) {
					return inMarginClosestToEdgeHit || shape
				}

				if (geometry.hitTestPoint(pointInShapeSpace, 0, true)) {
					// Once we've hit a frame, we want to end the search. If we have hit a shape
					// already, then this would either be above the frame or a child of the frame,
					// so we want to return that. Otherwise, the point is in the empty space of the
					// frame. If `hitFrameInside` is true (e.g. used drawing an arrow into the
					// frame) we the frame itself; other wise, (e.g. when hovering or pointing)
					// we would want to return null.
					return (
						inMarginClosestToEdgeHit ||
						inHollowSmallestAreaHit ||
						(hitFrameInside ? shape : undefined)
					)
				}
				continue
			}

			let distance: number

			if (isGroup) {
				let minDistance = Infinity
				for (const childGeometry of geometry.children) {
					if (childGeometry.isLabel && !hitLabels) continue

					// hit test the all of the child geometries that aren't labels
					const tDistance = childGeometry.distanceToPoint(pointInShapeSpace, hitInside)
					if (tDistance < minDistance) {
						minDistance = tDistance
					}
				}

				distance = minDistance
			} else {
				// If the margin is zero and the geometry has a very small width or height,
				// then check the actual distance. This is to prevent a bug where straight
				// lines would never pass the broad phase (point-in-bounds) check.
				if (margin === 0 && (geometry.bounds.w < 1 || geometry.bounds.h < 1)) {
					distance = geometry.distanceToPoint(pointInShapeSpace, hitInside)
				} else {
					// Broad phase
					if (geometry.bounds.containsPoint(pointInShapeSpace, margin)) {
						// Narrow phase (actual distance)
						distance = geometry.distanceToPoint(pointInShapeSpace, hitInside)
					} else {
						// Failed the broad phase, geddafugaotta'ere!
						distance = Infinity
					}
				}
			}

			if (geometry.isClosed) {
				// For closed shapes, the distance will be positive if outside of
				// the shape or negative if inside of the shape. If the distance
				// is greater than the margin, then it's a miss. Otherwise...

				if (distance <= margin) {
					if (geometry.isFilled || (isGroup && geometry.children[0].isFilled)) {
						// If the shape is filled, then it's a hit. Remember, we're
						// starting from the TOP-MOST shape in z-index order, so any
						// other hits would be occluded by the shape.
						return inMarginClosestToEdgeHit || shape
					} else {
						// If the shape is bigger than the viewport, then skip it.
						if (this.getShapePageBounds(shape)!.contains(viewportPageBounds)) continue

						// For hollow shapes...
						if (Math.abs(distance) < margin) {
							// We want to preference shapes where we're inside of the
							// shape margin; and we would want to hit the shape with the
							// edge closest to the point.
							if (Math.abs(distance) < inMarginClosestToEdgeDistance) {
								inMarginClosestToEdgeDistance = Math.abs(distance)
								inMarginClosestToEdgeHit = shape
							}
						} else if (!inMarginClosestToEdgeHit) {
							// If we're not within margin distance to any edge, and if the
							// shape is hollow, then we want to hit the shape with the
							// smallest area. (There's a bug here with self-intersecting
							// shapes, like a closed drawing of an "8", but that's a bigger
							// problem to solve.)
							const { area } = geometry
							if (area < inHollowSmallestArea) {
								inHollowSmallestArea = area
								inHollowSmallestAreaHit = shape
							}
						}
					}
				}
			} else {
				// For open shapes (e.g. lines or draw shapes) always use the margin.
				// If the distance is less than the margin, return the shape as the hit.
				if (distance < this.options.hitTestMargin / zoomLevel) {
					return shape
				}
			}
		}

		// If we haven't hit any filled shapes or frames, then return either
		// the shape who we hit within the margin (and of those, the one that
		// had the shortest distance between the point and the shape edge),
		// or else the hollow shape with the smallest area—or if we didn't hit
		// any margins or any hollow shapes, then null.
		return inMarginClosestToEdgeHit || inHollowSmallestAreaHit || undefined
	}

	/**
	 * Get the shapes, if any, at a given page point.
	 *
	 * @example
	 * ```ts
	 * editor.getShapesAtPoint({ x: 100, y: 100 })
	 * editor.getShapesAtPoint({ x: 100, y: 100 }, { hitInside: true, exact: true })
	 * ```
	 *
	 * @param point - The page point to test.
	 *
	 * @public
	 */
	getShapesAtPoint(
		point: VecLike,
		opts = {} as { margin?: number; hitInside?: boolean }
	): TLShape[] {
		return this.getCurrentPageShapes().filter((shape) => this.isPointInShape(shape, point, opts))
	}

	/**
	 * Test whether a point (in the current page space) will will a shape. This method takes into account masks,
	 * such as when a shape is the child of a frame and is partially clipped by the frame.
	 *
	 * @example
	 * ```ts
	 * editor.isPointInShape({ x: 100, y: 100 }, myShape)
	 * ```
	 *
	 * @param shape - The shape to test against.
	 * @param point - The page point to test (in the current page space).
	 * @param hitInside - Whether to count as a hit if the point is inside of a closed shape.
	 *
	 * @public
	 */
	isPointInShape(
		shape: TLShape | TLShapeId,
		point: VecLike,
		opts = {} as {
			margin?: number
			hitInside?: boolean
		}
	): boolean {
		const { hitInside = false, margin = 0 } = opts
		const id = typeof shape === 'string' ? shape : shape.id
		// If the shape is masked, and if the point falls outside of that
		// mask, then it's definitely a miss—we don't need to test further.
		const pageMask = this.getShapeMask(id)
		if (pageMask && !pointInPolygon(point, pageMask)) return false

		return this.getShapeGeometry(id).hitTestPoint(
			this.getPointInShapeSpace(shape, point),
			margin,
			hitInside
		)
	}

	/**
	 * Convert a point in the current page space to a point in the local space of a shape. For example, if a
	 * shape's page point were `{ x: 100, y: 100 }`, a page point at `{ x: 110, y: 110 }` would be at
	 * `{ x: 10, y: 10 }` in the shape's local space.
	 *
	 * @example
	 * ```ts
	 * editor.getPointInShapeSpace(myShape, { x: 100, y: 100 })
	 * ```
	 *
	 * @param shape - The shape to get the point in the local space of.
	 * @param point - The page point to get in the local space of the shape.
	 *
	 * @public
	 */
	getPointInShapeSpace(shape: TLShape | TLShapeId, point: VecLike): Vec {
		const id = typeof shape === 'string' ? shape : shape.id
		return this._getShapePageTransformCache().get(id)!.clone().invert().applyToPoint(point)
	}

	/**
	 * Convert a delta in the current page space to a point in the local space of a shape's parent.
	 *
	 * @example
	 * ```ts
	 * editor.getPointInParentSpace(myShape.id, { x: 100, y: 100 })
	 * ```
	 *
	 * @param shape - The shape to get the point in the local space of.
	 * @param point - The page point to get in the local space of the shape.
	 *
	 * @public
	 */
	getPointInParentSpace(shape: TLShapeId | TLShape, point: VecLike): Vec {
		const id = typeof shape === 'string' ? shape : shape.id
		const freshShape = this.getShape(id)
		if (!freshShape) return new Vec(0, 0)
		if (isPageId(freshShape.parentId)) return Vec.From(point)

		const parentTransform = this.getShapePageTransform(freshShape.parentId)
		if (!parentTransform) return Vec.From(point)
		return parentTransform.clone().invert().applyToPoint(point)
	}

	/**
	 * An array containing all of the shapes in the current page.
	 *
	 * @public
	 */
	@computed getCurrentPageShapes(): TLShape[] {
		return Array.from(this.getCurrentPageShapeIds(), (id) => this.store.get(id)! as TLShape)
	}

	/**
	 * An array containing all of the shapes in the current page, sorted in z-index order (accounting
	 * for nested shapes): e.g. A, B, BA, BB, C.
	 *
	 * @public
	 */
	@computed getCurrentPageShapesSorted(): TLShape[] {
		const result: TLShape[] = []
		const topLevelShapes = this.getSortedChildIdsForParent(this.getCurrentPageId())

		for (let i = 0, n = topLevelShapes.length; i < n; i++) {
			pushShapeWithDescendants(this, topLevelShapes[i], result)
		}

		return result
	}

	/**
	 * An array containing all of the rendering shapes in the current page, sorted in z-index order (accounting
	 * for nested shapes): e.g. A, B, BA, BB, C.
	 *
	 * @public
	 */
	@computed getCurrentPageRenderingShapesSorted(): TLShape[] {
		const culledShapes = this.getCulledShapes()
		return this.getCurrentPageShapesSorted().filter(({ id }) => !culledShapes.has(id))
	}

	/**
	 * Get whether a shape matches the type of a TLShapeUtil.
	 *
	 * @example
	 * ```ts
	 * const isArrowShape = isShapeOfType<TLArrowShape>(someShape, 'arrow')
	 * ```
	 *
	 * @param util - the TLShapeUtil constructor to test against
	 * @param shape - the shape to test
	 *
	 * @public
	 */
	isShapeOfType<T extends TLUnknownShape>(shape: TLUnknownShape, type: T['type']): shape is T
	isShapeOfType<T extends TLUnknownShape>(
		shapeId: TLUnknownShape['id'],
		type: T['type']
	): shapeId is T['id']
	isShapeOfType<T extends TLUnknownShape>(
		arg: TLUnknownShape | TLUnknownShape['id'],
		type: T['type']
	) {
		const shape = typeof arg === 'string' ? this.getShape(arg) : arg
		if (!shape) return false
		return shape.type === type
	}

	/**
	 * Get a shape by its id.
	 *
	 * @example
	 * ```ts
	 * editor.getShape('box1')
	 * ```
	 *
	 * @param id - The id of the shape to get.
	 *
	 * @public
	 */
	getShape<T extends TLShape = TLShape>(shape: TLShape | TLParentId): T | undefined {
		const id = typeof shape === 'string' ? shape : shape.id
		if (!isShapeId(id)) return undefined
		return this.store.get(id) as T
	}

	/**
	 * Get the parent shape for a given shape. Returns undefined if the shape is the direct child of
	 * the page.
	 *
	 * @example
	 * ```ts
	 * editor.getShapeParent(myShape)
	 * ```
	 *
	 * @public
	 */
	getShapeParent(shape?: TLShape | TLShapeId): TLShape | undefined {
		const id = typeof shape === 'string' ? shape : shape?.id
		if (!id) return undefined
		const freshShape = this.getShape(id)
		if (freshShape === undefined || !isShapeId(freshShape.parentId)) return undefined
		return this.store.get(freshShape.parentId)
	}

	/**
	 * If siblingShape and targetShape are siblings, this returns targetShape. If targetShape has an
	 * ancestor who is a sibling of siblingShape, this returns that ancestor. Otherwise, this returns
	 * undefined.
	 *
	 * @internal
	 */
	getShapeNearestSibling(
		siblingShape: TLShape,
		targetShape: TLShape | undefined
	): TLShape | undefined {
		if (!targetShape) {
			return undefined
		}
		if (targetShape.parentId === siblingShape.parentId) {
			return targetShape
		}

		const ancestor = this.findShapeAncestor(
			targetShape,
			(ancestor) => ancestor.parentId === siblingShape.parentId
		)

		return ancestor
	}

	/**
	 * Get whether the given shape is the descendant of the given page.
	 *
	 * @example
	 * ```ts
	 * editor.isShapeInPage(myShape)
	 * editor.isShapeInPage(myShape, 'page1')
	 * ```
	 *
	 * @param shape - The shape to check.
	 * @param pageId - The id of the page to check against. Defaults to the current page.
	 *
	 * @public
	 */
	isShapeInPage(shape: TLShape | TLShapeId, pageId = this.getCurrentPageId()): boolean {
		const id = typeof shape === 'string' ? shape : shape.id
		const shapeToCheck = this.getShape(id)
		if (!shapeToCheck) return false

		let shapeIsInPage = false

		if (shapeToCheck.parentId === pageId) {
			shapeIsInPage = true
		} else {
			let parent = this.getShape(shapeToCheck.parentId)
			isInPageSearch: while (parent) {
				if (parent.parentId === pageId) {
					shapeIsInPage = true
					break isInPageSearch
				}
				parent = this.getShape(parent.parentId)
			}
		}

		return shapeIsInPage
	}

	/**
	 * Get the id of the containing page for a given shape.
	 *
	 * @param shape - The shape to get the page id for.
	 *
	 * @returns The id of the page that contains the shape, or undefined if the shape is undefined.
	 *
	 * @public
	 */
	getAncestorPageId(shape?: TLShape | TLShapeId): TLPageId | undefined {
		const id = typeof shape === 'string' ? shape : shape?.id
		const _shape = id && this.getShape(id)
		if (!_shape) return undefined
		if (isPageId(_shape.parentId)) {
			return _shape.parentId
		} else {
			return this.getAncestorPageId(this.getShape(_shape.parentId))
		}
	}

	// Parents and children

	/**
	 * A cache of parents to children.
	 *
	 * @internal
	 */
	private readonly _parentIdsToChildIds: ReturnType<typeof parentsToChildren>

	/**
	 * Reparent shapes to a new parent. This operation preserves the shape's current page positions /
	 * rotations.
	 *
	 * @example
	 * ```ts
	 * editor.reparentShapes([box1, box2], 'frame1')
	 * editor.reparentShapes([box1.id, box2.id], 'frame1')
	 * editor.reparentShapes([box1.id, box2.id], 'frame1', 4)
	 * ```
	 *
	 * @param shapes - The shapes (or shape ids) of the shapes to reparent.
	 * @param parentId - The id of the new parent shape.
	 * @param insertIndex - The index to insert the children.
	 *
	 * @public
	 */
	reparentShapes(shapes: TLShapeId[] | TLShape[], parentId: TLParentId, insertIndex?: IndexKey) {
		const ids =
			typeof shapes[0] === 'string' ? (shapes as TLShapeId[]) : shapes.map((s) => (s as TLShape).id)
		if (ids.length === 0) return this

		const changes: TLShapePartial[] = []

		const parentTransform = isPageId(parentId)
			? Mat.Identity()
			: this.getShapePageTransform(parentId)!

		const parentPageRotation = parentTransform.rotation()

		let indices: IndexKey[] = []

		const sibs = compact(this.getSortedChildIdsForParent(parentId).map((id) => this.getShape(id)))

		if (insertIndex) {
			const sibWithInsertIndex = sibs.find((s) => s.index === insertIndex)
			if (sibWithInsertIndex) {
				// If there's a sibling with the same index as the insert index...
				const sibAbove = sibs[sibs.indexOf(sibWithInsertIndex) + 1]
				if (sibAbove) {
					// If the sibling has a sibling above it, insert the shapes
					// between the sibling and its sibling above it.
					indices = getIndicesBetween(insertIndex, sibAbove.index, ids.length)
				} else {
					// Or if the sibling is the top sibling, insert the shapes
					// above the sibling
					indices = getIndicesAbove(insertIndex, ids.length)
				}
			} else {
				// If there's no collision, then we can start at the insert index
				const sibAbove = sibs.sort(sortByIndex).find((s) => s.index > insertIndex)

				if (sibAbove) {
					// If the siblings include a sibling with a higher index, insert the shapes
					// between the insert index and the sibling with the higher index.
					indices = getIndicesBetween(insertIndex, sibAbove.index, ids.length)
				} else {
					// Otherwise, we're at the top of the order, so insert the shapes above
					// the insert index.
					indices = getIndicesAbove(insertIndex, ids.length)
				}
			}
		} else {
			// If insert index is not specified, start the index at the top.
			const sib = sibs.length && sibs[sibs.length - 1]
			indices = sib ? getIndicesAbove(sib.index, ids.length) : getIndices(ids.length)
		}

		const invertedParentTransform = parentTransform.clone().invert()

		const shapesToReparent = compact(ids.map((id) => this.getShape(id)))

		// The user is allowed to re-parent locked shapes. Unintuitive? Yeah! But there are plenty of
		// times when a locked shape's parent is deleted... and we need to put that shape somewhere!
		const lockedShapes = shapesToReparent.filter((shape) => shape.isLocked)

		if (lockedShapes.length) {
			// If we have locked shapes, unlock them before we update them
			this.updateShapes(lockedShapes.map(({ id, type }) => ({ id, type, isLocked: false })))
		}

		for (let i = 0; i < shapesToReparent.length; i++) {
			const shape = shapesToReparent[i]

			const pageTransform = this.getShapePageTransform(shape)!
			if (!pageTransform) continue

			const pagePoint = pageTransform.point()
			if (!pagePoint) continue

			const newPoint = invertedParentTransform.applyToPoint(pagePoint)
			const newRotation = pageTransform.rotation() - parentPageRotation

			changes.push({
				id: shape.id,
				type: shape.type,
				parentId: parentId,
				x: newPoint.x,
				y: newPoint.y,
				rotation: newRotation,
				index: indices[i],
				isLocked: shape.isLocked, // this will re-lock locked shapes
			})
		}

		this.updateShapes(changes)

		return this
	}

	/**
	 * Get the index above the highest child of a given parent.
	 *
	 * @param parentId - The id of the parent.
	 *
	 * @returns The index.
	 *
	 * @public
	 */
	getHighestIndexForParent(parent: TLParentId | TLPage | TLShape): IndexKey {
		const parentId = typeof parent === 'string' ? parent : parent.id
		const children = this._parentIdsToChildIds.get()[parentId]

		if (!children || children.length === 0) {
			return 'a1' as IndexKey
		}
		const shape = this.getShape(children[children.length - 1])!
		return getIndexAbove(shape.index)
	}

	/**
	 * Get an array of all the children of a shape.
	 *
	 * @example
	 * ```ts
	 * editor.getSortedChildIdsForParent('frame1')
	 * ```
	 *
	 * @param parentId - The id of the parent shape.
	 *
	 * @public
	 */
	getSortedChildIdsForParent(parent: TLParentId | TLPage | TLShape): TLShapeId[] {
		const parentId = typeof parent === 'string' ? parent : parent.id
		const ids = this._parentIdsToChildIds.get()[parentId]
		if (!ids) return EMPTY_ARRAY
		return ids
	}

	/**
	 * Run a visitor function for all descendants of a shape.
	 *
	 * @example
	 * ```ts
	 * editor.visitDescendants('frame1', myCallback)
	 * ```
	 *
	 * @param parentId - The id of the parent shape.
	 * @param visitor - The visitor function.
	 *
	 * @public
	 */
	visitDescendants(
		parent: TLParentId | TLPage | TLShape,
		visitor: (id: TLShapeId) => void | false
	): this {
		const parentId = typeof parent === 'string' ? parent : parent.id
		const children = this.getSortedChildIdsForParent(parentId)
		for (const id of children) {
			if (visitor(id) === false) continue
			this.visitDescendants(id, visitor)
		}
		return this
	}

	/**
	 * Get the shape ids of all descendants of the given shapes (including the shapes themselves). IDs are returned in z-index order.
	 *
	 * @param ids - The ids of the shapes to get descendants of.
	 *
	 * @returns The descendant ids.
	 *
	 * @public
	 */
	getShapeAndDescendantIds(ids: TLShapeId[]): Set<TLShapeId> {
		const shapeIds = new Set<TLShapeId>()
		for (const shape of ids.map((id) => this.getShape(id)!).sort(sortByIndex)) {
			shapeIds.add(shape.id)
			this.visitDescendants(shape, (descendantId) => {
				shapeIds.add(descendantId)
			})
		}
		return shapeIds
	}

	/**
	 * Get the shape that some shapes should be dropped on at a given point.
	 *
	 * @param point - The point to find the parent for.
	 * @param droppingShapes - The shapes that are being dropped.
	 *
	 * @returns The shape to drop on.
	 *
	 * @public
	 */
	getDroppingOverShape(point: VecLike, droppingShapes: TLShape[] = []) {
		// starting from the top...
		const currentPageShapesSorted = this.getCurrentPageShapesSorted()
		for (let i = currentPageShapesSorted.length - 1; i >= 0; i--) {
			const shape = currentPageShapesSorted[i]

			if (
				// don't allow dropping on selected shapes
				this.getSelectedShapeIds().includes(shape.id) ||
				// only allow shapes that can receive children
				!this.getShapeUtil(shape).canDropShapes(shape, droppingShapes) ||
				// don't allow dropping a shape on itself or one of it's children
				droppingShapes.find((s) => s.id === shape.id || this.hasAncestor(shape, s.id))
			) {
				continue
			}

			// Only allow dropping into the masked page bounds of the shape, e.g. when a frame is
			// partially clipped by its own parent frame
			const maskedPageBounds = this.getShapeMaskedPageBounds(shape.id)

			if (
				maskedPageBounds &&
				maskedPageBounds.containsPoint(point) &&
				this.getShapeGeometry(shape).hitTestPoint(this.getPointInShapeSpace(shape, point), 0, true)
			) {
				return shape
			}
		}
	}

	/**
	 * Get the shape that should be selected when you click on a given shape, assuming there is
	 * nothing already selected. It will not return anything higher than or including the current
	 * focus layer.
	 *
	 * @param shape - The shape to get the outermost selectable shape for.
	 * @param filter - A function to filter the selectable shapes.
	 *
	 * @returns The outermost selectable shape.
	 *
	 * @public
	 */
	getOutermostSelectableShape(
		shape: TLShape | TLShapeId,
		filter?: (shape: TLShape) => boolean
	): TLShape {
		const id = typeof shape === 'string' ? shape : shape.id
		const freshShape = this.getShape(id)!
		let match = freshShape
		let node = freshShape as TLShape | undefined

		const focusedGroup = this.getFocusedGroup()

		while (node) {
			if (
				this.isShapeOfType<TLGroupShape>(node, 'group') &&
				focusedGroup?.id !== node.id &&
				!this.hasAncestor(focusedGroup, node.id) &&
				(filter?.(node) ?? true)
			) {
				match = node
			} else if (focusedGroup?.id === node.id) {
				break
			}
			node = this.getShapeParent(node)
		}

		return match
	}

	/* -------------------- Bindings -------------------- */

	@computed
	private _getBindingsIndexCache() {
		const index = bindingsIndex(this)
		return this.store.createComputedCache<TLBinding[], TLShape>('bindingsIndex', (shape) => {
			return index.get().get(shape.id)
		})
	}

	getBinding(id: TLBindingId): TLBinding | undefined {
		return this.store.get(id) as TLBinding | undefined
	}

	getBindingsFromShape<Binding extends TLUnknownBinding = TLBinding>(
		shape: TLShape | TLShapeId,
		type: Binding['type']
	): Binding[] {
		const id = typeof shape === 'string' ? shape : shape.id
		return this.getBindingsInvolvingShape(id).filter(
			(b) => b.fromId === id && b.type === type
		) as Binding[]
	}
	getBindingsToShape<Binding extends TLUnknownBinding = TLBinding>(
		shape: TLShape | TLShapeId,
		type: Binding['type']
	): Binding[] {
		const id = typeof shape === 'string' ? shape : shape.id
		return this.getBindingsInvolvingShape(id).filter(
			(b) => b.toId === id && b.type === type
		) as Binding[]
	}
	getBindingsInvolvingShape<Binding extends TLUnknownBinding = TLBinding>(
		shape: TLShape | TLShapeId,
		type?: Binding['type']
	): Binding[] {
		const id = typeof shape === 'string' ? shape : shape.id
		const result = this._getBindingsIndexCache().get(id) ?? EMPTY_ARRAY
		if (!type) return result as Binding[]
		return result.filter((b) => b.type === type) as Binding[]
	}

	createBindings(partials: TLBindingCreate[]) {
		const bindings: TLBinding[] = []
		for (const partial of partials) {
			const fromShape = this.getShape(partial.fromId)
			const toShape = this.getShape(partial.toId)
			if (!fromShape || !toShape) continue
			if (!this.canBindShapes({ fromShape, toShape, binding: partial })) continue

			const util = this.getBindingUtil<TLUnknownBinding>(partial.type)
			const defaultProps = util.getDefaultProps()
			const binding = this.store.schema.types.binding.create({
				...partial,
				id: partial.id ?? createBindingId(),
				props: {
					...defaultProps,
					...partial.props,
				},
			}) as TLBinding

			bindings.push(binding)
		}

		this.store.put(bindings)
		return this
	}
	createBinding<B extends TLBinding = TLBinding>(partial: TLBindingCreate<B>) {
		return this.createBindings([partial])
	}

	updateBindings(partials: (TLBindingUpdate | null | undefined)[]) {
		const updated: TLBinding[] = []

		for (const partial of partials) {
			if (!partial) continue

			const current = this.getBinding(partial.id)
			if (!current) continue

			const updatedBinding = applyPartialToRecordWithProps(current, partial)
			if (updatedBinding === current) continue

			const fromShape = this.getShape(updatedBinding.fromId)
			const toShape = this.getShape(updatedBinding.toId)
			if (!fromShape || !toShape) continue
			if (!this.canBindShapes({ fromShape, toShape, binding: updatedBinding })) continue

			updated.push(updatedBinding)
		}

		this.store.put(updated)

		return this
	}

	updateBinding<B extends TLBinding = TLBinding>(partial: TLBindingUpdate<B>) {
		return this.updateBindings([partial])
	}

	deleteBindings(bindings: (TLBinding | TLBindingId)[]) {
		const ids = bindings.map((binding) => (typeof binding === 'string' ? binding : binding.id))
		this.store.remove(ids)
		return this
	}
	deleteBinding(binding: TLBinding | TLBindingId) {
		return this.deleteBindings([binding])
	}
	canBindShapes({
		fromShape,
		toShape,
		binding,
	}: {
		fromShape: TLShape | { type: TLShape['type'] } | TLShape['type']
		toShape: TLShape | { type: TLShape['type'] } | TLShape['type']
		binding: TLBinding | { type: TLBinding['type'] } | TLBinding['type']
	}): boolean {
		const fromShapeType = typeof fromShape === 'string' ? fromShape : fromShape.type
		const toShapeType = typeof toShape === 'string' ? toShape : toShape.type
		const bindingType = typeof binding === 'string' ? binding : binding.type

		const canBindOpts = { fromShapeType, toShapeType, bindingType }

		if (fromShapeType === toShapeType) {
			return this.getShapeUtil(fromShapeType).canBind(canBindOpts)
		}

		return (
			this.getShapeUtil(fromShapeType).canBind(canBindOpts) &&
			this.getShapeUtil(toShapeType).canBind(canBindOpts)
		)
	}

	/* -------------------- Commands -------------------- */

	/**
	 * Rotate shapes by a delta in radians.
	 * Note: Currently, this assumes that the shapes are your currently selected shapes.
	 *
	 * @example
	 * ```ts
	 * editor.rotateShapesBy(editor.getSelectedShapeIds(), Math.PI)
	 * editor.rotateShapesBy(editor.getSelectedShapeIds(), Math.PI / 2)
	 * ```
	 *
	 * @param shapes - The shapes (or shape ids) of the shapes to move.
	 * @param delta - The delta in radians to apply to the selection rotation.
	 */
	rotateShapesBy(shapes: TLShapeId[] | TLShape[], delta: number): this {
		const ids =
			typeof shapes[0] === 'string'
				? (shapes as TLShapeId[])
				: (shapes as TLShape[]).map((s) => s.id)

		if (ids.length <= 0) return this

		const snapshot = getRotationSnapshot({ editor: this })
		if (!snapshot) return this
		applyRotationToSnapshotShapes({ delta, snapshot, editor: this, stage: 'one-off' })

		return this
	}

	private getChangesToTranslateShape(initialShape: TLShape, newShapeCoords: VecLike): TLShape {
		let workingShape = initialShape
		const util = this.getShapeUtil(initialShape)

		workingShape = applyPartialToRecordWithProps(
			workingShape,
			util.onTranslateStart?.(workingShape) ?? undefined
		)

		workingShape = applyPartialToRecordWithProps(workingShape, {
			id: initialShape.id,
			type: initialShape.type,
			x: newShapeCoords.x,
			y: newShapeCoords.y,
		})

		workingShape = applyPartialToRecordWithProps(
			workingShape,
			util.onTranslate?.(initialShape, workingShape) ?? undefined
		)

		workingShape = applyPartialToRecordWithProps(
			workingShape,
			util.onTranslateEnd?.(initialShape, workingShape) ?? undefined
		)

		return workingShape
	}

	/**
	 * Move shapes by a delta.
	 *
	 * @example
	 * ```ts
	 * editor.nudgeShapes(['box1', 'box2'], { x: 8, y: 8 })
	 * ```
	 *
	 * @param shapes - The shapes (or shape ids) to move.
	 * @param direction - The direction in which to move the shapes.
	 * @param historyOptions - The history options for the change.
	 */
	nudgeShapes(shapes: TLShapeId[] | TLShape[], offset: VecLike): this {
		const ids =
			typeof shapes[0] === 'string'
				? (shapes as TLShapeId[])
				: (shapes as TLShape[]).map((s) => s.id)

		if (ids.length <= 0) return this
		const changes: TLShapePartial[] = []

		for (const id of ids) {
			const shape = this.getShape(id)!
			const localDelta = Vec.From(offset)
			const parentTransform = this.getShapeParentTransform(shape)
			if (parentTransform) localDelta.rot(-parentTransform.rotation())

			changes.push(this.getChangesToTranslateShape(shape, localDelta.add(shape)))
		}

		this.updateShapes(changes)

		return this
	}

	/**
	 * Duplicate shapes.
	 *
	 * @example
	 * ```ts
	 * editor.duplicateShapes(['box1', 'box2'], { x: 8, y: 8 })
	 * editor.duplicateShapes(editor.getSelectedShapes(), { x: 8, y: 8 })
	 * ```
	 *
	 * @param shapes - The shapes (or shape ids) to duplicate.
	 * @param offset - The offset (in pixels) to apply to the duplicated shapes.
	 *
	 * @public
	 */
	duplicateShapes(shapes: TLShapeId[] | TLShape[], offset?: VecLike): this {
		this.history.batch(() => {
			const ids =
				typeof shapes[0] === 'string'
					? (shapes as TLShapeId[])
					: (shapes as TLShape[]).map((s) => s.id)

			if (ids.length <= 0) return this

			const initialIds = new Set(ids)
			const shapeIdSet = this.getShapeAndDescendantIds(ids)

			const orderedShapeIds = [...shapeIdSet].reverse()
			const shapeIds = new Map<TLShapeId, TLShapeId>()
			for (const shapeId of shapeIdSet) {
				shapeIds.set(shapeId, createShapeId())
			}

			const { shapesToCreate, bindingsToCreate } = withoutBindingsToUnrelatedShapes(
				this,
				shapeIdSet,
				(bindingIdsToMaintain) => {
					const bindingsToCreate: TLBinding[] = []
					for (const originalId of bindingIdsToMaintain) {
						const originalBinding = this.getBinding(originalId)
						if (!originalBinding) continue

						const duplicatedId = createBindingId()
						bindingsToCreate.push({
							...originalBinding,
							id: duplicatedId,
							fromId: assertExists(shapeIds.get(originalBinding.fromId)),
							toId: assertExists(shapeIds.get(originalBinding.toId)),
						})
					}

					const shapesToCreate: TLShape[] = []
					for (const originalId of orderedShapeIds) {
						const duplicatedId = assertExists(shapeIds.get(originalId))
						const originalShape = this.getShape(originalId)
						if (!originalShape) continue

						let ox = 0
						let oy = 0

						if (offset && initialIds.has(originalId)) {
							const parentTransform = this.getShapeParentTransform(originalShape)
							const vec = new Vec(offset.x, offset.y).rot(-parentTransform!.rotation())
							ox = vec.x
							oy = vec.y
						}

						const parentId = originalShape.parentId
						const siblings = this.getSortedChildIdsForParent(parentId)
						const currentIndex = siblings.indexOf(originalShape.id)
						const siblingAboveId = siblings[currentIndex + 1]
						const siblingAbove = siblingAboveId ? this.getShape(siblingAboveId) : null

						const index = siblingAbove
							? getIndexBetween(originalShape.index, siblingAbove.index)
							: getIndexAbove(originalShape.index)

						shapesToCreate.push({
							...originalShape,
							id: duplicatedId,
							x: originalShape.x + ox,
							y: originalShape.y + oy,
							index,
							parentId: shapeIds.get(originalShape.parentId as TLShapeId) ?? originalShape.parentId,
						})
					}

					return { shapesToCreate, bindingsToCreate }
				}
			)

			const maxShapesReached =
				shapesToCreate.length + this.getCurrentPageShapeIds().size > this.options.maxShapesPerPage

			if (maxShapesReached) {
				alertMaxShapes(this)
				return
			}

			this.createShapes(shapesToCreate)
			this.createBindings(bindingsToCreate)
			this.setSelectedShapes(compact(ids.map((id) => shapeIds.get(id))))

			if (offset !== undefined) {
				// If we've offset the duplicated shapes, check to see whether their new bounds is entirely
				// contained in the current viewport. If not, then animate the camera to be centered on the
				// new shapes.
				const selectionPageBounds = this.getSelectionPageBounds()
				const viewportPageBounds = this.getViewportPageBounds()
				if (selectionPageBounds && !viewportPageBounds.contains(selectionPageBounds)) {
					this.centerOnPoint(selectionPageBounds.center, {
						animation: { duration: this.options.animationMediumMs },
					})
				}
			}
		})

		return this
	}

	/**
	 * Move shapes to page.
	 *
	 * @example
	 * ```ts
	 * editor.moveShapesToPage(['box1', 'box2'], 'page1')
	 * ```
	 *
	 * @param shapes - The shapes (or shape ids) of the shapes to move.
	 * @param pageId - The id of the page where the shapes will be moved.
	 *
	 * @public
	 */
	moveShapesToPage(shapes: TLShapeId[] | TLShape[], pageId: TLPageId): this {
		const ids =
			typeof shapes[0] === 'string'
				? (shapes as TLShapeId[])
				: (shapes as TLShape[]).map((s) => s.id)

		if (ids.length === 0) return this
		if (this.getInstanceState().isReadonly) return this

		const currentPageId = this.getCurrentPageId()

		if (pageId === currentPageId) return this
		if (!this.store.has(pageId)) return this

		// Basically copy the shapes
		const content = this.getContentFromCurrentPage(ids)

		// Just to be sure
		if (!content) return this

		// If there is no space on pageId, or if the selected shapes
		// would take the new page above the limit, don't move the shapes
		if (this.getPageShapeIds(pageId).size + content.shapes.length > this.options.maxShapesPerPage) {
			alertMaxShapes(this, pageId)
			return this
		}

		const fromPageZ = this.getCamera().z

		this.history.batch(() => {
			// Delete the shapes on the current page
			this.deleteShapes(ids)

			// Move to the next page
			this.setCurrentPage(pageId)

			// Put the shape content onto the new page; parents and indices will
			// be taken care of by the putContent method; make sure to pop any focus
			// layers so that the content will be put onto the page.
			this.setFocusedGroup(null)
			this.selectNone()
			this.putContentOntoCurrentPage(content, {
				select: true,
				preserveIds: true,
				preservePosition: true,
			})

			// Force the new page's camera to be at the same zoom level as the
			// "from" page's camera, then center the "to" page's camera on the
			// pasted shapes
			this.setCamera({ ...this.getCamera(), z: fromPageZ })
			this.centerOnPoint(this.getSelectionRotatedPageBounds()!.center)
		})

		return this
	}

	/**
	 * Toggle the lock state of one or more shapes. If there is a mix of locked and unlocked shapes, all shapes will be locked.
	 *
	 * @param shapes - The shapes (or shape ids) to toggle.
	 *
	 * @public
	 */
	toggleLock(shapes: TLShapeId[] | TLShape[]): this {
		const ids =
			typeof shapes[0] === 'string'
				? (shapes as TLShapeId[])
				: (shapes as TLShape[]).map((s) => s.id)

		if (this.getInstanceState().isReadonly || ids.length === 0) return this

		let allLocked = true,
			allUnlocked = true
		const shapesToToggle: TLShape[] = []
		for (const id of ids) {
			const shape = this.getShape(id)
			if (shape) {
				shapesToToggle.push(shape)
				if (shape.isLocked) {
					allUnlocked = false
				} else {
					allLocked = false
				}
			}
		}
		this.batch(() => {
			if (allUnlocked) {
				this.updateShapes(
					shapesToToggle.map((shape) => ({ id: shape.id, type: shape.type, isLocked: true }))
				)
				this.setSelectedShapes([])
			} else if (allLocked) {
				this.updateShapes(
					shapesToToggle.map((shape) => ({ id: shape.id, type: shape.type, isLocked: false }))
				)
			} else {
				this.updateShapes(
					shapesToToggle.map((shape) => ({ id: shape.id, type: shape.type, isLocked: true }))
				)
			}
		})

		return this
	}

	/**
	 * Send shapes to the back of the page's object list.
	 *
	 * @example
	 * ```ts
	 * editor.sendToBack(['id1', 'id2'])
	 * editor.sendToBack(box1, box2)
	 * ```
	 *
	 * @param shapes - The shapes (or shape ids) to move.
	 *
	 * @public
	 */
	sendToBack(shapes: TLShapeId[] | TLShape[]): this {
		const ids =
			typeof shapes[0] === 'string'
				? (shapes as TLShapeId[])
				: (shapes as TLShape[]).map((s) => s.id)
		const changes = getReorderingShapesChanges(this, 'toBack', ids as TLShapeId[])
		if (changes) this.updateShapes(changes)
		return this
	}

	/**
	 * Send shapes backward in the page's object list.
	 *
	 * @example
	 * ```ts
	 * editor.sendBackward(['id1', 'id2'])
	 * editor.sendBackward([box1, box2])
	 * ```
	 *
	 * @param shapes - The shapes (or shape ids) to move.
	 *
	 * @public
	 */
	sendBackward(shapes: TLShapeId[] | TLShape[]): this {
		const ids =
			typeof shapes[0] === 'string'
				? (shapes as TLShapeId[])
				: (shapes as TLShape[]).map((s) => s.id)
		const changes = getReorderingShapesChanges(this, 'backward', ids as TLShapeId[])
		if (changes) this.updateShapes(changes)
		return this
	}

	/**
	 * Bring shapes forward in the page's object list.
	 *
	 * @example
	 * ```ts
	 * editor.bringForward(['id1', 'id2'])
	 * editor.bringForward(box1,  box2)
	 * ```
	 *
	 * @param shapes - The shapes (or shape ids) to move.
	 *
	 * @public
	 */
	bringForward(shapes: TLShapeId[] | TLShape[]): this {
		const ids =
			typeof shapes[0] === 'string'
				? (shapes as TLShapeId[])
				: (shapes as TLShape[]).map((s) => s.id)
		const changes = getReorderingShapesChanges(this, 'forward', ids as TLShapeId[])
		if (changes) this.updateShapes(changes)
		return this
	}

	/**
	 * Bring shapes to the front of the page's object list.
	 *
	 * @example
	 * ```ts
	 * editor.bringToFront(['id1', 'id2'])
	 * editor.bringToFront([box1, box2])
	 * ```
	 *
	 * @param shapes - The shapes (or shape ids) to move.
	 *
	 * @public
	 */
	bringToFront(shapes: TLShapeId[] | TLShape[]): this {
		const ids =
			typeof shapes[0] === 'string'
				? (shapes as TLShapeId[])
				: (shapes as TLShape[]).map((s) => s.id)
		const changes = getReorderingShapesChanges(this, 'toFront', ids as TLShapeId[])
		if (changes) this.updateShapes(changes)
		return this
	}

	/**
	 * Flip shape positions.
	 *
	 * @example
	 * ```ts
	 * editor.flipShapes([box1, box2], 'horizontal', 32)
	 * editor.flipShapes(editor.getSelectedShapeIds(), 'horizontal', 32)
	 * ```
	 *
	 * @param shapes - The ids of the shapes to flip.
	 * @param operation - Whether to flip horizontally or vertically.
	 *
	 * @public
	 */
	flipShapes(shapes: TLShapeId[] | TLShape[], operation: 'horizontal' | 'vertical'): this {
		const ids =
			typeof shapes[0] === 'string'
				? (shapes as TLShapeId[])
				: (shapes as TLShape[]).map((s) => s.id)

		if (this.getInstanceState().isReadonly) return this

		let shapesToFlip = compact(ids.map((id) => this.getShape(id)))

		if (!shapesToFlip.length) return this

		shapesToFlip = compact(
			shapesToFlip
				.map((shape) => {
					if (this.isShapeOfType<TLGroupShape>(shape, 'group')) {
						return this.getSortedChildIdsForParent(shape.id).map((id) => this.getShape(id))
					}

					return shape
				})
				.flat()
		)

		const scaleOriginPage = Box.Common(
			compact(shapesToFlip.map((id) => this.getShapePageBounds(id)))
		).center

		this.batch(() => {
			for (const shape of shapesToFlip) {
				const bounds = this.getShapeGeometry(shape).bounds
				const initialPageTransform = this.getShapePageTransform(shape.id)
				if (!initialPageTransform) continue
				this.resizeShape(
					shape.id,
					{ x: operation === 'horizontal' ? -1 : 1, y: operation === 'vertical' ? -1 : 1 },
					{
						initialBounds: bounds,
						initialPageTransform,
						initialShape: shape,
						mode: 'scale_shape',
						isAspectRatioLocked: this.getShapeUtil(shape).isAspectRatioLocked(shape),
						scaleOrigin: scaleOriginPage,
						scaleAxisRotation: 0,
					}
				)
			}
		})

		return this
	}

	/**
	 * Stack shape.
	 *
	 * @example
	 * ```ts
	 * editor.stackShapes([box1, box2], 'horizontal', 32)
	 * editor.stackShapes(editor.getSelectedShapeIds(), 'horizontal', 32)
	 * ```
	 *
	 * @param shapes - The shapes (or shape ids) to stack.
	 * @param operation - Whether to stack horizontally or vertically.
	 * @param gap - The gap to leave between shapes.
	 *
	 * @public
	 */
	stackShapes(
		shapes: TLShapeId[] | TLShape[],
		operation: 'horizontal' | 'vertical',
		gap: number
	): this {
		const ids =
			typeof shapes[0] === 'string'
				? (shapes as TLShapeId[])
				: (shapes as TLShape[]).map((s) => s.id)
		if (this.getInstanceState().isReadonly) return this

		const shapesToStack = ids
			.map((id) => this.getShape(id)) // always fresh shapes
			.filter((shape): shape is TLShape => {
				if (!shape) return false

				return this.getShapeUtil(shape).canBeLaidOut(shape)
			})

		const len = shapesToStack.length

		if ((gap === 0 && len < 3) || len < 2) return this

		const pageBounds = Object.fromEntries(
			shapesToStack.map((shape) => [shape.id, this.getShapePageBounds(shape)!])
		)

		let val: 'x' | 'y'
		let min: 'minX' | 'minY'
		let max: 'maxX' | 'maxY'
		let dim: 'width' | 'height'

		if (operation === 'horizontal') {
			val = 'x'
			min = 'minX'
			max = 'maxX'
			dim = 'width'
		} else {
			val = 'y'
			min = 'minY'
			max = 'maxY'
			dim = 'height'
		}

		let shapeGap: number

		if (gap === 0) {
			const gaps: { gap: number; count: number }[] = []

			shapesToStack.sort((a, b) => pageBounds[a.id][min] - pageBounds[b.id][min])

			// Collect all of the gaps between shapes. We want to find
			// patterns (equal gaps between shapes) and use the most common
			// one as the gap for all of the shapes.
			for (let i = 0; i < len - 1; i++) {
				const shape = shapesToStack[i]
				const nextShape = shapesToStack[i + 1]

				const bounds = pageBounds[shape.id]
				const nextBounds = pageBounds[nextShape.id]

				const gap = nextBounds[min] - bounds[max]

				const current = gaps.find((g) => g.gap === gap)

				if (current) {
					current.count++
				} else {
					gaps.push({ gap, count: 1 })
				}
			}

			// Which gap is the most common?
			let maxCount = 0
			gaps.forEach((g) => {
				if (g.count > maxCount) {
					maxCount = g.count
					shapeGap = g.gap
				}
			})

			// If there is no most-common gap, use the average gap.
			if (maxCount === 1) {
				shapeGap = Math.max(0, gaps.reduce((a, c) => a + c.gap * c.count, 0) / (len - 1))
			}
		} else {
			// If a gap was provided, then use that instead.
			shapeGap = gap
		}

		const changes: TLShapePartial[] = []

		let v = pageBounds[shapesToStack[0].id][max]

		shapesToStack.forEach((shape, i) => {
			if (i === 0) return

			const delta = { x: 0, y: 0 }
			delta[val] = v + shapeGap - pageBounds[shape.id][val]

			const parent = this.getShapeParent(shape)
			const localDelta = parent
				? Vec.Rot(delta, -this.getShapePageTransform(parent)!.decompose().rotation)
				: delta

			const translateStartChanges = this.getShapeUtil(shape).onTranslateStart?.(shape)

			changes.push(
				translateStartChanges
					? {
							...translateStartChanges,
							[val]: shape[val] + localDelta[val],
						}
					: {
							id: shape.id as any,
							type: shape.type,
							[val]: shape[val] + localDelta[val],
						}
			)

			v += pageBounds[shape.id][dim] + shapeGap
		})

		this.updateShapes(changes)
		return this
	}

	/**
	 * Pack shapes into a grid centered on their current position. Based on potpack (https://github.com/mapbox/potpack).
	 *
	 * @example
	 * ```ts
	 * editor.packShapes([box1, box2], 32)
	 * editor.packShapes(editor.getSelectedShapeIds(), 32)
	 * ```
	 *
	 *
	 * @param shapes - The shapes (or shape ids) to pack.
	 * @param gap - The padding to apply to the packed shapes. Defaults to 16.
	 */
	packShapes(shapes: TLShapeId[] | TLShape[], gap: number): this {
		const ids =
			typeof shapes[0] === 'string'
				? (shapes as TLShapeId[])
				: (shapes as TLShape[]).map((s) => s.id)

		if (this.getInstanceState().isReadonly) return this
		if (ids.length < 2) return this

		const shapesToPack = ids
			.map((id) => this.getShape(id)) // always fresh shapes
			.filter((shape): shape is TLShape => {
				if (!shape) return false

				return this.getShapeUtil(shape).canBeLaidOut(shape)
			})
		const shapePageBounds: Record<string, Box> = {}
		const nextShapePageBounds: Record<string, Box> = {}

		let shape: TLShape,
			bounds: Box,
			area = 0

		for (let i = 0; i < shapesToPack.length; i++) {
			shape = shapesToPack[i]
			bounds = this.getShapePageBounds(shape)!
			shapePageBounds[shape.id] = bounds
			nextShapePageBounds[shape.id] = bounds.clone()
			area += bounds.width * bounds.height
		}

		const commonBounds = Box.Common(compact(Object.values(shapePageBounds)))

		const maxWidth = commonBounds.width

		// sort the shapes by height, descending
		shapesToPack.sort((a, b) => shapePageBounds[b.id].height - shapePageBounds[a.id].height)

		// Start with is (sort of) the square of the area
		const startWidth = Math.max(Math.ceil(Math.sqrt(area / 0.95)), maxWidth)

		// first shape fills the width and is infinitely tall
		const spaces: Box[] = [new Box(commonBounds.x, commonBounds.y, startWidth, Infinity)]

		let width = 0
		let height = 0
		let space: Box
		let last: Box

		for (let i = 0; i < shapesToPack.length; i++) {
			shape = shapesToPack[i]
			bounds = nextShapePageBounds[shape.id]

			// starting at the back (smaller shapes)
			for (let i = spaces.length - 1; i >= 0; i--) {
				space = spaces[i]

				// find a space that is big enough to contain the shape
				if (bounds.width > space.width || bounds.height > space.height) continue

				// add the shape to its top-left corner
				bounds.x = space.x
				bounds.y = space.y

				height = Math.max(height, bounds.maxY)
				width = Math.max(width, bounds.maxX)

				if (bounds.width === space.width && bounds.height === space.height) {
					// remove the space on a perfect fit
					last = spaces.pop()!
					if (i < spaces.length) spaces[i] = last
				} else if (bounds.height === space.height) {
					// fit the shape into the space (width)
					space.x += bounds.width + gap
					space.width -= bounds.width + gap
				} else if (bounds.width === space.width) {
					// fit the shape into the space (height)
					space.y += bounds.height + gap
					space.height -= bounds.height + gap
				} else {
					// split the space into two spaces
					spaces.push(
						new Box(
							space.x + (bounds.width + gap),
							space.y,
							space.width - (bounds.width + gap),
							bounds.height
						)
					)
					space.y += bounds.height + gap
					space.height -= bounds.height + gap
				}
				break
			}
		}

		const commonAfter = Box.Common(Object.values(nextShapePageBounds))
		const centerDelta = Vec.Sub(commonBounds.center, commonAfter.center)

		let nextBounds: Box

		const changes: TLShapePartial<any>[] = []

		for (let i = 0; i < shapesToPack.length; i++) {
			shape = shapesToPack[i]
			bounds = shapePageBounds[shape.id]
			nextBounds = nextShapePageBounds[shape.id]

			const delta = Vec.Sub(nextBounds.point, bounds.point).add(centerDelta)
			const parentTransform = this.getShapeParentTransform(shape)
			if (parentTransform) delta.rot(-parentTransform.rotation())

			const change: TLShapePartial = {
				id: shape.id,
				type: shape.type,
				x: shape.x + delta.x,
				y: shape.y + delta.y,
			}

			const translateStartChange = this.getShapeUtil(shape).onTranslateStart?.({
				...shape,
				...change,
			})

			if (translateStartChange) {
				changes.push({ ...change, ...translateStartChange })
			} else {
				changes.push(change)
			}
		}

		if (changes.length) {
			this.updateShapes(changes)
		}

		return this
	}

	/**
	 * Align shape positions.
	 *
	 * @example
	 * ```ts
	 * editor.alignShapes([box1, box2], 'left')
	 * editor.alignShapes(editor.getSelectedShapeIds(), 'left')
	 * ```
	 *
	 * @param shapes - The shapes (or shape ids) to align.
	 * @param operation - The align operation to apply.
	 *
	 * @public
	 */

	alignShapes(
		shapes: TLShapeId[] | TLShape[],
		operation: 'left' | 'center-horizontal' | 'right' | 'top' | 'center-vertical' | 'bottom'
	): this {
		const ids =
			typeof shapes[0] === 'string'
				? (shapes as TLShapeId[])
				: (shapes as TLShape[]).map((s) => s.id)

		if (this.getInstanceState().isReadonly) return this
		if (ids.length < 2) return this

		const shapesToAlign = compact(ids.map((id) => this.getShape(id))) // always fresh shapes
		const shapePageBounds = Object.fromEntries(
			shapesToAlign.map((shape) => [shape.id, this.getShapePageBounds(shape)])
		)
		const commonBounds = Box.Common(compact(Object.values(shapePageBounds)))

		const changes: TLShapePartial[] = []

		shapesToAlign.forEach((shape) => {
			const pageBounds = shapePageBounds[shape.id]
			if (!pageBounds) return

			const delta = { x: 0, y: 0 }

			switch (operation) {
				case 'top': {
					delta.y = commonBounds.minY - pageBounds.minY
					break
				}
				case 'center-vertical': {
					delta.y = commonBounds.midY - pageBounds.minY - pageBounds.height / 2
					break
				}
				case 'bottom': {
					delta.y = commonBounds.maxY - pageBounds.minY - pageBounds.height
					break
				}
				case 'left': {
					delta.x = commonBounds.minX - pageBounds.minX
					break
				}
				case 'center-horizontal': {
					delta.x = commonBounds.midX - pageBounds.minX - pageBounds.width / 2
					break
				}
				case 'right': {
					delta.x = commonBounds.maxX - pageBounds.minX - pageBounds.width
					break
				}
			}

			const parent = this.getShapeParent(shape)
			const localDelta = parent
				? Vec.Rot(delta, -this.getShapePageTransform(parent)!.decompose().rotation)
				: delta

			changes.push(this.getChangesToTranslateShape(shape, Vec.Add(shape, localDelta)))
		})

		this.updateShapes(changes)
		return this
	}

	/**
	 * Distribute shape positions.
	 *
	 * @example
	 * ```ts
	 * editor.distributeShapes([box1, box2], 'horizontal')
	 * editor.distributeShapes(editor.getSelectedShapeIds(), 'horizontal')
	 * ```
	 *
	 * @param shapes - The shapes (or shape ids) to distribute.
	 * @param operation - Whether to distribute shapes horizontally or vertically.
	 *
	 * @public
	 */
	distributeShapes(shapes: TLShapeId[] | TLShape[], operation: 'horizontal' | 'vertical'): this {
		const ids =
			typeof shapes[0] === 'string'
				? (shapes as TLShapeId[])
				: (shapes as TLShape[]).map((s) => s.id)

		if (this.getInstanceState().isReadonly) return this
		if (ids.length < 3) return this

		const len = ids.length
		const shapesToDistribute = compact(ids.map((id) => this.getShape(id))) // always fresh shapes
		const pageBounds = Object.fromEntries(
			shapesToDistribute.map((shape) => [shape.id, this.getShapePageBounds(shape)!])
		)

		let val: 'x' | 'y'
		let min: 'minX' | 'minY'
		let max: 'maxX' | 'maxY'
		let mid: 'midX' | 'midY'
		let dim: 'width' | 'height'

		if (operation === 'horizontal') {
			val = 'x'
			min = 'minX'
			max = 'maxX'
			mid = 'midX'
			dim = 'width'
		} else {
			val = 'y'
			min = 'minY'
			max = 'maxY'
			mid = 'midY'
			dim = 'height'
		}
		const changes: TLShapePartial[] = []

		// Clustered
		const first = shapesToDistribute.sort(
			(a, b) => pageBounds[a.id][min] - pageBounds[b.id][min]
		)[0]
		const last = shapesToDistribute.sort((a, b) => pageBounds[b.id][max] - pageBounds[a.id][max])[0]

		const midFirst = pageBounds[first.id][mid]
		const step = (pageBounds[last.id][mid] - midFirst) / (len - 1)
		const v = midFirst + step

		shapesToDistribute
			.filter((shape) => shape !== first && shape !== last)
			.sort((a, b) => pageBounds[a.id][mid] - pageBounds[b.id][mid])
			.forEach((shape, i) => {
				const delta = { x: 0, y: 0 }
				delta[val] = v + step * i - pageBounds[shape.id][dim] / 2 - pageBounds[shape.id][val]

				const parent = this.getShapeParent(shape)
				const localDelta = parent
					? Vec.Rot(delta, -this.getShapePageTransform(parent)!.rotation())
					: delta

				changes.push(this.getChangesToTranslateShape(shape, Vec.Add(shape, localDelta)))
			})

		this.updateShapes(changes)
		return this
	}

	/**
	 * Stretch shape sizes and positions to fill their common bounding box.
	 *
	 * @example
	 * ```ts
	 * editor.stretchShapes([box1, box2], 'horizontal')
	 * editor.stretchShapes(editor.getSelectedShapeIds(), 'horizontal')
	 * ```
	 *
	 * @param shapes - The shapes (or shape ids) to stretch.
	 * @param operation - Whether to stretch shapes horizontally or vertically.
	 *
	 * @public
	 */
	stretchShapes(shapes: TLShapeId[] | TLShape[], operation: 'horizontal' | 'vertical'): this {
		const ids =
			typeof shapes[0] === 'string'
				? (shapes as TLShapeId[])
				: (shapes as TLShape[]).map((s) => s.id)

		if (this.getInstanceState().isReadonly) return this
		if (ids.length < 2) return this

		const shapesToStretch = compact(ids.map((id) => this.getShape(id))) // always fresh shapes
		const shapeBounds = Object.fromEntries(ids.map((id) => [id, this.getShapeGeometry(id).bounds]))
		const shapePageBounds = Object.fromEntries(ids.map((id) => [id, this.getShapePageBounds(id)!]))
		const commonBounds = Box.Common(compact(Object.values(shapePageBounds)))

		switch (operation) {
			case 'vertical': {
				this.batch(() => {
					for (const shape of shapesToStretch) {
						const pageRotation = this.getShapePageTransform(shape)!.rotation()
						if (pageRotation % PI2) continue
						const bounds = shapeBounds[shape.id]
						const pageBounds = shapePageBounds[shape.id]
						const localOffset = new Vec(0, commonBounds.minY - pageBounds.minY)
						const parentTransform = this.getShapeParentTransform(shape)
						if (parentTransform) localOffset.rot(-parentTransform.rotation())

						const { x, y } = Vec.Add(localOffset, shape)
						this.updateShapes([{ id: shape.id, type: shape.type, x, y }])
						const scale = new Vec(1, commonBounds.height / pageBounds.height)
						this.resizeShape(shape.id, scale, {
							initialBounds: bounds,
							scaleOrigin: new Vec(pageBounds.center.x, commonBounds.minY),
							isAspectRatioLocked: this.getShapeUtil(shape).isAspectRatioLocked(shape),
							scaleAxisRotation: 0,
						})
					}
				})
				break
			}
			case 'horizontal': {
				this.batch(() => {
					for (const shape of shapesToStretch) {
						const bounds = shapeBounds[shape.id]
						const pageBounds = shapePageBounds[shape.id]
						const pageRotation = this.getShapePageTransform(shape)!.rotation()
						if (pageRotation % PI2) continue
						const localOffset = new Vec(commonBounds.minX - pageBounds.minX, 0)
						const parentTransform = this.getShapeParentTransform(shape)
						if (parentTransform) localOffset.rot(-parentTransform.rotation())

						const { x, y } = Vec.Add(localOffset, shape)
						this.updateShapes([{ id: shape.id, type: shape.type, x, y }])
						const scale = new Vec(commonBounds.width / pageBounds.width, 1)
						this.resizeShape(shape.id, scale, {
							initialBounds: bounds,
							scaleOrigin: new Vec(commonBounds.minX, pageBounds.center.y),
							isAspectRatioLocked: this.getShapeUtil(shape).isAspectRatioLocked(shape),
							scaleAxisRotation: 0,
						})
					}
				})

				break
			}
		}

		return this
	}

	/**
	 * Resize a shape.
	 *
	 * @param id - The id of the shape to resize.
	 * @param scale - The scale factor to apply to the shape.
	 * @param options - Additional options.
	 *
	 * @public
	 */
	resizeShape(
		shape: TLShapeId | TLShape,
		scale: VecLike,
		options: TLResizeShapeOptions = {}
	): this {
		const id = typeof shape === 'string' ? shape : shape.id
		if (this.getInstanceState().isReadonly) return this

		if (!Number.isFinite(scale.x)) scale = new Vec(1, scale.y)
		if (!Number.isFinite(scale.y)) scale = new Vec(scale.x, 1)

		const initialShape = options.initialShape ?? this.getShape(id)
		if (!initialShape) return this

		const scaleOrigin = options.scaleOrigin ?? this.getShapePageBounds(id)?.center
		if (!scaleOrigin) return this

		const pageTransform = options.initialPageTransform
			? Mat.Cast(options.initialPageTransform)
			: this.getShapePageTransform(id)
		if (!pageTransform) return this

		const pageRotation = pageTransform.rotation()

		if (pageRotation == null) return this

		const scaleAxisRotation = options.scaleAxisRotation ?? pageRotation

		const initialBounds = options.initialBounds ?? this.getShapeGeometry(id).bounds

		if (!initialBounds) return this

		const isAspectRatioLocked =
			options.isAspectRatioLocked ??
			this.getShapeUtil(initialShape).isAspectRatioLocked(initialShape)

		if (!areAnglesCompatible(pageRotation, scaleAxisRotation)) {
			// shape is awkwardly rotated, keep the aspect ratio locked and adopt the scale factor
			// from whichever axis is being scaled the least, to avoid the shape getting bigger
			// than the bounds of the selection
			// const minScale = Math.min(Math.abs(scale.x), Math.abs(scale.y))
			return this._resizeUnalignedShape(id, scale, {
				...options,
				initialBounds,
				scaleOrigin,
				scaleAxisRotation,
				initialPageTransform: pageTransform,
				isAspectRatioLocked,
				initialShape,
			})
		}

		const util = this.getShapeUtil(initialShape)

		if (isAspectRatioLocked) {
			if (Math.abs(scale.x) > Math.abs(scale.y)) {
				scale = new Vec(scale.x, Math.sign(scale.y) * Math.abs(scale.x))
			} else {
				scale = new Vec(Math.sign(scale.x) * Math.abs(scale.y), scale.y)
			}
		}

		if (util.onResize && util.canResize(initialShape)) {
			// get the model changes from the shape util
			const newPagePoint = this._scalePagePoint(
				Mat.applyToPoint(pageTransform, new Vec(0, 0)),
				scaleOrigin,
				scale,
				scaleAxisRotation
			)

			const newLocalPoint = this.getPointInParentSpace(initialShape.id, newPagePoint)

			// resize the shape's local bounding box
			const myScale = new Vec(scale.x, scale.y)
			// the shape is aligned with the rest of the shapes in the selection, but may be
			// 90deg offset from the main rotation of the selection, in which case
			// we need to flip the width and height scale factors
			const areWidthAndHeightAlignedWithCorrectAxis = approximately(
				(pageRotation - scaleAxisRotation) % Math.PI,
				0
			)
			myScale.x = areWidthAndHeightAlignedWithCorrectAxis ? scale.x : scale.y
			myScale.y = areWidthAndHeightAlignedWithCorrectAxis ? scale.y : scale.x

			// adjust initial model for situations where the parent has moved during the resize
			// e.g. groups
			const initialPagePoint = Mat.applyToPoint(pageTransform, new Vec())

			// need to adjust the shape's x and y points in case the parent has moved since start of resizing
			const { x, y } = this.getPointInParentSpace(initialShape.id, initialPagePoint)

			let workingShape = initialShape
			if (!options.skipStartAndEndCallbacks) {
				workingShape = applyPartialToRecordWithProps(
					initialShape,
					util.onResizeStart?.(initialShape) ?? undefined
				)
			}

			workingShape = applyPartialToRecordWithProps(workingShape, {
				id,
				type: initialShape.type as any,
				x: newLocalPoint.x,
				y: newLocalPoint.y,
				...util.onResize(
					{ ...initialShape, x, y },
					{
						newPoint: newLocalPoint,
						handle: options.dragHandle ?? 'bottom_right',
						// don't set isSingle to true for children
						mode: options.mode ?? 'scale_shape',
						scaleX: myScale.x,
						scaleY: myScale.y,
						initialBounds,
						initialShape,
					}
				),
			})

			if (!options.skipStartAndEndCallbacks) {
				workingShape = applyPartialToRecordWithProps(
					workingShape,
					util.onResizeEnd?.(initialShape, workingShape) ?? undefined
				)
			}

			this.updateShapes([workingShape])
		} else {
			const initialPageCenter = Mat.applyToPoint(pageTransform, initialBounds.center)
			// get the model changes from the shape util
			const newPageCenter = this._scalePagePoint(
				initialPageCenter,
				scaleOrigin,
				scale,
				scaleAxisRotation
			)

			const initialPageCenterInParentSpace = this.getPointInParentSpace(
				initialShape.id,
				initialPageCenter
			)
			const newPageCenterInParentSpace = this.getPointInParentSpace(initialShape.id, newPageCenter)

			const delta = Vec.Sub(newPageCenterInParentSpace, initialPageCenterInParentSpace)
			// apply the changes to the model
			this.updateShapes([
				{
					id,
					type: initialShape.type as any,
					x: initialShape.x + delta.x,
					y: initialShape.y + delta.y,
				},
			])
		}

		return this
	}

	/** @internal */
	private _scalePagePoint(
		point: VecLike,
		scaleOrigin: VecLike,
		scale: VecLike,
		scaleAxisRotation: number
	) {
		const relativePoint = Vec.RotWith(point, scaleOrigin, -scaleAxisRotation).sub(scaleOrigin)

		// calculate the new point position relative to the scale origin
		const newRelativePagePoint = Vec.MulV(relativePoint, scale)

		// and rotate it back to page coords to get the new page point of the resized shape
		const destination = Vec.Add(newRelativePagePoint, scaleOrigin).rotWith(
			scaleOrigin,
			scaleAxisRotation
		)

		return destination
	}

	/** @internal */
	private _resizeUnalignedShape(
		id: TLShapeId,
		scale: VecLike,
		options: {
			initialBounds: Box
			scaleOrigin: VecLike
			scaleAxisRotation: number
			initialShape: TLShape
			isAspectRatioLocked: boolean
			initialPageTransform: MatLike
		}
	) {
		const { type } = options.initialShape
		// If a shape is not aligned with the scale axis we need to treat it differently to avoid skewing.
		// Instead of skewing we normalize the scale aspect ratio (i.e. keep the same scale magnitude in both axes)
		// and then after applying the scale to the shape we also rotate it if required and translate it so that it's center
		// point ends up in the right place.

		const shapeScale = new Vec(scale.x, scale.y)

		// // make sure we are constraining aspect ratio, and using the smallest scale axis to avoid shapes getting bigger
		// // than the selection bounding box
		if (Math.abs(scale.x) > Math.abs(scale.y)) {
			shapeScale.x = Math.sign(scale.x) * Math.abs(scale.y)
		} else {
			shapeScale.y = Math.sign(scale.y) * Math.abs(scale.x)
		}

		// first we can scale the shape about its center point
		this.resizeShape(id, shapeScale, {
			initialShape: options.initialShape,
			initialBounds: options.initialBounds,
			isAspectRatioLocked: options.isAspectRatioLocked,
		})

		// then if the shape is flipped in one axis only, we need to apply an extra rotation
		// to make sure the shape is mirrored correctly
		if (Math.sign(scale.x) * Math.sign(scale.y) < 0) {
			let { rotation } = Mat.Decompose(options.initialPageTransform)
			rotation -= 2 * rotation
			this.updateShapes([{ id, type, rotation }])
		}

		// Next we need to translate the shape so that it's center point ends up in the right place.
		// To do that we first need to calculate the center point of the shape in the current page space before the scale was applied.
		const preScaleShapePageCenter = Mat.applyToPoint(
			options.initialPageTransform,
			options.initialBounds.center
		)

		// And now we scale the center point by the original scale factor
		const postScaleShapePageCenter = this._scalePagePoint(
			preScaleShapePageCenter,
			options.scaleOrigin,
			scale,
			options.scaleAxisRotation
		)

		// now calculate how far away the shape is from where it needs to be
		const pageBounds = this.getShapePageBounds(id)!
		const pageTransform = this.getShapePageTransform(id)!
		const currentPageCenter = pageBounds.center
		const shapePageTransformOrigin = pageTransform.point()
		if (!currentPageCenter || !shapePageTransformOrigin) return this
		const pageDelta = Vec.Sub(postScaleShapePageCenter, currentPageCenter)

		// and finally figure out what the shape's new position should be
		const postScaleShapePagePoint = Vec.Add(shapePageTransformOrigin, pageDelta)
		const { x, y } = this.getPointInParentSpace(id, postScaleShapePagePoint)

		this.updateShapes([{ id, type, x, y }])

		return this
	}

	/**
	 * Get the initial meta value for a shape.
	 *
	 * @example
	 * ```ts
	 * editor.getInitialMetaForShape = (shape) => {
	 *   if (shape.type === 'note') {
	 *     return { createdBy: myCurrentUser.id }
	 *   }
	 * }
	 * ```
	 *
	 * @param shape - The shape to get the initial meta for.
	 *
	 * @public
	 */
	getInitialMetaForShape(_shape: TLShape): JsonObject {
		return {}
	}

	/**
	 * Create a single shape.
	 *
	 * @example
	 * ```ts
	 * editor.createShape(myShape)
	 * editor.createShape({ id: 'box1', type: 'text', props: { text: "ok" } })
	 * ```
	 *
	 * @param shape - The shape (or shape partial) to create.
	 *
	 * @public
	 */
	createShape<T extends TLUnknownShape>(shape: OptionalKeys<TLShapePartial<T>, 'id'>): this {
		this.createShapes([shape])
		return this
	}

	/**
	 * Create shapes.
	 *
	 * @example
	 * ```ts
	 * editor.createShapes([myShape])
	 * editor.createShapes([{ id: 'box1', type: 'text', props: { text: "ok" } }])
	 * ```
	 *
	 * @param shapes - The shapes (or shape partials) to create.
	 * @param select - Whether to select the created shapes. Defaults to false.
	 *
	 * @public
	 */
	createShapes<T extends TLUnknownShape>(shapes: OptionalKeys<TLShapePartial<T>, 'id'>[]): this {
		if (!Array.isArray(shapes)) {
			throw Error('Editor.createShapes: must provide an array of shapes or shape partials')
		}
		if (this.getInstanceState().isReadonly) return this
		if (shapes.length <= 0) return this

		const currentPageShapeIds = this.getCurrentPageShapeIds()

		const maxShapesReached =
			shapes.length + currentPageShapeIds.size > this.options.maxShapesPerPage

		if (maxShapesReached) {
			// can't create more shapes than fit on the page
			alertMaxShapes(this)
			return this
		}

		const focusedGroupId = this.getFocusedGroupId()

		return this.batch(() => {
			// 1. Parents

			// Make sure that each partial will become the child of either the
			// page or another shape that exists (or that will exist) in this page.

			// find last parent id
			const currentPageShapesSorted = this.getCurrentPageShapesSorted()

			const partials = shapes.map((partial) => {
				if (!partial.id) {
					partial = { id: createShapeId(), ...partial }
				}

				// If the partial does not provide the parentId OR if the provided
				// parentId is NOT in the store AND NOT among the other shapes being
				// created, then we need to find a parent for the shape. This can be
				// another shape that exists under that point and which can receive
				// children of the creating shape's type, or else the page itself.
				if (
					!partial.parentId ||
					!(this.store.has(partial.parentId) || shapes.some((p) => p.id === partial.parentId))
				) {
					let parentId: TLParentId = this.getFocusedGroupId()

					for (let i = currentPageShapesSorted.length - 1; i >= 0; i--) {
						const parent = currentPageShapesSorted[i]
						if (
							// parent.type === 'frame'
							this.getShapeUtil(parent).canReceiveNewChildrenOfType(parent, partial.type) &&
							this.isPointInShape(
								parent,
								// If no parent is provided, then we can treat the
								// shape's provided x/y as being in the page's space.
								{ x: partial.x ?? 0, y: partial.y ?? 0 },
								{
									margin: 0,
									hitInside: true,
								}
							)
						) {
							parentId = parent.id
							break
						}
					}

					const prevParentId = partial.parentId

					// a shape cannot be it's own parent. This was a rare issue with frames/groups in the syncFuzz tests.
					if (parentId === partial.id) {
						parentId = focusedGroupId
					}

					// If the parentid has changed...
					if (parentId !== prevParentId) {
						partial = { ...partial }

						partial.parentId = parentId

						// If the parent is a shape (rather than a page) then insert the
						// shapes into the shape's children. Adjust the point and page rotation to be
						// preserved relative to the parent.
						if (isShapeId(parentId)) {
							const point = this.getPointInShapeSpace(this.getShape(parentId)!, {
								x: partial.x ?? 0,
								y: partial.y ?? 0,
							})
							partial.x = point.x
							partial.y = point.y
							partial.rotation =
								-this.getShapePageTransform(parentId)!.rotation() + (partial.rotation ?? 0)
						}
					}
				}

				return partial
			})

			// 2. Indices

			// Get the highest index among the parents of each of the
			// the shapes being created; we'll increment from there.

			const parentIndices = new Map<TLParentId, IndexKey>()

			const shapeRecordsToCreate: TLShape[] = []

			const { opacityForNextShape } = this.getInstanceState()

			for (const partial of partials) {
				const util = this.getShapeUtil(partial as TLShapePartial)

				// If an index is not explicitly provided, then add the
				// shapes to the top of their parents' children; using the
				// value in parentsMappedToIndex, get the index above, use it,
				// and set it back to parentsMappedToIndex for next time.
				let index = partial.index

				if (!index) {
					// Hello bug-seeker: have you just created a frame and then a shape
					// and found that the shape is automatically the child of the frame?
					// this is the reason why! It would be harder to have each shape specify
					// the frame as the parent when creating a shape inside of a frame, so
					// we do it here.
					const parentId = partial.parentId ?? focusedGroupId

					if (!parentIndices.has(parentId)) {
						parentIndices.set(parentId, this.getHighestIndexForParent(parentId))
					}
					index = parentIndices.get(parentId)!
					parentIndices.set(parentId, getIndexAbove(index))
				}

				// The initial props starts as the shape utility's default props
				const initialProps = util.getDefaultProps()

				// We then look up each key in the tab state's styles; and if it's there,
				// we use the value from the tab state's styles instead of the default.
				for (const [style, propKey] of this.styleProps[partial.type]) {
					;(initialProps as any)[propKey] = this.getStyleForNextShape(style)
				}

				// When we create the shape, take in the partial (the props coming into the
				// function) and merge it with the default props.
				let shapeRecordToCreate = (
					this.store.schema.types.shape as RecordType<
						TLShape,
						'type' | 'props' | 'index' | 'parentId'
					>
				).create({
					...partial,
					index,
					opacity: partial.opacity ?? opacityForNextShape,
					parentId: partial.parentId ?? focusedGroupId,
					props: 'props' in partial ? { ...initialProps, ...partial.props } : initialProps,
				})

				if (shapeRecordToCreate.index === undefined) {
					throw Error('no index!')
				}

				const next = this.getShapeUtil(shapeRecordToCreate).onBeforeCreate?.(shapeRecordToCreate)

				if (next) {
					shapeRecordToCreate = next
				}

				shapeRecordsToCreate.push(shapeRecordToCreate)
			}

			// Add meta properties, if any, to the shapes
			shapeRecordsToCreate.forEach((shape) => {
				shape.meta = {
					...this.getInitialMetaForShape(shape),
					...shape.meta,
				}
			})

			this.store.put(shapeRecordsToCreate)
		})
	}

	private animatingShapes = new Map<TLShapeId, string>()

	/**
	 * Animate a shape.
	 *
	 * @example
	 * ```ts
	 * editor.animateShape({ id: 'box1', type: 'box', x: 100, y: 100 })
	 * editor.animateShape({ id: 'box1', type: 'box', x: 100, y: 100 }, { animation: { duration: 100, ease: t => t*t } })
	 * ```
	 *
	 * @param partial - The shape partial to update.
	 * @param options - The animation's options.
	 *
	 * @public
	 */
	animateShape(
		partial: TLShapePartial | null | undefined,
		opts = { animation: DEFAULT_ANIMATION_OPTIONS } as TLCameraMoveOptions
	): this {
		return this.animateShapes([partial], opts)
	}

	/**
	 * Animate shapes.
	 *
	 * @example
	 * ```ts
	 * editor.animateShapes([{ id: 'box1', type: 'box', x: 100, y: 100 }])
	 * editor.animateShapes([{ id: 'box1', type: 'box', x: 100, y: 100 }], { animation: { duration: 100, ease: t => t*t } })
	 * ```
	 *
	 * @param partials - The shape partials to update.
	 * @param options - The animation's options.
	 *
	 * @public
	 */
	animateShapes(
		partials: (TLShapePartial | null | undefined)[],
		opts = { animation: DEFAULT_ANIMATION_OPTIONS } as TLCameraMoveOptions
	): this {
		if (!opts.animation) return this
		const { duration = 500, easing = EASINGS.linear } = opts.animation

		const animationId = uniqueId()

		let remaining = duration
		let t: number

		interface ShapeAnimation {
			partial: TLShapePartial
			values: { prop: string; from: number; to: number }[]
		}

		const animations: ShapeAnimation[] = []

		let partial: TLShapePartial | null | undefined, result: ShapeAnimation
		for (let i = 0, n = partials.length; i < n; i++) {
			partial = partials[i]
			if (!partial) continue

			result = {
				partial,
				values: [],
			}

			const shape = this.getShape(partial.id)!
			if (!shape) continue

			// We only support animations for certain props
			for (const key of ['x', 'y', 'rotation'] as const) {
				if (partial[key] !== undefined && shape[key] !== partial[key]) {
					result.values.push({ prop: key, from: shape[key], to: partial[key] as number })
				}
			}

			animations.push(result)
			this.animatingShapes.set(shape.id, animationId)
		}

		let value: ShapeAnimation

		const handleTick = (elapsed: number) => {
			remaining -= elapsed

			if (remaining < 0) {
				const { animatingShapes } = this
				const partialsToUpdate = partials.filter(
					(p) => p && animatingShapes.get(p.id) === animationId
				)
				if (partialsToUpdate.length) {
					this.updateShapes(partialsToUpdate)
					// update shapes also removes the shape from animating shapes
				}

				this.off('tick', handleTick)
				return
			}

			t = easing(1 - remaining / duration)

			const { animatingShapes } = this

			const updates: TLShapePartial[] = []

			let animationIdForShape: string | undefined
			for (let i = 0, n = animations.length; i < n; i++) {
				value = animations[i]
				// Is the animation for this shape still active?
				animationIdForShape = animatingShapes.get(value.partial.id)
				if (animationIdForShape !== animationId) continue

				// Create the update
				updates.push({
					id: value.partial.id,
					type: value.partial.type,
					...value.values.reduce((acc, { prop, from, to }) => {
						acc[prop] = from + (to - from) * t
						return acc
					}, {} as any),
				})
			}

			this._updateShapes(updates)
		}

		this.on('tick', handleTick)

		return this
	}

	/**
	 * Create a group containing the provided shapes.
	 *
	 * @param shapes - The shapes (or shape ids) to group. Defaults to the selected shapes.
	 * @param groupId - The id of the group to create.
	 *
	 * @public
	 */
	groupShapes(shapes: TLShapeId[] | TLShape[], groupId = createShapeId()): this {
		if (!Array.isArray(shapes)) {
			throw Error('Editor.groupShapes: must provide an array of shapes or shape ids')
		}
		if (this.getInstanceState().isReadonly) return this

		const ids =
			typeof shapes[0] === 'string'
				? (shapes as TLShapeId[])
				: (shapes.map((s) => (s as TLShape).id) as TLShapeId[])

		if (ids.length <= 1) return this

		const shapesToGroup = compact(this._getUnlockedShapeIds(ids).map((id) => this.getShape(id)))
		const sortedShapeIds = shapesToGroup.sort(sortByIndex).map((s) => s.id)
		const pageBounds = Box.Common(compact(shapesToGroup.map((id) => this.getShapePageBounds(id))))

		const { x, y } = pageBounds.point

		const parentId = this.findCommonAncestor(shapesToGroup) ?? this.getCurrentPageId()

		// Only group when the select tool is active
		if (this.getCurrentToolId() !== 'select') return this

		// If not already in idle, cancel the current interaction (get back to idle)
		if (!this.isIn('select.idle')) {
			this.cancel()
		}

		// Find all the shapes that have the same parentId, and use the highest index.
		const shapesWithRootParent = shapesToGroup
			.filter((shape) => shape.parentId === parentId)
			.sort(sortByIndex)

		const highestIndex = shapesWithRootParent[shapesWithRootParent.length - 1]?.index

		this.batch(() => {
			this.createShapes<TLGroupShape>([
				{
					id: groupId,
					type: 'group',
					parentId,
					index: highestIndex,
					x,
					y,
					opacity: 1,
					props: {},
				},
			])
			this.reparentShapes(sortedShapeIds, groupId)
			this.select(groupId)
		})

		return this
	}

	/**
	 * Ungroup some shapes.
	 *
	 * @param ids - Ids of the shapes to ungroup. Defaults to the selected shapes.
	 *
	 * @public
	 */
	ungroupShapes(ids: TLShapeId[]): this
	ungroupShapes(ids: TLShape[]): this
	ungroupShapes(_ids: TLShapeId[] | TLShape[]) {
		const ids =
			typeof _ids[0] === 'string' ? (_ids as TLShapeId[]) : (_ids as TLShape[]).map((s) => s.id)
		if (this.getInstanceState().isReadonly) return this
		if (ids.length === 0) return this

		// Only ungroup when the select tool is active
		if (this.getCurrentToolId() !== 'select') return this

		// If not already in idle, cancel the current interaction (get back to idle)
		if (!this.isIn('select.idle')) {
			this.cancel()
		}

		// The ids of the selected shapes after ungrouping;
		// these include all of the grouped shapes children,
		// plus any shapes that were selected apart from the groups.
		const idsToSelect = new Set<TLShapeId>()

		// Get all groups in the selection
		const shapes = compact(ids.map((id) => this.getShape(id)))

		const groups: TLGroupShape[] = []

		shapes.forEach((shape) => {
			if (this.isShapeOfType<TLGroupShape>(shape, 'group')) {
				groups.push(shape)
			} else {
				idsToSelect.add(shape.id)
			}
		})

		if (groups.length === 0) return this

		this.batch(() => {
			let group: TLGroupShape

			for (let i = 0, n = groups.length; i < n; i++) {
				group = groups[i]
				const childIds = this.getSortedChildIdsForParent(group.id)

				for (let j = 0, n = childIds.length; j < n; j++) {
					idsToSelect.add(childIds[j])
				}

				this.reparentShapes(childIds, group.parentId, group.index)
			}

			this.deleteShapes(groups.map((group) => group.id))
			this.select(...idsToSelect)
		})

		return this
	}

	/**
	 * Update a shape using a partial of the shape.
	 *
	 * @example
	 * ```ts
	 * editor.updateShape({ id: 'box1', type: 'geo', props: { w: 100, h: 100 } })
	 * ```
	 *
	 * @param partial - The shape partial to update.
	 *
	 * @public
	 */
	updateShape<T extends TLUnknownShape>(partial: TLShapePartial<T> | null | undefined) {
		this.updateShapes([partial])
		return this
	}

	/**
	 * Update shapes using partials of each shape.
	 *
	 * @example
	 * ```ts
	 * editor.updateShapes([{ id: 'box1', type: 'geo', props: { w: 100, h: 100 } }])
	 * ```
	 *
	 * @param partials - The shape partials to update.
	 *
	 * @public
	 */
	updateShapes<T extends TLUnknownShape>(partials: (TLShapePartial<T> | null | undefined)[]) {
		const compactedPartials: TLShapePartial<T>[] = Array(partials.length)

		for (let i = 0, n = partials.length; i < n; i++) {
			const partial = partials[i]
			if (!partial) continue
			// Get the current shape referenced by the partial
			const shape = this.getShape(partial.id)
			if (!shape) continue

			// If the shape is locked and we're not setting isLocked to true, continue
			if (this.isShapeOrAncestorLocked(shape) && !Object.hasOwn(partial, 'isLocked')) continue

			// Remove any animating shapes from the list of partials
			this.animatingShapes.delete(partial.id)

			compactedPartials.push(partial)
		}

		this._updateShapes(compactedPartials)
		return this
	}

	/** @internal */
	private _updateShapes = (_partials: (TLShapePartial | null | undefined)[]) => {
		if (this.getInstanceState().isReadonly) return

		this.batch(() => {
			const updates = []

			let shape: TLShape | undefined
			let updated: TLShape

			for (let i = 0, n = _partials.length; i < n; i++) {
				const partial = _partials[i]
				// Skip nullish partials (sometimes created by map fns returning undefined)
				if (!partial) continue

				// Get the current shape referenced by the partial
				// If there is no current shape, we'll skip this update
				shape = this.getShape(partial.id)
				if (!shape) continue

				// Get the updated version of the shape
				// If the update had no effect, we'll skip this update
				updated = applyPartialToRecordWithProps(shape, partial)
				if (updated === shape) continue

				//if any shape has an onBeforeUpdate handler, call it and, if the handler returns a
				// new shape, replace the old shape with the new one. This is used for example when
				// repositioning a text shape based on its new text content.
				updated = this.getShapeUtil(shape).onBeforeUpdate?.(shape, updated) ?? updated

				updates.push(updated)
			}

			this.store.put(updates)
		})
	}

	/** @internal */
	private _getUnlockedShapeIds(ids: TLShapeId[]): TLShapeId[] {
		return ids.filter((id) => !this.getShape(id)?.isLocked)
	}

	/**
	 * Delete shapes.
	 *
	 * @example
	 * ```ts
	 * editor.deleteShapes(['box1', 'box2'])
	 * ```
	 *
	 * @param ids - The ids of the shapes to delete.
	 *
	 * @public
	 */
	deleteShapes(ids: TLShapeId[]): this
	deleteShapes(shapes: TLShape[]): this
	deleteShapes(_ids: TLShapeId[] | TLShape[]): this {
		if (!Array.isArray(_ids)) {
			throw Error('Editor.deleteShapes: must provide an array of shapes or shapeIds')
		}

		const ids = this._getUnlockedShapeIds(
			typeof _ids[0] === 'string' ? (_ids as TLShapeId[]) : (_ids as TLShape[]).map((s) => s.id)
		)

		if (this.getInstanceState().isReadonly) return this
		if (ids.length === 0) return this

		const allIds = new Set(ids)

		for (const id of ids) {
			this.visitDescendants(id, (childId) => {
				allIds.add(childId)
			})
		}

		const deletedIds = [...allIds]
		return this.batch(() => this.store.remove(deletedIds))
	}

	/**
	 * Delete a shape.
	 *
	 * @example
	 * ```ts
	 * editor.deleteShape(shape.id)
	 * ```
	 *
	 * @param id - The id of the shape to delete.
	 *
	 * @public
	 */
	deleteShape(id: TLShapeId): this
	deleteShape(shape: TLShape): this
	deleteShape(_id: TLShapeId | TLShape) {
		this.deleteShapes([typeof _id === 'string' ? _id : _id.id])
		return this
	}

	/* --------------------- Styles --------------------- */

	/**
	 * Get all the current styles among the users selected shapes
	 *
	 * @internal
	 */
	private _extractSharedStyles(shape: TLShape, sharedStyleMap: SharedStyleMap) {
		if (this.isShapeOfType<TLGroupShape>(shape, 'group')) {
			// For groups, ignore the styles of the group shape and instead include the styles of the
			// group's children. These are the shapes that would have their styles changed if the
			// user called `setStyle` on the current selection.
			const childIds = this._parentIdsToChildIds.get()[shape.id]
			if (!childIds) return

			for (let i = 0, n = childIds.length; i < n; i++) {
				this._extractSharedStyles(this.getShape(childIds[i])!, sharedStyleMap)
			}
		} else {
			for (const [style, propKey] of this.styleProps[shape.type]) {
				sharedStyleMap.applyValue(style, getOwnProperty(shape.props, propKey))
			}
		}
	}

	/**
	 * A derived map containing all current styles among the user's selected shapes.
	 *
	 * @internal
	 */
	@computed
	private _getSelectionSharedStyles(): ReadonlySharedStyleMap {
		const selectedShapes = this.getSelectedShapes()

		const sharedStyles = new SharedStyleMap()
		for (const selectedShape of selectedShapes) {
			this._extractSharedStyles(selectedShape, sharedStyles)
		}

		return sharedStyles
	}

	/**
	 * Get the style for the next shape.
	 *
	 * @example
	 * ```ts
	 * const color = editor.getStyleForNextShape(DefaultColorStyle)
	 * ```
	 *
	 * @param style - The style to get.
	 *
	 * @public */
	getStyleForNextShape<T>(style: StyleProp<T>): T {
		const value = this.getInstanceState().stylesForNextShape[style.id]
		return value === undefined ? style.defaultValue : (value as T)
	}

	getShapeStyleIfExists<T>(shape: TLShape, style: StyleProp<T>): T | undefined {
		const styleKey = this.styleProps[shape.type].get(style)
		if (styleKey === undefined) return undefined
		return getOwnProperty(shape.props, styleKey) as T | undefined
	}

	/**
	 * A map of all the current styles either in the current selection, or that are relevant to the
	 * current tool.
	 *
	 * @example
	 * ```ts
	 * const color = editor.getSharedStyles().get(DefaultColorStyle)
	 * if (color && color.type === 'shared') {
	 *   print('All selected shapes have the same color:', color.value)
	 * }
	 * ```
	 *
	 * @public
	 */
	@computed<ReadonlySharedStyleMap>({ isEqual: (a, b) => a.equals(b) })
	getSharedStyles(): ReadonlySharedStyleMap {
		// If we're in selecting and if we have a selection, return the shared styles from the
		// current selection
		if (this.isIn('select') && this.getSelectedShapeIds().length > 0) {
			return this._getSelectionSharedStyles()
		}

		// If the current tool is associated with a shape, return the styles for that shape.
		// Otherwise, just return an empty map.
		const currentTool = this.root.getCurrent()!
		const styles = new SharedStyleMap()

		if (!currentTool) return styles

		if (currentTool.shapeType) {
			for (const style of this.styleProps[currentTool.shapeType].keys()) {
				styles.applyValue(style, this.getStyleForNextShape(style))
			}
		}

		return styles
	}

	/**
	 * Get the currently selected shared opacity.
	 * If any shapes are selected, this returns the shared opacity of the selected shapes.
	 * Otherwise, this returns the chosen opacity for the next shape.
	 *
	 * @public
	 */
	@computed getSharedOpacity(): SharedStyle<number> {
		if (this.isIn('select') && this.getSelectedShapeIds().length > 0) {
			const shapesToCheck: TLShape[] = []
			const addShape = (shapeId: TLShapeId) => {
				const shape = this.getShape(shapeId)
				if (!shape) return
				// For groups, ignore the opacity of the group shape and instead include
				// the opacity of the group's children. These are the shapes that would have
				// their opacity changed if the user called `setOpacity` on the current selection.
				if (this.isShapeOfType<TLGroupShape>(shape, 'group')) {
					for (const childId of this.getSortedChildIdsForParent(shape.id)) {
						addShape(childId)
					}
				} else {
					shapesToCheck.push(shape)
				}
			}
			for (const shapeId of this.getSelectedShapeIds()) {
				addShape(shapeId)
			}

			let opacity: number | null = null
			for (const shape of shapesToCheck) {
				if (opacity === null) {
					opacity = shape.opacity
				} else if (opacity !== shape.opacity) {
					return { type: 'mixed' }
				}
			}

			if (opacity !== null) return { type: 'shared', value: opacity }
		}
		return { type: 'shared', value: this.getInstanceState().opacityForNextShape }
	}

	/**
	 * Set the opacity for the next shapes. This will effect subsequently created shapes.
	 *
	 * @example
	 * ```ts
	 * editor.setOpacityForNextShapes(0.5)
	 * ```
	 *
	 * @param opacity - The opacity to set. Must be a number between 0 and 1 inclusive.
	 * @param historyOptions - The history options for the change.
	 */
	setOpacityForNextShapes(opacity: number, historyOptions?: TLHistoryBatchOptions): this {
		this.updateInstanceState({ opacityForNextShape: opacity }, historyOptions)
		return this
	}

	/**
	 * Set the current opacity. This will effect any selected shapes.
	 *
	 * @example
	 * ```ts
	 * editor.setOpacityForSelectedShapes(0.5)
	 * ```
	 *
	 * @param opacity - The opacity to set. Must be a number between 0 and 1 inclusive.
	 */
	setOpacityForSelectedShapes(opacity: number): this {
		const selectedShapes = this.getSelectedShapes()

		if (selectedShapes.length > 0) {
			const shapesToUpdate: TLShape[] = []

			// We can have many deep levels of grouped shape
			// Making a recursive function to look through all the levels
			const addShapeById = (shape: TLShape) => {
				if (this.isShapeOfType<TLGroupShape>(shape, 'group')) {
					const childIds = this.getSortedChildIdsForParent(shape)
					for (const childId of childIds) {
						addShapeById(this.getShape(childId)!)
					}
				} else {
					shapesToUpdate.push(shape)
				}
			}

			for (const id of selectedShapes) {
				addShapeById(id)
			}

			this.updateShapes(
				shapesToUpdate.map((shape) => {
					return {
						id: shape.id,
						type: shape.type,
						opacity,
					}
				})
			)
		}

		return this
	}

	/**
	 * Set the value of a {@link @tldraw/tlschema#StyleProp} for the next shapes. This change will be applied to subsequently created shapes.
	 *
	 * @example
	 * ```ts
	 * editor.setStyleForNextShapes(DefaultColorStyle, 'red')
	 * editor.setStyleForNextShapes(DefaultColorStyle, 'red', { ephemeral: true })
	 * ```
	 *
	 * @param style - The style to set.
	 * @param value - The value to set.
	 * @param historyOptions - The history options for the change.
	 *
	 * @public
	 */
	setStyleForNextShapes<T>(
		style: StyleProp<T>,
		value: T,
		historyOptions?: TLHistoryBatchOptions
	): this {
		const stylesForNextShape = this.getInstanceState().stylesForNextShape

		this.updateInstanceState(
			{ stylesForNextShape: { ...stylesForNextShape, [style.id]: value } },
			historyOptions
		)

		return this
	}

	/**
	 * Set the value of a {@link @tldraw/tlschema#StyleProp}. This change will be applied to the currently selected shapes.
	 *
	 * @example
	 * ```ts
	 * editor.setStyleForSelectedShapes(DefaultColorStyle, 'red')
	 * ```
	 *
	 * @param style - The style to set.
	 * @param value - The value to set.
	 * @param historyOptions - The history options for the change.
	 *
	 * @public
	 */
	setStyleForSelectedShapes<S extends StyleProp<any>>(style: S, value: StylePropValue<S>): this {
		const selectedShapes = this.getSelectedShapes()

		if (selectedShapes.length > 0) {
			const updates: {
				util: ShapeUtil
				originalShape: TLShape
				updatePartial: TLShapePartial
			}[] = []

			// We can have many deep levels of grouped shape
			// Making a recursive function to look through all the levels
			const addShapeById = (shape: TLShape) => {
				if (this.isShapeOfType<TLGroupShape>(shape, 'group')) {
					const childIds = this.getSortedChildIdsForParent(shape.id)
					for (const childId of childIds) {
						addShapeById(this.getShape(childId)!)
					}
				} else {
					const util = this.getShapeUtil(shape)
					const stylePropKey = this.styleProps[shape.type].get(style)
					if (stylePropKey) {
						const shapePartial: TLShapePartial = {
							id: shape.id,
							type: shape.type,
							props: { [stylePropKey]: value },
						}
						updates.push({
							util,
							originalShape: shape,
							updatePartial: shapePartial,
						})
					}
				}
			}

			for (const shape of selectedShapes) {
				addShapeById(shape)
			}

			this.updateShapes(updates.map(({ updatePartial }) => updatePartial))
		}

		return this
	}

	/* --------------------- Content -------------------- */

	/** @internal */
	externalAssetContentHandlers: {
		[K in TLExternalAssetContent['type']]: {
			[Key in K]:
				| null
				| ((info: TLExternalAssetContent & { type: Key }) => Promise<TLAsset | undefined>)
		}[K]
	} = {
		file: null,
		url: null,
	}

	/**
	 * Register an external content handler. This handler will be called when the editor receives
	 * external content of the provided type. For example, the 'image' type handler will be called
	 * when a user drops an image onto the canvas.
	 *
	 * @example
	 * ```ts
	 * editor.registerExternalAssetHandler('text', myHandler)
	 * ```
	 *
	 * @param type - The type of external content.
	 * @param handler - The handler to use for this content type.
	 *
	 * @public
	 */
	registerExternalAssetHandler<T extends TLExternalAssetContent['type']>(
		type: T,
		handler: null | ((info: TLExternalAssetContent & { type: T }) => Promise<TLAsset>)
	): this {
		this.externalAssetContentHandlers[type] = handler as any
		return this
	}

	/**
	 * Get an asset for an external asset content type.
	 *
	 * @example
	 * ```ts
	 * const asset = await editor.getAssetForExternalContent({ type: 'file', file: myFile })
	 * const asset = await editor.getAssetForExternalContent({ type: 'url', url: myUrl })
	 * ```
	 *
	 * @param info - Info about the external content.
	 * @returns The asset.
	 */
	async getAssetForExternalContent(info: TLExternalAssetContent): Promise<TLAsset | undefined> {
		return await this.externalAssetContentHandlers[info.type]?.(info as any)
	}

	/** @internal */
	externalContentHandlers: {
		[K in TLExternalContent['type']]: {
			[Key in K]: null | ((info: TLExternalContent & { type: Key }) => void)
		}[K]
	} = {
		text: null,
		files: null,
		embed: null,
		'svg-text': null,
		url: null,
	}

	/**
	 * Register an external content handler. This handler will be called when the editor receives
	 * external content of the provided type. For example, the 'image' type handler will be called
	 * when a user drops an image onto the canvas.
	 *
	 * @example
	 * ```ts
	 * editor.registerExternalContentHandler('text', myHandler)
	 * ```
	 *
	 * @param type - The type of external content.
	 * @param handler - The handler to use for this content type.
	 *
	 * @public
	 */
	registerExternalContentHandler<T extends TLExternalContent['type']>(
		type: T,
		handler:
			| null
			| ((
					info: T extends TLExternalContent['type']
						? TLExternalContent & { type: T }
						: TLExternalContent
			  ) => void)
	): this {
		this.externalContentHandlers[type] = handler as any
		return this
	}

	/**
	 * Handle external content, such as files, urls, embeds, or plain text which has been put into the app, for example by pasting external text or dropping external images onto canvas.
	 *
	 * @param info - Info about the external content.
	 */
	async putExternalContent(info: TLExternalContent): Promise<void> {
		return this.externalContentHandlers[info.type]?.(info as any)
	}

	/**
	 * Get content that can be exported for the given shape ids.
	 *
	 * @param shapes - The shapes (or shape ids) to get content for.
	 *
	 * @returns The exported content.
	 *
	 * @public
	 */
	getContentFromCurrentPage(shapes: TLShapeId[] | TLShape[]): TLContent | undefined {
		// todo: make this work with any page, not just the current page
		const ids =
			typeof shapes[0] === 'string'
				? (shapes as TLShapeId[])
				: (shapes as TLShape[]).map((s) => s.id)

		if (!ids) return
		if (ids.length === 0) return

		const shapeIds = this.getShapeAndDescendantIds(ids)

		return withoutBindingsToUnrelatedShapes(this, shapeIds, (bindingIdsToKeep) => {
			const bindings: TLBinding[] = []
			for (const id of bindingIdsToKeep) {
				const binding = this.getBinding(id)
				if (!binding) continue
				bindings.push(binding)
			}

			const rootShapeIds: TLShapeId[] = []
			const shapes: TLShape[] = []
			for (const shapeId of shapeIds) {
				const shape = this.getShape(shapeId)
				if (!shape) continue

				const isRootShape = !shapeIds.has(shape.parentId as TLShapeId)
				if (isRootShape) {
					// Need to get page point and rotation of the shape because shapes in
					// groups use local position/rotation
					const pageTransform = this.getShapePageTransform(shape.id)!
					const pagePoint = pageTransform.point()
					shapes.push({
						...shape,
						x: pagePoint.x,
						y: pagePoint.y,
						rotation: pageTransform.rotation(),
						parentId: this.getCurrentPageId(),
					})
					rootShapeIds.push(shape.id)
				} else {
					shapes.push(shape)
				}
			}

			const assets: TLAsset[] = []
			const seenAssetIds = new Set<TLAssetId>()
			for (const shape of shapes) {
				if (!('assetId' in shape.props)) continue

				const assetId = shape.props.assetId
				if (!assetId || seenAssetIds.has(assetId)) continue

				seenAssetIds.add(assetId)
				const asset = this.getAsset(assetId)
				if (!asset) continue
				assets.push(asset)
			}

			return {
				schema: this.store.schema.serialize(),
				shapes,
				rootShapeIds,
				bindings,
				assets,
			}
		})
	}

	/**
	 * Place content into the editor.
	 *
	 * @param content - The content.
	 * @param options - Options for placing the content.
	 *
	 * @public
	 */
	putContentOntoCurrentPage(
		content: TLContent,
		options: {
			point?: VecLike
			select?: boolean
			preservePosition?: boolean
			preserveIds?: boolean
		} = {}
	): this {
		if (this.getInstanceState().isReadonly) return this

		// todo: make this able to support putting content onto any page, not just the current page

		if (!content.schema) {
			throw Error('Could not put content:\ncontent is missing a schema.')
		}

		const { select = false, preserveIds = false, preservePosition = false } = options
		let { point = undefined } = options

		// decide on a parent for the put shapes; if the parent is among the put shapes(?) then use its parent

		const currentPageId = this.getCurrentPageId()
		const { rootShapeIds } = content

		// We need to collect the migrated records
		const assets: TLAsset[] = []
		const shapes: TLShape[] = []
		const bindings: TLBinding[] = []

		// Let's treat the content as a store, and then migrate that store.
		const store: StoreSnapshot<TLRecord> = {
			store: {
				...Object.fromEntries(content.assets.map((asset) => [asset.id, asset] as const)),
				...Object.fromEntries(content.shapes.map((shape) => [shape.id, shape] as const)),
				...Object.fromEntries(
					content.bindings?.map((bindings) => [bindings.id, bindings] as const) ?? []
				),
			},
			schema: content.schema,
		}
		const result = this.store.schema.migrateStoreSnapshot(store)
		if (result.type === 'error') {
			throw Error('Could not put content: could not migrate content')
		}
		for (const record of Object.values(result.value)) {
			switch (record.typeName) {
				case 'asset': {
					assets.push(record)
					break
				}
				case 'shape': {
					shapes.push(record)
					break
				}
				case 'binding': {
					bindings.push(record)
					break
				}
			}
		}

		// Ok, we've got our migrated records, now we can continue!
		const shapeIdMap = new Map<string, TLShapeId>(
			preserveIds
				? shapes.map((shape) => [shape.id, shape.id])
				: shapes.map((shape) => [shape.id, createShapeId()])
		)
		const bindingIdMap = new Map<string, TLBindingId>(
			preserveIds
				? bindings.map((binding) => [binding.id, binding.id])
				: bindings.map((binding) => [binding.id, createBindingId()])
		)

		// By default, the paste parent will be the current page.
		let pasteParentId = this.getCurrentPageId() as TLPageId | TLShapeId
		let lowestDepth = Infinity
		let lowestAncestors: TLShape[] = []

		// Among the selected shapes, find the shape with the fewest ancestors and use its first ancestor.
		for (const shape of this.getSelectedShapes()) {
			if (lowestDepth === 0) break

			const isFrame = this.isShapeOfType<TLFrameShape>(shape, 'frame')
			const ancestors = this.getShapeAncestors(shape)
			if (isFrame) ancestors.push(shape)

			const depth = isFrame ? ancestors.length + 1 : ancestors.length

			if (depth < lowestDepth) {
				lowestDepth = depth
				lowestAncestors = ancestors
				pasteParentId = isFrame ? shape.id : shape.parentId
			} else if (depth === lowestDepth) {
				if (lowestAncestors.length !== ancestors.length) {
					throw Error(`Ancestors: ${lowestAncestors.length} !== ${ancestors.length}`)
				}

				if (lowestAncestors.length === 0) {
					pasteParentId = currentPageId
					break
				} else {
					pasteParentId = currentPageId
					for (let i = 0; i < lowestAncestors.length; i++) {
						if (ancestors[i] !== lowestAncestors[i]) break
						pasteParentId = ancestors[i].id
					}
				}
			}
		}

		let isDuplicating = false

		if (!isPageId(pasteParentId)) {
			const parent = this.getShape(pasteParentId)
			if (parent) {
				if (!this.getViewportPageBounds().includes(this.getShapePageBounds(parent)!)) {
					pasteParentId = currentPageId
				} else {
					if (rootShapeIds.length === 1) {
						const rootShape = shapes.find((s) => s.id === rootShapeIds[0])!
						if (
							this.isShapeOfType<TLFrameShape>(parent, 'frame') &&
							this.isShapeOfType<TLFrameShape>(rootShape, 'frame') &&
							rootShape.props.w === parent?.props.w &&
							rootShape.props.h === parent?.props.h
						) {
							isDuplicating = true
						}
					}
				}
			} else {
				pasteParentId = currentPageId
			}
		}

		if (!isDuplicating) {
			isDuplicating = shapeIdMap.has(pasteParentId)
		}

		if (isDuplicating) {
			pasteParentId = this.getShape(pasteParentId)!.parentId
		}

		let index = this.getHighestIndexForParent(pasteParentId) // todo: requires that the putting page is the current page

		const rootShapes: TLShape[] = []

		const newShapes: TLShape[] = shapes.map((oldShape): TLShape => {
			const newId = shapeIdMap.get(oldShape.id)!

			// Create the new shape (new except for the id)
			const newShape = { ...oldShape, id: newId }

			if (rootShapeIds.includes(oldShape.id)) {
				newShape.parentId = currentPageId
				rootShapes.push(newShape)
			}

			// Assign the child to its new parent.

			// If the child's parent is among the putting shapes, then assign
			// it to the new parent's id.
			if (shapeIdMap.has(newShape.parentId)) {
				newShape.parentId = shapeIdMap.get(oldShape.parentId)!
			} else {
				rootShapeIds.push(newShape.id)
				// newShape.parentId = pasteParentId
				newShape.index = index
				index = getIndexAbove(index)
			}

			return newShape
		})

		if (newShapes.length + this.getCurrentPageShapeIds().size > this.options.maxShapesPerPage) {
			// There's some complexity here involving children
			// that might be created without their parents, so
			// if we're going over the limit then just don't paste.
			alertMaxShapes(this)
			return this
		}

		const newBindings = bindings.map(
			(oldBinding): TLBinding => ({
				...oldBinding,
				id: assertExists(bindingIdMap.get(oldBinding.id)),
				fromId: assertExists(shapeIdMap.get(oldBinding.fromId)),
				toId: assertExists(shapeIdMap.get(oldBinding.toId)),
			})
		)

		// These are all the assets we need to create
		const assetsToCreate: TLAsset[] = []

		// These assets have base64 data that may need to be hosted
		const assetsToUpdate: (TLImageAsset | TLVideoAsset)[] = []

		for (const asset of assets) {
			if (this.store.has(asset.id)) {
				// We already have this asset
				continue
			}

			if (
				(asset.type === 'image' || asset.type === 'video') &&
				asset.props.src?.startsWith('data:image')
			) {
				// it's src is a base64 image or video; we need to create a new asset without the src,
				// then create a new asset from the original src. So we save a copy of the original asset,
				// then delete the src from the original asset.
				assetsToUpdate.push(structuredClone(asset as TLImageAsset | TLVideoAsset))
				asset.props.src = null
			}

			// Add the asset to the list of assets to create
			assetsToCreate.push(asset)
		}

		// Start loading the new assets, order does not matter
		Promise.allSettled(
			(assetsToUpdate as (TLImageAsset | TLVideoAsset)[]).map(async (asset) => {
				// Turn the data url into a file
				const file = await dataUrlToFile(
					asset.props.src!,
					asset.props.name,
					asset.props.mimeType ?? 'image/png'
				)

				// Get a new asset for the file
				const newAsset = await this.getAssetForExternalContent({ type: 'file', file })

				if (!newAsset) {
					// If we don't have a new asset, delete the old asset.
					// The shapes that reference this asset should break.
					this.deleteAssets([asset.id])
					return
				}

				// Save the new asset under the old asset's id
				this.updateAssets([{ ...newAsset, id: asset.id }])
			})
		)

		this.batch(() => {
			// Create any assets that need to be created
			if (assetsToCreate.length > 0) {
				this.createAssets(assetsToCreate)
			}

			// Create the shapes with root shapes as children of the page
			this.createShapes(newShapes)
			this.createBindings(newBindings)

			if (select) {
				this.select(...rootShapes.map((s) => s.id))
			}

			// And then, if needed, reparent the root shapes to the paste parent
			if (pasteParentId !== currentPageId) {
				this.reparentShapes(
					rootShapes.map((s) => s.id),
					pasteParentId
				)
			}

			const newCreatedShapes = newShapes.map((s) => this.getShape(s.id)!)
			const bounds = Box.Common(newCreatedShapes.map((s) => this.getShapePageBounds(s)!))

			if (point === undefined) {
				if (!isPageId(pasteParentId)) {
					// Put the shapes in the middle of the (on screen) parent
					const shape = this.getShape(pasteParentId)!
					point = Mat.applyToPoint(
						this.getShapePageTransform(shape),
						this.getShapeGeometry(shape).bounds.center
					)
				} else {
					const viewportPageBounds = this.getViewportPageBounds()
					if (preservePosition || viewportPageBounds.includes(Box.From(bounds))) {
						// Otherwise, put shapes where they used to be
						point = bounds.center
					} else {
						// If the old bounds are outside of the viewport...
						// put the shapes in the middle of the viewport
						point = viewportPageBounds.center
					}
				}
			}

			if (rootShapes.length === 1) {
				const onlyRoot = rootShapes[0] as TLFrameShape
				// If the old bounds are in the viewport...
				if (this.isShapeOfType<TLFrameShape>(onlyRoot, 'frame')) {
					while (
						this.getShapesAtPoint(point).some(
							(shape) =>
								this.isShapeOfType<TLFrameShape>(shape, 'frame') &&
								shape.props.w === onlyRoot.props.w &&
								shape.props.h === onlyRoot.props.h
						)
					) {
						point.x += bounds.w + 16
					}
				}
			}

			const pageCenter = Box.Common(
				compact(rootShapes.map(({ id }) => this.getShapePageBounds(id)))
			).center

			const offset = Vec.Sub(point, pageCenter)

			this.updateShapes(
				rootShapes.map(({ id }) => {
					const s = this.getShape(id)!
					const localRotation = this.getShapeParentTransform(id).decompose().rotation
					const localDelta = Vec.Rot(offset, -localRotation)

					return { id: s.id, type: s.type, x: s.x + localDelta.x, y: s.y + localDelta.y }
				})
			)
		})

		return this
	}

	/**
	 * Get an exported SVG element of the given shapes.
	 *
	 * @param ids - The shapes (or shape ids) to export.
	 * @param opts - Options for the export.
	 *
	 * @returns The SVG element.
	 *
	 * @public
	 */
	async getSvgElement(shapes: TLShapeId[] | TLShape[], opts = {} as Partial<TLSvgOptions>) {
		const result = await getSvgJsx(this, shapes, opts)
		if (!result) return undefined

		const fragment = document.createDocumentFragment()
		const root = createRoot(fragment)
		flushSync(() => {
			root.render(result.jsx)
		})

		const svg = fragment.firstElementChild
		assert(svg instanceof SVGSVGElement, 'Expected an SVG element')

		root.unmount()
		return { svg, width: result.width, height: result.height }
	}

	/**
	 * Get an exported SVG string of the given shapes.
	 *
	 * @param ids - The shapes (or shape ids) to export.
	 * @param opts - Options for the export.
	 *
	 * @returns The SVG element.
	 *
	 * @public
	 */
	async getSvgString(shapes: TLShapeId[] | TLShape[], opts = {} as Partial<TLSvgOptions>) {
		const result = await this.getSvgElement(shapes, opts)
		if (!result) return undefined

		const serializer = new XMLSerializer()
		return {
			svg: serializer.serializeToString(result.svg),
			width: result.width,
			height: result.height,
		}
	}

	/** @deprecated Use {@link Editor.getSvgString} or {@link Editor.getSvgElement} instead. */
	async getSvg(shapes: TLShapeId[] | TLShape[], opts = {} as Partial<TLSvgOptions>) {
		const result = await this.getSvgElement(shapes, opts)
		if (!result) return undefined
		return result.svg
	}

	/* --------------------- Events --------------------- */

	/**
	 * The app's current input state.
	 *
	 * @public
	 */
	inputs = {
		/** The most recent pointer down's position in the current page space. */
		originPagePoint: new Vec(),
		/** The most recent pointer down's position in screen space. */
		originScreenPoint: new Vec(),
		/** The previous pointer position in the current page space. */
		previousPagePoint: new Vec(),
		/** The previous pointer position in screen space. */
		previousScreenPoint: new Vec(),
		/** The most recent pointer position in the current page space. */
		currentPagePoint: new Vec(),
		/** The most recent pointer position in screen space. */
		currentScreenPoint: new Vec(),
		/** A set containing the currently pressed keys. */
		keys: new Set<string>(),
		/** A set containing the currently pressed buttons. */
		buttons: new Set<number>(),
		/** Whether the input is from a pe. */
		isPen: false,
		/** Whether the shift key is currently pressed. */
		shiftKey: false,
		/** Whether the control or command key is currently pressed. */
		ctrlKey: false,
		/** Whether the alt or option key is currently pressed. */
		altKey: false,
		/** Whether the user is dragging. */
		isDragging: false,
		/** Whether the user is pointing. */
		isPointing: false,
		/** Whether the user is pinching. */
		isPinching: false,
		/** Whether the user is editing. */
		isEditing: false,
		/** Whether the user is panning. */
		isPanning: false,
		/** Velocity of mouse pointer, in pixels per millisecond */
		pointerVelocity: new Vec(),
	}

	/**
	 * Update the input points from a pointer, pinch, or wheel event.
	 *
	 * @param info - The event info.
	 */
	private _updateInputsFromEvent(
		info: TLPointerEventInfo | TLPinchEventInfo | TLWheelEventInfo
	): void {
		const {
			pointerVelocity,
			previousScreenPoint,
			previousPagePoint,
			currentScreenPoint,
			currentPagePoint,
		} = this.inputs

		const { screenBounds } = this.store.unsafeGetWithoutCapture(TLINSTANCE_ID)!
		const { x: cx, y: cy, z: cz } = this.store.unsafeGetWithoutCapture(this.getCameraId())!

		const sx = info.point.x - screenBounds.x
		const sy = info.point.y - screenBounds.y
		const sz = info.point.z ?? 0.5

		previousScreenPoint.setTo(currentScreenPoint)
		previousPagePoint.setTo(currentPagePoint)

		// The "screen bounds" is relative to the user's actual screen.
		// The "screen point" is relative to the "screen bounds";
		// it will be 0,0 when its actual screen position is equal
		// to screenBounds.point. This is confusing!
		currentScreenPoint.set(sx, sy)
		const nx = sx / cz - cx
		const ny = sy / cz - cy
		if (isFinite(nx) && isFinite(ny)) {
			currentPagePoint.set(nx, ny, sz)
		}

		this.inputs.isPen = info.type === 'pointer' && info.isPen

		// Reset velocity on pointer down, or when a pinch starts or ends
		if (info.name === 'pointer_down' || this.inputs.isPinching) {
			pointerVelocity.set(0, 0)
			this.inputs.originScreenPoint.setTo(currentScreenPoint)
			this.inputs.originPagePoint.setTo(currentPagePoint)
		}

		// todo: We only have to do this if there are multiple users in the document
		this.history.ignore(() => {
			this.store.put([
				{
					id: TLPOINTER_ID,
					typeName: 'pointer',
					x: currentPagePoint.x,
					y: currentPagePoint.y,
					lastActivityTimestamp:
						// If our pointer moved only because we're following some other user, then don't
						// update our last activity timestamp; otherwise, update it to the current timestamp.
						info.type === 'pointer' && info.pointerId === INTERNAL_POINTER_IDS.CAMERA_MOVE
							? this.store.unsafeGetWithoutCapture(TLPOINTER_ID)?.lastActivityTimestamp ??
								this._tickManager.now
							: this._tickManager.now,
					meta: {},
				},
			])
		})
	}

	/**
	 * Dispatch a cancel event.
	 *
	 * @example
	 * ```ts
	 * editor.cancel()
	 * ```
	 *
	 * @public
	 */
	cancel(): this {
		this.dispatch({ type: 'misc', name: 'cancel' })
		return this
	}

	/**
	 * Dispatch an interrupt event.
	 *
	 * @example
	 * ```ts
	 * editor.interrupt()
	 * ```
	 *
	 * @public
	 */
	interrupt(): this {
		this.dispatch({ type: 'misc', name: 'interrupt' })
		return this
	}

	/**
	 * Dispatch a complete event.
	 *
	 * @example
	 * ```ts
	 * editor.complete()
	 * ```
	 *
	 * @public
	 */
	complete(): this {
		this.dispatch({ type: 'misc', name: 'complete' })
		return this
	}

	/**
	 * Dispatch a focus event.
	 *
	 * @example
	 * ```ts
	 * editor.focus()
	 * ```
	 *
	 * @public
	 */
	focus(): this {
		this.focusManager.focus()
		return this
	}

	/**
	 * A manager for recording multiple click events.
	 *
	 * @internal
	 */
	protected _clickManager = new ClickManager(this)

	/**
	 * Prevent a double click event from firing the next time the user clicks
	 *
	 * @public
	 */
	cancelDoubleClick() {
		this._clickManager.cancelDoubleClickTimeout()
	}

	/**
	 * The previous cursor. Used for restoring the cursor after pan events.
	 *
	 * @internal
	 */
	private _prevCursor: TLCursorType = 'default'

	/** @internal */
	private _shiftKeyTimeout = -1 as any

	/** @internal */
	private _setShiftKeyTimeout = () => {
		this.inputs.shiftKey = false
		this.dispatch({
			type: 'keyboard',
			name: 'key_up',
			key: 'Shift',
			shiftKey: this.inputs.shiftKey,
			ctrlKey: this.inputs.ctrlKey,
			altKey: this.inputs.altKey,
			code: 'ShiftLeft',
		})
	}

	/** @internal */
	private _altKeyTimeout = -1 as any

	/** @internal */
	private _setAltKeyTimeout = () => {
		this.inputs.altKey = false
		this.dispatch({
			type: 'keyboard',
			name: 'key_up',
			key: 'Alt',
			shiftKey: this.inputs.shiftKey,
			ctrlKey: this.inputs.ctrlKey,
			altKey: this.inputs.altKey,
			code: 'AltLeft',
		})
	}

	/** @internal */
	private _ctrlKeyTimeout = -1 as any

	/** @internal */
	private _setCtrlKeyTimeout = () => {
		this.inputs.ctrlKey = false
		this.dispatch({
			type: 'keyboard',
			name: 'key_up',
			key: 'Ctrl',
			shiftKey: this.inputs.shiftKey,
			ctrlKey: this.inputs.ctrlKey,
			altKey: this.inputs.altKey,
			code: 'ControlLeft',
		})
	}

	/** @internal */
	private _restoreToolId = 'select'

	/** @internal */
	private _pinchStart = 1

	/** @internal */
	private _didPinch = false

	/** @internal */
	private _selectedShapeIdsAtPointerDown: TLShapeId[] = []

	/** @internal */
	private _longPressTimeout = -1 as any

	/** @internal */
	capturedPointerId: number | null = null

	/** @internal */
	private readonly performanceTracker: PerformanceTracker

	/** @internal */
	private performanceTrackerTimeout = -1 as any

	/**
	 * Dispatch an event to the editor.
	 *
	 * @example
	 * ```ts
	 * editor.dispatch(myPointerEvent)
	 * ```
	 *
	 * @param info - The event info.
	 *
	 * @public
	 */
	dispatch = (info: TLEventInfo): this => {
		this._pendingEventsForNextTick.push(info)
		if (
			!(
				(info.type === 'pointer' && info.name === 'pointer_move') ||
				info.type === 'wheel' ||
				info.type === 'pinch'
			)
		) {
			this._flushEventsForTick(0)
		}
		return this
	}

	private _pendingEventsForNextTick: TLEventInfo[] = []

	private _flushEventsForTick(elapsed: number) {
		this.batch(() => {
			if (this._pendingEventsForNextTick.length > 0) {
				const events = [...this._pendingEventsForNextTick]
				this._pendingEventsForNextTick.length = 0
				for (const info of events) {
					this._flushEventForTick(info)
				}
			}
			if (elapsed > 0) {
				this.root.handleEvent({ type: 'misc', name: 'tick', elapsed })
			}
			this.scribbles.tick(elapsed)
		})
	}

	private _flushEventForTick = (info: TLEventInfo) => {
		// prevent us from spamming similar event errors if we're crashed.
		// todo: replace with new readonly mode?
		if (this.getCrashingError()) return this

		const { inputs } = this
		const { type } = info

		if (info.type === 'misc') {
			// stop panning if the interaction is cancelled or completed
			if (info.name === 'cancel' || info.name === 'complete') {
				this.inputs.isDragging = false

				if (this.inputs.isPanning) {
					this.inputs.isPanning = false
					this.setCursor({ type: this._prevCursor, rotation: 0 })
				}
			}

			this.root.handleEvent(info)
			return
		}

		if (info.shiftKey) {
			clearInterval(this._shiftKeyTimeout)
			this._shiftKeyTimeout = -1
			inputs.shiftKey = true
		} else if (!info.shiftKey && inputs.shiftKey && this._shiftKeyTimeout === -1) {
			this._shiftKeyTimeout = setTimeout(this._setShiftKeyTimeout, 150)
		}

		if (info.altKey) {
			clearInterval(this._altKeyTimeout)
			this._altKeyTimeout = -1
			inputs.altKey = true
		} else if (!info.altKey && inputs.altKey && this._altKeyTimeout === -1) {
			this._altKeyTimeout = setTimeout(this._setAltKeyTimeout, 150)
		}

		if (info.ctrlKey) {
			clearInterval(this._ctrlKeyTimeout)
			this._ctrlKeyTimeout = -1
			inputs.ctrlKey = true
		} else if (!info.ctrlKey && inputs.ctrlKey && this._ctrlKeyTimeout === -1) {
			this._ctrlKeyTimeout = setTimeout(this._setCtrlKeyTimeout, 150)
		}

		const { originPagePoint, currentPagePoint } = inputs

		if (!inputs.isPointing) {
			inputs.isDragging = false
		}

		const instanceState = this.store.unsafeGetWithoutCapture(TLINSTANCE_ID)!
		const pageState = this.store.get(this._getCurrentPageStateId())!
		const cameraOptions = this._cameraOptions.__unsafe__getWithoutCapture()!

		switch (type) {
			case 'pinch': {
				if (cameraOptions.isLocked) return
				clearTimeout(this._longPressTimeout)
				this._updateInputsFromEvent(info)

				switch (info.name) {
					case 'pinch_start': {
						if (inputs.isPinching) return

						if (!inputs.isEditing) {
							this._pinchStart = this.getCamera().z
							if (!this._selectedShapeIdsAtPointerDown.length) {
								this._selectedShapeIdsAtPointerDown = [...pageState.selectedShapeIds]
							}

							this._didPinch = true

							inputs.isPinching = true

							this.interrupt()
						}

						return // Stop here!
					}
					case 'pinch': {
						if (!inputs.isPinching) return

						const {
							point: { z = 1 },
							delta: { x: dx, y: dy },
						} = info

						// The center of the pinch in screen space
						const { x, y } = Vec.SubXY(
							info.point,
							instanceState.screenBounds.x,
							instanceState.screenBounds.y
						)

						this.stopCameraAnimation()
						if (instanceState.followingUserId) {
							this.stopFollowingUser()
						}

						const { x: cx, y: cy, z: cz } = unsafe__withoutCapture(() => this.getCamera())

						const { panSpeed, zoomSpeed } = cameraOptions
						this._setCamera(
							new Vec(
								cx + (dx * panSpeed) / cz - x / cz + x / (z * zoomSpeed),
								cy + (dy * panSpeed) / cz - y / cz + y / (z * zoomSpeed),
								z * zoomSpeed
							),
							{ immediate: true }
						)

						return // Stop here!
					}
					case 'pinch_end': {
						if (!inputs.isPinching) return this

						// Stop pinching
						inputs.isPinching = false

						// Stash and clear the shapes that were selected when the pinch started
						const { _selectedShapeIdsAtPointerDown: shapesToReselect } = this
						this.setSelectedShapes(this._selectedShapeIdsAtPointerDown)
						this._selectedShapeIdsAtPointerDown = []

						if (this._didPinch) {
							this._didPinch = false
							if (shapesToReselect.length > 0) {
								this.once('tick', () => {
									if (!this._didPinch) {
										// Unless we've started pinching again...
										// Reselect the shapes that were selected when the pinch started
										this.setSelectedShapes(shapesToReselect)
									}
								})
							}
						}

						return // Stop here!
					}
				}
			}
			case 'wheel': {
				if (cameraOptions.isLocked) return

				this._updateInputsFromEvent(info)

				if (this.getIsMenuOpen()) {
					// noop
				} else {
					const { panSpeed, zoomSpeed, wheelBehavior } = cameraOptions

					if (wheelBehavior !== 'none') {
						// Stop any camera animation
						this.stopCameraAnimation()
						// Stop following any following user
						if (instanceState.followingUserId) {
							this.stopFollowingUser()
						}

						const { x: cx, y: cy, z: cz } = unsafe__withoutCapture(() => this.getCamera())
						const { x: dx, y: dy, z: dz = 0 } = info.delta

						let behavior = wheelBehavior

						// If the camera behavior is "zoom" and the ctrl key is pressed, then pan;
						// If the camera behavior is "pan" and the ctrl key is not pressed, then zoom
						if (inputs.ctrlKey) behavior = wheelBehavior === 'pan' ? 'zoom' : 'pan'

						switch (behavior) {
							case 'zoom': {
								// Zoom in on current screen point using the wheel delta
								const { x, y } = this.inputs.currentScreenPoint
								let delta = dz

								// If we're forcing zoom, then we need to do the wheel normalization math here
								if (wheelBehavior === 'zoom') {
									if (Math.abs(dy) > 10) {
										delta = (10 * Math.sign(dy)) / 100
									} else {
										delta = dy / 100
									}
								}

								const zoom = cz + (delta ?? 0) * zoomSpeed * cz
								this._setCamera(
									new Vec(
										cx + (x / zoom - x) - (x / cz - x),
										cy + (y / zoom - y) - (y / cz - y),
										zoom
									),
									{ immediate: true }
								)
								this.maybeTrackPerformance('Zooming')
								return
							}
							case 'pan': {
								// Pan the camera based on the wheel delta
								this._setCamera(new Vec(cx + (dx * panSpeed) / cz, cy + (dy * panSpeed) / cz, cz), {
									immediate: true,
								})
								this.maybeTrackPerformance('Panning')
								return
							}
						}
					}
				}
				break
			}
			case 'pointer': {
				// Ignore pointer events while we're pinching
				if (inputs.isPinching) return

				this._updateInputsFromEvent(info)
				const { isPen } = info
				const { isPenMode } = instanceState

				switch (info.name) {
					case 'pointer_down': {
						// If we're in pen mode and the input is not a pen type, then stop here
						if (isPenMode && !isPen) return

						// Close any open menus
						this.clearOpenMenus()

						if (!this.inputs.isPanning) {
							// Start a long press timeout
							this._longPressTimeout = setTimeout(() => {
								this.dispatch({
									...info,
									point: this.inputs.currentScreenPoint,
									name: 'long_press',
								})
							}, this.options.longPressDurationMs)
						}

						// Save the selected ids at pointer down
						this._selectedShapeIdsAtPointerDown = this.getSelectedShapeIds()

						// Firefox bug fix...
						// If it's a left-mouse-click, we store the pointer id for later user
						if (info.button === LEFT_MOUSE_BUTTON) this.capturedPointerId = info.pointerId

						// Add the button from the buttons set
						inputs.buttons.add(info.button)

						// Start pointing and stop dragging
						inputs.isPointing = true
						inputs.isDragging = false

						// If pen mode is off but we're not already in pen mode, turn that on
						if (!isPenMode && isPen) this.updateInstanceState({ isPenMode: true })

						// On devices with erasers (like the Surface Pen or Wacom Pen), button 5 is the eraser
						if (info.button === STYLUS_ERASER_BUTTON) {
							this._restoreToolId = this.getCurrentToolId()
							this.complete()
							this.setCurrentTool('eraser')
						} else if (info.button === MIDDLE_MOUSE_BUTTON) {
							// Middle mouse pan activates panning unless we're already panning (with spacebar)
							if (!this.inputs.isPanning) {
								this._prevCursor = this.getInstanceState().cursor.type
							}
							this.inputs.isPanning = true
							clearTimeout(this._longPressTimeout)
						}

						// We might be panning because we did a middle mouse click, or because we're holding spacebar and started a regular click
						// Also stop here, we don't want the state chart to receive the event
						if (this.inputs.isPanning) {
							this.stopCameraAnimation()
							this.setCursor({ type: 'grabbing', rotation: 0 })
							return this
						}

						break
					}
					case 'pointer_move': {
						// If the user is in pen mode, but the pointer is not a pen, stop here.
						if (!isPen && isPenMode) return

						const { x: cx, y: cy, z: cz } = unsafe__withoutCapture(() => this.getCamera())

						// If we've started panning, then clear any long press timeout
						if (this.inputs.isPanning && this.inputs.isPointing) {
							// Handle spacebar / middle mouse button panning
							const { currentScreenPoint, previousScreenPoint } = this.inputs
							const { panSpeed } = cameraOptions
							const offset = Vec.Sub(currentScreenPoint, previousScreenPoint)
							this.setCamera(
								new Vec(cx + (offset.x * panSpeed) / cz, cy + (offset.y * panSpeed) / cz, cz),
								{ immediate: true }
							)
							this.maybeTrackPerformance('Panning')
							return
						}

						if (
							inputs.isPointing &&
							!inputs.isDragging &&
							Vec.Dist2(originPagePoint, currentPagePoint) >
								(instanceState.isCoarsePointer
									? this.options.coarseDragDistanceSquared
									: this.options.dragDistanceSquared) /
									cz
						) {
							// Start dragging
							inputs.isDragging = true
							clearTimeout(this._longPressTimeout)
						}
						break
					}
					case 'pointer_up': {
						// Stop dragging / pointing
						inputs.isDragging = false
						inputs.isPointing = false
						clearTimeout(this._longPressTimeout)

						// Remove the button from the buttons set
						inputs.buttons.delete(info.button)

						// Suppressing pointerup here as <ContextMenu/> doesn't seem to do what we what here.
						if (this.getIsMenuOpen()) return

						// If we're in pen mode and we're not using a pen, stop here
						if (instanceState.isPenMode && !isPen) return

						// Firefox bug fix...
						// If it's the same pointer that we stored earlier...
						// ... then it's probably still a left-mouse-click!
						if (this.capturedPointerId === info.pointerId) {
							this.capturedPointerId = null
							info.button = 0
						}

						if (inputs.isPanning) {
							if (!inputs.keys.has('Space')) {
								inputs.isPanning = false
							}
							const slideDirection = this.inputs.pointerVelocity
							const slideSpeed = Math.min(2, slideDirection.len())

							switch (info.button) {
								case LEFT_MOUSE_BUTTON: {
									this.setCursor({ type: 'grab', rotation: 0 })
									break
								}
								case MIDDLE_MOUSE_BUTTON: {
									if (this.inputs.keys.has(' ')) {
										this.setCursor({ type: 'grab', rotation: 0 })
									} else {
										this.setCursor({ type: this._prevCursor, rotation: 0 })
									}
								}
							}

							if (slideSpeed > 0) {
								this.slideCamera({ speed: slideSpeed, direction: slideDirection })
							}
						} else {
							if (info.button === STYLUS_ERASER_BUTTON) {
								// If we were erasing with a stylus button, restore the tool we were using before we started erasing
								this.complete()
								this.setCurrentTool(this._restoreToolId)
							}
						}
						break
					}
				}
				break
			}
			case 'keyboard': {
				// please, please
				if (info.key === 'ShiftRight') info.key = 'ShiftLeft'
				if (info.key === 'AltRight') info.key = 'AltLeft'
				if (info.code === 'ControlRight') info.code = 'ControlLeft'

				switch (info.name) {
					case 'key_down': {
						// Add the key from the keys set
						inputs.keys.add(info.code)

						// If the space key is pressed (but meta / control isn't!) activate panning
						if (info.code === 'Space' && !info.ctrlKey) {
							if (!this.inputs.isPanning) {
								this._prevCursor = instanceState.cursor.type
							}

							this.inputs.isPanning = true
							clearTimeout(this._longPressTimeout)
							this.setCursor({ type: this.inputs.isPointing ? 'grabbing' : 'grab', rotation: 0 })
						}

						break
					}
					case 'key_up': {
						// Remove the key from the keys set
						inputs.keys.delete(info.code)

						// If we've lifted the space key,
						if (info.code === 'Space') {
							if (this.inputs.buttons.has(MIDDLE_MOUSE_BUTTON)) {
								// If we're still middle dragging, continue panning
							} else {
								// otherwise, stop panning
								this.inputs.isPanning = false
								this.setCursor({ type: this._prevCursor, rotation: 0 })
							}
						}
						break
					}
					case 'key_repeat': {
						// noop
						break
					}
				}
				break
			}
		}

		// Correct the info name for right / middle clicks
		if (info.type === 'pointer') {
			if (info.button === MIDDLE_MOUSE_BUTTON) {
				info.name = 'middle_click'
			} else if (info.button === RIGHT_MOUSE_BUTTON) {
				info.name = 'right_click'
			}

			// If a left click pointer event, send the event to the click manager.
			const { isPenMode } = this.store.unsafeGetWithoutCapture(TLINSTANCE_ID)!
			if (info.isPen === isPenMode) {
				// The click manager may return a new event, i.e. a double click event
				// depending on the event coming in and its own state. If the event has
				// changed then hand both events to the statechart
				const clickInfo = this._clickManager.handlePointerEvent(info)
				if (info.name !== clickInfo.name) {
					this.root.handleEvent(info)
					this.emit('event', info)
					this.root.handleEvent(clickInfo)
					this.emit('event', clickInfo)
					return
				}
			}
		}

		// Send the event to the statechart. It will be handled by all
		// active states, starting at the root.
		this.root.handleEvent(info)
		this.emit('event', info)

		return this
	}

	/** @internal */
	private maybeTrackPerformance(name: string) {
		if (debugFlags.measurePerformance.get()) {
			if (this.performanceTracker.isStarted()) {
				clearTimeout(this.performanceTrackerTimeout)
			} else {
				this.performanceTracker.start(name)
			}
			this.performanceTrackerTimeout = setTimeout(() => {
				this.performanceTracker.stop()
			}, 50)
		}
	}
}

function alertMaxShapes(editor: Editor, pageId = editor.getCurrentPageId()) {
	const name = editor.getPage(pageId)!.name
	editor.emit('max-shapes', { name, pageId, count: editor.options.maxShapesPerPage })
}

function applyPartialToRecordWithProps<
	T extends UnknownRecord & { type: string; props: object; meta: object },
>(prev: T, partial?: Partial<T> & { props?: Partial<T['props']> }): T {
	if (!partial) return prev
	let next = null as null | T
	const entries = Object.entries(partial)
	for (let i = 0, n = entries.length; i < n; i++) {
		const [k, v] = entries[i]
		if (v === undefined) continue

		// Is the key a special key? We don't update those
		if (k === 'id' || k === 'type' || k === 'typeName') continue

		// Is the value the same as it was before?
		if (v === (prev as any)[k]) continue

		// There's a new value, so create the new shape if we haven't already (should we be cloning this?)
		if (!next) next = { ...prev }

		// for props / meta properties, we support updates with partials of this object
		if (k === 'props' || k === 'meta') {
			next[k] = { ...prev[k] } as JsonObject
			for (const [nextKey, nextValue] of Object.entries(v as object)) {
				if (nextValue !== undefined) {
					;(next[k] as JsonObject)[nextKey] = nextValue
				}
			}
			continue
		}

		// base property
		;(next as any)[k] = v
	}
	if (!next) return prev
	return next
}

function pushShapeWithDescendants(editor: Editor, id: TLShapeId, result: TLShape[]): void {
	const shape = editor.getShape(id)
	if (!shape) return
	result.push(shape)
	const childIds = editor.getSortedChildIdsForParent(id)
	for (let i = 0, n = childIds.length; i < n; i++) {
		pushShapeWithDescendants(editor, childIds[i], result)
	}
}

/**
 * Run `callback` in a world where all bindings from the shapes in `shapeIds` to shapes not in
 * `shapeIds` are removed. This is useful when you want to duplicate/copy shapes without worrying
 * about bindings that might be pointing to shapes that are not being duplicated.
 *
 * The callback is given the set of bindings that should be maintained.
 */
function withoutBindingsToUnrelatedShapes<T>(
	editor: Editor,
	shapeIds: Set<TLShapeId>,
	callback: (bindingsWithBoth: Set<TLBindingId>) => T
): T {
	const bindingsWithBoth = new Set<TLBindingId>()
	const bindingsToRemove = new Set<TLBindingId>()

	for (const shapeId of shapeIds) {
		const shape = editor.getShape(shapeId)
		if (!shape) continue

		for (const binding of editor.getBindingsInvolvingShape(shapeId)) {
			const hasFrom = shapeIds.has(binding.fromId)
			const hasTo = shapeIds.has(binding.toId)
			if (hasFrom && hasTo) {
				bindingsWithBoth.add(binding.id)
				continue
			}
			if (!hasFrom || !hasTo) {
				bindingsToRemove.add(binding.id)
			}
		}
	}

	let result!: Result<T, unknown>

	editor.history.ignore(() => {
		const changes = editor.store.extractingChanges(() => {
			editor.deleteBindings([...bindingsToRemove])

			try {
				result = Result.ok(callback(bindingsWithBoth))
			} catch (error) {
				result = Result.err(error)
			}
		})

		editor.store.applyDiff(reverseRecordsDiff(changes))
	})

	if (result.ok) {
		return result.value
	} else {
		throw result.error
	}
}

function getCameraFitXFitY(editor: Editor, cameraOptions: TLCameraOptions) {
	if (!cameraOptions.constraints) throw Error('Should have constraints here')
	const {
		padding: { x: px, y: py },
	} = cameraOptions.constraints
	const vsb = editor.getViewportScreenBounds()
	const bounds = Box.From(cameraOptions.constraints.bounds)
	const zx = (vsb.w - px * 2) / bounds.w
	const zy = (vsb.h - py * 2) / bounds.h
	return { zx, zy }
}<|MERGE_RESOLUTION|>--- conflicted
+++ resolved
@@ -209,15 +209,11 @@
 	 * Options for the editor's camera.
 	 */
 	cameraOptions?: Partial<TLCameraOptions>
-<<<<<<< HEAD
 	/**
 	 * Options for the editor's assets.
 	 */
 	assetOptions?: Partial<TLAssetOptions>
-=======
-
 	options?: Partial<TldrawOptions>
->>>>>>> a457a390
 }
 
 /** @public */
