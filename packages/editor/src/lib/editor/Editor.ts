--- conflicted
+++ resolved
@@ -4619,18 +4619,12 @@
 	 *
 	 * @public
 	 */
-<<<<<<< HEAD
 	@computed getCurrentPageRenderingShapesSorted(): TLShape[] {
 		const culledShapes = this.getCulledShapes()
 		return this.getUnorderedRenderingShapes(true)
 			.filter(({ id }) => !culledShapes.has(id))
 			.sort((a, b) => a.index - b.index)
 			.map(({ shape }) => shape)
-=======
-	@computed
-	getCurrentPageRenderingShapesSorted(): TLShape[] {
-		return this.getCurrentPageShapesSorted().filter((shape) => !this.isShapeCulled(shape))
->>>>>>> 6305e838
 	}
 
 	/**
