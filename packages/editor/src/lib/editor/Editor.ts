--- conflicted
+++ resolved
@@ -41,12 +41,7 @@
 	TLImageAsset,
 	TLInstance,
 	TLInstancePageState,
-<<<<<<< HEAD
-	TLNoteShape,
-=======
 	TLInstancePresence,
-	TLPOINTER_ID,
->>>>>>> ef709265
 	TLPage,
 	TLPageId,
 	TLParentId,
@@ -147,22 +142,13 @@
 import { notVisibleShapes } from './derivations/notVisibleShapes'
 import { parentsToChildren } from './derivations/parentsToChildren'
 import { deriveShapeIdsInCurrentPage } from './derivations/shapeIdsInCurrentPage'
-<<<<<<< HEAD
-import { ClickManager } from './managers/ClickManager'
-import { EdgeScrollManager } from './managers/EdgeScrollManager'
-import { FocusManager } from './managers/FocusManager'
-import { FontManager } from './managers/FontManager'
-import { HistoryManager } from './managers/HistoryManager'
-import { InputManager } from './managers/InputManager'
-import { ScribbleManager } from './managers/ScribbleManager'
-=======
 import { ClickManager } from './managers/ClickManager/ClickManager'
 import { EdgeScrollManager } from './managers/EdgeScrollManager/EdgeScrollManager'
 import { FocusManager } from './managers/FocusManager/FocusManager'
 import { FontManager } from './managers/FontManager/FontManager'
 import { HistoryManager } from './managers/HistoryManager/HistoryManager'
+import { InputManager } from './managers/InputManager/InputManager'
 import { ScribbleManager } from './managers/ScribbleManager/ScribbleManager'
->>>>>>> ef709265
 import { SnapManager } from './managers/SnapManager/SnapManager'
 import { TextManager } from './managers/TextManager/TextManager'
 import { TickManager } from './managers/TickManager/TickManager'
@@ -3050,13 +3036,8 @@
 
 			// Dispatch a new pointer move because the pointer's page will have changed
 			// (its screen position will compute to a new page position given the new camera position)
-<<<<<<< HEAD
 			const currentScreenPoint = this.inputs.getCurrentScreenPoint()
 			const currentPagePoint = this.inputs.getCurrentPagePoint()
-			const { screenBounds } = this.store.unsafeGetWithoutCapture(TLINSTANCE_ID)!
-=======
-			const { currentScreenPoint, currentPagePoint } = this.inputs
->>>>>>> ef709265
 
 			// compare the next page point (derived from the current camera) to the current page point
 			if (
@@ -3067,24 +3048,7 @@
 				this.updatePointer({
 					immediate: opts?.immediate,
 					pointerId: INTERNAL_POINTER_IDS.CAMERA_MOVE,
-<<<<<<< HEAD
-					ctrlKey: this.inputs.getCtrlKey(),
-					altKey: this.inputs.getAltKey(),
-					shiftKey: this.inputs.getShiftKey(),
-					metaKey: this.inputs.getMetaKey(),
-					accelKey: this.inputs.getAccelKey(),
-					button: 0,
-					isPen: this.getInstanceState().isPenMode ?? false,
-				}
-
-				if (opts?.immediate) {
-					this._flushEventForTick(event)
-				} else {
-					this.dispatch(event)
-				}
-=======
 				})
->>>>>>> ef709265
 			}
 
 			this._tickCameraState()
@@ -9591,124 +9555,7 @@
 	 *
 	 * @public
 	 */
-<<<<<<< HEAD
 	inputs = new InputManager(this)
-=======
-	inputs = {
-		/** The most recent pointer down's position in the current page space. */
-		originPagePoint: new Vec(),
-		/** The most recent pointer down's position in screen space. */
-		originScreenPoint: new Vec(),
-		/** The previous pointer position in the current page space. */
-		previousPagePoint: new Vec(),
-		/** The previous pointer position in screen space. */
-		previousScreenPoint: new Vec(),
-		/** The most recent pointer position in the current page space. */
-		currentPagePoint: new Vec(),
-		/** The most recent pointer position in screen space. */
-		currentScreenPoint: new Vec(),
-		/** A set containing the currently pressed keys. */
-		keys: new Set<string>(),
-		/** A set containing the currently pressed buttons. */
-		buttons: new Set<number>(),
-		/** Whether the input is from a pe. */
-		isPen: false,
-		/** Whether the shift key is currently pressed. */
-		shiftKey: false,
-		/** Whether the meta key is currently pressed. */
-		metaKey: false,
-		/** Whether the control or command key is currently pressed. */
-		ctrlKey: false,
-		/** Whether the alt or option key is currently pressed. */
-		altKey: false,
-		/** Whether the user is dragging. */
-		isDragging: false,
-		/** Whether the user is pointing. */
-		isPointing: false,
-		/** Whether the user is pinching. */
-		isPinching: false,
-		/** Whether the user is editing. */
-		isEditing: false,
-		/** Whether the user is panning. */
-		isPanning: false,
-		/** Whether the user is spacebar panning. */
-		isSpacebarPanning: false,
-		/** Velocity of mouse pointer, in pixels per millisecond */
-		pointerVelocity: new Vec(),
-	}
-
-	/**
-	 * Update the input points from a pointer, pinch, or wheel event.
-	 *
-	 * @param info - The event info.
-	 */
-	private _updateInputsFromEvent(
-		info: TLPointerEventInfo | TLPinchEventInfo | TLWheelEventInfo
-	): void {
-		const {
-			pointerVelocity,
-			previousScreenPoint,
-			previousPagePoint,
-			currentScreenPoint,
-			currentPagePoint,
-			originScreenPoint,
-			originPagePoint,
-		} = this.inputs
-
-		const { screenBounds } = this.store.unsafeGetWithoutCapture(TLINSTANCE_ID)!
-		const { x: cx, y: cy, z: cz } = unsafe__withoutCapture(() => this.getCamera())
-
-		const sx = info.point.x - screenBounds.x
-		const sy = info.point.y - screenBounds.y
-		const sz = info.point.z ?? 0.5
-
-		previousScreenPoint.setTo(currentScreenPoint)
-		previousPagePoint.setTo(currentPagePoint)
-
-		// The "screen bounds" is relative to the user's actual screen.
-		// The "screen point" is relative to the "screen bounds";
-		// it will be 0,0 when its actual screen position is equal
-		// to screenBounds.point. This is confusing!
-		currentScreenPoint.set(sx, sy)
-		const nx = sx / cz - cx
-		const ny = sy / cz - cy
-		if (isFinite(nx) && isFinite(ny)) {
-			currentPagePoint.set(nx, ny, sz)
-		}
-
-		this.inputs.isPen = info.type === 'pointer' && info.isPen
-
-		// Reset velocity on pointer down, or when a pinch starts or ends
-		if (info.name === 'pointer_down' || this.inputs.isPinching) {
-			pointerVelocity.set(0, 0)
-			originScreenPoint.setTo(currentScreenPoint)
-			originPagePoint.setTo(currentPagePoint)
-		}
-
-		// todo: We only have to do this if there are multiple users in the document
-		this.run(
-			() => {
-				this.store.put([
-					{
-						id: TLPOINTER_ID,
-						typeName: 'pointer',
-						x: currentPagePoint.x,
-						y: currentPagePoint.y,
-						lastActivityTimestamp:
-							// If our pointer moved only because we're following some other user, then don't
-							// update our last activity timestamp; otherwise, update it to the current timestamp.
-							info.type === 'pointer' && info.pointerId === INTERNAL_POINTER_IDS.CAMERA_MOVE
-								? (this.store.unsafeGetWithoutCapture(TLPOINTER_ID)?.lastActivityTimestamp ??
-									this._tickManager.now)
-								: this._tickManager.now,
-						meta: {},
-					},
-				])
-			},
-			{ history: 'ignore' }
-		)
-	}
->>>>>>> ef709265
 
 	/**
 	 * Dispatch a cancel event.
@@ -9779,17 +9626,17 @@
 				// weird but true: what `inputs` calls screen-space is actually viewport space. so
 				// we need to convert back into true screen space first. we should fix this...
 				Vec.Add(
-					this.inputs.currentScreenPoint,
+					this.inputs.getCurrentScreenPoint(),
 					this.store.unsafeGetWithoutCapture(TLINSTANCE_ID)!.screenBounds
 				),
 			pointerId: options?.pointerId ?? 0,
 			button: options?.button ?? 0,
-			isPen: options?.isPen ?? this.inputs.isPen,
-			shiftKey: options?.shiftKey ?? this.inputs.shiftKey,
-			altKey: options?.altKey ?? this.inputs.altKey,
-			ctrlKey: options?.ctrlKey ?? this.inputs.ctrlKey,
-			metaKey: options?.metaKey ?? this.inputs.metaKey,
-			accelKey: options?.accelKey ?? isAccelKey(this.inputs),
+			isPen: options?.isPen ?? this.inputs.getIsPen(),
+			shiftKey: options?.shiftKey ?? this.inputs.getShiftKey(),
+			altKey: options?.altKey ?? this.inputs.getAltKey(),
+			ctrlKey: options?.ctrlKey ?? this.inputs.getCtrlKey(),
+			metaKey: options?.metaKey ?? this.inputs.getMetaKey(),
+			accelKey: options?.accelKey ?? this.inputs.getAccelKey(),
 		}
 
 		if (options?.immediate) {
@@ -10520,11 +10367,7 @@
 
 					// If the camera behavior is "zoom" and the ctrl key is pressed, then pan;
 					// If the camera behavior is "pan" and the ctrl key is not pressed, then zoom
-<<<<<<< HEAD
-					if (inputs.getCtrlKey()) behavior = wheelBehavior === 'pan' ? 'zoom' : 'pan'
-=======
 					if (info.ctrlKey) behavior = wheelBehavior === 'pan' ? 'zoom' : 'pan'
->>>>>>> ef709265
 
 					switch (behavior) {
 						case 'zoom': {
@@ -10639,13 +10482,8 @@
 						// If we've started panning, then clear any long press timeout
 						if (this.inputs.getIsPanning() && this.inputs.getIsPointing()) {
 							// Handle spacebar / middle mouse button panning
-<<<<<<< HEAD
 							const currentScreenPoint = this.inputs.getCurrentScreenPoint()
 							const previousScreenPoint = this.inputs.getPreviousScreenPoint()
-							const { panSpeed } = cameraOptions
-=======
-							const { currentScreenPoint, previousScreenPoint } = this.inputs
->>>>>>> ef709265
 							const offset = Vec.Sub(currentScreenPoint, previousScreenPoint)
 							this.setCamera(new Vec(cx + offset.x / cz, cy + offset.y / cz, cz), {
 								immediate: true,
