--- conflicted
+++ resolved
@@ -1133,13 +1133,8 @@
 	 *
 	 * @public
 	 */
-<<<<<<< HEAD
 	@computed getCurrentTool(): StateNode {
 		return this.root.getCurrent()!
-=======
-	@computed getCurrentTool(): StateNode | undefined {
-		return this.root.getCurrent()
->>>>>>> d683cc09
 	}
 
 	/**
@@ -7554,11 +7549,7 @@
 
 		// If the current tool is associated with a shape, return the styles for that shape.
 		// Otherwise, just return an empty map.
-<<<<<<< HEAD
-		const currentTool = this.root.getCurrent()
-=======
 		const currentTool = this.root.getCurrent()!
->>>>>>> d683cc09
 		const styles = new SharedStyleMap()
 
 		if (!currentTool) return styles
