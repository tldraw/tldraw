--- conflicted
+++ resolved
@@ -8503,23 +8503,11 @@
 	 *
 	 * @public
 	 */
-<<<<<<< HEAD
-	async getSvgElement(shapes: TLShapeId[] | TLShape[], opts: TLSvgOptions = {}) {
+	async getSvgElement(shapes: TLShapeId[] | TLShape[], opts: TLImageExportOptions = {}) {
 		const ids =
 			typeof shapes[0] === 'string'
 				? (shapes as TLShapeId[])
 				: (shapes as TLShape[]).map((s) => s.id)
-=======
-	async getSvgElement(shapes: TLShapeId[] | TLShape[], opts: TLImageExportOptions = {}) {
-		const result = await getSvgJsx(this, shapes, opts)
-		if (!result) return undefined
-
-		const fragment = document.createDocumentFragment()
-		const root = createRoot(fragment)
-		flushSync(() => {
-			root.render(result.jsx)
-		})
->>>>>>> fdedee1e
 
 		if (ids.length === 0) return undefined
 
