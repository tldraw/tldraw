--- conflicted
+++ resolved
@@ -5324,15 +5324,9 @@
 		point: VecLike,
 		opts = {} as { margin?: number; hitInside?: boolean }
 	): TLShape[] {
-<<<<<<< HEAD
 		return this.getCurrentPageShapesSorted()
 			.filter((shape) => !this.isShapeHidden(shape) && this.isPointInShape(shape, point, opts))
 			.reverse()
-=======
-		return this.getCurrentPageShapesSorted().filter(
-			(shape) => !this.isShapeHidden(shape) && this.isPointInShape(shape, point, opts)
-		)
->>>>>>> 4c533b76
 	}
 
 	/**
