--- conflicted
+++ resolved
@@ -41,11 +41,8 @@
 	TLINSTANCE_ID,
 	TLInstance,
 	TLInstancePageState,
-<<<<<<< HEAD
+	TLInstancePresence,
 	TLMediaAsset,
-=======
-	TLInstancePresence,
->>>>>>> 0f41576b
 	TLNoteShape,
 	TLPOINTER_ID,
 	TLPage,
