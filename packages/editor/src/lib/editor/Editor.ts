import { EMPTY_ARRAY, atom, computed, transact } from '@tldraw/state'
import { ComputedCache, RecordType, StoreSnapshot } from '@tldraw/store'
import {
	CameraRecordType,
	InstancePageStateRecordType,
	PageRecordType,
	StyleProp,
	StylePropValue,
	TLArrowShape,
	TLAsset,
	TLAssetId,
	TLAssetPartial,
	TLCursor,
	TLCursorType,
	TLDOCUMENT_ID,
	TLDocument,
	TLFrameShape,
	TLGeoShape,
	TLGroupShape,
	TLHandle,
	TLINSTANCE_ID,
	TLImageAsset,
	TLInstance,
	TLInstancePageState,
	TLPOINTER_ID,
	TLPage,
	TLPageId,
	TLParentId,
	TLRecord,
	TLShape,
	TLShapeId,
	TLShapePartial,
	TLStore,
	TLUnknownShape,
	TLVideoAsset,
	createShapeId,
	getShapePropKeysByStyle,
	isPageId,
	isShapeId,
} from '@tldraw/tlschema'
import {
	IndexKey,
	JsonObject,
	annotateError,
	assert,
	compact,
	dedupe,
	exhaustiveSwitchError,
	getIndexAbove,
	getIndexBetween,
	getIndices,
	getIndicesAbove,
	getIndicesBetween,
	getOwnProperty,
	hasOwnProperty,
<<<<<<< HEAD
	last,
	objectMapValues,
=======
>>>>>>> 15dd56a7
	sortById,
	sortByIndex,
	structuredClone,
} from '@tldraw/utils'
import { EventEmitter } from 'eventemitter3'
import { flushSync } from 'react-dom'
import { createRoot } from 'react-dom/client'
import { TLUser, createTLUser } from '../config/createTLUser'
import { checkShapesAndAddCore } from '../config/defaultShapes'
import {
	ANIMATION_MEDIUM_MS,
	CAMERA_MOVING_TIMEOUT,
	CAMERA_SLIDE_FRICTION,
	COARSE_DRAG_DISTANCE,
	COLLABORATOR_IDLE_TIMEOUT,
	DEFAULT_ANIMATION_OPTIONS,
	DEFAULT_CAMERA_OPTIONS,
	DRAG_DISTANCE,
	FOLLOW_CHASE_PAN_SNAP,
	FOLLOW_CHASE_PAN_UNSNAP,
	FOLLOW_CHASE_PROPORTION,
	FOLLOW_CHASE_ZOOM_SNAP,
	FOLLOW_CHASE_ZOOM_UNSNAP,
	HIT_TEST_MARGIN,
	INTERNAL_POINTER_IDS,
	LEFT_MOUSE_BUTTON,
	LONG_PRESS_DURATION,
	MAX_PAGES,
	MAX_SHAPES_PER_PAGE,
	MIDDLE_MOUSE_BUTTON,
	RIGHT_MOUSE_BUTTON,
	STYLUS_ERASER_BUTTON,
} from '../constants'
import { Box, BoxLike } from '../primitives/Box'
import { Mat, MatLike, MatModel } from '../primitives/Mat'
import { Vec, VecLike } from '../primitives/Vec'
import { EASINGS } from '../primitives/easings'
import { Geometry2d } from '../primitives/geometry/Geometry2d'
import { Group2d } from '../primitives/geometry/Group2d'
import { intersectPolygonPolygon } from '../primitives/intersect'
import { PI2, approximately, areAnglesCompatible, clamp, pointInPolygon } from '../primitives/utils'
import { ReadonlySharedStyleMap, SharedStyle, SharedStyleMap } from '../utils/SharedStylesMap'
import { WeakMapCache } from '../utils/WeakMapCache'
import { dataUrlToFile } from '../utils/assets'
import { getIncrementedName } from '../utils/getIncrementedName'
import { getReorderingShapesChanges } from '../utils/reorderShapes'
import { applyRotationToSnapshotShapes, getRotationSnapshot } from '../utils/rotation'
import { uniqueId } from '../utils/uniqueId'
import { arrowBindingsIndex } from './derivations/arrowBindingsIndex'
import { notVisibleShapes } from './derivations/notVisibleShapes'
import { parentsToChildren } from './derivations/parentsToChildren'
import { deriveShapeIdsInCurrentPage } from './derivations/shapeIdsInCurrentPage'
import { getSvgJsx } from './getSvgJsx'
import { ClickManager } from './managers/ClickManager'
import { EnvironmentManager } from './managers/EnvironmentManager'
import { HistoryManager } from './managers/HistoryManager'
import { ScribbleManager } from './managers/ScribbleManager'
import { SideEffectManager } from './managers/SideEffectManager'
import { SnapManager } from './managers/SnapManager/SnapManager'
import { TextManager } from './managers/TextManager'
import { TickManager } from './managers/TickManager'
import { UserPreferencesManager } from './managers/UserPreferencesManager'
import { ShapeUtil, TLResizeMode, TLShapeUtilConstructor } from './shapes/ShapeUtil'
import { TLArrowInfo } from './shapes/shared/arrow/arrow-types'
import { getCurvedArrowInfo } from './shapes/shared/arrow/curved-arrow'
import { getArrowTerminalsInArrowSpace, getIsArrowStraight } from './shapes/shared/arrow/shared'
import { getStraightArrowInfo } from './shapes/shared/arrow/straight-arrow'
import { RootState } from './tools/RootState'
import { StateNode, TLStateNodeConstructor } from './tools/StateNode'
import { TLContent } from './types/clipboard-types'
import { TLEventMap } from './types/emit-types'
import {
	TLEventInfo,
	TLPinchEventInfo,
	TLPointerEventInfo,
	TLWheelEventInfo,
} from './types/event-types'
import { TLExternalAssetContent, TLExternalContent } from './types/external-content'
<<<<<<< HEAD
import { TLCommandHistoryOptions } from './types/history-types'
import {
	OptionalKeys,
	RequiredKeys,
	TLCameraMoveOptions,
	TLCameraOptions,
	TLSvgOptions,
} from './types/misc-types'
=======
import { TLHistoryBatchOptions } from './types/history-types'
import { OptionalKeys, RequiredKeys, TLSvgOptions } from './types/misc-types'
>>>>>>> 15dd56a7
import { TLResizeHandle } from './types/selection-types'

/** @public */
export type TLResizeShapeOptions = Partial<{
	initialBounds: Box
	scaleOrigin: VecLike
	scaleAxisRotation: number
	initialShape: TLShape
	initialPageTransform: MatLike
	dragHandle: TLResizeHandle
	mode: TLResizeMode
}>

/** @public */
export interface TLEditorOptions {
	/**
	 * The Store instance to use for keeping the app's data. This may be prepopulated, e.g. by loading
	 * from a server or database.
	 */
	store: TLStore
	/**
	 * An array of shapes to use in the editor. These will be used to create and manage shapes in the editor.
	 */
	shapeUtils: readonly TLShapeUtilConstructor<TLUnknownShape>[]
	/**
	 * An array of tools to use in the editor. These will be used to handle events and manage user interactions in the editor.
	 */
	tools: readonly TLStateNodeConstructor[]
	/**
	 * Should return a containing html element which has all the styles applied to the editor. If not
	 * given, the body element will be used.
	 */
	getContainer: () => HTMLElement
	/**
	 * A user defined externally to replace the default user.
	 */
	user?: TLUser
	/**
	 * The editor's initial active tool (or other state node id).
	 */
	initialState?: string
	/**
	 * Whether to infer dark mode from the user's system preferences. Defaults to false.
	 */
	inferDarkMode?: boolean
	/**
	 * Options for the editor's camera.
	 */
	cameraOptions?: Partial<TLCameraOptions>
}

/** @public */
export class Editor extends EventEmitter<TLEventMap> {
	constructor({
		store,
		user,
		shapeUtils,
		tools,
		getContainer,
		cameraOptions,
		initialState,
		inferDarkMode,
	}: TLEditorOptions) {
		super()

		this.store = store
		this.history = new HistoryManager<TLRecord>({
			store,
			annotateError: (error) => {
				this.annotateError(error, { origin: 'history.batch', willCrashApp: true })
				this.crash(error)
			},
		})

		this.snaps = new SnapManager(this)

		this._cameraOptions.set({ ...DEFAULT_CAMERA_OPTIONS, ...cameraOptions })

		this.user = new UserPreferencesManager(user ?? createTLUser(), inferDarkMode ?? false)

		this.getContainer = getContainer ?? (() => document.body)

		this.textMeasure = new TextManager(this)
		this._tickManager = new TickManager(this)

		class NewRoot extends RootState {
			static override initial = initialState ?? ''
		}

		this.root = new NewRoot(this)
		this.root.children = {}

		const allShapeUtils = checkShapesAndAddCore(shapeUtils)

		const _shapeUtils = {} as Record<string, ShapeUtil<any>>
		const _styleProps = {} as Record<string, Map<StyleProp<unknown>, string>>
		const allStylesById = new Map<string, StyleProp<unknown>>()

		for (const Util of allShapeUtils) {
			const util = new Util(this)
			_shapeUtils[Util.type] = util

			const propKeysByStyle = getShapePropKeysByStyle(Util.props ?? {})
			_styleProps[Util.type] = propKeysByStyle

			for (const style of propKeysByStyle.keys()) {
				if (!allStylesById.has(style.id)) {
					allStylesById.set(style.id, style)
				} else if (allStylesById.get(style.id) !== style) {
					throw Error(
						`Multiple style props with id "${style.id}" in use. Style prop IDs must be unique.`
					)
				}
			}
		}

		this.shapeUtils = _shapeUtils
		this.styleProps = _styleProps

		// Tools.
		// Accept tools from constructor parameters which may not conflict with the root note's default or
		// "baked in" tools, select and zoom.
		for (const Tool of [...tools]) {
			if (hasOwnProperty(this.root.children!, Tool.id)) {
				throw Error(`Can't override tool with id "${Tool.id}"`)
			}
			this.root.children![Tool.id] = new Tool(this, this.root)
		}

		this.environment = new EnvironmentManager(this)
		this.scribbles = new ScribbleManager(this)

		// Cleanup

		const invalidParents = new Set<TLShapeId>()

		const reparentArrow = (arrowId: TLArrowShape['id']) => {
			const arrow = this.getShape<TLArrowShape>(arrowId)
			if (!arrow) return
			const { start, end } = arrow.props
			const startShape = start.type === 'binding' ? this.getShape(start.boundShapeId) : undefined
			const endShape = end.type === 'binding' ? this.getShape(end.boundShapeId) : undefined

			const parentPageId = this.getAncestorPageId(arrow)
			if (!parentPageId) return

			let nextParentId: TLParentId
			if (startShape && endShape) {
				// if arrow has two bindings, always parent arrow to closest common ancestor of the bindings
				nextParentId = this.findCommonAncestor([startShape, endShape]) ?? parentPageId
			} else if (startShape || endShape) {
				const bindingParentId = (startShape || endShape)?.parentId
				// If the arrow and the shape that it is bound to have the same parent, then keep that parent
				if (bindingParentId && bindingParentId === arrow.parentId) {
					nextParentId = arrow.parentId
				} else {
					// if arrow has one binding, keep arrow on its own page
					nextParentId = parentPageId
				}
			} else {
				return
			}

			if (nextParentId && nextParentId !== arrow.parentId) {
				this.reparentShapes([arrowId], nextParentId)
			}

			const reparentedArrow = this.getShape<TLArrowShape>(arrowId)
			if (!reparentedArrow) throw Error('no reparented arrow')

			const startSibling = this.getShapeNearestSibling(reparentedArrow, startShape)
			const endSibling = this.getShapeNearestSibling(reparentedArrow, endShape)

			let highestSibling: TLShape | undefined

			if (startSibling && endSibling) {
				highestSibling = startSibling.index > endSibling.index ? startSibling : endSibling
			} else if (startSibling && !endSibling) {
				highestSibling = startSibling
			} else if (endSibling && !startSibling) {
				highestSibling = endSibling
			} else {
				return
			}

			let finalIndex: IndexKey

			const higherSiblings = this.getSortedChildIdsForParent(highestSibling.parentId)
				.map((id) => this.getShape(id)!)
				.filter((sibling) => sibling.index > highestSibling!.index)

			if (higherSiblings.length) {
				// there are siblings above the highest bound sibling, we need to
				// insert between them.

				// if the next sibling is also a bound arrow though, we can end up
				// all fighting for the same indexes. so lets find the next
				// non-arrow sibling...
				const nextHighestNonArrowSibling = higherSiblings.find(
					(sibling) => sibling.type !== 'arrow'
				)

				if (
					// ...then, if we're above the last shape we want to be above...
					reparentedArrow.index > highestSibling.index &&
					// ...but below the next non-arrow sibling...
					(!nextHighestNonArrowSibling || reparentedArrow.index < nextHighestNonArrowSibling.index)
				) {
					// ...then we're already in the right place. no need to update!
					return
				}

				// otherwise, we need to find the index between the highest sibling
				// we want to be above, and the next highest sibling we want to be
				// below:
				finalIndex = getIndexBetween(highestSibling.index, higherSiblings[0].index)
			} else {
				// if there are no siblings above us, we can just get the next index:
				finalIndex = getIndexAbove(highestSibling.index)
			}

			if (finalIndex !== reparentedArrow.index) {
				this.updateShapes<TLArrowShape>([{ id: arrowId, type: 'arrow', index: finalIndex }])
			}
		}

		const unbindArrowTerminal = (arrow: TLArrowShape, handleId: 'start' | 'end') => {
			const { x, y } = getArrowTerminalsInArrowSpace(this, arrow)[handleId]
			this.store.put([{ ...arrow, props: { ...arrow.props, [handleId]: { type: 'point', x, y } } }])
		}

		const arrowDidUpdate = (arrow: TLArrowShape) => {
			// if the shape is an arrow and its bound shape is on another page
			// or was deleted, unbind it
			for (const handle of ['start', 'end'] as const) {
				const terminal = arrow.props[handle]
				if (terminal.type !== 'binding') continue
				const boundShape = this.getShape(terminal.boundShapeId)
				const isShapeInSamePageAsArrow =
					this.getAncestorPageId(arrow) === this.getAncestorPageId(boundShape)
				if (!boundShape || !isShapeInSamePageAsArrow) {
					unbindArrowTerminal(arrow, handle)
				}
			}

			// always check the arrow parents
			reparentArrow(arrow.id)
		}

		const cleanupInstancePageState = (
			prevPageState: TLInstancePageState,
			shapesNoLongerInPage: Set<TLShapeId>
		) => {
			let nextPageState = null as null | TLInstancePageState

			const selectedShapeIds = prevPageState.selectedShapeIds.filter(
				(id) => !shapesNoLongerInPage.has(id)
			)
			if (selectedShapeIds.length !== prevPageState.selectedShapeIds.length) {
				if (!nextPageState) nextPageState = { ...prevPageState }
				nextPageState.selectedShapeIds = selectedShapeIds
			}

			const erasingShapeIds = prevPageState.erasingShapeIds.filter(
				(id) => !shapesNoLongerInPage.has(id)
			)
			if (erasingShapeIds.length !== prevPageState.erasingShapeIds.length) {
				if (!nextPageState) nextPageState = { ...prevPageState }
				nextPageState.erasingShapeIds = erasingShapeIds
			}

			if (prevPageState.hoveredShapeId && shapesNoLongerInPage.has(prevPageState.hoveredShapeId)) {
				if (!nextPageState) nextPageState = { ...prevPageState }
				nextPageState.hoveredShapeId = null
			}

			if (prevPageState.editingShapeId && shapesNoLongerInPage.has(prevPageState.editingShapeId)) {
				if (!nextPageState) nextPageState = { ...prevPageState }
				nextPageState.editingShapeId = null
			}

			const hintingShapeIds = prevPageState.hintingShapeIds.filter(
				(id) => !shapesNoLongerInPage.has(id)
			)
			if (hintingShapeIds.length !== prevPageState.hintingShapeIds.length) {
				if (!nextPageState) nextPageState = { ...prevPageState }
				nextPageState.hintingShapeIds = hintingShapeIds
			}

			if (prevPageState.focusedGroupId && shapesNoLongerInPage.has(prevPageState.focusedGroupId)) {
				if (!nextPageState) nextPageState = { ...prevPageState }
				nextPageState.focusedGroupId = null
			}
			return nextPageState
		}

		this.sideEffects = new SideEffectManager(this)

		this.disposables.add(
			this.sideEffects.registerBatchCompleteHandler(() => {
				for (const parentId of invalidParents) {
					invalidParents.delete(parentId)
					const parent = this.getShape(parentId)
					if (!parent) continue

					const util = this.getShapeUtil(parent)
					const changes = util.onChildrenChange?.(parent)

					if (changes?.length) {
						this.updateShapes(changes)
					}
				}

				this.emit('update')
			})
		)

		this.disposables.add(
			this.sideEffects.register({
				shape: {
					afterCreate: (record) => {
						if (this.isShapeOfType<TLArrowShape>(record, 'arrow')) {
							arrowDidUpdate(record)
						}
					},
					afterChange: (prev, next) => {
						if (this.isShapeOfType<TLArrowShape>(next, 'arrow')) {
							arrowDidUpdate(next)
						}

						// if the shape's parent changed and it is bound to an arrow, update the arrow's parent
						if (prev.parentId !== next.parentId) {
							const reparentBoundArrows = (id: TLShapeId) => {
								const boundArrows = this._getArrowBindingsIndex().get()[id]
								if (boundArrows?.length) {
									for (const arrow of boundArrows) {
										reparentArrow(arrow.arrowId)
									}
								}
							}
							reparentBoundArrows(next.id)
							this.visitDescendants(next.id, reparentBoundArrows)
						}

						// if this shape moved to a new page, clean up any previous page's instance state
						if (prev.parentId !== next.parentId && isPageId(next.parentId)) {
							const allMovingIds = new Set([prev.id])
							this.visitDescendants(prev.id, (id) => {
								allMovingIds.add(id)
							})

							for (const instancePageState of this.getPageStates()) {
								if (instancePageState.pageId === next.parentId) continue
								const nextPageState = cleanupInstancePageState(instancePageState, allMovingIds)

								if (nextPageState) {
									this.store.put([nextPageState])
								}
							}
						}

						if (prev.parentId && isShapeId(prev.parentId)) {
							invalidParents.add(prev.parentId)
						}

						if (next.parentId !== prev.parentId && isShapeId(next.parentId)) {
							invalidParents.add(next.parentId)
						}
					},
					beforeDelete: (record) => {
						// if the deleted shape has a parent shape make sure we call it's onChildrenChange callback
						if (record.parentId && isShapeId(record.parentId)) {
							invalidParents.add(record.parentId)
						}
						// clean up any arrows bound to this shape
						const bindings = this._getArrowBindingsIndex().get()[record.id]
						if (bindings?.length) {
							for (const { arrowId, handleId } of bindings) {
								const arrow = this.getShape<TLArrowShape>(arrowId)
								if (!arrow) continue
								unbindArrowTerminal(arrow, handleId)
							}
						}
						const deletedIds = new Set([record.id])
						const updates = compact(
							this.getPageStates().map((pageState) => {
								return cleanupInstancePageState(pageState, deletedIds)
							})
						)

						if (updates.length) {
							this.store.put(updates)
						}
					},
				},
				page: {
					afterCreate: (record) => {
						const cameraId = CameraRecordType.createId(record.id)
						const _pageStateId = InstancePageStateRecordType.createId(record.id)
						if (!this.store.has(cameraId)) {
							this.store.put([CameraRecordType.create({ id: cameraId })])
						}
						if (!this.store.has(_pageStateId)) {
							this.store.put([
								InstancePageStateRecordType.create({ id: _pageStateId, pageId: record.id }),
							])
						}
					},
					afterDelete: (record, source) => {
						// page was deleted, need to check whether it's the current page and select another one if so
						if (this.getInstanceState()?.currentPageId === record.id) {
							const backupPageId = this.getPages().find((p) => p.id !== record.id)?.id
							if (backupPageId) {
								this.store.put([{ ...this.getInstanceState(), currentPageId: backupPageId }])
							} else if (source === 'user') {
								// fall back to ensureStoreIsUsable:
								this.store.ensureStoreIsUsable()
							}
						}

						// delete the camera and state for the page if necessary
						const cameraId = CameraRecordType.createId(record.id)
						const instance_PageStateId = InstancePageStateRecordType.createId(record.id)
						this.store.remove([cameraId, instance_PageStateId])
					},
				},
				instance: {
					afterChange: (prev, next, source) => {
						// instance should never be updated to a page that no longer exists (this can
						// happen when undoing a change that involves switching to a page that has since
						// been deleted by another user)
						if (!this.store.has(next.currentPageId)) {
							const backupPageId = this.store.has(prev.currentPageId)
								? prev.currentPageId
								: this.getPages()[0]?.id
							if (backupPageId) {
								this.store.update(next.id, (instance) => ({
									...instance,
									currentPageId: backupPageId,
								}))
							} else if (source === 'user') {
								// fall back to ensureStoreIsUsable:
								this.store.ensureStoreIsUsable()
							}
						}
					},
				},
				instance_page_state: {
					afterChange: (prev, next) => {
						if (prev?.selectedShapeIds !== next?.selectedShapeIds) {
							// ensure that descendants and ancestors are not selected at the same time
							const filtered = next.selectedShapeIds.filter((id) => {
								let parentId = this.getShape(id)?.parentId
								while (isShapeId(parentId)) {
									if (next.selectedShapeIds.includes(parentId)) {
										return false
									}
									parentId = this.getShape(parentId)?.parentId
								}
								return true
							})

							let nextFocusedGroupId: null | TLShapeId = null

							if (filtered.length > 0) {
								const commonGroupAncestor = this.findCommonAncestor(
									compact(filtered.map((id) => this.getShape(id))),
									(shape) => this.isShapeOfType<TLGroupShape>(shape, 'group')
								)

								if (commonGroupAncestor) {
									nextFocusedGroupId = commonGroupAncestor
								}
							} else {
								if (next?.focusedGroupId) {
									nextFocusedGroupId = next.focusedGroupId
								}
							}

							if (
								filtered.length !== next.selectedShapeIds.length ||
								nextFocusedGroupId !== next.focusedGroupId
							) {
								this.store.put([
									{
										...next,
										selectedShapeIds: filtered,
										focusedGroupId: nextFocusedGroupId ?? null,
									},
								])
							}
						}
					},
				},
			})
		)

		this._currentPageShapeIds = deriveShapeIdsInCurrentPage(this.store, () =>
			this.getCurrentPageId()
		)
		this._parentIdsToChildIds = parentsToChildren(this.store)

		this.disposables.add(
			this.store.listen((changes) => {
				this.emit('change', changes)
			})
		)
		this.disposables.add(this.history.dispose)

		this.history.ignore(() => {
			this.store.ensureStoreIsUsable()

			// clear ephemeral state
			this._updateCurrentPageState({
				editingShapeId: null,
				hoveredShapeId: null,
				erasingShapeIds: [],
			})
		})

		if (initialState && this.root.children[initialState] === undefined) {
			throw Error(`No state found for initialState "${initialState}".`)
		}

		this.root.enter(undefined, 'initial')

		if (this.getInstanceState().followingUserId) {
			this.stopFollowingUser()
		}

		this.on('tick', this._flushEventsForTick)

		requestAnimationFrame(() => {
			this._tickManager.start()
		})
	}

	/**
	 * The editor's store
	 *
	 * @public
	 */
	readonly store: TLStore

	/**
	 * The root state of the statechart.
	 *
	 * @public
	 */
	readonly root: RootState

	/**
	 * A set of functions to call when the app is disposed.
	 *
	 * @public
	 */
	readonly disposables = new Set<() => void>()

	/** @internal */
	private readonly _tickManager

	/**
	 * A manager for the app's snapping feature.
	 *
	 * @public
	 */
	readonly snaps: SnapManager

	/**
	 * A manager for the user and their preferences.
	 *
	 * @public
	 */
	readonly user: UserPreferencesManager

	/**
	 * A helper for measuring text.
	 *
	 * @public
	 */
	readonly textMeasure: TextManager

	/**
	 * A manager for the editor's environment.
	 *
	 * @public
	 */
	readonly environment: EnvironmentManager

	/**
	 * A manager for the editor's scribbles.
	 *
	 * @public
	 */
	readonly scribbles: ScribbleManager

	/**
	 * A manager for side effects and correct state enforcement. See {@link SideEffectManager} for details.
	 *
	 * @public
	 */
	readonly sideEffects: SideEffectManager<this>

	/**
	 * The current HTML element containing the editor.
	 *
	 * @example
	 * ```ts
	 * const container = editor.getContainer()
	 * ```
	 *
	 * @public
	 */
	getContainer: () => HTMLElement

	/**
	 * Dispose the editor.
	 *
	 * @public
	 */
	dispose() {
		this.disposables.forEach((dispose) => dispose())
		this.disposables.clear()
	}

	/* ------------------- Shape Utils ------------------ */

	/**
	 * A map of shape utility classes (TLShapeUtils) by shape type.
	 *
	 * @public
	 */
	shapeUtils: { readonly [K in string]?: ShapeUtil<TLUnknownShape> }

	styleProps: { [key: string]: Map<StyleProp<any>, string> }

	/**
	 * Get a shape util from a shape itself.
	 *
	 * @example
	 * ```ts
	 * const util = editor.getShapeUtil(myArrowShape)
	 * const util = editor.getShapeUtil('arrow')
	 * const util = editor.getShapeUtil<TLArrowShape>(myArrowShape)
	 * const util = editor.getShapeUtil(TLArrowShape)('arrow')
	 * ```
	 *
	 * @param shape - A shape, shape partial, or shape type.
	 *
	 * @public
	 */
	getShapeUtil<S extends TLUnknownShape>(shape: S | TLShapePartial<S>): ShapeUtil<S>
	getShapeUtil<S extends TLUnknownShape>(type: S['type']): ShapeUtil<S>
	getShapeUtil<T extends ShapeUtil>(type: T extends ShapeUtil<infer R> ? R['type'] : string): T
	getShapeUtil(arg: string | { type: string }) {
		const type = typeof arg === 'string' ? arg : arg.type
		const shapeUtil = getOwnProperty(this.shapeUtils, type)
		assert(shapeUtil, `No shape util found for type "${type}"`)
		return shapeUtil
	}

	/* --------------------- History -------------------- */

	/**
	 * A manager for the app's history.
	 *
	 * @readonly
	 */
	readonly history: HistoryManager<TLRecord>

	/**
	 * Undo to the last mark.
	 *
	 * @example
	 * ```ts
	 * editor.undo()
	 * ```
	 *
	 * @public
	 */
	undo(): this {
		this._flushEventsForTick(0)
		this.history.undo()
		return this
	}

	/**
	 * Whether the app can undo.
	 *
	 * @public
	 */
	@computed getCanUndo(): boolean {
		return this.history.getNumUndos() > 0
	}

	/**
	 * Redo to the next mark.
	 *
	 * @example
	 * ```ts
	 * editor.redo()
	 * ```
	 *
	 * @public
	 */
	redo(): this {
		this._flushEventsForTick(0)
		this.history.redo()
		return this
	}

	/**
	 * Whether the app can redo.
	 *
	 * @public
	 */
	@computed getCanRedo(): boolean {
		return this.history.getNumRedos() > 0
	}

	/**
	 * Create a new "mark", or stopping point, in the undo redo history. Creating a mark will clear
	 * any redos.
	 *
	 * @example
	 * ```ts
	 * editor.mark()
	 * editor.mark('flip shapes')
	 * ```
	 *
	 * @param markId - The mark's id, usually the reason for adding the mark.
	 *
	 * @public
	 */
	mark(markId?: string): this {
		this.history.mark(markId)
		return this
	}

	/**
	 * Clear all marks in the undo stack back to the next mark.
	 *
	 * @example
	 * ```ts
	 * editor.bail()
	 * ```
	 *
	 * @public
	 */
	bail() {
		this.history.bail()
		return this
	}

	/**
	 * Clear all marks in the undo stack back to the mark with the provided mark id.
	 *
	 * @example
	 * ```ts
	 * editor.bailToMark('dragging')
	 * ```
	 *
	 * @public
	 */
	bailToMark(id: string): this {
		this.history.bailToMark(id)
		return this
	}

	/**
	 * Run a function in a batch.
	 *
	 * @public
	 */
	batch(fn: () => void, opts?: TLHistoryBatchOptions): this {
		this.history.batch(fn, opts)
		return this
	}

	/* --------------------- Arrows --------------------- */
	// todo: move these to tldraw or replace with a bindings API

	/** @internal */
	@computed
	private _getArrowBindingsIndex() {
		return arrowBindingsIndex(this)
	}

	/**
	 * Get all arrows bound to a shape.
	 *
	 * @param shapeId - The id of the shape.
	 *
	 * @public
	 */
	getArrowsBoundTo(shapeId: TLShapeId) {
		return this._getArrowBindingsIndex().get()[shapeId] || EMPTY_ARRAY
	}

	@computed
	private getArrowInfoCache() {
		return this.store.createComputedCache<TLArrowInfo, TLArrowShape>('arrow infoCache', (shape) => {
			return getIsArrowStraight(shape)
				? getStraightArrowInfo(this, shape)
				: getCurvedArrowInfo(this, shape)
		})
	}

	/**
	 * Get cached info about an arrow.
	 *
	 * @example
	 * ```ts
	 * const arrowInfo = editor.getArrowInfo(myArrow)
	 * ```
	 *
	 * @param shape - The shape (or shape id) of the arrow to get the info for.
	 *
	 * @public
	 */
	getArrowInfo(shape: TLArrowShape | TLShapeId): TLArrowInfo | undefined {
		const id = typeof shape === 'string' ? shape : shape.id
		return this.getArrowInfoCache().get(id)
	}

	/* --------------------- Errors --------------------- */

	/** @internal */
	annotateError(
		error: unknown,
		{
			origin,
			willCrashApp,
			tags,
			extras,
		}: {
			origin: string
			willCrashApp: boolean
			tags?: Record<string, string | boolean | number>
			extras?: Record<string, unknown>
		}
	): this {
		const defaultAnnotations = this.createErrorAnnotations(origin, willCrashApp)
		annotateError(error, {
			tags: { ...defaultAnnotations.tags, ...tags },
			extras: { ...defaultAnnotations.extras, ...extras },
		})
		if (willCrashApp) {
			this.store.markAsPossiblyCorrupted()
		}
		return this
	}

	/** @internal */
	createErrorAnnotations(
		origin: string,
		willCrashApp: boolean | 'unknown'
	): {
		tags: { origin: string; willCrashApp: boolean | 'unknown' }
		extras: {
			activeStateNode?: string
			selectedShapes?: TLUnknownShape[]
			editingShape?: TLUnknownShape
			inputs?: Record<string, unknown>
		}
	} {
		try {
			const editingShapeId = this.getEditingShapeId()
			return {
				tags: {
					origin: origin,
					willCrashApp,
				},
				extras: {
					activeStateNode: this.root.getPath(),
					selectedShapes: this.getSelectedShapes(),
					editingShape: editingShapeId ? this.getShape(editingShapeId) : undefined,
					inputs: this.inputs,
				},
			}
		} catch {
			return {
				tags: {
					origin: origin,
					willCrashApp,
				},
				extras: {},
			}
		}
	}

	/** @internal */
	private _crashingError: unknown | null = null

	/**
	 * We can't use an `atom` here because there's a chance that when `crashAndReportError` is called,
	 * we're in a transaction that's about to be rolled back due to the same error we're currently
	 * reporting.
	 *
	 * Instead, to listen to changes to this value, you need to listen to app's `crash` event.
	 *
	 * @internal
	 */
	getCrashingError() {
		return this._crashingError
	}

	/** @internal */
	crash(error: unknown): this {
		this._crashingError = error
		this.store.markAsPossiblyCorrupted()
		this.emit('crash', { error })
		return this
	}

	/* ------------------- Statechart ------------------- */

	/**
	 * The editor's current path of active states.
	 *
	 * @example
	 * ```ts
	 * editor.getPath() // "select.idle"
	 * ```
	 *
	 * @public
	 */
	@computed getPath() {
		return this.root.getPath().split('root.')[1]
	}

	/**
	 * Get whether a certain tool (or other state node) is currently active.
	 *
	 * @example
	 * ```ts
	 * editor.isIn('select')
	 * editor.isIn('select.brushing')
	 * ```
	 *
	 * @param path - The path of active states, separated by periods.
	 *
	 * @public
	 */
	isIn(path: string): boolean {
		const ids = path.split('.').reverse()
		let state = this.root as StateNode
		while (ids.length > 0) {
			const id = ids.pop()
			if (!id) return true
			const current = state.getCurrent()
			if (current?.id === id) {
				if (ids.length === 0) return true
				state = current
				continue
			} else return false
		}
		return false
	}

	/**
	 * Get whether the state node is in any of the given active paths.
	 *
	 * @example
	 * ```ts
	 * state.isInAny('select', 'erase')
	 * state.isInAny('select.brushing', 'erase.idle')
	 * ```
	 *
	 * @public
	 */
	isInAny(...paths: string[]): boolean {
		return paths.some((path) => this.isIn(path))
	}

	/**
	 * Set the selected tool.
	 *
	 * @example
	 * ```ts
	 * editor.setCurrentTool('hand')
	 * editor.setCurrentTool('hand', { date: Date.now() })
	 * ```
	 *
	 * @param id - The id of the tool to select.
	 * @param info - Arbitrary data to pass along into the transition.
	 *
	 * @public
	 */
	setCurrentTool(id: string, info = {}): this {
		this.root.transition(id, info)
		return this
	}

	/**
	 * The current selected tool.
	 *
	 * @public
	 */
	@computed getCurrentTool(): StateNode {
		return this.root.getCurrent()!
	}

	/**
	 * The id of the current selected tool.
	 *
	 * @public
	 */
	@computed getCurrentToolId(): string {
		const currentTool = this.getCurrentTool()
		if (!currentTool) return ''
		return currentTool.getCurrentToolIdMask() ?? currentTool.id
	}

	/**
	 * Get a descendant by its path.
	 *
	 * @example
	 * ```ts
	 * state.getStateDescendant('select')
	 * state.getStateDescendant('select.brushing')
	 * ```
	 *
	 * @param path - The descendant's path of state ids, separated by periods.
	 *
	 * @public
	 */
	getStateDescendant<T extends StateNode>(path: string): T | undefined {
		const ids = path.split('.').reverse()
		let state = this.root as StateNode
		while (ids.length > 0) {
			const id = ids.pop()
			if (!id) return state as T
			const childState = state.children?.[id]
			if (!childState) return undefined
			state = childState
		}
		return state as T
	}

	/* ---------------- Document Settings --------------- */

	/**
	 * The global document settings that apply to all users.
	 *
	 * @public
	 **/
	@computed getDocumentSettings() {
		return this.store.get(TLDOCUMENT_ID)!
	}

	/**
	 * Update the global document settings that apply to all users.
	 *
	 * @public
	 **/
	updateDocumentSettings(settings: Partial<TLDocument>): this {
		this.history.ignore(() => {
			this.store.put([{ ...this.getDocumentSettings(), ...settings }])
		})
		return this
	}

	/* ----------------- Instance State ----------------- */

	/**
	 * The current instance's state.
	 *
	 * @public
	 */
	@computed getInstanceState(): TLInstance {
		return this.store.get(TLINSTANCE_ID)!
	}

	/**
	 * Update the instance's state.
	 *
	 * @param partial - A partial object to update the instance state with.
	 *
	 * @public
	 */
	updateInstanceState(
		partial: Partial<Omit<TLInstance, 'currentPageId'>>,
		historyOptions?: TLHistoryBatchOptions
	): this {
		this._updateInstanceState(partial, { history: 'ignore', ...historyOptions })

		if (partial.isChangingStyle !== undefined) {
			clearTimeout(this._isChangingStyleTimeout)
			if (partial.isChangingStyle === true) {
				// If we've set to true, set a new reset timeout to change the value back to false after 2 seconds
				this._isChangingStyleTimeout = setTimeout(() => {
					this._updateInstanceState({ isChangingStyle: false }, { history: 'ignore' })
				}, 2000)
			}
		}

		return this
	}

	/** @internal */
	private _updateInstanceState = (
		partial: Partial<Omit<TLInstance, 'currentPageId'>>,
		opts?: TLHistoryBatchOptions
	) => {
		this.batch(() => {
			this.store.put([
				{
					...this.getInstanceState(),
					...partial,
				},
			])
		}, opts)
	}

	/** @internal */
	private _isChangingStyleTimeout = -1 as any

	// Menus

	/**
	 * A set of strings representing any open menus. When menus are open,
	 * certain interactions will behave differently; for example, when a
	 * draw tool is selected and a menu is open, a pointer-down will not
	 * create a dot (because the user is probably trying to close the menu)
	 * however a pointer-down event followed by a drag will begin drawing
	 * a line (because the user is BOTH trying to close the menu AND start
	 * drawing a line).
	 *
	 * @public
	 */
	@computed getOpenMenus(): string[] {
		return this.getInstanceState().openMenus
	}

	/**
	 * Add an open menu.
	 *
	 * @example
	 * ```ts
	 * editor.addOpenMenu('menu-id')
	 * ```
	 *
	 * @public
	 */
	addOpenMenu(id: string): this {
		const menus = new Set(this.getOpenMenus())
		if (!menus.has(id)) {
			menus.add(id)
			this.updateInstanceState({ openMenus: [...menus] })
		}
		return this
	}

	/**
	 * Delete an open menu.
	 *
	 * @example
	 * ```ts
	 * editor.deleteOpenMenu('menu-id')
	 * ```
	 *
	 * @public
	 */
	deleteOpenMenu(id: string): this {
		const menus = new Set(this.getOpenMenus())
		if (menus.has(id)) {
			menus.delete(id)
			this.updateInstanceState({ openMenus: [...menus] })
		}
		return this
	}

	/**
	 * Clear all open menus.
	 *
	 * @example
	 * ```ts
	 * editor.clearOpenMenus()
	 * ```
	 *
	 * @public
	 */
	clearOpenMenus(): this {
		if (this.getOpenMenus().length) {
			this.updateInstanceState({ openMenus: [] })
		}
		return this
	}

	/**
	 * Get whether any menus are open.
	 *
	 * @example
	 * ```ts
	 * editor.getIsMenuOpen()
	 * ```
	 *
	 * @public
	 */
	@computed getIsMenuOpen(): boolean {
		return this.getOpenMenus().length > 0
	}

	/* --------------------- Cursor --------------------- */

	/**
	 * Set the cursor.
	 *
	 * @param type - The cursor type.
	 * @param rotation - The cursor rotation.
	 *
	 * @public
	 */
	setCursor = (cursor: Partial<TLCursor>): this => {
		this.updateInstanceState({ cursor: { ...this.getInstanceState().cursor, ...cursor } })
		return this
	}

	/* ------------------- Page State ------------------- */

	/**
	 * Page states.
	 *
	 * @public
	 */
	@computed getPageStates(): TLInstancePageState[] {
		return this._getPageStatesQuery().get()
	}

	/** @internal */
	@computed private _getPageStatesQuery() {
		return this.store.query.records('instance_page_state')
	}

	/**
	 * The current page state.
	 *
	 * @public
	 */
	@computed getCurrentPageState(): TLInstancePageState {
		return this.store.get(this._getCurrentPageStateId())!
	}

	/** @internal */
	@computed private _getCurrentPageStateId() {
		return InstancePageStateRecordType.createId(this.getCurrentPageId())
	}

	/**
	 * Update this instance's page state.
	 *
	 * @example
	 * ```ts
	 * editor.updateCurrentPageState({ id: 'page1', editingShapeId: 'shape:123' })
	 * editor.updateCurrentPageState({ id: 'page1', editingShapeId: 'shape:123' }, { ephemeral: true })
	 * ```
	 *
	 * @param partial - The partial of the page state object containing the changes.
	 * @param historyOptions - The history options for the change.
	 *
	 * @public
	 */
	updateCurrentPageState(
		partial: Partial<
			Omit<TLInstancePageState, 'selectedShapeIds' | 'editingShapeId' | 'pageId' | 'focusedGroupId'>
		>,
		historyOptions?: TLHistoryBatchOptions
	): this {
		this._updateCurrentPageState(partial, historyOptions)
		return this
	}
	_updateCurrentPageState = (
		partial: Partial<Omit<TLInstancePageState, 'selectedShapeIds'>>,
		historyOptions?: TLHistoryBatchOptions
	) => {
		this.batch(() => {
			this.store.update(partial.id ?? this.getCurrentPageState().id, (state) => ({
				...state,
				...partial,
			}))
		}, historyOptions)
	}

	/**
	 * The current selected ids.
	 *
	 * @public
	 */
	@computed getSelectedShapeIds() {
		return this.getCurrentPageState().selectedShapeIds
	}

	/**
	 * An array containing all of the currently selected shapes.
	 *
	 * @public
	 * @readonly
	 */
	@computed getSelectedShapes(): TLShape[] {
		const { selectedShapeIds } = this.getCurrentPageState()
		return compact(selectedShapeIds.map((id) => this.store.get(id)))
	}

	/**
	 * Select one or more shapes.
	 *
	 * @example
	 * ```ts
	 * editor.setSelectedShapes(['id1'])
	 * editor.setSelectedShapes(['id1', 'id2'])
	 * ```
	 *
	 * @param ids - The ids to select.
	 *
	 * @public
	 */
	setSelectedShapes(shapes: TLShapeId[] | TLShape[]): this {
		return this.batch(() => {
			const ids = shapes.map((shape) => (typeof shape === 'string' ? shape : shape.id))
			const { selectedShapeIds: prevSelectedShapeIds } = this.getCurrentPageState()
			const prevSet = new Set(prevSelectedShapeIds)

			if (ids.length === prevSet.size && ids.every((id) => prevSet.has(id))) return null

			this.store.put([{ ...this.getCurrentPageState(), selectedShapeIds: ids }])
		})
	}

	/**
	 * Determine whether or not any of a shape's ancestors are selected.
	 *
	 * @param id - The id of the shape to check.
	 *
	 * @public
	 */
	isAncestorSelected(shape: TLShape | TLShapeId): boolean {
		const id = typeof shape === 'string' ? shape : shape?.id ?? null
		const _shape = this.getShape(id)
		if (!_shape) return false
		const selectedShapeIds = this.getSelectedShapeIds()
		return !!this.findShapeAncestor(_shape, (parent) => selectedShapeIds.includes(parent.id))
	}

	/**
	 * Select one or more shapes.
	 *
	 * @example
	 * ```ts
	 * editor.select('id1')
	 * editor.select('id1', 'id2')
	 * ```
	 *
	 * @param ids - The ids to select.
	 *
	 * @public
	 */
	select(...shapes: TLShapeId[] | TLShape[]): this {
		const ids =
			typeof shapes[0] === 'string'
				? (shapes as TLShapeId[])
				: (shapes as TLShape[]).map((shape) => shape.id)
		this.setSelectedShapes(ids)
		return this
	}

	/**
	 * Remove a shape from the existing set of selected shapes.
	 *
	 * @example
	 * ```ts
	 * editor.deselect(shape.id)
	 * ```
	 *
	 * @public
	 */
	deselect(...shapes: TLShapeId[] | TLShape[]): this {
		const ids =
			typeof shapes[0] === 'string'
				? (shapes as TLShapeId[])
				: (shapes as TLShape[]).map((shape) => shape.id)
		const selectedShapeIds = this.getSelectedShapeIds()
		if (selectedShapeIds.length > 0 && ids.length > 0) {
			this.setSelectedShapes(selectedShapeIds.filter((id) => !ids.includes(id)))
		}
		return this
	}

	/**
	 * Select all direct children of the current page.
	 *
	 * @example
	 * ```ts
	 * editor.selectAll()
	 * ```
	 *
	 * @public
	 */
	selectAll(): this {
		const ids = this.getSortedChildIdsForParent(this.getCurrentPageId())
		// page might have no shapes
		if (ids.length <= 0) return this
		this.setSelectedShapes(this._getUnlockedShapeIds(ids))

		return this
	}

	/**
	 * Clear the selection.
	 *
	 * @example
	 * ```ts
	 * editor.selectNone()
	 * ```
	 *
	 * @public
	 */
	selectNone(): this {
		if (this.getSelectedShapeIds().length > 0) {
			this.setSelectedShapes([])
		}

		return this
	}

	/**
	 * The id of the app's only selected shape.
	 *
	 * @returns Null if there is no shape or more than one selected shape, otherwise the selected shape's id.
	 *
	 * @public
	 * @readonly
	 */
	@computed getOnlySelectedShapeId(): TLShapeId | null {
		return this.getOnlySelectedShape()?.id ?? null
	}

	/**
	 * The app's only selected shape.
	 *
	 * @returns Null if there is no shape or more than one selected shape, otherwise the selected shape.
	 *
	 * @public
	 * @readonly
	 */
	@computed getOnlySelectedShape(): TLShape | null {
		const selectedShapes = this.getSelectedShapes()
		return selectedShapes.length === 1 ? selectedShapes[0] : null
	}

	/**
	 * The current page bounds of all the selected shapes. If the
	 * selection is rotated, then these bounds are the axis-aligned
	 * box that the rotated bounds would fit inside of.
	 *
	 * @readonly
	 *
	 * @public
	 */
	@computed getSelectionPageBounds(): Box | null {
		const selectedShapeIds = this.getCurrentPageState().selectedShapeIds
		if (selectedShapeIds.length === 0) return null

		return Box.Common(compact(selectedShapeIds.map((id) => this.getShapePageBounds(id))))
	}

	/**
	 * The rotation of the selection bounding box in the current page space.
	 *
	 * @readonly
	 * @public
	 */
	@computed getSelectionRotation(): number {
		const selectedShapeIds = this.getSelectedShapeIds()
		let foundFirst = false // annoying but we can't use an i===0 check because we need to skip over undefineds
		let rotation = 0
		for (let i = 0, n = selectedShapeIds.length; i < n; i++) {
			const pageTransform = this.getShapePageTransform(selectedShapeIds[i])
			if (!pageTransform) continue
			if (foundFirst) {
				if (pageTransform.rotation() !== rotation) {
					// There are at least 2 different rotations, so the common rotation is zero
					return 0
				}
			} else {
				// First rotation found
				foundFirst = true
				rotation = pageTransform.rotation()
			}
		}

		return rotation
	}

	/**
	 * The bounds of the selection bounding box in the current page space.
	 *
	 * @readonly
	 * @public
	 */
	@computed getSelectionRotatedPageBounds(): Box | undefined {
		const selectedShapeIds = this.getSelectedShapeIds()

		if (selectedShapeIds.length === 0) {
			return undefined
		}

		const selectionRotation = this.getSelectionRotation()
		if (selectionRotation === 0) {
			return this.getSelectionPageBounds()!
		}

		if (selectedShapeIds.length === 1) {
			const bounds = this.getShapeGeometry(selectedShapeIds[0]).bounds.clone()
			const pageTransform = this.getShapePageTransform(selectedShapeIds[0])!
			bounds.point = pageTransform.applyToPoint(bounds.point)
			return bounds
		}

		// need to 'un-rotate' all the outlines of the existing nodes so we can fit them inside a box
		const boxFromRotatedVertices = Box.FromPoints(
			this.getSelectedShapeIds()
				.flatMap((id) => {
					const pageTransform = this.getShapePageTransform(id)
					if (!pageTransform) return []
					return pageTransform.applyToPoints(this.getShapeGeometry(id).bounds.corners)
				})
				.map((p) => p.rot(-selectionRotation))
		)
		// now position box so that it's top-left corner is in the right place
		boxFromRotatedVertices.point = boxFromRotatedVertices.point.rot(selectionRotation)
		return boxFromRotatedVertices
	}

	/**
	 * The bounds of the selection bounding box in the current page space.
	 *
	 * @readonly
	 * @public
	 */
	@computed getSelectionRotatedScreenBounds(): Box | undefined {
		const bounds = this.getSelectionRotatedPageBounds()
		if (!bounds) return undefined
		const { x, y } = this.pageToScreen(bounds.point)
		const zoom = this.getZoomLevel()
		return new Box(x, y, bounds.width * zoom, bounds.height * zoom)
	}

	// Focus Group

	/**
	 * The current focused group id.
	 *
	 * @public
	 */
	@computed getFocusedGroupId(): TLShapeId | TLPageId {
		return this.getCurrentPageState().focusedGroupId ?? this.getCurrentPageId()
	}

	/**
	 * The current focused group.
	 *
	 * @public
	 */
	@computed getFocusedGroup(): TLShape | undefined {
		const focusedGroupId = this.getFocusedGroupId()
		return focusedGroupId ? this.getShape(focusedGroupId) : undefined
	}

	/**
	 * Set the current focused group shape.
	 *
	 * @param shape - The group shape id (or group shape's id) to set as the focused group shape.
	 *
	 * @public
	 */
	setFocusedGroup(shape: TLShapeId | TLGroupShape | null): this {
		const id = typeof shape === 'string' ? shape : shape?.id ?? null

		if (id !== null) {
			const shape = this.getShape(id)
			if (!shape) {
				throw Error(`Editor.setFocusedGroup: Shape with id ${id} does not exist`)
			}

			if (!this.isShapeOfType<TLGroupShape>(shape, 'group')) {
				throw Error(
					`Editor.setFocusedGroup: Cannot set focused group to shape of type ${shape.type}`
				)
			}
		}

		if (id === this.getFocusedGroupId()) return this

		return this.batch(
			() => {
				this.store.update(this.getCurrentPageState().id, (s) => ({ ...s, focusedGroupId: id }))
			},
			{ history: 'record-preserveRedoStack' }
		)
	}

	/**
	 * Exit the current focused group, moving up to the next parent group if there is one.
	 *
	 * @public
	 */
	popFocusedGroupId(): this {
		const focusedGroup = this.getFocusedGroup()

		if (focusedGroup) {
			// If we have a focused layer, look for an ancestor of the focused shape that is a group
			const match = this.findShapeAncestor(focusedGroup, (shape) =>
				this.isShapeOfType<TLGroupShape>(shape, 'group')
			)
			// If we have an ancestor that can become a focused layer, set it as the focused layer
			this.setFocusedGroup(match?.id ?? null)
			this.select(focusedGroup.id)
		} else {
			// If there's no parent focused group, then clear the focus layer and clear selection
			this.setFocusedGroup(null)
			this.selectNone()
		}

		return this
	}

	/**
	 * The current editing shape's id.
	 *
	 * @public
	 */
	@computed getEditingShapeId(): TLShapeId | null {
		return this.getCurrentPageState().editingShapeId
	}

	/**
	 * The current editing shape.
	 *
	 * @public
	 */
	@computed getEditingShape(): TLShape | undefined {
		const editingShapeId = this.getEditingShapeId()
		return editingShapeId ? this.getShape(editingShapeId) : undefined
	}

	/**
	 * Set the current editing shape.
	 *
	 * @example
	 * ```ts
	 * editor.setEditingShape(myShape)
	 * editor.setEditingShape(myShape.id)
	 * ```
	 *
	 * @param shape - The shape (or shape id) to set as editing.
	 *
	 * @public
	 */
	setEditingShape(shape: TLShapeId | TLShape | null): this {
		const id = typeof shape === 'string' ? shape : shape?.id ?? null
		if (id !== this.getEditingShapeId()) {
			if (id) {
				const shape = this.getShape(id)
				if (shape && this.getShapeUtil(shape).canEdit(shape)) {
					this._updateCurrentPageState({ editingShapeId: id })
					return this
				}
			}

			// Either we just set the editing id to null, or the shape was missing or not editable
			this._updateCurrentPageState({ editingShapeId: null })
		}
		return this
	}

	// Hovered

	/**
	 * The current hovered shape id.
	 *
	 * @readonly
	 * @public
	 */
	@computed getHoveredShapeId(): TLShapeId | null {
		return this.getCurrentPageState().hoveredShapeId
	}

	/**
	 * The current hovered shape.
	 *
	 * @public
	 */
	@computed getHoveredShape(): TLShape | undefined {
		const hoveredShapeId = this.getHoveredShapeId()
		return hoveredShapeId ? this.getShape(hoveredShapeId) : undefined
	}
	/**
	 * Set the editor's current hovered shape.
	 *
	 * @example
	 * ```ts
	 * editor.setHoveredShape(myShape)
	 * editor.setHoveredShape(myShape.id)
	 * ```
	 *
	 * @param shapes - The shape (or shape id) to set as hovered.
	 *
	 * @public
	 */
	setHoveredShape(shape: TLShapeId | TLShape | null): this {
		const id = typeof shape === 'string' ? shape : shape?.id ?? null
		if (id === this.getHoveredShapeId()) return this
		this.updateCurrentPageState({ hoveredShapeId: id })
		return this
	}

	// Hinting

	/**
	 * The editor's current hinting shape ids.
	 *
	 * @public
	 */
	@computed getHintingShapeIds() {
		return this.getCurrentPageState().hintingShapeIds
	}
	/**
	 * The editor's current hinting shapes.
	 *
	 * @public
	 */
	@computed getHintingShape() {
		const hintingShapeIds = this.getHintingShapeIds()
		return compact(hintingShapeIds.map((id) => this.getShape(id)))
	}

	/**
	 * Set the editor's current hinting shapes.
	 *
	 * @example
	 * ```ts
	 * editor.setHintingShapes([myShape])
	 * editor.setHintingShapes([myShape.id])
	 * ```
	 *
	 * @param shapes - The shapes (or shape ids) to set as hinting.
	 *
	 * @public
	 */
	setHintingShapes(shapes: TLShapeId[] | TLShape[]): this {
		const ids =
			typeof shapes[0] === 'string'
				? (shapes as TLShapeId[])
				: (shapes as TLShape[]).map((shape) => shape.id)
		// always ephemeral
		this.updateCurrentPageState({ hintingShapeIds: dedupe(ids) }, { history: 'ignore' })
		return this
	}

	// Erasing

	/**
	 * The editor's current erasing ids.
	 *
	 * @public
	 */
	@computed getErasingShapeIds() {
		return this.getCurrentPageState().erasingShapeIds
	}

	/**
	 * The editor's current erasing shapes.
	 *
	 * @public
	 */
	@computed getErasingShapes() {
		const erasingShapeIds = this.getErasingShapeIds()
		return compact(erasingShapeIds.map((id) => this.getShape(id)))
	}

	/**
	 * Set the editor's current erasing shapes.
	 *
	 * @example
	 * ```ts
	 * editor.setErasingShapes([myShape])
	 * editor.setErasingShapes([myShape.id])
	 * ```
	 *
	 * @param shapes - The shapes (or shape ids) to set as hinting.
	 *
	 * @public
	 */
	setErasingShapes(shapes: TLShapeId[] | TLShape[]): this {
		const ids =
			typeof shapes[0] === 'string'
				? (shapes as TLShapeId[])
				: (shapes as TLShape[]).map((shape) => shape.id)
		ids.sort() // sort the incoming ids
		const erasingShapeIds = this.getErasingShapeIds()
		this.history.ignore(() => {
			if (ids.length === erasingShapeIds.length) {
				// if the new ids are the same length as the current ids, they might be the same.
				// presuming the current ids are also sorted, check each item to see if it's the same;
				// if we find any unequal, then we know the new ids are different.
				for (let i = 0; i < ids.length; i++) {
					if (ids[i] !== erasingShapeIds[i]) {
						this._updateCurrentPageState({ erasingShapeIds: ids })
						break
					}
				}
			} else {
				// if the ids are a different length, then we know they're different.
				this._updateCurrentPageState({ erasingShapeIds: ids })
			}
		})

		return this
	}

	// Cropping

	/**
	 * The current cropping shape's id.
	 *
	 * @public
	 */
	getCroppingShapeId() {
		return this.getCurrentPageState().croppingShapeId
	}

	/**
	 * Set the current cropping shape.
	 *
	 * @example
	 * ```ts
	 * editor.setCroppingShape(myShape)
	 * editor.setCroppingShape(myShape.id)
	 * ```
	 *
	 *
	 * @param shape - The shape (or shape id) to set as cropping.
	 *
	 * @public
	 */
	setCroppingShape(shape: TLShapeId | TLShape | null): this {
		const id = typeof shape === 'string' ? shape : shape?.id ?? null
		if (id !== this.getCroppingShapeId()) {
			if (!id) {
				this.updateCurrentPageState({ croppingShapeId: null })
			} else {
				const shape = this.getShape(id)!
				const util = this.getShapeUtil(shape)
				if (shape && util.canCrop(shape)) {
					this.updateCurrentPageState({ croppingShapeId: id })
				}
			}
		}
		return this
	}

	/* --------------------- Camera --------------------- */

	/** @internal */
	@computed
	private getCameraId() {
		return CameraRecordType.createId(this.getCurrentPageId())
	}

	/**
	 * The current camera.
	 *
	 * @public
	 */
	@computed getCamera() {
		return this.store.get(this.getCameraId())!
	}

	/**
	 * The current camera zoom level.
	 *
	 * @public
	 */
	@computed getZoomLevel() {
		return this.getCamera().z
	}

	/**
	 * Get the camera's initial or reset zoom level.
	 *
	 * @example
	 * ```ts
	 * editor.getInitialZoom()
	 * ```
	 *
	 * @public */
	getInitialZoom() {
		const cameraOptions = this.getCameraOptions()
		// If no camera constraints are provided, the default zoom is 100%
		if (!cameraOptions.constraints) return 1

		// When defaultZoom is default, the default zoom is 100%
		if (cameraOptions.constraints.initialZoom === 'default') return 1

		const { zx, zy } = getCameraFitXFitY(this, cameraOptions)

		switch (cameraOptions.constraints.initialZoom) {
			case 'fit-min': {
				return Math.max(zx, zy)
			}
			case 'fit-max': {
				return Math.min(zx, zy)
			}
			case 'fit-x': {
				return zx
			}
			case 'fit-y': {
				return zy
			}
			default: {
				throw exhaustiveSwitchError(cameraOptions.constraints.initialZoom)
			}
		}
	}

	/**
	 * Get the camera's base level for calculating actual zoom levels based on the zoom steps.
	 *
	 * @example
	 * ```ts
	 * editor.getBaseZoom()
	 * ```
	 *
	 * @public */
	getBaseZoom() {
		const cameraOptions = this.getCameraOptions()
		// If no camera constraints are provided, the default zoom is 100%
		if (!cameraOptions.constraints) return 1

		// When defaultZoom is default, the default zoom is 100%
		if (cameraOptions.constraints.baseZoom === 'default') return 1

		const { zx, zy } = getCameraFitXFitY(this, cameraOptions)

		switch (cameraOptions.constraints.baseZoom) {
			case 'fit-min': {
				return Math.max(zx, zy)
			}
			case 'fit-max': {
				return Math.min(zx, zy)
			}
			case 'fit-x': {
				return zx
			}
			case 'fit-y': {
				return zy
			}
			default: {
				throw exhaustiveSwitchError(cameraOptions.constraints.baseZoom)
			}
		}
	}

	private _cameraOptions = atom('camera options', DEFAULT_CAMERA_OPTIONS)

	/**
	 * Get the current camera options.
	 *
	 * @example
	 * ```ts
	 * editor.getCameraOptions()
	 * ```
	 *
	 *  @public */
	getCameraOptions() {
		return this._cameraOptions.get()
	}

	/**
	 * Set the camera options.
	 *
	 * @example
	 * ```ts
	 * editor.setCameraOptions(myCameraOptions)
	 * editor.setCameraOptions(myCameraOptions, { immediate: true, force: true, initial: false })
	 * ```
	 *
	 * @param options - The camera options to set.
	 * @param opts - The options for the change.
	 *
	 * @public */
	setCameraOptions(options: Partial<TLCameraOptions>, opts?: TLCameraMoveOptions) {
		const next = { ...this._cameraOptions.__unsafe__getWithoutCapture(), ...options }
		if (next.zoomSteps?.length < 1) next.zoomSteps = [1]
		this._cameraOptions.set(next)
		this.setCamera(this.getCamera(), opts)
		return this
	}

	/** @internal */
	private _setCamera(point: VecLike, opts?: TLCameraMoveOptions): this {
		const currentCamera = this.getCamera()

		let { x, y, z = currentCamera.z } = point

		// If force is true, then we'll set the camera to the point regardless of
		// the camera options, so that we can handle gestures that permit elasticity
		// or decay, or animations that occur while the camera is locked.
		if (!opts?.force) {
			// Apply any adjustments based on the camera options

			const cameraOptions = this.getCameraOptions()

			const zoomMin = cameraOptions.zoomSteps[0]
			const zoomMax = last(cameraOptions.zoomSteps)!

			const vsb = this.getViewportScreenBounds()

			// If bounds are provided, then we'll keep those bounds on screen
			if (cameraOptions.constraints) {
				const { constraints } = cameraOptions

				// Get padding (it's either a number or an array of 2 numbers for t/b, l/r)
				// Clamp padding to half the viewport size on either dimension
				const py = Math.min(constraints.padding.y, vsb.w / 2)
				const px = Math.min(constraints.padding.x, vsb.h / 2)

				// Expand the bounds by the padding
				const bounds = Box.From(cameraOptions.constraints.bounds)

				// For each axis, the "natural zoom" is the zoom at
				// which the expanded bounds (with padding) would fit
				// the current viewport screen bounds. Paddings are
				// equal to screen pixels at 100%
				// The min and max zooms are factors of the smaller natural zoom axis

				const zx = (vsb.w - px * 2) / bounds.w
				const zy = (vsb.h - py * 2) / bounds.h

				const baseZoom = this.getBaseZoom()
				const maxZ = zoomMax * baseZoom
				const minZ = zoomMin * baseZoom

				if (opts?.reset) {
					z = this.getInitialZoom()
				}

				if (z < minZ || z > maxZ) {
					// We're trying to zoom out past the minimum zoom level,
					// or in past the maximum zoom level, so stop the camera
					// but keep the current center
					const { x: cx, y: cy, z: cz } = currentCamera
					const cxA = -cx + vsb.w / cz / 2
					const cyA = -cy + vsb.h / cz / 2
					z = clamp(z, minZ, maxZ)
					const cxB = -cx + vsb.w / z / 2
					const cyB = -cy + vsb.h / z / 2
					x = cx + cxB - cxA
					y = cy + cyB - cyA
				}

				// Calculate available space
				const minX = px / z - bounds.x
				const minY = py / z - bounds.y
				const freeW = (vsb.w - px * 2) / z - bounds.w
				const freeH = (vsb.h - py * 2) / z - bounds.h
				const originX = minX + freeW * constraints.origin.x
				const originY = minY + freeH * constraints.origin.y

				const behaviorX =
					typeof constraints.behavior === 'string' ? constraints.behavior : constraints.behavior.x
				const behaviorY =
					typeof constraints.behavior === 'string' ? constraints.behavior : constraints.behavior.y

				// x axis

				if (opts?.reset) {
					// Reset the camera according to the origin
					x = originX
					y = originY
				} else {
					// Apply constraints to the camera
					switch (behaviorX) {
						case 'fixed': {
							// Center according to the origin
							x = originX
							break
						}
						case 'contain': {
							// When below fit zoom, center the camera
							if (z < zx) x = originX
							// When above fit zoom, keep the bounds within padding distance of the viewport edge
							else x = clamp(x, minX + freeW, minX)
							break
						}
						case 'inside': {
							// When below fit zoom, constrain the camera so that the bounds stay completely within the viewport
							if (z < zx) x = clamp(x, minX, (vsb.w - px) / z - bounds.w)
							// When above fit zoom, keep the bounds within padding distance of the viewport edge
							else x = clamp(x, minX + freeW, minX)
							break
						}
						case 'outside': {
							// Constrain the camera so that the bounds never leaves the viewport
							x = clamp(x, px / z - bounds.w, (vsb.w - px) / z)
							break
						}
						case 'free': {
							// noop, use whatever x is provided
							break
						}
						default: {
							throw exhaustiveSwitchError(behaviorX)
						}
					}

					// y axis

					switch (behaviorY) {
						case 'fixed': {
							y = originY
							break
						}
						case 'contain': {
							if (z < zy) y = originY
							else y = clamp(y, minY + freeH, minY)
							break
						}
						case 'inside': {
							if (z < zy) y = clamp(y, minY, (vsb.h - py) / z - bounds.h)
							else y = clamp(y, minY + freeH, minY)
							break
						}
						case 'outside': {
							y = clamp(y, py / z - bounds.h, (vsb.h - py) / z)
							break
						}
						case 'free': {
							// noop, use whatever x is provided
							break
						}
						default: {
							throw exhaustiveSwitchError(behaviorY)
						}
					}
				}
			} else {
				// constrain the zoom, preserving the center
				if (z > zoomMax || z < zoomMin) {
					const { x: cx, y: cy, z: cz } = currentCamera
					z = clamp(z, zoomMin, zoomMax)
					x = cx + (-cx + vsb.w / z / 2) - (-cx + vsb.w / cz / 2)
					y = cy + (-cy + vsb.h / z / 2) - (-cy + vsb.h / cz / 2)
				}
			}
		}

		if (currentCamera.x === x && currentCamera.y === y && currentCamera.z === z) {
			return this
		}

		this.batch(() => {
			const camera = { ...currentCamera, x, y, z }
			this.store.put([camera]) // include id and meta here

			// Dispatch a new pointer move because the pointer's page will have changed
			// (its screen position will compute to a new page position given the new camera position)
			const { currentScreenPoint, currentPagePoint } = this.inputs
			const { screenBounds } = this.store.unsafeGetWithoutCapture(TLINSTANCE_ID)!

			// compare the next page point (derived from the curent camera) to the current page point
			if (
				currentScreenPoint.x / z - x !== currentPagePoint.x ||
				currentScreenPoint.y / z - y !== currentPagePoint.y
			) {
				// If it's changed, dispatch a pointer event
				const event: TLPointerEventInfo = {
					type: 'pointer',
					target: 'canvas',
					name: 'pointer_move',
					// weird but true: we need to put the screen point back into client space
					point: Vec.AddXY(currentScreenPoint, screenBounds.x, screenBounds.y),
					pointerId: INTERNAL_POINTER_IDS.CAMERA_MOVE,
					ctrlKey: this.inputs.ctrlKey,
					altKey: this.inputs.altKey,
					shiftKey: this.inputs.shiftKey,
					button: 0,
					isPen: this.getInstanceState().isPenMode ?? false,
				}

				if (opts?.immediate) {
					this._flushEventForTick(event)
				} else {
					this.dispatch(event)
				}
			}

			this._tickCameraState()
		})

		return this
	}

	/**
	 * Set the current camera.
	 *
	 * @example
	 * ```ts
	 * editor.setCamera({ x: 0, y: 0})
	 * editor.setCamera({ x: 0, y: 0, z: 1.5})
	 * editor.setCamera({ x: 0, y: 0, z: 1.5}, { animation: { duration: 1000, easing: (t) => t * t } })
	 * ```
	 *
	 * @param point - The new camera position.
	 * @param opts - The camera move options.
	 *
	 * @public
	 */
	setCamera(point: VecLike, opts?: TLCameraMoveOptions): this {
		const { isLocked } = this._cameraOptions.__unsafe__getWithoutCapture()
		if (isLocked && !opts?.force) return this

		// Stop any camera animations
		this.stopCameraAnimation()

		// Stop following any user
		if (this.getInstanceState().followingUserId) {
			this.stopFollowingUser()
		}

		const _point = Vec.Cast(point)

		if (!Number.isFinite(_point.x)) _point.x = 0
		if (!Number.isFinite(_point.y)) _point.y = 0
		if (_point.z === undefined || !Number.isFinite(_point.z)) point.z = this.getZoomLevel()

		if (opts?.animation) {
			const { width, height } = this.getViewportScreenBounds()
			this._animateToViewport(
				new Box(-point.x, -point.y, width / _point.z, height / _point.z),
				opts
			)
		} else {
			this._setCamera(_point, opts)
		}

		return this
	}

	/**
	 * Center the camera on a point (in the current page space).
	 *
	 * @example
	 * ```ts
	 * editor.centerOnPoint({ x: 100, y: 100 })
	 * editor.centerOnPoint({ x: 100, y: 100 }, { animation: { duration: 200 } })
	 * ```
	 *
	 * @param point - The point in the current page space to center on.
	 * @param animation - The camera move options.
	 *
	 * @public
	 */
	centerOnPoint(point: VecLike, opts?: TLCameraMoveOptions): this {
		if (this.getCameraOptions().isLocked) return this
		const { width: pw, height: ph } = this.getViewportPageBounds()
		this.setCamera(new Vec(-(point.x - pw / 2), -(point.y - ph / 2), this.getCamera().z), opts)
		return this
	}

	/**
	 * Zoom the camera to fit the current page's content in the viewport.
	 *
	 * @example
	 * ```ts
	 * editor.zoomToFit()
	 * editor.zoomToFit({ animation: { duration: 200 } })
	 * ```
	 *
	 * @param opts - The camera move options.
	 *
	 * @public
	 */
	zoomToFit(opts?: TLCameraMoveOptions): this {
		const ids = [...this.getCurrentPageShapeIds()]
		if (ids.length <= 0) return this
		const pageBounds = Box.Common(compact(ids.map((id) => this.getShapePageBounds(id))))
		this.zoomToBounds(pageBounds, opts)
		return this
	}

	/**
	 * Set the zoom back to 100%.
	 *
	 * @example
	 * ```ts
	 * editor.resetZoom()
	 * editor.resetZoom(editor.getViewportScreenCenter(), { animation: { duration: 200 } })
	 * editor.resetZoom(editor.getViewportScreenCenter(), { animation: { duration: 200 } })
	 * ```
	 *
	 * @param point - The screen point to zoom out on. Defaults to the viewport screen center.
	 * @param opts - The camera move options.
	 *
	 * @public
	 */
	resetZoom(point = this.getViewportScreenCenter(), opts?: TLCameraMoveOptions): this {
		const { isLocked, constraints: constraints } = this.getCameraOptions()
		if (isLocked) return this

		const currentCamera = this.getCamera()
		const { x: cx, y: cy, z: cz } = currentCamera
		const { x, y } = point

		let z = 1

		if (constraints) {
			// For non-infinite fit, we'll set the camera to the natural zoom level...
			// unless it's already there, in which case we'll set zoom to 100%
			const initialZoom = this.getInitialZoom()
			if (cz !== initialZoom) {
				z = initialZoom
			}
		}

		this.setCamera(
			new Vec(cx + (x / z - x) - (x / cz - x), cy + (y / z - y) - (y / cz - y), z),
			opts
		)
		return this
	}

	/**
	 * Zoom the camera in.
	 *
	 * @example
	 * ```ts
	 * editor.zoomIn()
	 * editor.zoomIn(editor.getViewportScreenCenter(), { animation: { duration: 200 } })
	 * editor.zoomIn(editor.inputs.currentScreenPoint, { animation: { duration: 200 } })
	 * ```
	 *
	 * @param point - The screen point to zoom in on. Defaults to the screen center
	 * @param opts - The camera move options.
	 *
	 * @public
	 */
	zoomIn(point = this.getViewportScreenCenter(), opts?: TLCameraMoveOptions): this {
		if (this.getCameraOptions().isLocked) return this

		const { x: cx, y: cy, z: cz } = this.getCamera()

		const { zoomSteps } = this.getCameraOptions()
		if (zoomSteps !== null && zoomSteps.length > 1) {
			const baseZoom = this.getBaseZoom()
			let zoom = last(zoomSteps)! * baseZoom
			for (let i = 1; i < zoomSteps.length; i++) {
				const z1 = zoomSteps[i - 1] * baseZoom
				const z2 = zoomSteps[i] * baseZoom
				if (z2 - cz <= (z2 - z1) / 2) continue
				zoom = z2
				break
			}
			this.setCamera(
				new Vec(
					cx + (point.x / zoom - point.x) - (point.x / cz - point.x),
					cy + (point.y / zoom - point.y) - (point.y / cz - point.y),
					zoom
				),
				opts
			)
		}

		return this
	}

	/**
	 * Zoom the camera out.
	 *
	 * @example
	 * ```ts
	 * editor.zoomOut()
	 * editor.zoomOut(editor.getViewportScreenCenter(), { animation: { duration: 120 } })
	 * editor.zoomOut(editor.inputs.currentScreenPoint, { animation: { duration: 120 } })
	 * ```
	 *
	 * @param point - The point to zoom out on. Defaults to the viewport screen center.
	 * @param opts - The camera move options.
	 *
	 * @public
	 */
	zoomOut(point = this.getViewportScreenCenter(), opts?: TLCameraMoveOptions): this {
		if (this.getCameraOptions().isLocked) return this

		const { zoomSteps } = this.getCameraOptions()
		if (zoomSteps !== null && zoomSteps.length > 1) {
			const baseZoom = this.getBaseZoom()
			const { x: cx, y: cy, z: cz } = this.getCamera()
			let zoom = zoomSteps[0] * baseZoom
			for (let i = zoomSteps.length - 2; i > 0; i--) {
				const z1 = zoomSteps[i - 1] * baseZoom
				const z2 = zoomSteps[i] * baseZoom
				if (z2 - cz >= (z2 - z1) / 2) continue
				zoom = z1
				break
			}
			this.setCamera(
				new Vec(
					cx + (point.x / zoom - point.x) - (point.x / cz - point.x),
					cy + (point.y / zoom - point.y) - (point.y / cz - point.y),
					zoom
				),
				opts
			)
		}

		return this
	}

	/**
	 * Zoom the camera to fit the current selection in the viewport.
	 *
	 * @example
	 * ```ts
	 * editor.zoomToSelection()
	 * editor.zoomToSelection({ animation: { duration: 200 } })
	 * ```
	 *
	 * @param animation - The camera move options.
	 *
	 * @public
	 */
	zoomToSelection(opts?: TLCameraMoveOptions): this {
		if (this.getCameraOptions().isLocked) return this
		const selectionPageBounds = this.getSelectionPageBounds()
		if (selectionPageBounds) {
			this.zoomToBounds(selectionPageBounds, {
				targetZoom: Math.max(1, this.getZoomLevel()),
				...opts,
			})
		}
		return this
	}

	/**
	 * Zoom the camera to fit a bounding box (in the current page space).
	 *
	 * @example
	 * ```ts
	 * editor.zoomToBounds(myBounds)
	 * editor.zoomToBounds(myBounds, { animation: { duration: 200 } })
	 * editor.zoomToBounds(myBounds, { animation: { duration: 200 }, inset: 0, targetZoom: 1 })
	 * ```
	 *
	 * @param bounds - The bounding box.
	 * @param opts - The camera move options, target zoom, or custom inset amount.
	 *
	 * @public
	 */
	zoomToBounds(
		bounds: BoxLike,
		opts?: { targetZoom?: number; inset?: number } & TLCameraMoveOptions
	): this {
		if (this.getCameraOptions().isLocked) return this

		const viewportScreenBounds = this.getViewportScreenBounds()

		const inset = opts?.inset ?? Math.min(256, viewportScreenBounds.width * 0.28)

		const baseZoom = this.getBaseZoom()
		const { zoomSteps } = this.getCameraOptions()
		const zoomMin = zoomSteps[0]
		const zoomMax = last(zoomSteps)!

		let zoom = clamp(
			Math.min(
				(viewportScreenBounds.width - inset) / bounds.w,
				(viewportScreenBounds.height - inset) / bounds.h
			),
			zoomMin * baseZoom,
			zoomMax * baseZoom
		)

		if (opts?.targetZoom !== undefined) {
			zoom = Math.min(opts.targetZoom, zoom)
		}

		this.setCamera(
			new Vec(
				-bounds.x + (viewportScreenBounds.width - bounds.w * zoom) / 2 / zoom,
				-bounds.y + (viewportScreenBounds.height - bounds.h * zoom) / 2 / zoom,
				zoom
			),
			opts
		)

		return this
	}

	/**
	 * Stop the current camera animation, if any.
	 *
	 * @example
	 * ```ts
	 * editor.stopCameraAnimation()
	 * ```
	 *
	 * @public
	 */
	stopCameraAnimation(): this {
		this.emit('stop-camera-animation')
		return this
	}

	/** @internal */
	private _viewportAnimation = null as null | {
		elapsed: number
		duration: number
		easing: (t: number) => number
		start: Box
		end: Box
	}

	/** @internal */
	private _animateViewport(ms: number): void {
		if (!this._viewportAnimation) return

		const cancelAnimation = () => {
			this.off('tick', this._animateViewport)
			this.off('stop-camera-animation', cancelAnimation)
			this._viewportAnimation = null
		}

		this.once('stop-camera-animation', cancelAnimation)

		this._viewportAnimation.elapsed += ms

		const { elapsed, easing, duration, start, end } = this._viewportAnimation

		if (elapsed > duration) {
			this._setCamera(new Vec(-end.x, -end.y, this.getViewportScreenBounds().width / end.width))
			return
		}

		const remaining = duration - elapsed
		const t = easing(1 - remaining / duration)

		const left = start.minX + (end.minX - start.minX) * t
		const top = start.minY + (end.minY - start.minY) * t
		const right = start.maxX + (end.maxX - start.maxX) * t

		this._setCamera(new Vec(-left, -top, this.getViewportScreenBounds().width / (right - left)))
	}

	/** @internal */
	private _animateToViewport(
		targetViewportPage: Box,
		opts = { animation: DEFAULT_ANIMATION_OPTIONS } as TLCameraMoveOptions
	) {
		if (!opts.animation) return
		const { duration = 0, easing = EASINGS.easeInOutCubic } = opts.animation
		const animationSpeed = this.user.getAnimationSpeed()
		const viewportPageBounds = this.getViewportPageBounds()

		// If we have an existing animation, then stop it
		this.stopCameraAnimation()

		// also stop following any user
		if (this.getInstanceState().followingUserId) {
			this.stopFollowingUser()
		}

		if (duration === 0 || animationSpeed === 0) {
			// If we have no animation, then skip the animation and just set the camera
			return this._setCamera(
				new Vec(
					-targetViewportPage.x,
					-targetViewportPage.y,
					this.getViewportScreenBounds().width / targetViewportPage.width
				)
			)
		}

		// Set our viewport animation
		this._viewportAnimation = {
			elapsed: 0,
			duration: duration / animationSpeed,
			easing,
			start: viewportPageBounds.clone(),
			end: targetViewportPage.clone(),
		}

		// On each tick, animate the viewport
		this.on('tick', this._animateViewport)

		return this
	}

	/**
	 * Slide the camera in a certain direction.
	 *
	 * @example
	 * ```ts
	 * editor.slideCamera({ speed: 1, direction: { x: 1, y: 0 }, friction: 0.1 })
	 * ```
	 *
	 * @param opts - Options for the slide
	 * @public
	 */
	slideCamera(
		opts = {} as {
			speed: number
			direction: VecLike
			friction: number
			speedThreshold?: number
		}
	): this {
		if (this.getCameraOptions().isLocked) return this

		const animationSpeed = this.user.getAnimationSpeed()
		if (animationSpeed === 0) return this

		this.stopCameraAnimation()

		const { speed, friction, direction, speedThreshold = 0.01 } = opts
		let currentSpeed = Math.min(speed, 1)

		const cancel = () => {
			this.off('tick', moveCamera)
			this.off('stop-camera-animation', cancel)
		}

		this.once('stop-camera-animation', cancel)

		const moveCamera = (elapsed: number) => {
			const { x: cx, y: cy, z: cz } = this.getCamera()
			const movementVec = Vec.Mul(direction, (currentSpeed * elapsed) / cz)

			// Apply friction
			currentSpeed *= 1 - friction
			if (currentSpeed < speedThreshold) {
				cancel()
			} else {
				this._setCamera(new Vec(cx + movementVec.x, cy + movementVec.y, cz))
			}
		}

		this.on('tick', moveCamera)

		return this
	}

	/**
	 * Animate the camera to a user's cursor position. This also briefly show the user's cursor if it's not currently visible.
	 *
	 * @example
	 * ```ts
	 * editor.zoomToUser(myUserId)
	 * editor.zoomToUser(myUserId, { animation: { duration: 200 } })
	 * ```
	 *
	 * @param userId - The id of the user to aniamte to.
	 * @param opts - The camera move options.
	 * @public
	 */
	zoomToUser(userId: string, opts: TLCameraMoveOptions = { animation: { duration: 500 } }): this {
		const presence = this.getCollaborators().find((c) => c.userId === userId)

		if (!presence) return this

		this.batch(() => {
			// If we're following someone, stop following them
			if (this.getInstanceState().followingUserId !== null) {
				this.stopFollowingUser()
			}

			// If we're not on the same page, move to the page they're on
			const isOnSamePage = presence.currentPageId === this.getCurrentPageId()
			if (!isOnSamePage) {
				this.setCurrentPage(presence.currentPageId)
			}

			// Only animate the camera if the user is on the same page as us
			if (opts && opts.animation && !isOnSamePage) {
				opts.animation = undefined
			}

			this.centerOnPoint(presence.cursor, opts)

			// Highlight the user's cursor
			const { highlightedUserIds } = this.getInstanceState()
			this.updateInstanceState({ highlightedUserIds: [...highlightedUserIds, userId] })

			// Unhighlight the user's cursor after a few seconds
			setTimeout(() => {
				const highlightedUserIds = [...this.getInstanceState().highlightedUserIds]
				const index = highlightedUserIds.indexOf(userId)
				if (index < 0) return
				highlightedUserIds.splice(index, 1)
				this.updateInstanceState({ highlightedUserIds })
			}, COLLABORATOR_IDLE_TIMEOUT)
		})

		return this
	}

	// Viewport

	/** @internal */
	private _willSetInitialBounds = true

	/**
	 * Update the viewport. The viewport will measure the size and screen position of its container
	 * element. This should be done whenever the container's position on the screen changes.
	 *
	 * @example
	 * ```ts
	 * editor.updateViewportScreenBounds()
	 * editor.updateViewportScreenBounds(true)
	 * ```
	 *
	 * @param center - Whether to preserve the viewport page center as the viewport changes.
	 *
	 * @public
	 */
	updateViewportScreenBounds(screenBounds: Box, center = false): this {
		screenBounds.width = Math.max(screenBounds.width, 1)
		screenBounds.height = Math.max(screenBounds.height, 1)

		const insets = [
			// top
			screenBounds.minY !== 0,
			// right
			document.body.scrollWidth !== screenBounds.maxX,
			// bottom
			document.body.scrollHeight !== screenBounds.maxY,
			// left
			screenBounds.minX !== 0,
		]

		const boundsAreEqual = screenBounds.equals(this.getViewportScreenBounds())

		const { _willSetInitialBounds } = this

		if (boundsAreEqual) {
			this._willSetInitialBounds = false
		} else {
			if (_willSetInitialBounds) {
				// If we have just received the initial bounds, don't center the camera.
				this._willSetInitialBounds = false
<<<<<<< HEAD
				this.updateInstanceState(
					{ screenBounds: screenBounds.toJson(), insets },
					{ squashing: true, ephemeral: true }
				)
				this.setCamera(this.getCamera())
			} else {
				if (center && !this.getInstanceState().followingUserId) {
					// Get the page center before the change, make the change, and restore it
					const before = this.getViewportPageBounds().center
					this.updateInstanceState(
						{ screenBounds: screenBounds.toJson(), insets },
						{ squashing: true, ephemeral: true }
					)
					this.centerOnPoint(before)
				} else {
					// Otherwise...
					this.updateInstanceState(
						{ screenBounds: screenBounds.toJson(), insets },
						{ squashing: true, ephemeral: true }
					)
					this._setCamera(Vec.From({ ...this.getCamera() }))
=======
				this.updateInstanceState({ screenBounds: screenBounds.toJson(), insets })
			} else {
				if (center && !this.getInstanceState().followingUserId) {
					// Get the page center before the change, make the change, and restore it
					const before = this.getViewportPageCenter()
					this.updateInstanceState({ screenBounds: screenBounds.toJson(), insets })
					this.centerOnPoint(before)
				} else {
					// Otherwise,
					this.updateInstanceState({ screenBounds: screenBounds.toJson(), insets })
>>>>>>> 15dd56a7
				}
			}
		}

		this._tickCameraState()

		return this
	}

	/**
	 * The bounds of the editor's viewport in screen space.
	 *
	 * @public
	 */
	@computed getViewportScreenBounds() {
		const { x, y, w, h } = this.getInstanceState().screenBounds
		return new Box(x, y, w, h)
	}

	/**
	 * The center of the editor's viewport in screen space.
	 *
	 * @public
	 */
	@computed getViewportScreenCenter() {
		const viewportScreenBounds = this.getViewportScreenBounds()
		return new Vec(
			viewportScreenBounds.midX - viewportScreenBounds.minX,
			viewportScreenBounds.midY - viewportScreenBounds.minY
		)
	}

	/**
	 * The current viewport in the current page space.
	 *
	 * @public
	 */
	@computed getViewportPageBounds() {
		const { w, h } = this.getViewportScreenBounds()
		const { x: cx, y: cy, z: cz } = this.getCamera()
		return new Box(-cx, -cy, w / cz, h / cz)
	}

	/**
	 * Convert a point in screen space to a point in the current page space.
	 *
	 * @example
	 * ```ts
	 * editor.screenToPage({ x: 100, y: 100 })
	 * ```
	 *
	 * @param point - The point in screen space.
	 *
	 * @public
	 */
	screenToPage(point: VecLike) {
		const { screenBounds } = this.store.unsafeGetWithoutCapture(TLINSTANCE_ID)!
		const { x: cx, y: cy, z: cz = 1 } = this.getCamera()
		return new Vec(
			(point.x - screenBounds.x) / cz - cx,
			(point.y - screenBounds.y) / cz - cy,
			point.z ?? 0.5
		)
	}

	/**
	 * Convert a point in the current page space to a point in current screen space.
	 *
	 * @example
	 * ```ts
	 * editor.pageToScreen({ x: 100, y: 100 })
	 * ```
	 *
	 * @param point - The point in page space.
	 *
	 * @public
	 */
	pageToScreen(point: VecLike) {
		const { screenBounds } = this.store.unsafeGetWithoutCapture(TLINSTANCE_ID)!
		const { x: cx, y: cy, z: cz = 1 } = this.getCamera()
		return new Vec(
			(point.x + cx) * cz + screenBounds.x,
			(point.y + cy) * cz + screenBounds.y,
			point.z ?? 0.5
		)
	}

	/**
	 * Convert a point in the current page space to a point in current viewport space.
	 *
	 * @example
	 * ```ts
	 * editor.pageToViewport({ x: 100, y: 100 })
	 * ```
	 *
	 * @param point - The point in page space.
	 *
	 * @public
	 */
	pageToViewport(point: VecLike) {
		const { x: cx, y: cy, z: cz = 1 } = this.getCamera()
		return new Vec((point.x + cx) * cz, (point.y + cy) * cz, point.z ?? 0.5)
	}
	// Collaborators

	@computed
	private _getCollaboratorsQuery() {
		return this.store.query.records('instance_presence', () => ({
			userId: { neq: this.user.getId() },
		}))
	}

	/**
	 * Returns a list of presence records for all peer collaborators.
	 * This will return the latest presence record for each connected user.
	 *
	 * @public
	 */
	@computed
	getCollaborators() {
		const allPresenceRecords = this._getCollaboratorsQuery().get()
		if (!allPresenceRecords.length) return EMPTY_ARRAY
		const userIds = [...new Set(allPresenceRecords.map((c) => c.userId))].sort()
		return userIds.map((id) => {
			const latestPresence = allPresenceRecords
				.filter((c) => c.userId === id)
				.sort((a, b) => b.lastActivityTimestamp - a.lastActivityTimestamp)[0]
			return latestPresence
		})
	}

	/**
	 * Returns a list of presence records for all peer collaborators on the current page.
	 * This will return the latest presence record for each connected user.
	 *
	 * @public
	 */
	@computed
	getCollaboratorsOnCurrentPage() {
		const currentPageId = this.getCurrentPageId()
		return this.getCollaborators().filter((c) => c.currentPageId === currentPageId)
	}

	// Following

	/**
	 * Start viewport-following a user.
	 *
	 * @example
	 * ```ts
	 * editor.startFollowingUser(myUserId)
	 * ```
	 *
	 * @param userId - The id of the user to follow.
	 *
	 * @public
	 */
	startFollowingUser(userId: string): this {
		const leaderPresences = this._getCollaboratorsQuery()
			.get()
			.filter((p) => p.userId === userId)

		const thisUserId = this.user.getId()

		if (!thisUserId) {
			console.warn('You should set the userId for the current instance before following a user')
		}

		// If the leader is following us, then we can't follow them
		if (leaderPresences.some((p) => p.followingUserId === thisUserId)) {
			return this
		}

		transact(() => {
			this.stopFollowingUser()
<<<<<<< HEAD
			this.updateInstanceState({ followingUserId: userId }, { ephemeral: true })
=======

			this.updateInstanceState({ followingUserId: userId })
>>>>>>> 15dd56a7
		})

		const cancel = () => {
			this.off('frame', moveTowardsUser)
			this.off('stop-following', cancel)
		}

		let isCaughtUp = false

		const moveTowardsUser = () =>
			transact(() => {
				// Stop following if we can't find the user
				const leaderPresence = [...leaderPresences].sort(
					(a, b) => b.lastActivityTimestamp - a.lastActivityTimestamp
				)[0]
				if (!leaderPresence) {
					this.stopFollowingUser()
					return
				}

				// Change page if leader is on a different page
				const isOnSamePage = leaderPresence.currentPageId === this.getCurrentPageId()
				const chaseProportion = isOnSamePage ? FOLLOW_CHASE_PROPORTION : 1
				if (!isOnSamePage) {
					this.stopFollowingUser()
					this.setCurrentPage(leaderPresence.currentPageId)
					this.startFollowingUser(userId)
					return
				}

				// Get the bounds of the follower (me) and the leader (them)
				const { center, width, height } = this.getViewportPageBounds()
				const leaderScreen = Box.From(leaderPresence.screenBounds)
				const leaderWidth = leaderScreen.width / leaderPresence.camera.z
				const leaderHeight = leaderScreen.height / leaderPresence.camera.z
				const leaderCenter = new Vec(
					leaderWidth / 2 - leaderPresence.camera.x,
					leaderHeight / 2 - leaderPresence.camera.y
				)

				// At this point, let's check if we're following someone who's following us.
				// If so, we can't try to contain their entire viewport
				// because that would become a feedback loop where we zoom, they zoom, etc.
				const isFollowingFollower = leaderPresence.followingUserId === thisUserId

				// Figure out how much to zoom
				const desiredWidth = width + (leaderWidth - width) * chaseProportion
				const desiredHeight = height + (leaderHeight - height) * chaseProportion
				const ratio = !isFollowingFollower
					? Math.min(width / desiredWidth, height / desiredHeight)
					: height / desiredHeight

				const baseZoom = this.getBaseZoom()
				const { zoomSteps } = this.getCameraOptions()
				const zoomMin = zoomSteps[0]
				const zoomMax = last(zoomSteps)!
				const targetZoom = clamp(this.getCamera().z * ratio, zoomMin * baseZoom, zoomMax * baseZoom)
				const targetWidth = this.getViewportScreenBounds().w / targetZoom
				const targetHeight = this.getViewportScreenBounds().h / targetZoom

				// Figure out where to move the camera
				const displacement = leaderCenter.sub(center)
				const targetCenter = Vec.Add(center, Vec.Mul(displacement, chaseProportion))

				// Now let's assess whether we've caught up to the leader or not
				const distance = Vec.Sub(targetCenter, center).len()
				const zoomChange = Math.abs(targetZoom - this.getCamera().z)

				// If we're chasing the leader...
				// Stop chasing if we're close enough
				if (distance < FOLLOW_CHASE_PAN_SNAP && zoomChange < FOLLOW_CHASE_ZOOM_SNAP) {
					isCaughtUp = true
					return
				}

				// If we're already caught up with the leader...
				// Only start moving again if we're far enough away
				if (
					isCaughtUp &&
					distance < FOLLOW_CHASE_PAN_UNSNAP &&
					zoomChange < FOLLOW_CHASE_ZOOM_UNSNAP
				) {
					return
				}

				// Update the camera!
				isCaughtUp = false
				this.stopCameraAnimation()
				this._setCamera(
					new Vec(
						-(targetCenter.x - targetWidth / 2),
						-(targetCenter.y - targetHeight / 2),
						targetZoom
					)
				)
			})

		this.once('stop-following', cancel)
		this.on('frame', moveTowardsUser)

		return this
	}

	/**
	 * Stop viewport-following a user.
	 *
	 * @example
	 * ```ts
	 * editor.stopFollowingUser()
	 * ```
	 *
	 * @public
	 */
	stopFollowingUser(): this {
<<<<<<< HEAD
		transact(() => {
			this.updateInstanceState({ followingUserId: null }, { ephemeral: true })
			this.emit('stop-following')
		})
=======
		this.updateInstanceState({ followingUserId: null })
		this.emit('stop-following')
>>>>>>> 15dd56a7
		return this
	}

	/** @internal */
	getUnorderedRenderingShapes(
		// The rendering state. We use this method both for rendering, which
		// is based on other state, and for computing order for SVG export,
		// which should work even when things are for example off-screen.
		useEditorState: boolean
	) {
		// Here we get the shape as well as any of its children, as well as their
		// opacities. If the shape is being erased, and none of its ancestors are
		// being erased, then we reduce the opacity of the shape and all of its
		// ancestors; but we don't apply this effect more than once among a set
		// of descendants so that it does not compound.

		// This is designed to keep all the shapes in a single list which
		// allows the DOM nodes to be reused even when they become children
		// of other nodes.

		const renderingShapes: {
			id: TLShapeId
			shape: TLShape
			util: ShapeUtil
			index: number
			backgroundIndex: number
			opacity: number
		}[] = []

		let nextIndex = MAX_SHAPES_PER_PAGE * 2
		let nextBackgroundIndex = MAX_SHAPES_PER_PAGE

		const erasingShapeIds = this.getErasingShapeIds()

		const addShapeById = (id: TLShapeId, opacity: number, isAncestorErasing: boolean) => {
			const shape = this.getShape(id)
			if (!shape) return

			opacity *= shape.opacity
			let isShapeErasing = false
			const util = this.getShapeUtil(shape)

			if (useEditorState) {
				isShapeErasing = !isAncestorErasing && erasingShapeIds.includes(id)
				if (isShapeErasing) {
					opacity *= 0.32
				}
			}

			renderingShapes.push({
				id,
				shape,
				util,
				index: nextIndex,
				backgroundIndex: nextBackgroundIndex,
				opacity,
			})

			nextIndex += 1
			nextBackgroundIndex += 1

			const childIds = this.getSortedChildIdsForParent(id)
			if (!childIds.length) return

			let backgroundIndexToRestore = null
			if (util.providesBackgroundForChildren(shape)) {
				backgroundIndexToRestore = nextBackgroundIndex
				nextBackgroundIndex = nextIndex
				nextIndex += MAX_SHAPES_PER_PAGE
			}

			for (const childId of childIds) {
				addShapeById(childId, opacity, isAncestorErasing || isShapeErasing)
			}

			if (backgroundIndexToRestore !== null) {
				nextBackgroundIndex = backgroundIndexToRestore
			}
		}

		// If we're using editor state, then we're only interested in on-screen shapes.
		// If we're not using the editor state, then we're interested in ALL shapes, even those from other pages.
		const pages = useEditorState ? [this.getCurrentPage()] : this.getPages()
		for (const page of pages) {
			for (const childId of this.getSortedChildIdsForParent(page.id)) {
				addShapeById(childId, 1, false)
			}
		}

		return renderingShapes
	}

	// Camera state
	// Camera state does two things: first, it allows us to subscribe to whether
	// the camera is moving or not; and second, it allows us to update the rendering
	// shapes on the canvas. Changing the rendering shapes may cause shapes to
	// unmount / remount in the DOM, which is expensive; and computing visibility is
	// also expensive in large projects. For this reason, we use a second bounding
	// box just for rendering, and we only update after the camera stops moving.
	private _cameraState = atom('camera state', 'idle' as 'idle' | 'moving')
	private _cameraStateTimeoutRemaining = 0
	private _decayCameraStateTimeout = (elapsed: number) => {
		this._cameraStateTimeoutRemaining -= elapsed
		if (this._cameraStateTimeoutRemaining > 0) return
		this.off('tick', this._decayCameraStateTimeout)
		this._cameraState.set('idle')
	}
	private _tickCameraState = () => {
		// always reset the timeout
		this._cameraStateTimeoutRemaining = CAMERA_MOVING_TIMEOUT
		// If the state is idle, then start the tick
		if (this._cameraState.__unsafe__getWithoutCapture() !== 'idle') return
		this._cameraState.set('moving')
		this.on('tick', this._decayCameraStateTimeout)
	}

	/**
	 * Whether the camera is moving or idle.
	 *
	 * @example
	 * ```ts
	 * editor.getCameraState()
	 * ```
	 *
	 * @public
	 */
	getCameraState() {
		return this._cameraState.get()
	}

	/**
	 * Get the shapes that should be displayed in the current viewport.
	 *
	 * @example
	 * ```ts
	 * editor.getRenderingShapes()
	 * ```
	 *
	 * @public
	 */
	@computed getRenderingShapes() {
		const renderingShapes = this.getUnorderedRenderingShapes(true)

		// Its IMPORTANT that the result be sorted by id AND include the index
		// that the shape should be displayed at. Steve, this is the past you
		// telling the present you not to change this.

		// We want to sort by id because moving elements about in the DOM will
		// cause the element to get removed by react as it moves the DOM node. This
		// causes <iframes/> to re-render which is hella annoying and a perf
		// drain. By always sorting by 'id' we keep the shapes always in the
		// same order; but we later use index to set the element's 'z-index'
		// to change the "rendered" position in z-space.
		return renderingShapes.sort(sortById)
	}

	/* --------------------- Pages ---------------------- */

	@computed private _getAllPagesQuery() {
		return this.store.query.records('page')
	}

	/**
	 * Info about the project's current pages.
	 *
	 * @example
	 * ```ts
	 * editor.getPages()
	 * ```
	 *
	 * @public
	 */
	@computed getPages(): TLPage[] {
		return this._getAllPagesQuery().get().sort(sortByIndex)
	}

	/**
	 * The current page.
	 *
	 * @example
	 * ```ts
	 * editor.getCurrentPage()
	 * ```
	 *
	 * @public
	 */
	getCurrentPage(): TLPage {
		return this.getPage(this.getCurrentPageId())!
	}

	/**
	 * The current page id.
	 *
	 * @example
	 * ```ts
	 * editor.getCurrentPageId()
	 * ```
	 *
	 * @public
	 */
	@computed getCurrentPageId(): TLPageId {
		return this.getInstanceState().currentPageId
	}

	/**
	 * Get a page.
	 *
	 * @example
	 * ```ts
	 * editor.getPage(myPage.id)
	 * editor.getPage(myPage)
	 * ```
	 *
	 * @param page - The page (or page id) to get.
	 *
	 * @public
	 */
	getPage(page: TLPageId | TLPage): TLPage | undefined {
		return this.store.get(typeof page === 'string' ? page : page.id)
	}

	/* @internal */
	private readonly _currentPageShapeIds: ReturnType<typeof deriveShapeIdsInCurrentPage>

	/**
	 * An array of all of the shapes on the current page.
	 *
	 * @example
	 * ```ts
	 * editor.getCurrentPageIds()
	 * ```
	 *
	 * @public
	 */
	getCurrentPageShapeIds() {
		return this._currentPageShapeIds.get()
	}

	/**
	 * @internal
	 */
	@computed
	getCurrentPageShapeIdsSorted() {
		return Array.from(this.getCurrentPageShapeIds()).sort()
	}

	/**
	 * Get the ids of shapes on a page.
	 *
	 * @example
	 * ```ts
	 * const idsOnPage1 = editor.getPageShapeIds('page1')
	 * const idsOnPage2 = editor.getPageShapeIds(myPage2)
	 * ```
	 *
	 * @param page - The page (or page id) to get.
	 *
	 * @public
	 **/
	getPageShapeIds(page: TLPageId | TLPage): Set<TLShapeId> {
		const pageId = typeof page === 'string' ? page : page.id
		const result = this.store.query.exec('shape', { parentId: { eq: pageId } })
		return this.getShapeAndDescendantIds(result.map((s) => s.id))
	}

	/**
	 * Set the current page.
	 *
	 * @example
	 * ```ts
	 * editor.setCurrentPage('page1')
	 * editor.setCurrentPage(myPage1)
	 * ```
	 *
	 * @param page - The page (or page id) to set as the current page.
	 *
	 * @public
	 */
	setCurrentPage(page: TLPageId | TLPage): this {
		const pageId = typeof page === 'string' ? page : page.id

		if (!this.store.has(pageId)) {
			console.error("Tried to set the current page id to a page that doesn't exist.")
			return this
		}

<<<<<<< HEAD
				this.store.put([{ ...this.getInstanceState(), currentPageId: toId }])
			},
			undo: ({ fromId }) => {
				if (!this.store.has(fromId)) {
					// in multiplayer contexts this page might have been deleted
					return
				}
				this.store.put([{ ...this.getInstanceState(), currentPageId: fromId }])
			},
			squash: ({ fromId }, { toId }) => {
				return { toId, fromId }
			},
		}
	)
=======
		this.stopFollowingUser()

		return this.batch(
			() => this.store.put([{ ...this.getInstanceState(), currentPageId: pageId }]),
			{ history: 'record-preserveRedoStack' }
		)
	}
>>>>>>> 15dd56a7

	/**
	 * Update a page.
	 *
	 * @example
	 * ```ts
	 * editor.updatePage({ id: 'page2', name: 'Page 2' })
	 * ```
	 *
	 * @param partial - The partial of the shape to update.
	 *
	 * @public
	 */
	updatePage(partial: RequiredKeys<TLPage, 'id'>): this {
		if (this.getInstanceState().isReadonly) return this

		const prev = this.getPage(partial.id)
		if (!prev) return this

		return this.batch(() => this.store.update(partial.id, (page) => ({ ...page, ...partial })))
	}

	/**
	 * Create a page.
	 *
	 * @example
	 * ```ts
	 * editor.createPage(myPage)
	 * editor.createPage({ name: 'Page 2' })
	 * ```
	 *
	 * @param page - The page (or page partial) to create.
	 *
	 * @public
	 */
	createPage(page: Partial<TLPage>): this {
		this.history.batch(() => {
			if (this.getInstanceState().isReadonly) return
			if (this.getPages().length >= MAX_PAGES) return
			const pages = this.getPages()

			const name = getIncrementedName(
				page.name ?? 'Page 1',
				pages.map((p) => p.name)
			)

			let index = page.index

			if (!index || pages.some((p) => p.index === index)) {
				index = getIndexAbove(pages[pages.length - 1].index)
			}

			const newPage = PageRecordType.create({
				meta: {},
				...page,
				name,
				index,
			})

			this.store.put([newPage])
		})
		return this
	}

	/**
	 * Delete a page.
	 *
	 * @example
	 * ```ts
	 * editor.deletePage('page1')
	 * ```
	 *
	 * @param id - The id of the page to delete.
	 *
	 * @public
	 */
	deletePage(page: TLPageId | TLPage): this {
		const id = typeof page === 'string' ? page : page.id
		this.batch(() => {
			if (this.getInstanceState().isReadonly) return
			const pages = this.getPages()
			if (pages.length === 1) return

			const deletedPage = this.getPage(id)
			if (!deletedPage) return

			if (id === this.getCurrentPageId()) {
				const index = pages.findIndex((page) => page.id === id)
				const next = pages[index - 1] ?? pages[index + 1]
				this.setCurrentPage(next.id)
			}

<<<<<<< HEAD
			return { data: { id, deletedPage, deletedPageStates } }
		},
		{
			do: ({ deletedPage, deletedPageStates }) => {
				const pages = this.getPages()
				if (pages.length === 1) return

				if (deletedPage.id === this.getCurrentPageId()) {
					const index = pages.findIndex((page) => page.id === deletedPage.id)
					const next = pages[index - 1] ?? pages[index + 1]
					this.setCurrentPage(next.id)
				}

				this.store.remove(deletedPageStates.map((s) => s.id)) // remove the page state
				this.store.remove([deletedPage.id]) // remove the page
			},
			undo: ({ deletedPage, deletedPageStates }) => {
				this.store.put([deletedPage])
				this.store.put(deletedPageStates)
			},
		}
	)
=======
			this.store.remove([deletedPage.id])
			this.updateRenderingBounds()
		})
		return this
	}
>>>>>>> 15dd56a7

	/**
	 * Duplicate a page.
	 *
	 * @param id - The id of the page to duplicate. Defaults to the current page.
	 * @param createId - The id of the new page. Defaults to a new id.
	 *
	 * @public
	 */
	duplicatePage(page: TLPageId | TLPage, createId: TLPageId = PageRecordType.createId()): this {
		if (this.getPages().length >= MAX_PAGES) return this
		const id = typeof page === 'string' ? page : page.id
		const freshPage = this.getPage(id) // get the most recent version of the page anyway
		if (!freshPage) return this

		const prevCamera = { ...this.getCamera() }
		const content = this.getContentFromCurrentPage(this.getSortedChildIdsForParent(freshPage.id))

		this.batch(() => {
			const pages = this.getPages()
			const index = getIndexBetween(freshPage.index, pages[pages.indexOf(freshPage) + 1]?.index)

			// create the page (also creates the pagestate and camera for the new page)
			this.createPage({ name: freshPage.name + ' Copy', id: createId, index })
			// set the new page as the current page
			this.setCurrentPage(createId)
			// update the new page's camera to the previous page's camera
			this.setCamera(prevCamera)

			if (content) {
				// If we had content on the previous page, put it on the new page
				return this.putContentOntoCurrentPage(content)
			}
		})

		return this
	}

	/**
	 * Rename a page.
	 *
	 * @example
	 * ```ts
	 * editor.renamePage('page1', 'My Page')
	 * ```
	 *
	 * @param id - The id of the page to rename.
	 * @param name - The new name.
	 *
	 * @public
	 */
	renamePage(page: TLPageId | TLPage, name: string) {
		const id = typeof page === 'string' ? page : page.id
		if (this.getInstanceState().isReadonly) return this
		this.updatePage({ id, name })
		return this
	}

	/* --------------------- Assets --------------------- */

	/** @internal */
	@computed private _getAllAssetsQuery() {
		return this.store.query.records('asset')
	}

	/**
	 * Get all assets in the editor.
	 *
	 * @public
	 */
	getAssets() {
		return this._getAllAssetsQuery().get()
	}

	/**
	 * Create one or more assets.
	 *
	 * @example
	 * ```ts
	 * editor.createAssets([...myAssets])
	 * ```
	 *
	 * @param assets - The assets to create.
	 *
	 * @public
	 */
	createAssets(assets: TLAsset[]): this {
		if (this.getInstanceState().isReadonly) return this
		if (assets.length <= 0) return this
		return this.batch(() => this.store.put(assets))
	}

	/**
	 * Update one or more assets.
	 *
	 * @example
	 * ```ts
	 * editor.updateAssets([{ id: 'asset1', name: 'New name' }])
	 * ```
	 *
	 * @param assets - The assets to update.
	 *
	 * @public
	 */
	updateAssets(assets: TLAssetPartial[]): this {
		if (this.getInstanceState().isReadonly) return this
		if (assets.length <= 0) return this
		return this.batch(() => {
			this.store.put(
				assets.map((partial) => ({
					...this.store.get(partial.id)!,
					...partial,
				}))
			)
		})
	}

	/**
	 * Delete one or more assets.
	 *
	 * @example
	 * ```ts
	 * editor.deleteAssets(['asset1', 'asset2'])
	 * ```
	 *
	 * @param ids - The assets to delete.
	 *
	 * @public
	 */
	deleteAssets(assets: TLAssetId[] | TLAsset[]): this {
		if (this.getInstanceState().isReadonly) return this

		const ids =
			typeof assets[0] === 'string'
				? (assets as TLAssetId[])
				: (assets as TLAsset[]).map((a) => a.id)
		if (ids.length <= 0) return this

		return this.batch(() => this.store.remove(ids))
	}

	/**
	 * Get an asset by its id.
	 *
	 * @example
	 * ```ts
	 * editor.getAsset('asset1')
	 * ```
	 *
	 * @param asset - The asset (or asset id) to get.
	 *
	 * @public
	 */
	getAsset(asset: TLAssetId | TLAsset): TLAsset | undefined {
		return this.store.get(typeof asset === 'string' ? asset : asset.id) as TLAsset | undefined
	}

	/* --------------------- Shapes --------------------- */

	@computed
	private _getShapeGeometryCache(): ComputedCache<Geometry2d, TLShape> {
		return this.store.createComputedCache(
			'bounds',
			(shape) => this.getShapeUtil(shape).getGeometry(shape),
			(a, b) => a.props === b.props
		)
	}

	/**
	 * Get the geometry of a shape.
	 *
	 * @example
	 * ```ts
	 * editor.getShapeGeometry(myShape)
	 * editor.getShapeGeometry(myShapeId)
	 * ```
	 *
	 * @param shape - The shape (or shape id) to get the geometry for.
	 *
	 * @public
	 */
	getShapeGeometry<T extends Geometry2d>(shape: TLShape | TLShapeId): T {
		return this._getShapeGeometryCache().get(typeof shape === 'string' ? shape : shape.id)! as T
	}

	/** @internal */
	@computed private _getShapeHandlesCache(): ComputedCache<TLHandle[] | undefined, TLShape> {
		return this.store.createComputedCache('handles', (shape) => {
			return this.getShapeUtil(shape).getHandles?.(shape)
		})
	}

	/**
	 * Get the handles (if any) for a shape.
	 *
	 * @example
	 * ```ts
	 * editor.getShapeHandles(myShape)
	 * editor.getShapeHandles(myShapeId)
	 * ```
	 *
	 * @param shape - The shape (or shape id) to get the handles for.
	 * @public
	 */
	getShapeHandles<T extends TLShape>(shape: T | T['id']): TLHandle[] | undefined {
		return this._getShapeHandlesCache().get(typeof shape === 'string' ? shape : shape.id)
	}

	/**
	 * Get the local transform for a shape as a matrix model. This transform reflects both its
	 * translation (x, y) from from either its parent's top left corner, if the shape's parent is
	 * another shape, or else from the 0,0 of the page, if the shape's parent is the page; and the
	 * shape's rotation.
	 *
	 * @example
	 * ```ts
	 * editor.getShapeLocalTransform(myShape)
	 * ```
	 *
	 * @param shape - The shape to get the local transform for.
	 *
	 * @public
	 */
	getShapeLocalTransform(shape: TLShape | TLShapeId): Mat {
		const id = typeof shape === 'string' ? shape : shape.id
		const freshShape = this.getShape(id)
		if (!freshShape) throw Error('Editor.getTransform: shape not found')
		return Mat.Identity().translate(freshShape.x, freshShape.y).rotate(freshShape.rotation)
	}

	/**
	 * A cache of page transforms.
	 *
	 * @internal
	 */
	@computed private _getShapePageTransformCache(): ComputedCache<Mat, TLShape> {
		return this.store.createComputedCache<Mat, TLShape>('pageTransformCache', (shape) => {
			if (isPageId(shape.parentId)) {
				return this.getShapeLocalTransform(shape)
			}

			// If the shape's parent doesn't exist yet (e.g. when merging in changes from remote in the wrong order)
			// then we can't compute the transform yet, so just return the identity matrix.
			// In the future we should look at creating a store update mechanism that understands and preserves
			// ordering.
			const parentTransform =
				this._getShapePageTransformCache().get(shape.parentId) ?? Mat.Identity()
			return Mat.Compose(parentTransform, this.getShapeLocalTransform(shape)!)
		})
	}

	/**
	 * Get the local transform of a shape's parent as a matrix model.
	 *
	 * @example
	 * ```ts
	 * editor.getShapeParentTransform(myShape)
	 * ```
	 *
	 * @param shape - The shape (or shape id) to get the parent transform for.
	 *
	 * @public
	 */
	getShapeParentTransform(shape: TLShape | TLShapeId): Mat {
		const id = typeof shape === 'string' ? shape : shape.id
		const freshShape = this.getShape(id)
		if (!freshShape || isPageId(freshShape.parentId)) return Mat.Identity()
		return this._getShapePageTransformCache().get(freshShape.parentId) ?? Mat.Identity()
	}

	/**
	 * Get the transform of a shape in the current page space.
	 *
	 * @example
	 * ```ts
	 * editor.getShapePageTransform(myShape)
	 * editor.getShapePageTransform(myShapeId)
	 * ```
	 *
	 * @param shape - The shape (or shape id) to get the page transform for.
	 *
	 * @public
	 */
	getShapePageTransform(shape: TLShape | TLShapeId): Mat {
		const id = typeof shape === 'string' ? shape : shape.id
		return this._getShapePageTransformCache().get(id) ?? Mat.Identity()
	}

	/** @internal */
	@computed private _getShapePageBoundsCache(): ComputedCache<Box, TLShape> {
		return this.store.createComputedCache<Box, TLShape>('pageBoundsCache', (shape) => {
			const pageTransform = this._getShapePageTransformCache().get(shape.id)

			if (!pageTransform) return new Box()

			const result = Box.FromPoints(
				Mat.applyToPoints(pageTransform, this.getShapeGeometry(shape).vertices)
			)

			return result
		})
	}

	/**
	 * Get the bounds of a shape in the current page space.
	 *
	 * @example
	 * ```ts
	 * editor.getShapePageBounds(myShape)
	 * editor.getShapePageBounds(myShapeId)
	 * ```
	 *
	 * @param shape - The shape (or shape id) to get the bounds for.
	 *
	 * @public
	 */
	getShapePageBounds(shape: TLShape | TLShapeId): Box | undefined {
		return this._getShapePageBoundsCache().get(typeof shape === 'string' ? shape : shape.id)
	}

	/**
	 * A cache of clip paths used for clipping.
	 *
	 * @internal
	 */
	@computed private _getShapeClipPathCache(): ComputedCache<string, TLShape> {
		return this.store.createComputedCache<string, TLShape>('clipPathCache', (shape) => {
			const pageMask = this._getShapeMaskCache().get(shape.id)
			if (!pageMask) return undefined
			if (pageMask.length === 0) {
				return `polygon(0px 0px, 0px 0px, 0px 0px)`
			}

			const pageTransform = this._getShapePageTransformCache().get(shape.id)
			if (!pageTransform) return undefined

			const localMask = Mat.applyToPoints(Mat.Inverse(pageTransform), pageMask)

			return `polygon(${localMask.map((p) => `${p.x}px ${p.y}px`).join(',')})`
		})
	}

	/**
	 * Get the clip path for a shape.
	 *
	 * @example
	 * ```ts
	 * const clipPath = editor.getShapeClipPath(shape)
	 * const clipPath = editor.getShapeClipPath(shape.id)
	 * ```
	 *
	 * @param shape - The shape (or shape id) to get the clip path for.
	 *
	 * @returns The clip path or undefined.
	 *
	 * @public
	 */
	getShapeClipPath(shape: TLShape | TLShapeId): string | undefined {
		return this._getShapeClipPathCache().get(typeof shape === 'string' ? shape : shape.id)
	}

	/** @internal */
	@computed private _getShapeMaskCache(): ComputedCache<Vec[], TLShape> {
		return this.store.createComputedCache('pageMaskCache', (shape) => {
			if (isPageId(shape.parentId)) return undefined

			const frameAncestors = this.getShapeAncestors(shape.id).filter((shape) =>
				this.isShapeOfType<TLFrameShape>(shape, 'frame')
			)

			if (frameAncestors.length === 0) return undefined

			const pageMask = frameAncestors
				.map<Vec[] | undefined>((s) =>
					// Apply the frame transform to the frame outline to get the frame outline in the current page space
					this._getShapePageTransformCache()
						.get(s.id)!
						.applyToPoints(this.getShapeGeometry(s).vertices)
				)
				.reduce((acc, b) => {
					if (!(b && acc)) return undefined
					const intersection = intersectPolygonPolygon(acc, b)
					if (intersection) {
						return intersection.map(Vec.Cast)
					}
					return []
				})

			return pageMask
		})
	}

	/**
	 * Get the mask (in the current page space) for a shape.
	 *
	 * @example
	 * ```ts
	 * const pageMask = editor.getShapeMask(shape.id)
	 * ```
	 *
	 * @param id - The id of the shape to get the mask for.
	 *
	 * @returns The mask for the shape.
	 *
	 * @public
	 */
	getShapeMask(shape: TLShapeId | TLShape): VecLike[] | undefined {
		return this._getShapeMaskCache().get(typeof shape === 'string' ? shape : shape.id)
	}

	/**
	 * Get the bounds of a shape in the current page space, incorporating any masks. For example, if the
	 * shape were the child of a frame and was half way out of the frame, the bounds would be the half
	 * of the shape that was in the frame.
	 *
	 * @example
	 * ```ts
	 * editor.getShapeMaskedPageBounds(myShape)
	 * editor.getShapeMaskedPageBounds(myShapeId)
	 * ```
	 *
	 * @param shape - The shape to get the masked bounds for.
	 *
	 * @public
	 */
	getShapeMaskedPageBounds(shape: TLShapeId | TLShape): Box | undefined {
		if (typeof shape !== 'string') shape = shape.id
		return this._getShapeMaskedPageBoundsCache().get(shape)
	}

	/** @internal */
	@computed private _getShapeMaskedPageBoundsCache(): ComputedCache<Box, TLShape> {
		return this.store.createComputedCache('shapeMaskedPageBoundsCache', (shape) => {
			const pageBounds = this._getShapePageBoundsCache().get(shape.id)
			if (!pageBounds) return
			const pageMask = this._getShapeMaskCache().get(shape.id)
			if (pageMask) {
				if (pageMask.length === 0) return undefined
				const { corners } = pageBounds
				if (corners.every((p, i) => p && Vec.Equals(p, pageMask[i]))) return pageBounds.clone()
				const intersection = intersectPolygonPolygon(pageMask, corners)
				if (!intersection) return
				return Box.FromPoints(intersection)
			}
			return pageBounds
		})
	}

	/**
	 * Get the ancestors of a shape.
	 *
	 * @example
	 * ```ts
	 * const ancestors = editor.getShapeAncestors(myShape)
	 * const ancestors = editor.getShapeAncestors(myShapeId)
	 * ```
	 *
	 * @param shape - The shape (or shape id) to get the ancestors for.
	 *
	 * @public
	 */
	getShapeAncestors(shape: TLShapeId | TLShape, acc: TLShape[] = []): TLShape[] {
		const id = typeof shape === 'string' ? shape : shape.id
		const freshShape = this.getShape(id)
		if (!freshShape) return acc
		const parentId = freshShape.parentId
		if (isPageId(parentId)) {
			acc.reverse()
			return acc
		}

		const parent = this.store.get(parentId)
		if (!parent) return acc
		acc.push(parent)
		return this.getShapeAncestors(parent, acc)
	}

	/**
	 * Find the first ancestor matching the given predicate
	 *
	 * @example
	 * ```ts
	 * const ancestor = editor.findShapeAncestor(myShape)
	 * const ancestor = editor.findShapeAncestor(myShape.id)
	 * const ancestor = editor.findShapeAncestor(myShape.id, (shape) => shape.type === 'frame')
	 * ```
	 *
	 * @param shape - The shape to check the ancestors for.
	 *
	 * @public
	 */
	findShapeAncestor(
		shape: TLShape | TLShapeId,
		predicate: (parent: TLShape) => boolean
	): TLShape | undefined {
		const id = typeof shape === 'string' ? shape : shape.id
		const freshShape = this.getShape(id)
		if (!freshShape) return

		const parentId = freshShape.parentId
		if (isPageId(parentId)) return

		const parent = this.getShape(parentId)
		if (!parent) return
		return predicate(parent) ? parent : this.findShapeAncestor(parent, predicate)
	}

	/**
	 * Returns true if the the given shape has the given ancestor.
	 *
	 * @param shape - The shape.
	 * @param ancestorId - The id of the ancestor.
	 *
	 * @public
	 */
	hasAncestor(shape: TLShape | TLShapeId | undefined, ancestorId: TLShapeId): boolean {
		const id = typeof shape === 'string' ? shape : shape?.id
		const freshShape = id && this.getShape(id)
		if (!freshShape) return false
		if (freshShape.parentId === ancestorId) return true
		return this.hasAncestor(this.getShapeParent(freshShape), ancestorId)
	}

	/**
	 * Get the common ancestor of two or more shapes that matches a predicate.
	 *
	 * @param shapes - The shapes (or shape ids) to check.
	 * @param predicate - The predicate to match.
	 */
	findCommonAncestor(
		shapes: TLShape[] | TLShapeId[],
		predicate?: (shape: TLShape) => boolean
	): TLShapeId | undefined {
		if (shapes.length === 0) {
			return
		}

		const ids =
			typeof shapes[0] === 'string'
				? (shapes as TLShapeId[])
				: (shapes as TLShape[]).map((s) => s.id)
		const freshShapes = compact(ids.map((id) => this.getShape(id)))

		if (freshShapes.length === 1) {
			const parentId = freshShapes[0].parentId
			if (isPageId(parentId)) {
				return
			}
			return predicate ? this.findShapeAncestor(freshShapes[0], predicate)?.id : parentId
		}

		const [nodeA, ...others] = freshShapes
		let ancestor = this.getShapeParent(nodeA)
		while (ancestor) {
			// TODO: this is not ideal, optimize
			if (predicate && !predicate(ancestor)) {
				ancestor = this.getShapeParent(ancestor)
				continue
			}
			if (others.every((shape) => this.hasAncestor(shape, ancestor!.id))) {
				return ancestor!.id
			}
			ancestor = this.getShapeParent(ancestor)
		}
		return undefined
	}

	/**
	 * Check whether a shape or its parent is locked.
	 *
	 * @param shape - The shape (or shape id) to check.
	 *
	 * @public
	 */
	isShapeOrAncestorLocked(shape?: TLShape): boolean
	isShapeOrAncestorLocked(id?: TLShapeId): boolean
	isShapeOrAncestorLocked(arg?: TLShape | TLShapeId): boolean {
		const shape = typeof arg === 'string' ? this.getShape(arg) : arg
		if (shape === undefined) return false
		if (shape.isLocked) return true
		return this.isShapeOrAncestorLocked(this.getShapeParent(shape))
	}

	@computed
	private _notVisibleShapes() {
		return notVisibleShapes(this)
	}

	/**
	 * Get culled shapes.
	 *
	 * @public
	 */
	@computed
	getCulledShapes() {
		const notVisibleShapes = this._notVisibleShapes().get()
		const selectedShapeIds = this.getSelectedShapeIds()
		const editingId = this.getEditingShapeId()
		const culledShapes = new Set<TLShapeId>(notVisibleShapes)
		// we don't cull the shape we are editing
		if (editingId) {
			culledShapes.delete(editingId)
		}
		// we also don't cull selected shapes
		selectedShapeIds.forEach((id) => {
			culledShapes.delete(id)
		})
		return culledShapes
	}

	/**
	 * The bounds of the current page (the common bounds of all of the shapes on the page).
	 *
	 * @public
	 */
	@computed getCurrentPageBounds(): Box | undefined {
		let commonBounds: Box | undefined

		this.getCurrentPageShapeIdsSorted().forEach((shapeId) => {
			const bounds = this.getShapeMaskedPageBounds(shapeId)
			if (!bounds) return
			if (!commonBounds) {
				commonBounds = bounds.clone()
			} else {
				commonBounds = commonBounds.expand(bounds)
			}
		})

		return commonBounds
	}

	/**
	 * Get the top-most selected shape at the given point, ignoring groups.
	 *
	 * @param point - The point to check.
	 *
	 * @returns The top-most selected shape at the given point, or undefined if there is no shape at the point.
	 */
	getSelectedShapeAtPoint(point: VecLike): TLShape | undefined {
		const selectedShapeIds = this.getSelectedShapeIds()
		return this.getCurrentPageShapesSorted()
			.filter((shape) => shape.type !== 'group' && selectedShapeIds.includes(shape.id))
			.reverse() // findlast
			.find((shape) => this.isPointInShape(shape, point, { hitInside: true, margin: 0 }))
	}

	/**
	 * Get the shape at the current point.
	 *
	 * @param point - The point to check.
	 * @param opts - Options for the check: `hitInside` to check if the point is inside the shape, `margin` to check if the point is within a margin of the shape, `hitFrameInside` to check if the point is inside the frame, and `filter` to filter the shapes to check.
	 *
	 * @returns The shape at the given point, or undefined if there is no shape at the point.
	 */
	getShapeAtPoint(
		point: VecLike,
		opts = {} as {
			renderingOnly?: boolean
			margin?: number
			hitInside?: boolean
			// TODO: we probably need to rename this, we don't quite _always_
			// respect this esp. in the part below that does "Check labels first"
			hitLabels?: boolean
			hitFrameInside?: boolean
			filter?: (shape: TLShape) => boolean
		}
	): TLShape | undefined {
		const zoomLevel = this.getZoomLevel()
		const viewportPageBounds = this.getViewportPageBounds()
		const {
			filter,
			margin = 0,
			hitLabels = false,
			hitInside = false,
			hitFrameInside = false,
		} = opts

		let inHollowSmallestArea = Infinity
		let inHollowSmallestAreaHit: TLShape | null = null

		let inMarginClosestToEdgeDistance = Infinity
		let inMarginClosestToEdgeHit: TLShape | null = null

		const shapesToCheck = (
			opts.renderingOnly
				? this.getCurrentPageRenderingShapesSorted()
				: this.getCurrentPageShapesSorted()
		).filter((shape) => {
			if (this.isShapeOfType(shape, 'group')) return false
			const pageMask = this.getShapeMask(shape)
			if (pageMask && !pointInPolygon(point, pageMask)) return false
			if (filter) return filter(shape)
			return true
		})
		for (let i = shapesToCheck.length - 1; i >= 0; i--) {
			const shape = shapesToCheck[i]
			const geometry = this.getShapeGeometry(shape)
			const isGroup = geometry instanceof Group2d

			const pointInShapeSpace = this.getPointInShapeSpace(shape, point)

			// Check labels first
			if (
				this.isShapeOfType<TLArrowShape>(shape, 'arrow') ||
				(this.isShapeOfType<TLGeoShape>(shape, 'geo') && shape.props.fill === 'none')
			) {
				if (shape.props.text.trim()) {
					// let's check whether the shape has a label and check that
					for (const childGeometry of (geometry as Group2d).children) {
						if (childGeometry.isLabel && childGeometry.isPointInBounds(pointInShapeSpace)) {
							return shape
						}
					}
				}
			}

			if (this.isShapeOfType(shape, 'frame')) {
				// On the rare case that we've hit a frame, test again hitInside to be forced true;
				// this prevents clicks from passing through the body of a frame to shapes behhind it.

				// If the hit is within the frame's outer margin, then select the frame
				const distance = geometry.distanceToPoint(pointInShapeSpace, hitInside)
				if (Math.abs(distance) <= margin) {
					return inMarginClosestToEdgeHit || shape
				}

				if (geometry.hitTestPoint(pointInShapeSpace, 0, true)) {
					// Once we've hit a frame, we want to end the search. If we have hit a shape
					// already, then this would either be above the frame or a child of the frame,
					// so we want to return that. Otherwise, the point is in the empty space of the
					// frame. If `hitFrameInside` is true (e.g. used drawing an arrow into the
					// frame) we the frame itself; other wise, (e.g. when hovering or pointing)
					// we would want to return null.
					return (
						inMarginClosestToEdgeHit ||
						inHollowSmallestAreaHit ||
						(hitFrameInside ? shape : undefined)
					)
				}
				continue
			}

			let distance: number

			if (isGroup) {
				let minDistance = Infinity
				for (const childGeometry of geometry.children) {
					if (childGeometry.isLabel && !hitLabels) continue

					// hit test the all of the child geometries that aren't labels
					const tDistance = childGeometry.distanceToPoint(pointInShapeSpace, hitInside)
					if (tDistance < minDistance) {
						minDistance = tDistance
					}
				}

				distance = minDistance
			} else {
				// If the margin is zero and the geometry has a very small width or height,
				// then check the actual distance. This is to prevent a bug where straight
				// lines would never pass the broad phase (point-in-bounds) check.
				if (margin === 0 && (geometry.bounds.w < 1 || geometry.bounds.h < 1)) {
					distance = geometry.distanceToPoint(pointInShapeSpace, hitInside)
				} else {
					// Broad phase
					if (geometry.bounds.containsPoint(pointInShapeSpace, margin)) {
						// Narrow phase (actual distance)
						distance = geometry.distanceToPoint(pointInShapeSpace, hitInside)
					} else {
						// Failed the broad phase, geddafugaotta'ere!
						distance = Infinity
					}
				}
			}

			if (geometry.isClosed) {
				// For closed shapes, the distance will be positive if outside of
				// the shape or negative if inside of the shape. If the distance
				// is greater than the margin, then it's a miss. Otherwise...

				if (distance <= margin) {
					if (geometry.isFilled || (isGroup && geometry.children[0].isFilled)) {
						// If the shape is filled, then it's a hit. Remember, we're
						// starting from the TOP-MOST shape in z-index order, so any
						// other hits would be occluded by the shape.
						return inMarginClosestToEdgeHit || shape
					} else {
						// If the shape is bigger than the viewport, then skip it.
						if (this.getShapePageBounds(shape)!.contains(viewportPageBounds)) continue

						// For hollow shapes...
						if (Math.abs(distance) < margin) {
							// We want to preference shapes where we're inside of the
							// shape margin; and we would want to hit the shape with the
							// edge closest to the point.
							if (Math.abs(distance) < inMarginClosestToEdgeDistance) {
								inMarginClosestToEdgeDistance = Math.abs(distance)
								inMarginClosestToEdgeHit = shape
							}
						} else if (!inMarginClosestToEdgeHit) {
							// If we're not within margin distnce to any edge, and if the
							// shape is hollow, then we want to hit the shape with the
							// smallest area. (There's a bug here with self-intersecting
							// shapes, like a closed drawing of an "8", but that's a bigger
							// problem to solve.)
							const { area } = geometry
							if (area < inHollowSmallestArea) {
								inHollowSmallestArea = area
								inHollowSmallestAreaHit = shape
							}
						}
					}
				}
			} else {
				// For open shapes (e.g. lines or draw shapes) always use the margin.
				// If the distance is less than the margin, return the shape as the hit.
				if (distance < HIT_TEST_MARGIN / zoomLevel) {
					return shape
				}
			}
		}

		// If we haven't hit any filled shapes or frames, then return either
		// the shape who we hit within the margin (and of those, the one that
		// had the shortest distance between the point and the shape edge),
		// or else the hollow shape with the smallest area—or if we didn't hit
		// any margins or any hollow shapes, then null.
		return inMarginClosestToEdgeHit || inHollowSmallestAreaHit || undefined
	}

	/**
	 * Get the shapes, if any, at a given page point.
	 *
	 * @example
	 * ```ts
	 * editor.getShapesAtPoint({ x: 100, y: 100 })
	 * editor.getShapesAtPoint({ x: 100, y: 100 }, { hitInside: true, exact: true })
	 * ```
	 *
	 * @param point - The page point to test.
	 *
	 * @public
	 */
	getShapesAtPoint(
		point: VecLike,
		opts = {} as { margin?: number; hitInside?: boolean }
	): TLShape[] {
		return this.getCurrentPageShapes().filter((shape) => this.isPointInShape(shape, point, opts))
	}

	/**
	 * Test whether a point (in the current page space) will will a shape. This method takes into account masks,
	 * such as when a shape is the child of a frame and is partially clipped by the frame.
	 *
	 * @example
	 * ```ts
	 * editor.isPointInShape({ x: 100, y: 100 }, myShape)
	 * ```
	 *
	 * @param shape - The shape to test against.
	 * @param point - The page point to test (in the current page space).
	 * @param hitInside - Whether to count as a hit if the point is inside of a closed shape.
	 *
	 * @public
	 */
	isPointInShape(
		shape: TLShape | TLShapeId,
		point: VecLike,
		opts = {} as {
			margin?: number
			hitInside?: boolean
		}
	): boolean {
		const { hitInside = false, margin = 0 } = opts
		const id = typeof shape === 'string' ? shape : shape.id
		// If the shape is masked, and if the point falls outside of that
		// mask, then it's defintely a miss—we don't need to test further.
		const pageMask = this.getShapeMask(id)
		if (pageMask && !pointInPolygon(point, pageMask)) return false

		return this.getShapeGeometry(id).hitTestPoint(
			this.getPointInShapeSpace(shape, point),
			margin,
			hitInside
		)
	}

	/**
	 * Convert a point in the current page space to a point in the local space of a shape. For example, if a
	 * shape's page point were `{ x: 100, y: 100 }`, a page point at `{ x: 110, y: 110 }` would be at
	 * `{ x: 10, y: 10 }` in the shape's local space.
	 *
	 * @example
	 * ```ts
	 * editor.getPointInShapeSpace(myShape, { x: 100, y: 100 })
	 * ```
	 *
	 * @param shape - The shape to get the point in the local space of.
	 * @param point - The page point to get in the local space of the shape.
	 *
	 * @public
	 */
	getPointInShapeSpace(shape: TLShape | TLShapeId, point: VecLike): Vec {
		const id = typeof shape === 'string' ? shape : shape.id
		return this._getShapePageTransformCache().get(id)!.clone().invert().applyToPoint(point)
	}

	/**
	 * Convert a delta in the current page space to a point in the local space of a shape's parent.
	 *
	 * @example
	 * ```ts
	 * editor.getPointInParentSpace(myShape.id, { x: 100, y: 100 })
	 * ```
	 *
	 * @param shape - The shape to get the point in the local space of.
	 * @param point - The page point to get in the local space of the shape.
	 *
	 * @public
	 */
	getPointInParentSpace(shape: TLShapeId | TLShape, point: VecLike): Vec {
		const id = typeof shape === 'string' ? shape : shape.id
		const freshShape = this.getShape(id)
		if (!freshShape) return new Vec(0, 0)
		if (isPageId(freshShape.parentId)) return Vec.From(point)

		const parentTransform = this.getShapePageTransform(freshShape.parentId)
		if (!parentTransform) return Vec.From(point)
		return parentTransform.clone().invert().applyToPoint(point)
	}

	/**
	 * An array containing all of the shapes in the current page.
	 *
	 * @public
	 */
	@computed getCurrentPageShapes(): TLShape[] {
		return Array.from(this.getCurrentPageShapeIds(), (id) => this.store.get(id)! as TLShape)
	}

	/**
	 * An array containing all of the shapes in the current page, sorted in z-index order (accounting
	 * for nested shapes): e.g. A, B, BA, BB, C.
	 *
	 * @public
	 */
	@computed getCurrentPageShapesSorted(): TLShape[] {
		const result: TLShape[] = []
		const topLevelShapes = this.getSortedChildIdsForParent(this.getCurrentPageId())

		for (let i = 0, n = topLevelShapes.length; i < n; i++) {
			pushShapeWithDescendants(this, topLevelShapes[i], result)
		}

		return result
	}

	/**
	 * An array containing all of the rendering shapes in the current page, sorted in z-index order (accounting
	 * for nested shapes): e.g. A, B, BA, BB, C.
	 *
	 * @public
	 */
	@computed getCurrentPageRenderingShapesSorted(): TLShape[] {
		const culledShapes = this.getCulledShapes()
		return this.getCurrentPageShapesSorted().filter(({ id }) => !culledShapes.has(id))
	}

	/**
	 * Get whether a shape matches the type of a TLShapeUtil.
	 *
	 * @example
	 * ```ts
	 * const isArrowShape = isShapeOfType<TLArrowShape>(someShape, 'arrow')
	 * ```
	 *
	 * @param util - the TLShapeUtil constructor to test against
	 * @param shape - the shape to test
	 *
	 * @public
	 */
	isShapeOfType<T extends TLUnknownShape>(shape: TLUnknownShape, type: T['type']): shape is T
	isShapeOfType<T extends TLUnknownShape>(
		shapeId: TLUnknownShape['id'],
		type: T['type']
	): shapeId is T['id']
	isShapeOfType<T extends TLUnknownShape>(
		arg: TLUnknownShape | TLUnknownShape['id'],
		type: T['type']
	) {
		const shape = typeof arg === 'string' ? this.getShape(arg) : arg
		if (!shape) return false
		return shape.type === type
	}

	/**
	 * Get a shape by its id.
	 *
	 * @example
	 * ```ts
	 * editor.getShape('box1')
	 * ```
	 *
	 * @param id - The id of the shape to get.
	 *
	 * @public
	 */
	getShape<T extends TLShape = TLShape>(shape: TLShape | TLParentId): T | undefined {
		const id = typeof shape === 'string' ? shape : shape.id
		if (!isShapeId(id)) return undefined
		return this.store.get(id) as T
	}

	/**
	 * Get the parent shape for a given shape. Returns undefined if the shape is the direct child of
	 * the page.
	 *
	 * @example
	 * ```ts
	 * editor.getShapeParent(myShape)
	 * ```
	 *
	 * @public
	 */
	getShapeParent(shape?: TLShape | TLShapeId): TLShape | undefined {
		const id = typeof shape === 'string' ? shape : shape?.id
		if (!id) return undefined
		const freshShape = this.getShape(id)
		if (freshShape === undefined || !isShapeId(freshShape.parentId)) return undefined
		return this.store.get(freshShape.parentId)
	}

	/**
	 * If siblingShape and targetShape are siblings, this returns targetShape. If targetShape has an
	 * ancestor who is a sibling of siblingShape, this returns that ancestor. Otherwise, this returns
	 * undefined.
	 *
	 * @internal
	 */
	private getShapeNearestSibling(
		siblingShape: TLShape,
		targetShape: TLShape | undefined
	): TLShape | undefined {
		if (!targetShape) {
			return undefined
		}
		if (targetShape.parentId === siblingShape.parentId) {
			return targetShape
		}

		const ancestor = this.findShapeAncestor(
			targetShape,
			(ancestor) => ancestor.parentId === siblingShape.parentId
		)

		return ancestor
	}

	/**
	 * Get whether the given shape is the descendant of the given page.
	 *
	 * @example
	 * ```ts
	 * editor.isShapeInPage(myShape)
	 * editor.isShapeInPage(myShape, 'page1')
	 * ```
	 *
	 * @param shape - The shape to check.
	 * @param pageId - The id of the page to check against. Defaults to the current page.
	 *
	 * @public
	 */
	isShapeInPage(shape: TLShape | TLShapeId, pageId = this.getCurrentPageId()): boolean {
		const id = typeof shape === 'string' ? shape : shape.id
		const shapeToCheck = this.getShape(id)
		if (!shapeToCheck) return false

		let shapeIsInPage = false

		if (shapeToCheck.parentId === pageId) {
			shapeIsInPage = true
		} else {
			let parent = this.getShape(shapeToCheck.parentId)
			isInPageSearch: while (parent) {
				if (parent.parentId === pageId) {
					shapeIsInPage = true
					break isInPageSearch
				}
				parent = this.getShape(parent.parentId)
			}
		}

		return shapeIsInPage
	}

	/**
	 * Get the id of the containing page for a given shape.
	 *
	 * @param shape - The shape to get the page id for.
	 *
	 * @returns The id of the page that contains the shape, or undefined if the shape is undefined.
	 *
	 * @public
	 */
	getAncestorPageId(shape?: TLShape | TLShapeId): TLPageId | undefined {
		const id = typeof shape === 'string' ? shape : shape?.id
		const _shape = id && this.getShape(id)
		if (!_shape) return undefined
		if (isPageId(_shape.parentId)) {
			return _shape.parentId
		} else {
			return this.getAncestorPageId(this.getShape(_shape.parentId))
		}
	}

	// Parents and children

	/**
	 * A cache of parents to children.
	 *
	 * @internal
	 */
	private readonly _parentIdsToChildIds: ReturnType<typeof parentsToChildren>

	/**
	 * Reparent shapes to a new parent. This operation preserves the shape's current page positions /
	 * rotations.
	 *
	 * @example
	 * ```ts
	 * editor.reparentShapes([box1, box2], 'frame1')
	 * editor.reparentShapes([box1.id, box2.id], 'frame1')
	 * editor.reparentShapes([box1.id, box2.id], 'frame1', 4)
	 * ```
	 *
	 * @param shapes - The shapes (or shape ids) of the shapes to reparent.
	 * @param parentId - The id of the new parent shape.
	 * @param insertIndex - The index to insert the children.
	 *
	 * @public
	 */
	reparentShapes(shapes: TLShapeId[] | TLShape[], parentId: TLParentId, insertIndex?: IndexKey) {
		const ids =
			typeof shapes[0] === 'string' ? (shapes as TLShapeId[]) : shapes.map((s) => (s as TLShape).id)
		if (ids.length === 0) return this

		const changes: TLShapePartial[] = []

		const parentTransform = isPageId(parentId)
			? Mat.Identity()
			: this.getShapePageTransform(parentId)!

		const parentPageRotation = parentTransform.rotation()

		let indices: IndexKey[] = []

		const sibs = compact(this.getSortedChildIdsForParent(parentId).map((id) => this.getShape(id)))

		if (insertIndex) {
			const sibWithInsertIndex = sibs.find((s) => s.index === insertIndex)
			if (sibWithInsertIndex) {
				// If there's a sibling with the same index as the insert index...
				const sibAbove = sibs[sibs.indexOf(sibWithInsertIndex) + 1]
				if (sibAbove) {
					// If the sibling has a sibling above it, insert the shapes
					// between the sibling and its sibling above it.
					indices = getIndicesBetween(insertIndex, sibAbove.index, ids.length)
				} else {
					// Or if the sibling is the top sibling, insert the shapes
					// above the sibling
					indices = getIndicesAbove(insertIndex, ids.length)
				}
			} else {
				// If there's no collision, then we can start at the insert index
				const sibAbove = sibs.sort(sortByIndex).find((s) => s.index > insertIndex)

				if (sibAbove) {
					// If the siblings include a sibling with a higher index, insert the shapes
					// between the insert index and the sibling with the higher index.
					indices = getIndicesBetween(insertIndex, sibAbove.index, ids.length)
				} else {
					// Otherwise, we're at the top of the order, so insert the shapes above
					// the insert index.
					indices = getIndicesAbove(insertIndex, ids.length)
				}
			}
		} else {
			// If insert index is not specified, start the index at the top.
			const sib = sibs.length && sibs[sibs.length - 1]
			indices = sib ? getIndicesAbove(sib.index, ids.length) : getIndices(ids.length)
		}

		const invertedParentTransform = parentTransform.clone().invert()

		const shapesToReparent = compact(ids.map((id) => this.getShape(id)))

		// The user is allowed to re-parent locked shapes. Unintutive? Yeah! But there are plenty of
		// times when a locked shape's parent is deleted... and we need to put that shape somewhere!
		const lockedShapes = shapesToReparent.filter((shape) => shape.isLocked)

		if (lockedShapes.length) {
			// If we have locked shapes, unlock them before we update them
			this.updateShapes(lockedShapes.map(({ id, type }) => ({ id, type, isLocked: false })))
		}

		for (let i = 0; i < shapesToReparent.length; i++) {
			const shape = shapesToReparent[i]

			const pageTransform = this.getShapePageTransform(shape)!
			if (!pageTransform) continue

			const pagePoint = pageTransform.point()
			if (!pagePoint) continue

			const newPoint = invertedParentTransform.applyToPoint(pagePoint)
			const newRotation = pageTransform.rotation() - parentPageRotation

			changes.push({
				id: shape.id,
				type: shape.type,
				parentId: parentId,
				x: newPoint.x,
				y: newPoint.y,
				rotation: newRotation,
				index: indices[i],
				isLocked: shape.isLocked, // this will re-lock locked shapes
			})
		}

		this.updateShapes(changes)

		return this
	}

	/**
	 * Get the index above the highest child of a given parent.
	 *
	 * @param parentId - The id of the parent.
	 *
	 * @returns The index.
	 *
	 * @public
	 */
	getHighestIndexForParent(parent: TLParentId | TLPage | TLShape): IndexKey {
		const parentId = typeof parent === 'string' ? parent : parent.id
		const children = this._parentIdsToChildIds.get()[parentId]

		if (!children || children.length === 0) {
			return 'a1' as IndexKey
		}
		const shape = this.getShape(children[children.length - 1])!
		return getIndexAbove(shape.index)
	}

	/**
	 * A cache of children for each parent.
	 *
	 * @internal
	 */
	private _childIdsCache = new WeakMapCache<any[], TLShapeId[]>()

	/**
	 * Get an array of all the children of a shape.
	 *
	 * @example
	 * ```ts
	 * editor.getSortedChildIdsForParent('frame1')
	 * ```
	 *
	 * @param parentId - The id of the parent shape.
	 *
	 * @public
	 */
	getSortedChildIdsForParent(parent: TLParentId | TLPage | TLShape): TLShapeId[] {
		const parentId = typeof parent === 'string' ? parent : parent.id
		const ids = this._parentIdsToChildIds.get()[parentId]
		if (!ids) return EMPTY_ARRAY
		return this._childIdsCache.get(ids, () => ids)
	}

	/**
	 * Run a visitor function for all descendants of a shape.
	 *
	 * @example
	 * ```ts
	 * editor.visitDescendants('frame1', myCallback)
	 * ```
	 *
	 * @param parentId - The id of the parent shape.
	 * @param visitor - The visitor function.
	 *
	 * @public
	 */
	visitDescendants(
		parent: TLParentId | TLPage | TLShape,
		visitor: (id: TLShapeId) => void | false
	): this {
		const parentId = typeof parent === 'string' ? parent : parent.id
		const children = this.getSortedChildIdsForParent(parentId)
		for (const id of children) {
			if (visitor(id) === false) continue
			this.visitDescendants(id, visitor)
		}
		return this
	}

	/**
	 * Get the shape ids of all descendants of the given shapes (including the shapes themselves).
	 *
	 * @param ids - The ids of the shapes to get descendants of.
	 *
	 * @returns The decscendant ids.
	 *
	 * @public
	 */
	getShapeAndDescendantIds(ids: TLShapeId[]): Set<TLShapeId> {
		const idsToInclude = new Set<TLShapeId>()

		const idsToCheck = [...ids]

		while (idsToCheck.length > 0) {
			const id = idsToCheck.pop()
			if (!id) break
			if (idsToInclude.has(id)) continue
			idsToInclude.add(id)
			for (const childId of this.getSortedChildIdsForParent(id)) {
				idsToCheck.push(childId)
			}
		}

		return idsToInclude
	}

	/**
	 * Get the shape that some shapes should be dropped on at a given point.
	 *
	 * @param point - The point to find the parent for.
	 * @param droppingShapes - The shapes that are being dropped.
	 *
	 * @returns The shape to drop on.
	 *
	 * @public
	 */
	getDroppingOverShape(point: VecLike, droppingShapes: TLShape[] = []) {
		// starting from the top...
		const currentPageShapesSorted = this.getCurrentPageShapesSorted()
		for (let i = currentPageShapesSorted.length - 1; i >= 0; i--) {
			const shape = currentPageShapesSorted[i]

			if (
				// don't allow dropping on selected shapes
				this.getSelectedShapeIds().includes(shape.id) ||
				// only allow shapes that can receive children
				!this.getShapeUtil(shape).canDropShapes(shape, droppingShapes) ||
				// don't allow dropping a shape on itself or one of it's children
				droppingShapes.find((s) => s.id === shape.id || this.hasAncestor(shape, s.id))
			) {
				continue
			}

			// Only allow dropping into the masked page bounds of the shape, e.g. when a frame is
			// partially clipped by its own parent frame
			const maskedPageBounds = this.getShapeMaskedPageBounds(shape.id)

			if (
				maskedPageBounds &&
				maskedPageBounds.containsPoint(point) &&
				this.getShapeGeometry(shape).hitTestPoint(this.getPointInShapeSpace(shape, point), 0, true)
			) {
				return shape
			}
		}
	}

	/**
	 * Get the shape that should be selected when you click on a given shape, assuming there is
	 * nothing already selected. It will not return anything higher than or including the current
	 * focus layer.
	 *
	 * @param shape - The shape to get the outermost selectable shape for.
	 * @param filter - A function to filter the selectable shapes.
	 *
	 * @returns The outermost selectable shape.
	 *
	 * @public
	 */
	getOutermostSelectableShape(
		shape: TLShape | TLShapeId,
		filter?: (shape: TLShape) => boolean
	): TLShape {
		const id = typeof shape === 'string' ? shape : shape.id
		const freshShape = this.getShape(id)!
		let match = freshShape
		let node = freshShape as TLShape | undefined

		const focusedGroup = this.getFocusedGroup()

		while (node) {
			if (
				this.isShapeOfType<TLGroupShape>(node, 'group') &&
				focusedGroup?.id !== node.id &&
				!this.hasAncestor(focusedGroup, node.id) &&
				(filter?.(node) ?? true)
			) {
				match = node
			} else if (focusedGroup?.id === node.id) {
				break
			}
			node = this.getShapeParent(node)
		}

		return match
	}

	/* -------------------- Commands -------------------- */

	/**
	 * Rotate shapes by a delta in radians.
	 * Note: Currently, this assumes that the shapes are your currently selected shapes.
	 *
	 * @example
	 * ```ts
	 * editor.rotateShapesBy(editor.getSelectedShapeIds(), Math.PI)
	 * editor.rotateShapesBy(editor.getSelectedShapeIds(), Math.PI / 2)
	 * ```
	 *
	 * @param shapes - The shapes (or shape ids) of the shapes to move.
	 * @param delta - The delta in radians to apply to the selection rotation.
	 */
	rotateShapesBy(shapes: TLShapeId[] | TLShape[], delta: number): this {
		const ids =
			typeof shapes[0] === 'string'
				? (shapes as TLShapeId[])
				: (shapes as TLShape[]).map((s) => s.id)

		if (ids.length <= 0) return this

		const snapshot = getRotationSnapshot({ editor: this })
		if (!snapshot) return this
		applyRotationToSnapshotShapes({ delta, snapshot, editor: this, stage: 'one-off' })

		return this
	}

	private getChangesToTranslateShape(initialShape: TLShape, newShapeCoords: VecLike): TLShape {
		let workingShape = initialShape
		const util = this.getShapeUtil(initialShape)

		workingShape = applyPartialToShape(
			workingShape,
			util.onTranslateStart?.(workingShape) ?? undefined
		)

		workingShape = applyPartialToShape(workingShape, {
			id: initialShape.id,
			type: initialShape.type,
			x: newShapeCoords.x,
			y: newShapeCoords.y,
		})

		workingShape = applyPartialToShape(
			workingShape,
			util.onTranslate?.(initialShape, workingShape) ?? undefined
		)

		workingShape = applyPartialToShape(
			workingShape,
			util.onTranslateEnd?.(initialShape, workingShape) ?? undefined
		)

		return workingShape
	}

	/**
	 * Move shapes by a delta.
	 *
	 * @example
	 * ```ts
	 * editor.nudgeShapes(['box1', 'box2'], { x: 8, y: 8 })
	 * ```
	 *
	 * @param shapes - The shapes (or shape ids) to move.
	 * @param direction - The direction in which to move the shapes.
	 * @param historyOptions - The history options for the change.
	 */
	nudgeShapes(shapes: TLShapeId[] | TLShape[], offset: VecLike): this {
		const ids =
			typeof shapes[0] === 'string'
				? (shapes as TLShapeId[])
				: (shapes as TLShape[]).map((s) => s.id)

		if (ids.length <= 0) return this
		const changes: TLShapePartial[] = []

		for (const id of ids) {
			const shape = this.getShape(id)!
			const localDelta = Vec.From(offset)
			const parentTransform = this.getShapeParentTransform(shape)
			if (parentTransform) localDelta.rot(-parentTransform.rotation())

			changes.push(this.getChangesToTranslateShape(shape, localDelta.add(shape)))
		}

		this.updateShapes(changes)

		return this
	}

	/**
	 * Duplicate shapes.
	 *
	 * @example
	 * ```ts
	 * editor.duplicateShapes(['box1', 'box2'], { x: 8, y: 8 })
	 * editor.duplicateShapes(editor.getSelectedShapes(), { x: 8, y: 8 })
	 * ```
	 *
	 * @param shapes - The shapes (or shape ids) to duplicate.
	 * @param offset - The offset (in pixels) to apply to the duplicated shapes.
	 *
	 * @public
	 */
	duplicateShapes(shapes: TLShapeId[] | TLShape[], offset?: VecLike): this {
		const ids =
			typeof shapes[0] === 'string'
				? (shapes as TLShapeId[])
				: (shapes as TLShape[]).map((s) => s.id)

		if (ids.length <= 0) return this

		const initialIds = new Set(ids)
		const idsToCreate: TLShapeId[] = []
		const idsToCheck = [...ids]

		while (idsToCheck.length > 0) {
			const id = idsToCheck.pop()
			if (!id) break
			idsToCreate.push(id)
			this.getSortedChildIdsForParent(id).forEach((childId) => idsToCheck.push(childId))
		}

		idsToCreate.reverse()

		const idsMap = new Map<any, TLShapeId>(idsToCreate.map((id) => [id, createShapeId()]))

		const shapesToCreate = compact(
			idsToCreate.map((id) => {
				const shape = this.getShape(id)

				if (!shape) {
					return null
				}

				const createId = idsMap.get(id)!

				let ox = 0
				let oy = 0

				if (offset && initialIds.has(id)) {
					const parentTransform = this.getShapeParentTransform(shape)
					const vec = new Vec(offset.x, offset.y).rot(-parentTransform!.rotation())
					ox = vec.x
					oy = vec.y
				}

				const parentId = shape.parentId ?? this.getCurrentPageId()
				const siblings = this.getSortedChildIdsForParent(parentId)
				const currentIndex = siblings.indexOf(shape.id)
				const siblingAboveId = siblings[currentIndex + 1]
				const siblingAbove = siblingAboveId ? this.getShape(siblingAboveId) : null

				const index = siblingAbove
					? getIndexBetween(shape.index, siblingAbove.index)
					: getIndexAbove(shape.index)

				let newShape: TLShape = structuredClone(shape)

				if (
					this.isShapeOfType<TLArrowShape>(shape, 'arrow') &&
					this.isShapeOfType<TLArrowShape>(newShape, 'arrow')
				) {
					const info = this.getArrowInfo(shape)
					let newStartShapeId: TLShapeId | undefined = undefined
					let newEndShapeId: TLShapeId | undefined = undefined

					if (shape.props.start.type === 'binding') {
						newStartShapeId = idsMap.get(shape.props.start.boundShapeId)

						if (!newStartShapeId) {
							if (info?.isValid) {
								const { x, y } = info.start.point
								newShape.props.start = {
									type: 'point',
									x,
									y,
								}
							} else {
								const { start } = getArrowTerminalsInArrowSpace(this, shape)
								newShape.props.start = {
									type: 'point',
									x: start.x,
									y: start.y,
								}
							}
						}
					}

					if (shape.props.end.type === 'binding') {
						newEndShapeId = idsMap.get(shape.props.end.boundShapeId)
						if (!newEndShapeId) {
							if (info?.isValid) {
								const { x, y } = info.end.point
								newShape.props.end = {
									type: 'point',
									x,
									y,
								}
							} else {
								const { end } = getArrowTerminalsInArrowSpace(this, shape)
								newShape.props.start = {
									type: 'point',
									x: end.x,
									y: end.y,
								}
							}
						}
					}

					const infoAfter = getIsArrowStraight(newShape)
						? getStraightArrowInfo(this, newShape)
						: getCurvedArrowInfo(this, newShape)

					if (info?.isValid && infoAfter?.isValid && !getIsArrowStraight(shape)) {
						const mpA = Vec.Med(info.start.handle, info.end.handle)
						const distA = Vec.Dist(info.middle, mpA)
						const distB = Vec.Dist(infoAfter.middle, mpA)
						if (newShape.props.bend < 0) {
							newShape.props.bend += distB - distA
						} else {
							newShape.props.bend -= distB - distA
						}
					}

					if (newShape.props.start.type === 'binding' && newStartShapeId) {
						newShape.props.start.boundShapeId = newStartShapeId
					}

					if (newShape.props.end.type === 'binding' && newEndShapeId) {
						newShape.props.end.boundShapeId = newEndShapeId
					}
				}

				newShape = { ...newShape, id: createId, x: shape.x + ox, y: shape.y + oy, index }

				return newShape
			})
		)

		shapesToCreate.forEach((shape) => {
			if (isShapeId(shape.parentId)) {
				if (idsMap.has(shape.parentId)) {
					shape.parentId = idsMap.get(shape.parentId)!
				}
			}
		})

		this.history.batch(() => {
			const maxShapesReached =
				shapesToCreate.length + this.getCurrentPageShapeIds().size > MAX_SHAPES_PER_PAGE

			if (maxShapesReached) {
				alertMaxShapes(this)
			}

			const newShapes = maxShapesReached
				? shapesToCreate.slice(0, MAX_SHAPES_PER_PAGE - this.getCurrentPageShapeIds().size)
				: shapesToCreate

			const ids = newShapes.map((s) => s.id)

			this.createShapes(newShapes)
			this.setSelectedShapes(ids)

			if (offset !== undefined) {
				// If we've offset the duplicated shapes, check to see whether their new bounds is entirely
				// contained in the current viewport. If not, then animate the camera to be centered on the
				// new shapes.
				const selectionPageBounds = this.getSelectionPageBounds()
				const viewportPageBounds = this.getViewportPageBounds()
				if (selectionPageBounds && !viewportPageBounds.contains(selectionPageBounds)) {
					this.centerOnPoint(selectionPageBounds.center, {
						animation: { duration: ANIMATION_MEDIUM_MS },
					})
				}
			}
		})

		return this
	}

	/**
	 * Move shapes to page.
	 *
	 * @example
	 * ```ts
	 * editor.moveShapesToPage(['box1', 'box2'], 'page1')
	 * ```
	 *
	 * @param shapes - The shapes (or shape ids) of the shapes to move.
	 * @param pageId - The id of the page where the shapes will be moved.
	 *
	 * @public
	 */
	moveShapesToPage(shapes: TLShapeId[] | TLShape[], pageId: TLPageId): this {
		const ids =
			typeof shapes[0] === 'string'
				? (shapes as TLShapeId[])
				: (shapes as TLShape[]).map((s) => s.id)

		if (ids.length === 0) return this
		if (this.getInstanceState().isReadonly) return this

		const currentPageId = this.getCurrentPageId()

		if (pageId === currentPageId) return this
		if (!this.store.has(pageId)) return this

		// Basically copy the shapes
		const content = this.getContentFromCurrentPage(ids)

		// Just to be sure
		if (!content) return this

		// If there is no space on pageId, or if the selected shapes
		// would take the new page above the limit, don't move the shapes
		if (this.getPageShapeIds(pageId).size + content.shapes.length > MAX_SHAPES_PER_PAGE) {
			alertMaxShapes(this, pageId)
			return this
		}

		const fromPageZ = this.getCamera().z

		this.history.batch(() => {
			// Delete the shapes on the current page
			this.deleteShapes(ids)

			// Move to the next page
			this.setCurrentPage(pageId)

			// Put the shape content onto the new page; parents and indices will
			// be taken care of by the putContent method; make sure to pop any focus
			// layers so that the content will be put onto the page.
			this.setFocusedGroup(null)
			this.selectNone()
			this.putContentOntoCurrentPage(content, {
				select: true,
				preserveIds: true,
				preservePosition: true,
			})

			// Force the new page's camera to be at the same zoom level as the
			// "from" page's camera, then center the "to" page's camera on the
			// pasted shapes
			this.setCamera({ ...this.getCamera(), z: fromPageZ })
			this.centerOnPoint(this.getSelectionRotatedPageBounds()!.center)
		})

		return this
	}

	/**
	 * Toggle the lock state of one or more shapes. If there is a mix of locked and unlocked shapes, all shapes will be locked.
	 *
	 * @param shapes - The shapes (or shape ids) to toggle.
	 *
	 * @public
	 */
	toggleLock(shapes: TLShapeId[] | TLShape[]): this {
		const ids =
			typeof shapes[0] === 'string'
				? (shapes as TLShapeId[])
				: (shapes as TLShape[]).map((s) => s.id)

		if (this.getInstanceState().isReadonly || ids.length === 0) return this

		let allLocked = true,
			allUnlocked = true
		const shapesToToggle: TLShape[] = []
		for (const id of ids) {
			const shape = this.getShape(id)
			if (shape) {
				shapesToToggle.push(shape)
				if (shape.isLocked) {
					allUnlocked = false
				} else {
					allLocked = false
				}
			}
		}
		this.batch(() => {
			if (allUnlocked) {
				this.updateShapes(
					shapesToToggle.map((shape) => ({ id: shape.id, type: shape.type, isLocked: true }))
				)
				this.setSelectedShapes([])
			} else if (allLocked) {
				this.updateShapes(
					shapesToToggle.map((shape) => ({ id: shape.id, type: shape.type, isLocked: false }))
				)
			} else {
				this.updateShapes(
					shapesToToggle.map((shape) => ({ id: shape.id, type: shape.type, isLocked: true }))
				)
			}
		})

		return this
	}

	/**
	 * Send shapes to the back of the page's object list.
	 *
	 * @example
	 * ```ts
	 * editor.sendToBack(['id1', 'id2'])
	 * editor.sendToBack(box1, box2)
	 * ```
	 *
	 * @param shapes - The shapes (or shape ids) to move.
	 *
	 * @public
	 */
	sendToBack(shapes: TLShapeId[] | TLShape[]): this {
		const ids =
			typeof shapes[0] === 'string'
				? (shapes as TLShapeId[])
				: (shapes as TLShape[]).map((s) => s.id)
		const changes = getReorderingShapesChanges(this, 'toBack', ids as TLShapeId[])
		if (changes) this.updateShapes(changes)
		return this
	}

	/**
	 * Send shapes backward in the page's object list.
	 *
	 * @example
	 * ```ts
	 * editor.sendBackward(['id1', 'id2'])
	 * editor.sendBackward([box1, box2])
	 * ```
	 *
	 * @param shapes - The shapes (or shape ids) to move.
	 *
	 * @public
	 */
	sendBackward(shapes: TLShapeId[] | TLShape[]): this {
		const ids =
			typeof shapes[0] === 'string'
				? (shapes as TLShapeId[])
				: (shapes as TLShape[]).map((s) => s.id)
		const changes = getReorderingShapesChanges(this, 'backward', ids as TLShapeId[])
		if (changes) this.updateShapes(changes)
		return this
	}

	/**
	 * Bring shapes forward in the page's object list.
	 *
	 * @example
	 * ```ts
	 * editor.bringForward(['id1', 'id2'])
	 * editor.bringForward(box1,  box2)
	 * ```
	 *
	 * @param shapes - The shapes (or shape ids) to move.
	 *
	 * @public
	 */
	bringForward(shapes: TLShapeId[] | TLShape[]): this {
		const ids =
			typeof shapes[0] === 'string'
				? (shapes as TLShapeId[])
				: (shapes as TLShape[]).map((s) => s.id)
		const changes = getReorderingShapesChanges(this, 'forward', ids as TLShapeId[])
		if (changes) this.updateShapes(changes)
		return this
	}

	/**
	 * Bring shapes to the front of the page's object list.
	 *
	 * @example
	 * ```ts
	 * editor.bringToFront(['id1', 'id2'])
	 * editor.bringToFront([box1, box2])
	 * ```
	 *
	 * @param shapes - The shapes (or shape ids) to move.
	 *
	 * @public
	 */
	bringToFront(shapes: TLShapeId[] | TLShape[]): this {
		const ids =
			typeof shapes[0] === 'string'
				? (shapes as TLShapeId[])
				: (shapes as TLShape[]).map((s) => s.id)
		const changes = getReorderingShapesChanges(this, 'toFront', ids as TLShapeId[])
		if (changes) this.updateShapes(changes)
		return this
	}

	/**
	 * Flip shape positions.
	 *
	 * @example
	 * ```ts
	 * editor.flipShapes([box1, box2], 'horizontal', 32)
	 * editor.flipShapes(editor.getSelectedShapeIds(), 'horizontal', 32)
	 * ```
	 *
	 * @param shapes - The ids of the shapes to flip.
	 * @param operation - Whether to flip horizontally or vertically.
	 *
	 * @public
	 */
	flipShapes(shapes: TLShapeId[] | TLShape[], operation: 'horizontal' | 'vertical'): this {
		const ids =
			typeof shapes[0] === 'string'
				? (shapes as TLShapeId[])
				: (shapes as TLShape[]).map((s) => s.id)

		if (this.getInstanceState().isReadonly) return this

		let shapesToFlip = compact(ids.map((id) => this.getShape(id)))

		if (!shapesToFlip.length) return this

		shapesToFlip = compact(
			shapesToFlip
				.map((shape) => {
					if (this.isShapeOfType<TLGroupShape>(shape, 'group')) {
						return this.getSortedChildIdsForParent(shape.id).map((id) => this.getShape(id))
					}

					return shape
				})
				.flat()
		)

		const scaleOriginPage = Box.Common(
			compact(shapesToFlip.map((id) => this.getShapePageBounds(id)))
		).center

		this.batch(() => {
			for (const shape of shapesToFlip) {
				const bounds = this.getShapeGeometry(shape).bounds
				const initialPageTransform = this.getShapePageTransform(shape.id)
				if (!initialPageTransform) continue
				this.resizeShape(
					shape.id,
					{ x: operation === 'horizontal' ? -1 : 1, y: operation === 'vertical' ? -1 : 1 },
					{
						initialBounds: bounds,
						initialPageTransform,
						initialShape: shape,
						mode: 'scale_shape',
						scaleOrigin: scaleOriginPage,
						scaleAxisRotation: 0,
					}
				)
			}
		})

		return this
	}

	/**
	 * Stack shape.
	 *
	 * @example
	 * ```ts
	 * editor.stackShapes([box1, box2], 'horizontal', 32)
	 * editor.stackShapes(editor.getSelectedShapeIds(), 'horizontal', 32)
	 * ```
	 *
	 * @param shapes - The shapes (or shape ids) to stack.
	 * @param operation - Whether to stack horizontally or vertically.
	 * @param gap - The gap to leave between shapes.
	 *
	 * @public
	 */
	stackShapes(
		shapes: TLShapeId[] | TLShape[],
		operation: 'horizontal' | 'vertical',
		gap: number
	): this {
		const ids =
			typeof shapes[0] === 'string'
				? (shapes as TLShapeId[])
				: (shapes as TLShape[]).map((s) => s.id)
		if (this.getInstanceState().isReadonly) return this

		const shapesToStack = compact(
			ids
				.map((id) => this.getShape(id)) // always fresh shapes
				.filter((shape) => {
					if (!shape) return false

					if (this.isShapeOfType<TLArrowShape>(shape, 'arrow')) {
						if (shape.props.start.type === 'binding' || shape.props.end.type === 'binding') {
							return false
						}
					}

					return true
				})
		)

		const len = shapesToStack.length

		if ((gap === 0 && len < 3) || len < 2) return this

		const pageBounds = Object.fromEntries(
			shapesToStack.map((shape) => [shape.id, this.getShapePageBounds(shape)!])
		)

		let val: 'x' | 'y'
		let min: 'minX' | 'minY'
		let max: 'maxX' | 'maxY'
		let dim: 'width' | 'height'

		if (operation === 'horizontal') {
			val = 'x'
			min = 'minX'
			max = 'maxX'
			dim = 'width'
		} else {
			val = 'y'
			min = 'minY'
			max = 'maxY'
			dim = 'height'
		}

		let shapeGap: number

		if (gap === 0) {
			const gaps: { gap: number; count: number }[] = []

			shapesToStack.sort((a, b) => pageBounds[a.id][min] - pageBounds[b.id][min])

			// Collect all of the gaps between shapes. We want to find
			// patterns (equal gaps between shapes) and use the most common
			// one as the gap for all of the shapes.
			for (let i = 0; i < len - 1; i++) {
				const shape = shapesToStack[i]
				const nextShape = shapesToStack[i + 1]

				const bounds = pageBounds[shape.id]
				const nextBounds = pageBounds[nextShape.id]

				const gap = nextBounds[min] - bounds[max]

				const current = gaps.find((g) => g.gap === gap)

				if (current) {
					current.count++
				} else {
					gaps.push({ gap, count: 1 })
				}
			}

			// Which gap is the most common?
			let maxCount = 0
			gaps.forEach((g) => {
				if (g.count > maxCount) {
					maxCount = g.count
					shapeGap = g.gap
				}
			})

			// If there is no most-common gap, use the average gap.
			if (maxCount === 1) {
				shapeGap = Math.max(0, gaps.reduce((a, c) => a + c.gap * c.count, 0) / (len - 1))
			}
		} else {
			// If a gap was provided, then use that instead.
			shapeGap = gap
		}

		const changes: TLShapePartial[] = []

		let v = pageBounds[shapesToStack[0].id][max]

		shapesToStack.forEach((shape, i) => {
			if (i === 0) return

			const delta = { x: 0, y: 0 }
			delta[val] = v + shapeGap - pageBounds[shape.id][val]

			const parent = this.getShapeParent(shape)
			const localDelta = parent
				? Vec.Rot(delta, -this.getShapePageTransform(parent)!.decompose().rotation)
				: delta

			const translateStartChanges = this.getShapeUtil(shape).onTranslateStart?.(shape)

			changes.push(
				translateStartChanges
					? {
							...translateStartChanges,
							[val]: shape[val] + localDelta[val],
						}
					: {
							id: shape.id as any,
							type: shape.type,
							[val]: shape[val] + localDelta[val],
						}
			)

			v += pageBounds[shape.id][dim] + shapeGap
		})

		this.updateShapes(changes)
		return this
	}

	/**
	 * Pack shapes into a grid centered on their current position. Based on potpack (https://github.com/mapbox/potpack).
	 *
	 * @example
	 * ```ts
	 * editor.packShapes([box1, box2], 32)
	 * editor.packShapes(editor.getSelectedShapeIds(), 32)
	 * ```
	 *
	 *
	 * @param shapes - The shapes (or shape ids) to pack.
	 * @param gap - The padding to apply to the packed shapes. Defaults to 16.
	 */
	packShapes(shapes: TLShapeId[] | TLShape[], gap: number): this {
		const ids =
			typeof shapes[0] === 'string'
				? (shapes as TLShapeId[])
				: (shapes as TLShape[]).map((s) => s.id)

		if (this.getInstanceState().isReadonly) return this
		if (ids.length < 2) return this

		const shapesToPack = compact(
			ids
				.map((id) => this.getShape(id)) // always fresh shapes
				.filter((shape) => {
					if (!shape) return false

					if (this.isShapeOfType<TLArrowShape>(shape, 'arrow')) {
						if (shape.props.start.type === 'binding' || shape.props.end.type === 'binding') {
							return false
						}
					}

					return true
				})
		)
		const shapePageBounds: Record<string, Box> = {}
		const nextShapePageBounds: Record<string, Box> = {}

		let shape: TLShape,
			bounds: Box,
			area = 0

		for (let i = 0; i < shapesToPack.length; i++) {
			shape = shapesToPack[i]
			bounds = this.getShapePageBounds(shape)!
			shapePageBounds[shape.id] = bounds
			nextShapePageBounds[shape.id] = bounds.clone()
			area += bounds.width * bounds.height
		}

		const commonBounds = Box.Common(compact(Object.values(shapePageBounds)))

		const maxWidth = commonBounds.width

		// sort the shapes by height, descending
		shapesToPack.sort((a, b) => shapePageBounds[b.id].height - shapePageBounds[a.id].height)

		// Start with is (sort of) the square of the area
		const startWidth = Math.max(Math.ceil(Math.sqrt(area / 0.95)), maxWidth)

		// first shape fills the width and is infinitely tall
		const spaces: Box[] = [new Box(commonBounds.x, commonBounds.y, startWidth, Infinity)]

		let width = 0
		let height = 0
		let space: Box
		let last: Box

		for (let i = 0; i < shapesToPack.length; i++) {
			shape = shapesToPack[i]
			bounds = nextShapePageBounds[shape.id]

			// starting at the back (smaller shapes)
			for (let i = spaces.length - 1; i >= 0; i--) {
				space = spaces[i]

				// find a space that is big enough to contain the shape
				if (bounds.width > space.width || bounds.height > space.height) continue

				// add the shape to its top-left corner
				bounds.x = space.x
				bounds.y = space.y

				height = Math.max(height, bounds.maxY)
				width = Math.max(width, bounds.maxX)

				if (bounds.width === space.width && bounds.height === space.height) {
					// remove the space on a perfect fit
					last = spaces.pop()!
					if (i < spaces.length) spaces[i] = last
				} else if (bounds.height === space.height) {
					// fit the shape into the space (width)
					space.x += bounds.width + gap
					space.width -= bounds.width + gap
				} else if (bounds.width === space.width) {
					// fit the shape into the space (height)
					space.y += bounds.height + gap
					space.height -= bounds.height + gap
				} else {
					// split the space into two spaces
					spaces.push(
						new Box(
							space.x + (bounds.width + gap),
							space.y,
							space.width - (bounds.width + gap),
							bounds.height
						)
					)
					space.y += bounds.height + gap
					space.height -= bounds.height + gap
				}
				break
			}
		}

		const commonAfter = Box.Common(Object.values(nextShapePageBounds))
		const centerDelta = Vec.Sub(commonBounds.center, commonAfter.center)

		let nextBounds: Box

		const changes: TLShapePartial<any>[] = []

		for (let i = 0; i < shapesToPack.length; i++) {
			shape = shapesToPack[i]
			bounds = shapePageBounds[shape.id]
			nextBounds = nextShapePageBounds[shape.id]

			const delta = Vec.Sub(nextBounds.point, bounds.point).add(centerDelta)
			const parentTransform = this.getShapeParentTransform(shape)
			if (parentTransform) delta.rot(-parentTransform.rotation())

			const change: TLShapePartial = {
				id: shape.id,
				type: shape.type,
				x: shape.x + delta.x,
				y: shape.y + delta.y,
			}

			const translateStartChange = this.getShapeUtil(shape).onTranslateStart?.({
				...shape,
				...change,
			})

			if (translateStartChange) {
				changes.push({ ...change, ...translateStartChange })
			} else {
				changes.push(change)
			}
		}

		if (changes.length) {
			this.updateShapes(changes)
		}

		return this
	}

	/**
	 * Align shape positions.
	 *
	 * @example
	 * ```ts
	 * editor.alignShapes([box1, box2], 'left')
	 * editor.alignShapes(editor.getSelectedShapeIds(), 'left')
	 * ```
	 *
	 * @param shapes - The shapes (or shape ids) to align.
	 * @param operation - The align operation to apply.
	 *
	 * @public
	 */

	alignShapes(
		shapes: TLShapeId[] | TLShape[],
		operation: 'left' | 'center-horizontal' | 'right' | 'top' | 'center-vertical' | 'bottom'
	): this {
		const ids =
			typeof shapes[0] === 'string'
				? (shapes as TLShapeId[])
				: (shapes as TLShape[]).map((s) => s.id)

		if (this.getInstanceState().isReadonly) return this
		if (ids.length < 2) return this

		const shapesToAlign = compact(ids.map((id) => this.getShape(id))) // always fresh shapes
		const shapePageBounds = Object.fromEntries(
			shapesToAlign.map((shape) => [shape.id, this.getShapePageBounds(shape)])
		)
		const commonBounds = Box.Common(compact(Object.values(shapePageBounds)))

		const changes: TLShapePartial[] = []

		shapesToAlign.forEach((shape) => {
			const pageBounds = shapePageBounds[shape.id]
			if (!pageBounds) return

			const delta = { x: 0, y: 0 }

			switch (operation) {
				case 'top': {
					delta.y = commonBounds.minY - pageBounds.minY
					break
				}
				case 'center-vertical': {
					delta.y = commonBounds.midY - pageBounds.minY - pageBounds.height / 2
					break
				}
				case 'bottom': {
					delta.y = commonBounds.maxY - pageBounds.minY - pageBounds.height
					break
				}
				case 'left': {
					delta.x = commonBounds.minX - pageBounds.minX
					break
				}
				case 'center-horizontal': {
					delta.x = commonBounds.midX - pageBounds.minX - pageBounds.width / 2
					break
				}
				case 'right': {
					delta.x = commonBounds.maxX - pageBounds.minX - pageBounds.width
					break
				}
			}

			const parent = this.getShapeParent(shape)
			const localDelta = parent
				? Vec.Rot(delta, -this.getShapePageTransform(parent)!.decompose().rotation)
				: delta

			changes.push(this.getChangesToTranslateShape(shape, Vec.Add(shape, localDelta)))
		})

		this.updateShapes(changes)
		return this
	}

	/**
	 * Distribute shape positions.
	 *
	 * @example
	 * ```ts
	 * editor.distributeShapes([box1, box2], 'horizontal')
	 * editor.distributeShapes(editor.getSelectedShapeIds(), 'horizontal')
	 * ```
	 *
	 * @param shapes - The shapes (or shape ids) to distribute.
	 * @param operation - Whether to distribute shapes horizontally or vertically.
	 *
	 * @public
	 */
	distributeShapes(shapes: TLShapeId[] | TLShape[], operation: 'horizontal' | 'vertical'): this {
		const ids =
			typeof shapes[0] === 'string'
				? (shapes as TLShapeId[])
				: (shapes as TLShape[]).map((s) => s.id)

		if (this.getInstanceState().isReadonly) return this
		if (ids.length < 3) return this

		const len = ids.length
		const shapesToDistribute = compact(ids.map((id) => this.getShape(id))) // always fresh shapes
		const pageBounds = Object.fromEntries(
			shapesToDistribute.map((shape) => [shape.id, this.getShapePageBounds(shape)!])
		)

		let val: 'x' | 'y'
		let min: 'minX' | 'minY'
		let max: 'maxX' | 'maxY'
		let mid: 'midX' | 'midY'
		let dim: 'width' | 'height'

		if (operation === 'horizontal') {
			val = 'x'
			min = 'minX'
			max = 'maxX'
			mid = 'midX'
			dim = 'width'
		} else {
			val = 'y'
			min = 'minY'
			max = 'maxY'
			mid = 'midY'
			dim = 'height'
		}
		const changes: TLShapePartial[] = []

		// Clustered
		const first = shapesToDistribute.sort(
			(a, b) => pageBounds[a.id][min] - pageBounds[b.id][min]
		)[0]
		const last = shapesToDistribute.sort((a, b) => pageBounds[b.id][max] - pageBounds[a.id][max])[0]

		const midFirst = pageBounds[first.id][mid]
		const step = (pageBounds[last.id][mid] - midFirst) / (len - 1)
		const v = midFirst + step

		shapesToDistribute
			.filter((shape) => shape !== first && shape !== last)
			.sort((a, b) => pageBounds[a.id][mid] - pageBounds[b.id][mid])
			.forEach((shape, i) => {
				const delta = { x: 0, y: 0 }
				delta[val] = v + step * i - pageBounds[shape.id][dim] / 2 - pageBounds[shape.id][val]

				const parent = this.getShapeParent(shape)
				const localDelta = parent
					? Vec.Rot(delta, -this.getShapePageTransform(parent)!.rotation())
					: delta

				changes.push(this.getChangesToTranslateShape(shape, Vec.Add(shape, localDelta)))
			})

		this.updateShapes(changes)
		return this
	}

	/**
	 * Stretch shape sizes and positions to fill their common bounding box.
	 *
	 * @example
	 * ```ts
	 * editor.stretchShapes([box1, box2], 'horizontal')
	 * editor.stretchShapes(editor.getSelectedShapeIds(), 'horizontal')
	 * ```
	 *
	 * @param shapes - The shapes (or shape ids) to stretch.
	 * @param operation - Whether to stretch shapes horizontally or vertically.
	 *
	 * @public
	 */
	stretchShapes(shapes: TLShapeId[] | TLShape[], operation: 'horizontal' | 'vertical'): this {
		const ids =
			typeof shapes[0] === 'string'
				? (shapes as TLShapeId[])
				: (shapes as TLShape[]).map((s) => s.id)

		if (this.getInstanceState().isReadonly) return this
		if (ids.length < 2) return this

		const shapesToStretch = compact(ids.map((id) => this.getShape(id))) // always fresh shapes
		const shapeBounds = Object.fromEntries(ids.map((id) => [id, this.getShapeGeometry(id).bounds]))
		const shapePageBounds = Object.fromEntries(ids.map((id) => [id, this.getShapePageBounds(id)!]))
		const commonBounds = Box.Common(compact(Object.values(shapePageBounds)))

		switch (operation) {
			case 'vertical': {
				this.batch(() => {
					for (const shape of shapesToStretch) {
						const pageRotation = this.getShapePageTransform(shape)!.rotation()
						if (pageRotation % PI2) continue
						const bounds = shapeBounds[shape.id]
						const pageBounds = shapePageBounds[shape.id]
						const localOffset = new Vec(0, commonBounds.minY - pageBounds.minY)
						const parentTransform = this.getShapeParentTransform(shape)
						if (parentTransform) localOffset.rot(-parentTransform.rotation())

						const { x, y } = Vec.Add(localOffset, shape)
						this.updateShapes([{ id: shape.id, type: shape.type, x, y }])
						const scale = new Vec(1, commonBounds.height / pageBounds.height)
						this.resizeShape(shape.id, scale, {
							initialBounds: bounds,
							scaleOrigin: new Vec(pageBounds.center.x, commonBounds.minY),
							scaleAxisRotation: 0,
						})
					}
				})
				break
			}
			case 'horizontal': {
				this.batch(() => {
					for (const shape of shapesToStretch) {
						const bounds = shapeBounds[shape.id]
						const pageBounds = shapePageBounds[shape.id]
						const pageRotation = this.getShapePageTransform(shape)!.rotation()
						if (pageRotation % PI2) continue
						const localOffset = new Vec(commonBounds.minX - pageBounds.minX, 0)
						const parentTransform = this.getShapeParentTransform(shape)
						if (parentTransform) localOffset.rot(-parentTransform.rotation())

						const { x, y } = Vec.Add(localOffset, shape)
						this.updateShapes([{ id: shape.id, type: shape.type, x, y }])
						const scale = new Vec(commonBounds.width / pageBounds.width, 1)
						this.resizeShape(shape.id, scale, {
							initialBounds: bounds,
							scaleOrigin: new Vec(commonBounds.minX, pageBounds.center.y),
							scaleAxisRotation: 0,
						})
					}
				})

				break
			}
		}

		return this
	}

	/**
	 * Resize a shape.
	 *
	 * @param id - The id of the shape to resize.
	 * @param scale - The scale factor to apply to the shape.
	 * @param options - Additional options.
	 *
	 * @public
	 */
	resizeShape(
		shape: TLShapeId | TLShape,
		scale: VecLike,
		options: TLResizeShapeOptions = {}
	): this {
		const id = typeof shape === 'string' ? shape : shape.id
		if (this.getInstanceState().isReadonly) return this

		if (!Number.isFinite(scale.x)) scale = new Vec(1, scale.y)
		if (!Number.isFinite(scale.y)) scale = new Vec(scale.x, 1)

		const initialShape = options.initialShape ?? this.getShape(id)
		if (!initialShape) return this

		const scaleOrigin = options.scaleOrigin ?? this.getShapePageBounds(id)?.center
		if (!scaleOrigin) return this

		const pageTransform = options.initialPageTransform
			? Mat.Cast(options.initialPageTransform)
			: this.getShapePageTransform(id)
		if (!pageTransform) return this

		const pageRotation = pageTransform.rotation()

		if (pageRotation == null) return this

		const scaleAxisRotation = options.scaleAxisRotation ?? pageRotation

		const initialBounds = options.initialBounds ?? this.getShapeGeometry(id).bounds

		if (!initialBounds) return this

		if (!areAnglesCompatible(pageRotation, scaleAxisRotation)) {
			// shape is awkwardly rotated, keep the aspect ratio locked and adopt the scale factor
			// from whichever axis is being scaled the least, to avoid the shape getting bigger
			// than the bounds of the selection
			// const minScale = Math.min(Math.abs(scale.x), Math.abs(scale.y))
			return this._resizeUnalignedShape(id, scale, {
				...options,
				initialBounds,
				scaleOrigin,
				scaleAxisRotation,
				initialPageTransform: pageTransform,
				initialShape,
			})
		}

		const util = this.getShapeUtil(initialShape)

		if (util.isAspectRatioLocked(initialShape)) {
			if (Math.abs(scale.x) > Math.abs(scale.y)) {
				scale = new Vec(scale.x, Math.sign(scale.y) * Math.abs(scale.x))
			} else {
				scale = new Vec(Math.sign(scale.x) * Math.abs(scale.y), scale.y)
			}
		}

		if (util.onResize && util.canResize(initialShape)) {
			// get the model changes from the shape util
			const newPagePoint = this._scalePagePoint(
				Mat.applyToPoint(pageTransform, new Vec(0, 0)),
				scaleOrigin,
				scale,
				scaleAxisRotation
			)

			const newLocalPoint = this.getPointInParentSpace(initialShape.id, newPagePoint)

			// resize the shape's local bounding box
			const myScale = new Vec(scale.x, scale.y)
			// the shape is aligned with the rest of the shapes in the selection, but may be
			// 90deg offset from the main rotation of the selection, in which case
			// we need to flip the width and height scale factors
			const areWidthAndHeightAlignedWithCorrectAxis = approximately(
				(pageRotation - scaleAxisRotation) % Math.PI,
				0
			)
			myScale.x = areWidthAndHeightAlignedWithCorrectAxis ? scale.x : scale.y
			myScale.y = areWidthAndHeightAlignedWithCorrectAxis ? scale.y : scale.x

			// adjust initial model for situations where the parent has moved during the resize
			// e.g. groups
			const initialPagePoint = Mat.applyToPoint(pageTransform, new Vec())

			// need to adjust the shape's x and y points in case the parent has moved since start of resizing
			const { x, y } = this.getPointInParentSpace(initialShape.id, initialPagePoint)

			this.updateShapes([
				{
					id,
					type: initialShape.type as any,
					x: newLocalPoint.x,
					y: newLocalPoint.y,
					...util.onResize(
						{ ...initialShape, x, y },
						{
							newPoint: newLocalPoint,
							handle: options.dragHandle ?? 'bottom_right',
							// don't set isSingle to true for children
							mode: options.mode ?? 'scale_shape',
							scaleX: myScale.x,
							scaleY: myScale.y,
							initialBounds,
							initialShape,
						}
					),
				},
			])
		} else {
			const initialPageCenter = Mat.applyToPoint(pageTransform, initialBounds.center)
			// get the model changes from the shape util
			const newPageCenter = this._scalePagePoint(
				initialPageCenter,
				scaleOrigin,
				scale,
				scaleAxisRotation
			)

			const initialPageCenterInParentSpace = this.getPointInParentSpace(
				initialShape.id,
				initialPageCenter
			)
			const newPageCenterInParentSpace = this.getPointInParentSpace(initialShape.id, newPageCenter)

			const delta = Vec.Sub(newPageCenterInParentSpace, initialPageCenterInParentSpace)
			// apply the changes to the model
			this.updateShapes([
				{
					id,
					type: initialShape.type as any,
					x: initialShape.x + delta.x,
					y: initialShape.y + delta.y,
				},
			])
		}

		return this
	}

	/** @internal */
	private _scalePagePoint(
		point: VecLike,
		scaleOrigin: VecLike,
		scale: VecLike,
		scaleAxisRotation: number
	) {
		const relativePoint = Vec.RotWith(point, scaleOrigin, -scaleAxisRotation).sub(scaleOrigin)

		// calculate the new point position relative to the scale origin
		const newRelativePagePoint = Vec.MulV(relativePoint, scale)

		// and rotate it back to page coords to get the new page point of the resized shape
		const destination = Vec.Add(newRelativePagePoint, scaleOrigin).rotWith(
			scaleOrigin,
			scaleAxisRotation
		)

		return destination
	}

	/** @internal */
	private _resizeUnalignedShape(
		id: TLShapeId,
		scale: VecLike,
		options: {
			initialBounds: Box
			scaleOrigin: VecLike
			scaleAxisRotation: number
			initialShape: TLShape
			initialPageTransform: MatLike
		}
	) {
		const { type } = options.initialShape
		// If a shape is not aligned with the scale axis we need to treat it differently to avoid skewing.
		// Instead of skewing we normalize the scale aspect ratio (i.e. keep the same scale magnitude in both axes)
		// and then after applying the scale to the shape we also rotate it if required and translate it so that it's center
		// point ends up in the right place.

		const shapeScale = new Vec(scale.x, scale.y)

		// // make sure we are constraining aspect ratio, and using the smallest scale axis to avoid shapes getting bigger
		// // than the selection bounding box
		if (Math.abs(scale.x) > Math.abs(scale.y)) {
			shapeScale.x = Math.sign(scale.x) * Math.abs(scale.y)
		} else {
			shapeScale.y = Math.sign(scale.y) * Math.abs(scale.x)
		}

		// first we can scale the shape about its center point
		this.resizeShape(id, shapeScale, {
			initialShape: options.initialShape,
			initialBounds: options.initialBounds,
		})

		// then if the shape is flipped in one axis only, we need to apply an extra rotation
		// to make sure the shape is mirrored correctly
		if (Math.sign(scale.x) * Math.sign(scale.y) < 0) {
			let { rotation } = Mat.Decompose(options.initialPageTransform)
			rotation -= 2 * rotation
			this.updateShapes([{ id, type, rotation }])
		}

		// Next we need to translate the shape so that it's center point ends up in the right place.
		// To do that we first need to calculate the center point of the shape in the current page space before the scale was applied.
		const preScaleShapePageCenter = Mat.applyToPoint(
			options.initialPageTransform,
			options.initialBounds.center
		)

		// And now we scale the center point by the original scale factor
		const postScaleShapePageCenter = this._scalePagePoint(
			preScaleShapePageCenter,
			options.scaleOrigin,
			scale,
			options.scaleAxisRotation
		)

		// now calculate how far away the shape is from where it needs to be
		const pageBounds = this.getShapePageBounds(id)!
		const pageTransform = this.getShapePageTransform(id)!
		const currentPageCenter = pageBounds.center
		const shapePageTransformOrigin = pageTransform.point()
		if (!currentPageCenter || !shapePageTransformOrigin) return this
		const pageDelta = Vec.Sub(postScaleShapePageCenter, currentPageCenter)

		// and finally figure out what the shape's new position should be
		const postScaleShapePagePoint = Vec.Add(shapePageTransformOrigin, pageDelta)
		const { x, y } = this.getPointInParentSpace(id, postScaleShapePagePoint)

		this.updateShapes([{ id, type, x, y }])

		return this
	}

	/**
	 * Get the initial meta value for a shape.
	 *
	 * @example
	 * ```ts
	 * editor.getInitialMetaForShape = (shape) => {
	 *   if (shape.type === 'note') {
	 *     return { createdBy: myCurrentUser.id }
	 *   }
	 * }
	 * ```
	 *
	 * @param shape - The shape to get the initial meta for.
	 *
	 * @public
	 */
	getInitialMetaForShape(_shape: TLShape): JsonObject {
		return {}
	}

	/**
	 * Create a single shape.
	 *
	 * @example
	 * ```ts
	 * editor.createShape(myShape)
	 * editor.createShape({ id: 'box1', type: 'text', props: { text: "ok" } })
	 * ```
	 *
	 * @param shape - The shape (or shape partial) to create.
	 *
	 * @public
	 */
	createShape<T extends TLUnknownShape>(shape: OptionalKeys<TLShapePartial<T>, 'id'>): this {
		this.createShapes([shape])
		return this
	}

	/**
	 * Create shapes.
	 *
	 * @example
	 * ```ts
	 * editor.createShapes([myShape])
	 * editor.createShapes([{ id: 'box1', type: 'text', props: { text: "ok" } }])
	 * ```
	 *
	 * @param shapes - The shapes (or shape partials) to create.
	 * @param select - Whether to select the created shapes. Defaults to false.
	 *
	 * @public
	 */
	createShapes<T extends TLUnknownShape>(shapes: OptionalKeys<TLShapePartial<T>, 'id'>[]): this {
		if (!Array.isArray(shapes)) {
			throw Error('Editor.createShapes: must provide an array of shapes or shape partials')
		}
		if (this.getInstanceState().isReadonly) return this
		if (shapes.length <= 0) return this

		const currentPageShapeIds = this.getCurrentPageShapeIds()

		const maxShapesReached = shapes.length + currentPageShapeIds.size > MAX_SHAPES_PER_PAGE

		if (maxShapesReached) {
			// can't create more shapes than fit on the page
			alertMaxShapes(this)
			return this
		}

		const focusedGroupId = this.getFocusedGroupId()

		return this.batch(() => {
			// 1. Parents

			// Make sure that each partial will become the child of either the
			// page or another shape that exists (or that will exist) in this page.

			// find last parent id
			const currentPageShapesSorted = this.getCurrentPageShapesSorted()

			const partials = shapes.map((partial) => {
				if (!partial.id) {
					partial = { id: createShapeId(), ...partial }
				}

				// If the partial does not provide the parentId OR if the provided
				// parentId is NOT in the store AND NOT among the other shapes being
				// created, then we need to find a parent for the shape. This can be
				// another shape that exists under that point and which can receive
				// children of the creating shape's type, or else the page itself.
				if (
					!partial.parentId ||
					!(this.store.has(partial.parentId) || shapes.some((p) => p.id === partial.parentId))
				) {
					let parentId: TLParentId = this.getFocusedGroupId()

					for (let i = currentPageShapesSorted.length - 1; i >= 0; i--) {
						const parent = currentPageShapesSorted[i]
						if (
							// parent.type === 'frame'
							this.getShapeUtil(parent).canReceiveNewChildrenOfType(parent, partial.type) &&
							this.isPointInShape(
								parent,
								// If no parent is provided, then we can treat the
								// shape's provided x/y as being in the page's space.
								{ x: partial.x ?? 0, y: partial.y ?? 0 },
								{
									margin: 0,
									hitInside: true,
								}
							)
						) {
							parentId = parent.id
							break
						}
					}

					const prevParentId = partial.parentId

					// a shape cannot be it's own parent. This was a rare issue with frames/groups in the syncFuzz tests.
					if (parentId === partial.id) {
						parentId = focusedGroupId
					}

					// If the parentid has changed...
					if (parentId !== prevParentId) {
						partial = { ...partial }

						partial.parentId = parentId

						// If the parent is a shape (rather than a page) then insert the
						// shapes into the shape's children. Adjust the point and page rotation to be
						// preserved relative to the parent.
						if (isShapeId(parentId)) {
							const point = this.getPointInShapeSpace(this.getShape(parentId)!, {
								x: partial.x ?? 0,
								y: partial.y ?? 0,
							})
							partial.x = point.x
							partial.y = point.y
							partial.rotation =
								-this.getShapePageTransform(parentId)!.rotation() + (partial.rotation ?? 0)
						}
					}
				}

				return partial
			})

			// 2. Indices

			// Get the highest index among the parents of each of the
			// the shapes being created; we'll increment from there.

			const parentIndices = new Map<TLParentId, IndexKey>()

			const shapeRecordsToCreate: TLShape[] = []

			for (const partial of partials) {
				const util = this.getShapeUtil(partial as TLShapePartial)

				// If an index is not explicitly provided, then add the
				// shapes to the top of their parents' children; using the
				// value in parentsMappedToIndex, get the index above, use it,
				// and set it back to parentsMappedToIndex for next time.
				let index = partial.index

				if (!index) {
					// Hello bug-seeker: have you just created a frame and then a shape
					// and found that the shape is automatically the child of the frame?
					// this is the reason why! It would be harder to have each shape specify
					// the frame as the parent when creating a shape inside of a frame, so
					// we do it here.
					const parentId = partial.parentId ?? focusedGroupId

					if (!parentIndices.has(parentId)) {
						parentIndices.set(parentId, this.getHighestIndexForParent(parentId))
					}
					index = parentIndices.get(parentId)!
					parentIndices.set(parentId, getIndexAbove(index))
				}

				// The initial props starts as the shape utility's default props
				const initialProps = util.getDefaultProps()

				// We then look up each key in the tab state's styles; and if it's there,
				// we use the value from the tab state's styles instead of the default.
				for (const [style, propKey] of this.styleProps[partial.type]) {
					;(initialProps as any)[propKey] = this.getStyleForNextShape(style)
				}

				// When we create the shape, take in the partial (the props coming into the
				// function) and merge it with the default props.
				let shapeRecordToCreate = (
					this.store.schema.types.shape as RecordType<
						TLShape,
						'type' | 'props' | 'index' | 'parentId'
					>
				).create({
					...partial,
					index,
					opacity: partial.opacity ?? this.getInstanceState().opacityForNextShape,
					parentId: partial.parentId ?? focusedGroupId,
					props: 'props' in partial ? { ...initialProps, ...partial.props } : initialProps,
				})

				if (shapeRecordToCreate.index === undefined) {
					throw Error('no index!')
				}

				const next = this.getShapeUtil(shapeRecordToCreate).onBeforeCreate?.(shapeRecordToCreate)

				if (next) {
					shapeRecordToCreate = next
				}

				shapeRecordsToCreate.push(shapeRecordToCreate)
			}

			// Add meta properties, if any, to the shapes
			shapeRecordsToCreate.forEach((shape) => {
				shape.meta = {
					...this.getInitialMetaForShape(shape),
					...shape.meta,
				}
			})

			this.store.put(shapeRecordsToCreate)
		})
	}

	private animatingShapes = new Map<TLShapeId, string>()

	/**
	 * Animate a shape.
	 *
	 * @example
	 * ```ts
	 * editor.animateShape({ id: 'box1', type: 'box', x: 100, y: 100 })
	 * editor.animateShape({ id: 'box1', type: 'box', x: 100, y: 100 }, { animation: { duration: 100, ease: t => t*t } })
	 * ```
	 *
	 * @param partial - The shape partial to update.
	 * @param options - The animation's options.
	 *
	 * @public
	 */
	animateShape(
		partial: TLShapePartial | null | undefined,
		opts = { animation: DEFAULT_ANIMATION_OPTIONS } as TLCameraMoveOptions
	): this {
		return this.animateShapes([partial], opts)
	}

	/**
	 * Animate shapes.
	 *
	 * @example
	 * ```ts
	 * editor.animateShapes([{ id: 'box1', type: 'box', x: 100, y: 100 }])
	 * editor.animateShapes([{ id: 'box1', type: 'box', x: 100, y: 100 }], { animation: { duration: 100, ease: t => t*t } })
	 * ```
	 *
	 * @param partials - The shape partials to update.
	 * @param options - The animation's options.
	 *
	 * @public
	 */
	animateShapes(
		partials: (TLShapePartial | null | undefined)[],
		opts = { animation: DEFAULT_ANIMATION_OPTIONS } as TLCameraMoveOptions
	): this {
		if (!opts.animation) return this
		const { duration = 500, easing = EASINGS.linear } = opts.animation

		const animationId = uniqueId()

		let remaining = duration
		let t: number

		type ShapeAnimation = {
			partial: TLShapePartial
			values: { prop: string; from: number; to: number }[]
		}

		const animations: ShapeAnimation[] = []

		let partial: TLShapePartial | null | undefined, result: ShapeAnimation
		for (let i = 0, n = partials.length; i < n; i++) {
			partial = partials[i]
			if (!partial) continue

			result = {
				partial,
				values: [],
			}

			const shape = this.getShape(partial.id)!
			if (!shape) continue

			// We only support animations for certain props
			for (const key of ['x', 'y', 'rotation'] as const) {
				if (partial[key] !== undefined && shape[key] !== partial[key]) {
					result.values.push({ prop: key, from: shape[key], to: partial[key] as number })
				}
			}

			animations.push(result)
			this.animatingShapes.set(shape.id, animationId)
		}

		let value: ShapeAnimation

		const handleTick = (elapsed: number) => {
			remaining -= elapsed

			if (remaining < 0) {
				const { animatingShapes } = this
				const partialsToUpdate = partials.filter(
					(p) => p && animatingShapes.get(p.id) === animationId
				)
				if (partialsToUpdate.length) {
					this.updateShapes(partialsToUpdate)
					// update shapes also removes the shape from animating shapes
				}

				this.off('tick', handleTick)
				return
			}

			t = easing(1 - remaining / duration)

			const { animatingShapes } = this

			const updates: TLShapePartial[] = []

			let animationIdForShape: string | undefined
			for (let i = 0, n = animations.length; i < n; i++) {
				value = animations[i]
				// Is the animation for this shape still active?
				animationIdForShape = animatingShapes.get(value.partial.id)
				if (animationIdForShape !== animationId) continue

				// Create the update
				updates.push({
					id: value.partial.id,
					type: value.partial.type,
					...value.values.reduce((acc, { prop, from, to }) => {
						acc[prop] = from + (to - from) * t
						return acc
					}, {} as any),
				})
			}

			this._updateShapes(updates)
		}

		this.on('tick', handleTick)

		return this
	}

	/**
	 * Create a group containing the provided shapes.
	 *
	 * @param shapes - The shapes (or shape ids) to group. Defaults to the selected shapes.
	 * @param groupId - The id of the group to create.
	 *
	 * @public
	 */
	groupShapes(shapes: TLShapeId[] | TLShape[], groupId = createShapeId()): this {
		if (!Array.isArray(shapes)) {
			throw Error('Editor.groupShapes: must provide an array of shapes or shape ids')
		}
		if (this.getInstanceState().isReadonly) return this

		const ids =
			typeof shapes[0] === 'string'
				? (shapes as TLShapeId[])
				: (shapes.map((s) => (s as TLShape).id) as TLShapeId[])

		if (ids.length <= 1) return this

		const shapesToGroup = compact(this._getUnlockedShapeIds(ids).map((id) => this.getShape(id)))
		const sortedShapeIds = shapesToGroup.sort(sortByIndex).map((s) => s.id)
		const pageBounds = Box.Common(compact(shapesToGroup.map((id) => this.getShapePageBounds(id))))

		const { x, y } = pageBounds.point

		const parentId = this.findCommonAncestor(shapesToGroup) ?? this.getCurrentPageId()

		// Only group when the select tool is active
		if (this.getCurrentToolId() !== 'select') return this

		// If not already in idle, cancel the current interaction (get back to idle)
		if (!this.isIn('select.idle')) {
			this.cancel()
		}

		// Find all the shapes that have the same parentId, and use the highest index.
		const shapesWithRootParent = shapesToGroup
			.filter((shape) => shape.parentId === parentId)
			.sort(sortByIndex)

		const highestIndex = shapesWithRootParent[shapesWithRootParent.length - 1]?.index

		this.batch(() => {
			this.createShapes<TLGroupShape>([
				{
					id: groupId,
					type: 'group',
					parentId,
					index: highestIndex,
					x,
					y,
					opacity: 1,
					props: {},
				},
			])
			this.reparentShapes(sortedShapeIds, groupId)
			this.select(groupId)
		})

		return this
	}

	/**
	 * Ungroup some shapes.
	 *
	 * @param ids - Ids of the shapes to ungroup. Defaults to the selected shapes.
	 *
	 * @public
	 */
	ungroupShapes(ids: TLShapeId[]): this
	ungroupShapes(ids: TLShape[]): this
	ungroupShapes(_ids: TLShapeId[] | TLShape[]) {
		const ids =
			typeof _ids[0] === 'string' ? (_ids as TLShapeId[]) : (_ids as TLShape[]).map((s) => s.id)
		if (this.getInstanceState().isReadonly) return this
		if (ids.length === 0) return this

		// Only ungroup when the select tool is active
		if (this.getCurrentToolId() !== 'select') return this

		// If not already in idle, cancel the current interaction (get back to idle)
		if (!this.isIn('select.idle')) {
			this.cancel()
		}

		// The ids of the selected shapes after ungrouping;
		// these include all of the grouped shapes children,
		// plus any shapes that were selected apart from the groups.
		const idsToSelect = new Set<TLShapeId>()

		// Get all groups in the selection
		const shapes = compact(ids.map((id) => this.getShape(id)))

		const groups: TLGroupShape[] = []

		shapes.forEach((shape) => {
			if (this.isShapeOfType<TLGroupShape>(shape, 'group')) {
				groups.push(shape)
			} else {
				idsToSelect.add(shape.id)
			}
		})

		if (groups.length === 0) return this

		this.batch(() => {
			let group: TLGroupShape

			for (let i = 0, n = groups.length; i < n; i++) {
				group = groups[i]
				const childIds = this.getSortedChildIdsForParent(group.id)

				for (let j = 0, n = childIds.length; j < n; j++) {
					idsToSelect.add(childIds[j])
				}

				this.reparentShapes(childIds, group.parentId, group.index)
			}

			this.deleteShapes(groups.map((group) => group.id))
			this.select(...idsToSelect)
		})

		return this
	}

	/**
	 * Update a shape using a partial of the shape.
	 *
	 * @example
	 * ```ts
	 * editor.updateShape({ id: 'box1', type: 'geo', props: { w: 100, h: 100 } })
	 * ```
	 *
	 * @param partial - The shape partial to update.
	 *
	 * @public
	 */
	updateShape<T extends TLUnknownShape>(partial: TLShapePartial<T> | null | undefined) {
		this.updateShapes([partial])
		return this
	}

	/**
	 * Update shapes using partials of each shape.
	 *
	 * @example
	 * ```ts
	 * editor.updateShapes([{ id: 'box1', type: 'geo', props: { w: 100, h: 100 } }])
	 * ```
	 *
	 * @param partials - The shape partials to update.
	 *
	 * @public
	 */
	updateShapes<T extends TLUnknownShape>(partials: (TLShapePartial<T> | null | undefined)[]) {
		const compactedPartials: TLShapePartial<T>[] = Array(partials.length)

		for (let i = 0, n = partials.length; i < n; i++) {
			const partial = partials[i]
			if (!partial) continue
			// Get the current shape referenced by the partial
			const shape = this.getShape(partial.id)
			if (!shape) continue

			// If the shape is locked and we're not setting isLocked to true, continue
			if (this.isShapeOrAncestorLocked(shape) && !Object.hasOwn(partial, 'isLocked')) continue

			// Remove any animating shapes from the list of partials
			this.animatingShapes.delete(partial.id)

			compactedPartials.push(partial)
		}

		this._updateShapes(compactedPartials)
		return this
	}

	/** @internal */
	private _updateShapes = (_partials: (TLShapePartial | null | undefined)[]) => {
		if (this.getInstanceState().isReadonly) return

		this.batch(() => {
			const updates = []

			let shape: TLShape | undefined
			let updated: TLShape

			for (let i = 0, n = _partials.length; i < n; i++) {
				const partial = _partials[i]
				// Skip nullish partials (sometimes created by map fns returning undefined)
				if (!partial) continue

				// Get the current shape referenced by the partial
				// If there is no current shape, we'll skip this update
				shape = this.getShape(partial.id)
				if (!shape) continue

				// Get the updated version of the shape
				// If the update had no effect, we'll skip this update
				updated = applyPartialToShape(shape, partial)
				if (updated === shape) continue

				//if any shape has an onBeforeUpdate handler, call it and, if the handler returns a
				// new shape, replace the old shape with the new one. This is used for example when
				// repositioning a text shape based on its new text content.
				updated = this.getShapeUtil(shape).onBeforeUpdate?.(shape, updated) ?? updated

				updates.push(updated)
			}

			this.store.put(updates)
		})
	}

	/** @internal */
	private _getUnlockedShapeIds(ids: TLShapeId[]): TLShapeId[] {
		return ids.filter((id) => !this.getShape(id)?.isLocked)
	}

	/**
	 * Delete shapes.
	 *
	 * @example
	 * ```ts
	 * editor.deleteShapes(['box1', 'box2'])
	 * ```
	 *
	 * @param ids - The ids of the shapes to delete.
	 *
	 * @public
	 */
	deleteShapes(ids: TLShapeId[]): this
	deleteShapes(shapes: TLShape[]): this
	deleteShapes(_ids: TLShapeId[] | TLShape[]): this {
		if (!Array.isArray(_ids)) {
			throw Error('Editor.deleteShapes: must provide an array of shapes or shapeIds')
		}

		const ids = this._getUnlockedShapeIds(
			typeof _ids[0] === 'string' ? (_ids as TLShapeId[]) : (_ids as TLShape[]).map((s) => s.id)
		)

		if (this.getInstanceState().isReadonly) return this
		if (ids.length === 0) return this

		const allIds = new Set(ids)

		for (const id of ids) {
			this.visitDescendants(id, (childId) => {
				allIds.add(childId)
			})
		}

		const deletedIds = [...allIds]
		return this.batch(() => this.store.remove(deletedIds))
	}

	/**
	 * Delete a shape.
	 *
	 * @example
	 * ```ts
	 * editor.deleteShape(shape.id)
	 * ```
	 *
	 * @param id - The id of the shape to delete.
	 *
	 * @public
	 */
	deleteShape(id: TLShapeId): this
	deleteShape(shape: TLShape): this
	deleteShape(_id: TLShapeId | TLShape) {
		this.deleteShapes([typeof _id === 'string' ? _id : _id.id])
		return this
	}

	/* --------------------- Styles --------------------- */

	/**
	 * Get all the current styles among the users selected shapes
	 *
	 * @internal
	 */
	private _extractSharedStyles(shape: TLShape, sharedStyleMap: SharedStyleMap) {
		if (this.isShapeOfType<TLGroupShape>(shape, 'group')) {
			// For groups, ignore the styles of the group shape and instead include the styles of the
			// group's children. These are the shapes that would have their styles changed if the
			// user called `setStyle` on the current selection.
			const childIds = this._parentIdsToChildIds.get()[shape.id]
			if (!childIds) return

			for (let i = 0, n = childIds.length; i < n; i++) {
				this._extractSharedStyles(this.getShape(childIds[i])!, sharedStyleMap)
			}
		} else {
			for (const [style, propKey] of this.styleProps[shape.type]) {
				sharedStyleMap.applyValue(style, getOwnProperty(shape.props, propKey))
			}
		}
	}

	/**
	 * A derived map containing all current styles among the user's selected shapes.
	 *
	 * @internal
	 */
	@computed
	private _getSelectionSharedStyles(): ReadonlySharedStyleMap {
		const selectedShapes = this.getSelectedShapes()

		const sharedStyles = new SharedStyleMap()
		for (const selectedShape of selectedShapes) {
			this._extractSharedStyles(selectedShape, sharedStyles)
		}

		return sharedStyles
	}

	/**
	 * Get the style for the next shape.
	 *
	 * @example
	 * ```ts
	 * const color = editor.getStyleForNextShape(DefaultColorStyle)
	 * ```
	 *
	 * @param style - The style to get.
	 *
	 * @public */
	getStyleForNextShape<T>(style: StyleProp<T>): T {
		const value = this.getInstanceState().stylesForNextShape[style.id]
		return value === undefined ? style.defaultValue : (value as T)
	}

	getShapeStyleIfExists<T>(shape: TLShape, style: StyleProp<T>): T | undefined {
		const styleKey = this.styleProps[shape.type].get(style)
		if (styleKey === undefined) return undefined
		return getOwnProperty(shape.props, styleKey) as T | undefined
	}

	/**
	 * A map of all the current styles either in the current selection, or that are relevant to the
	 * current tool.
	 *
	 * @example
	 * ```ts
	 * const color = editor.getSharedStyles().get(DefaultColorStyle)
	 * if (color && color.type === 'shared') {
	 *   print('All selected shapes have the same color:', color.value)
	 * }
	 * ```
	 *
	 * @public
	 */
	@computed<ReadonlySharedStyleMap>({ isEqual: (a, b) => a.equals(b) })
	getSharedStyles(): ReadonlySharedStyleMap {
		// If we're in selecting and if we have a selection, return the shared styles from the
		// current selection
		if (this.isIn('select') && this.getSelectedShapeIds().length > 0) {
			return this._getSelectionSharedStyles()
		}

		// If the current tool is associated with a shape, return the styles for that shape.
		// Otherwise, just return an empty map.
		const currentTool = this.root.getCurrent()!
		const styles = new SharedStyleMap()

		if (!currentTool) return styles

		if (currentTool.shapeType) {
			for (const style of this.styleProps[currentTool.shapeType].keys()) {
				styles.applyValue(style, this.getStyleForNextShape(style))
			}
		}

		return styles
	}

	/**
	 * Get the currently selected shared opacity.
	 * If any shapes are selected, this returns the shared opacity of the selected shapes.
	 * Otherwise, this returns the chosen opacity for the next shape.
	 *
	 * @public
	 */
	@computed getSharedOpacity(): SharedStyle<number> {
		if (this.isIn('select') && this.getSelectedShapeIds().length > 0) {
			const shapesToCheck: TLShape[] = []
			const addShape = (shapeId: TLShapeId) => {
				const shape = this.getShape(shapeId)
				if (!shape) return
				// For groups, ignore the opacity of the group shape and instead include
				// the opacity of the group's children. These are the shapes that would have
				// their opacity changed if the user called `setOpacity` on the current selection.
				if (this.isShapeOfType<TLGroupShape>(shape, 'group')) {
					for (const childId of this.getSortedChildIdsForParent(shape.id)) {
						addShape(childId)
					}
				} else {
					shapesToCheck.push(shape)
				}
			}
			for (const shapeId of this.getSelectedShapeIds()) {
				addShape(shapeId)
			}

			let opacity: number | null = null
			for (const shape of shapesToCheck) {
				if (opacity === null) {
					opacity = shape.opacity
				} else if (opacity !== shape.opacity) {
					return { type: 'mixed' }
				}
			}

			if (opacity !== null) return { type: 'shared', value: opacity }
		}
		return { type: 'shared', value: this.getInstanceState().opacityForNextShape }
	}

	/**
	 * Set the opacity for the next shapes. This will effect subsequently created shapes.
	 *
	 * @example
	 * ```ts
	 * editor.setOpacityForNextShapes(0.5)
	 * ```
	 *
	 * @param opacity - The opacity to set. Must be a number between 0 and 1 inclusive.
	 * @param historyOptions - The history options for the change.
	 */
	setOpacityForNextShapes(opacity: number, historyOptions?: TLHistoryBatchOptions): this {
		this.updateInstanceState({ opacityForNextShape: opacity }, historyOptions)
		return this
	}

	/**
	 * Set the current opacity. This will effect any selected shapes.
	 *
	 * @example
	 * ```ts
	 * editor.setOpacityForSelectedShapes(0.5)
	 * ```
	 *
	 * @param opacity - The opacity to set. Must be a number between 0 and 1 inclusive.
	 */
	setOpacityForSelectedShapes(opacity: number): this {
		const selectedShapes = this.getSelectedShapes()

		if (selectedShapes.length > 0) {
			const shapesToUpdate: TLShape[] = []

			// We can have many deep levels of grouped shape
			// Making a recursive function to look through all the levels
			const addShapeById = (shape: TLShape) => {
				if (this.isShapeOfType<TLGroupShape>(shape, 'group')) {
					const childIds = this.getSortedChildIdsForParent(shape)
					for (const childId of childIds) {
						addShapeById(this.getShape(childId)!)
					}
				} else {
					shapesToUpdate.push(shape)
				}
			}

			for (const id of selectedShapes) {
				addShapeById(id)
			}

			this.updateShapes(
				shapesToUpdate.map((shape) => {
					return {
						id: shape.id,
						type: shape.type,
						opacity,
					}
				})
			)
		}

		return this
	}

	/**
	 * Set the value of a {@link @tldraw/tlschema#StyleProp} for the next shapes. This change will be applied to subsequently created shapes.
	 *
	 * @example
	 * ```ts
	 * editor.setStyleForNextShapes(DefaultColorStyle, 'red')
	 * editor.setStyleForNextShapes(DefaultColorStyle, 'red', { ephemeral: true })
	 * ```
	 *
	 * @param style - The style to set.
	 * @param value - The value to set.
	 * @param historyOptions - The history options for the change.
	 *
	 * @public
	 */
	setStyleForNextShapes<T>(
		style: StyleProp<T>,
		value: T,
		historyOptions?: TLHistoryBatchOptions
	): this {
		const stylesForNextShape = this.getInstanceState().stylesForNextShape

		this.updateInstanceState(
			{ stylesForNextShape: { ...stylesForNextShape, [style.id]: value } },
			historyOptions
		)

		return this
	}

	/**
	 * Set the value of a {@link @tldraw/tlschema#StyleProp}. This change will be applied to the currently selected shapes.
	 *
	 * @example
	 * ```ts
	 * editor.setStyleForSelectedShapes(DefaultColorStyle, 'red')
	 * ```
	 *
	 * @param style - The style to set.
	 * @param value - The value to set.
	 * @param historyOptions - The history options for the change.
	 *
	 * @public
	 */
	setStyleForSelectedShapes<S extends StyleProp<any>>(style: S, value: StylePropValue<S>): this {
		const selectedShapes = this.getSelectedShapes()

		if (selectedShapes.length > 0) {
			const updates: {
				util: ShapeUtil
				originalShape: TLShape
				updatePartial: TLShapePartial
			}[] = []

			// We can have many deep levels of grouped shape
			// Making a recursive function to look through all the levels
			const addShapeById = (shape: TLShape) => {
				if (this.isShapeOfType<TLGroupShape>(shape, 'group')) {
					const childIds = this.getSortedChildIdsForParent(shape.id)
					for (const childId of childIds) {
						addShapeById(this.getShape(childId)!)
					}
				} else {
					const util = this.getShapeUtil(shape)
					const stylePropKey = this.styleProps[shape.type].get(style)
					if (stylePropKey) {
						const shapePartial: TLShapePartial = {
							id: shape.id,
							type: shape.type,
							props: { [stylePropKey]: value },
						}
						updates.push({
							util,
							originalShape: shape,
							updatePartial: shapePartial,
						})
					}
				}
			}

			for (const shape of selectedShapes) {
				addShapeById(shape)
			}

			this.updateShapes(updates.map(({ updatePartial }) => updatePartial))
		}

		return this
	}

	/* --------------------- Content -------------------- */

	/** @internal */
	externalAssetContentHandlers: {
		[K in TLExternalAssetContent['type']]: {
			[Key in K]:
				| null
				| ((info: TLExternalAssetContent & { type: Key }) => Promise<TLAsset | undefined>)
		}[K]
	} = {
		file: null,
		url: null,
	}

	/**
	 * Register an external content handler. This handler will be called when the editor receives
	 * external content of the provided type. For example, the 'image' type handler will be called
	 * when a user drops an image onto the canvas.
	 *
	 * @example
	 * ```ts
	 * editor.registerExternalAssetHandler('text', myHandler)
	 * ```
	 *
	 * @param type - The type of external content.
	 * @param handler - The handler to use for this content type.
	 *
	 * @public
	 */
	registerExternalAssetHandler<T extends TLExternalAssetContent['type']>(
		type: T,
		handler: null | ((info: TLExternalAssetContent & { type: T }) => Promise<TLAsset>)
	): this {
		this.externalAssetContentHandlers[type] = handler as any
		return this
	}

	/**
	 * Get an asset for an external asset content type.
	 *
	 * @example
	 * ```ts
	 * const asset = await editor.getAssetForExternalContent({ type: 'file', file: myFile })
	 * const asset = await editor.getAssetForExternalContent({ type: 'url', url: myUrl })
	 * ```
	 *
	 * @param info - Info about the external content.
	 * @returns The asset.
	 */
	async getAssetForExternalContent(info: TLExternalAssetContent): Promise<TLAsset | undefined> {
		return await this.externalAssetContentHandlers[info.type]?.(info as any)
	}

	/** @internal */
	externalContentHandlers: {
		[K in TLExternalContent['type']]: {
			[Key in K]: null | ((info: TLExternalContent & { type: Key }) => void)
		}[K]
	} = {
		text: null,
		files: null,
		embed: null,
		'svg-text': null,
		url: null,
	}

	/**
	 * Register an external content handler. This handler will be called when the editor receives
	 * external content of the provided type. For example, the 'image' type handler will be called
	 * when a user drops an image onto the canvas.
	 *
	 * @example
	 * ```ts
	 * editor.registerExternalContentHandler('text', myHandler)
	 * ```
	 *
	 * @param type - The type of external content.
	 * @param handler - The handler to use for this content type.
	 *
	 * @public
	 */
	registerExternalContentHandler<T extends TLExternalContent['type']>(
		type: T,
		handler:
			| null
			| ((
					info: T extends TLExternalContent['type']
						? TLExternalContent & { type: T }
						: TLExternalContent
			  ) => void)
	): this {
		this.externalContentHandlers[type] = handler as any
		return this
	}

	/**
	 * Handle external content, such as files, urls, embeds, or plain text which has been put into the app, for example by pasting external text or dropping external images onto canvas.
	 *
	 * @param info - Info about the external content.
	 */
	async putExternalContent(info: TLExternalContent): Promise<void> {
		return this.externalContentHandlers[info.type]?.(info as any)
	}

	/**
	 * Get content that can be exported for the given shape ids.
	 *
	 * @param shapes - The shapes (or shape ids) to get content for.
	 *
	 * @returns The exported content.
	 *
	 * @public
	 */
	getContentFromCurrentPage(shapes: TLShapeId[] | TLShape[]): TLContent | undefined {
		// todo: make this work with any page, not just the current page
		const ids =
			typeof shapes[0] === 'string'
				? (shapes as TLShapeId[])
				: (shapes as TLShape[]).map((s) => s.id)

		if (!ids) return
		if (ids.length === 0) return

		const pageTransforms: Record<string, MatModel> = {}

		let shapesForContent = dedupe(
			ids
				.map((id) => this.getShape(id)!)
				.sort(sortByIndex)
				.flatMap((shape) => {
					const allShapes = [shape]
					this.visitDescendants(shape.id, (descendant) => {
						allShapes.push(this.getShape(descendant)!)
					})
					return allShapes
				})
		)

		shapesForContent = shapesForContent.map((shape) => {
			pageTransforms[shape.id] = this.getShapePageTransform(shape.id)!

			shape = structuredClone(shape) as typeof shape

			if (this.isShapeOfType<TLArrowShape>(shape, 'arrow')) {
				const startBindingId =
					shape.props.start.type === 'binding' ? shape.props.start.boundShapeId : undefined

				const endBindingId =
					shape.props.end.type === 'binding' ? shape.props.end.boundShapeId : undefined

				const info = this.getArrowInfo(shape)

				if (shape.props.start.type === 'binding') {
					if (!shapesForContent.some((s) => s.id === startBindingId)) {
						// Uh oh, the arrow's bound-to shape isn't among the shapes
						// that we're getting the content for. We should try to adjust
						// the arrow so that it appears in the place it would be
						if (info?.isValid) {
							const { x, y } = info.start.point
							shape.props.start = {
								type: 'point',
								x,
								y,
							}
						} else {
							const { start } = getArrowTerminalsInArrowSpace(this, shape)
							shape.props.start = {
								type: 'point',
								x: start.x,
								y: start.y,
							}
						}
					}
				}

				if (shape.props.end.type === 'binding') {
					if (!shapesForContent.some((s) => s.id === endBindingId)) {
						if (info?.isValid) {
							const { x, y } = info.end.point
							shape.props.end = {
								type: 'point',
								x,
								y,
							}
						} else {
							const { end } = getArrowTerminalsInArrowSpace(this, shape)
							shape.props.end = {
								type: 'point',
								x: end.x,
								y: end.y,
							}
						}
					}
				}

				const infoAfter = getIsArrowStraight(shape)
					? getStraightArrowInfo(this, shape)
					: getCurvedArrowInfo(this, shape)

				if (info?.isValid && infoAfter?.isValid && !getIsArrowStraight(shape)) {
					const mpA = Vec.Med(info.start.handle, info.end.handle)
					const distA = Vec.Dist(info.middle, mpA)
					const distB = Vec.Dist(infoAfter.middle, mpA)
					if (shape.props.bend < 0) {
						shape.props.bend += distB - distA
					} else {
						shape.props.bend -= distB - distA
					}
				}

				return shape
			}

			return shape
		})

		const rootShapeIds: TLShapeId[] = []

		shapesForContent.forEach((shape) => {
			if (shapesForContent.find((s) => s.id === shape.parentId) === undefined) {
				// Need to get page point and rotation of the shape because shapes in
				// groups use local position/rotation

				const pageTransform = this.getShapePageTransform(shape.id)!
				const pagePoint = pageTransform.point()
				const pageRotation = pageTransform.rotation()
				shape.x = pagePoint.x
				shape.y = pagePoint.y
				shape.rotation = pageRotation
				shape.parentId = this.getCurrentPageId()

				rootShapeIds.push(shape.id)
			}
		})

		const assetsSet = new Set<TLAssetId>()

		shapesForContent.forEach((shape) => {
			if ('assetId' in shape.props) {
				if (shape.props.assetId !== null) {
					assetsSet.add(shape.props.assetId)
				}
			}
		})

		return {
			shapes: shapesForContent,
			rootShapeIds,
			schema: this.store.schema.serialize(),
			assets: compact(Array.from(assetsSet).map((id) => this.getAsset(id))),
		}
	}

	/**
	 * Place content into the editor.
	 *
	 * @param content - The content.
	 * @param options - Options for placing the content.
	 *
	 * @public
	 */
	putContentOntoCurrentPage(
		content: TLContent,
		options: {
			point?: VecLike
			select?: boolean
			preservePosition?: boolean
			preserveIds?: boolean
		} = {}
	): this {
		if (this.getInstanceState().isReadonly) return this

		// todo: make this able to support putting content onto any page, not just the current page

		if (!content.schema) {
			throw Error('Could not put content:\ncontent is missing a schema.')
		}

		const { select = false, preserveIds = false, preservePosition = false } = options
		let { point = undefined } = options

		// decide on a parent for the put shapes; if the parent is among the put shapes(?) then use its parent

		const currentPageId = this.getCurrentPageId()
		const { rootShapeIds } = content

		// We need to collect the migrated shapes and assets
		const assets: TLAsset[] = []
		const shapes: TLShape[] = []

		// Let's treat the content as a store, and then migrate that store.
		const store: StoreSnapshot<TLRecord> = {
			store: {
				...Object.fromEntries(content.assets.map((asset) => [asset.id, asset] as const)),
				...Object.fromEntries(content.shapes.map((asset) => [asset.id, asset] as const)),
			},
			schema: content.schema,
		}
		const result = this.store.schema.migrateStoreSnapshot(store)
		if (result.type === 'error') {
			throw Error('Could not put content: could not migrate content')
		}
		for (const record of Object.values(result.value)) {
			switch (record.typeName) {
				case 'asset': {
					assets.push(record)
					break
				}
				case 'shape': {
					shapes.push(record)
					break
				}
			}
		}

		// Ok, we've got our migrated shapes and assets, now we can continue!
		const idMap = new Map<any, TLShapeId>(shapes.map((shape) => [shape.id, createShapeId()]))

		// By default, the paste parent will be the current page.
		let pasteParentId = this.getCurrentPageId() as TLPageId | TLShapeId
		let lowestDepth = Infinity
		let lowestAncestors: TLShape[] = []

		// Among the selected shapes, find the shape with the fewest ancestors and use its first ancestor.
		for (const shape of this.getSelectedShapes()) {
			if (lowestDepth === 0) break

			const isFrame = this.isShapeOfType<TLFrameShape>(shape, 'frame')
			const ancestors = this.getShapeAncestors(shape)
			if (isFrame) ancestors.push(shape)

			const depth = isFrame ? ancestors.length + 1 : ancestors.length

			if (depth < lowestDepth) {
				lowestDepth = depth
				lowestAncestors = ancestors
				pasteParentId = isFrame ? shape.id : shape.parentId
			} else if (depth === lowestDepth) {
				if (lowestAncestors.length !== ancestors.length) {
					throw Error(`Ancestors: ${lowestAncestors.length} !== ${ancestors.length}`)
				}

				if (lowestAncestors.length === 0) {
					pasteParentId = currentPageId
					break
				} else {
					pasteParentId = currentPageId
					for (let i = 0; i < lowestAncestors.length; i++) {
						if (ancestors[i] !== lowestAncestors[i]) break
						pasteParentId = ancestors[i].id
					}
				}
			}
		}

		let isDuplicating = false

		if (!isPageId(pasteParentId)) {
			const parent = this.getShape(pasteParentId)
			if (parent) {
				if (!this.getViewportPageBounds().includes(this.getShapePageBounds(parent)!)) {
					pasteParentId = currentPageId
				} else {
					if (rootShapeIds.length === 1) {
						const rootShape = shapes.find((s) => s.id === rootShapeIds[0])!
						if (
							this.isShapeOfType<TLFrameShape>(parent, 'frame') &&
							this.isShapeOfType<TLFrameShape>(rootShape, 'frame') &&
							rootShape.props.w === parent?.props.w &&
							rootShape.props.h === parent?.props.h
						) {
							isDuplicating = true
						}
					}
				}
			} else {
				pasteParentId = currentPageId
			}
		}

		if (!isDuplicating) {
			isDuplicating = idMap.has(pasteParentId)
		}

		if (isDuplicating) {
			pasteParentId = this.getShape(pasteParentId)!.parentId
		}

		let index = this.getHighestIndexForParent(pasteParentId) // todo: requires that the putting page is the current page

		const rootShapes: TLShape[] = []

		const newShapes: TLShape[] = shapes.map((shape): TLShape => {
			let newShape: TLShape

			if (preserveIds) {
				newShape = structuredClone(shape)
				idMap.set(shape.id, shape.id)
			} else {
				const id = idMap.get(shape.id)!

				// Create the new shape (new except for the id)
				newShape = structuredClone({ ...shape, id })
			}

			if (rootShapeIds.includes(shape.id)) {
				newShape.parentId = currentPageId
				rootShapes.push(newShape)
			}

			// Assign the child to its new parent.

			// If the child's parent is among the putting shapes, then assign
			// it to the new parent's id.
			if (idMap.has(newShape.parentId)) {
				newShape.parentId = idMap.get(shape.parentId)!
			} else {
				rootShapeIds.push(newShape.id)
				// newShape.parentId = pasteParentId
				newShape.index = index
				index = getIndexAbove(index)
			}

			if (this.isShapeOfType<TLArrowShape>(newShape, 'arrow')) {
				if (newShape.props.start.type === 'binding') {
					const mappedId = idMap.get(newShape.props.start.boundShapeId)
					newShape.props.start = mappedId
						? { ...newShape.props.start, boundShapeId: mappedId }
						: // this shouldn't happen, if you copy an arrow but not it's bound shape it should
							// convert the binding to a point at the time of copying
							{ type: 'point', x: 0, y: 0 }
				}
				if (newShape.props.end.type === 'binding') {
					const mappedId = idMap.get(newShape.props.end.boundShapeId)
					newShape.props.end = mappedId
						? { ...newShape.props.end, boundShapeId: mappedId }
						: // this shouldn't happen, if you copy an arrow but not it's bound shape it should
							// convert the binding to a point at the time of copying
							{ type: 'point', x: 0, y: 0 }
				}
			}

			return newShape
		})

		if (newShapes.length + this.getCurrentPageShapeIds().size > MAX_SHAPES_PER_PAGE) {
			// There's some complexity here involving children
			// that might be created without their parents, so
			// if we're going over the limit then just don't paste.
			alertMaxShapes(this)
			return this
		}

		// These are all the assets we need to create
		const assetsToCreate: TLAsset[] = []

		// These assets have base64 data that may need to be hosted
		const assetsToUpdate: (TLImageAsset | TLVideoAsset)[] = []

		for (const asset of assets) {
			if (this.store.has(asset.id)) {
				// We already have this asset
				continue
			}

			if (
				(asset.type === 'image' || asset.type === 'video') &&
				asset.props.src?.startsWith('data:image')
			) {
				// it's src is a base64 image or video; we need to create a new asset without the src,
				// then create a new asset from the original src. So we save a copy of the original asset,
				// then delete the src from the original asset.
				assetsToUpdate.push(structuredClone(asset as TLImageAsset | TLVideoAsset))
				asset.props.src = null
			}

			// Add the asset to the list of assets to create
			assetsToCreate.push(asset)
		}

		// Start loading the new assets, order does not matter
		Promise.allSettled(
			(assetsToUpdate as (TLImageAsset | TLVideoAsset)[]).map(async (asset) => {
				// Turn the data url into a file
				const file = await dataUrlToFile(
					asset.props.src!,
					asset.props.name,
					asset.props.mimeType ?? 'image/png'
				)

				// Get a new asset for the file
				const newAsset = await this.getAssetForExternalContent({ type: 'file', file })

				if (!newAsset) {
					// If we don't have a new asset, delete the old asset.
					// The shapes that reference this asset should break.
					this.deleteAssets([asset.id])
					return
				}

				// Save the new asset under the old asset's id
				this.updateAssets([{ ...newAsset, id: asset.id }])
			})
		)

		this.batch(() => {
			// Create any assets that need to be created
			if (assetsToCreate.length > 0) {
				this.createAssets(assetsToCreate)
			}

			// Create the shapes with root shapes as children of the page
			this.createShapes(newShapes)

			if (select) {
				this.select(...rootShapes.map((s) => s.id))
			}

			// And then, if needed, reparent the root shapes to the paste parent
			if (pasteParentId !== currentPageId) {
				this.reparentShapes(
					rootShapes.map((s) => s.id),
					pasteParentId
				)
			}

			const newCreatedShapes = newShapes.map((s) => this.getShape(s.id)!)
			const bounds = Box.Common(newCreatedShapes.map((s) => this.getShapePageBounds(s)!))

			if (point === undefined) {
				if (!isPageId(pasteParentId)) {
					// Put the shapes in the middle of the (on screen) parent
					const shape = this.getShape(pasteParentId)!
					point = Mat.applyToPoint(
						this.getShapePageTransform(shape),
						this.getShapeGeometry(shape).bounds.center
					)
				} else {
					const viewportPageBounds = this.getViewportPageBounds()
					if (preservePosition || viewportPageBounds.includes(Box.From(bounds))) {
						// Otherwise, put shapes where they used to be
						point = bounds.center
					} else {
						// If the old bounds are outside of the viewport...
						// put the shapes in the middle of the viewport
						point = viewportPageBounds.center
					}
				}
			}

			if (rootShapes.length === 1) {
				const onlyRoot = rootShapes[0] as TLFrameShape
				// If the old bounds are in the viewport...
				if (this.isShapeOfType<TLFrameShape>(onlyRoot, 'frame')) {
					while (
						this.getShapesAtPoint(point).some(
							(shape) =>
								this.isShapeOfType<TLFrameShape>(shape, 'frame') &&
								shape.props.w === onlyRoot.props.w &&
								shape.props.h === onlyRoot.props.h
						)
					) {
						point.x += bounds.w + 16
					}
				}
			}

			const pageCenter = Box.Common(
				compact(rootShapes.map(({ id }) => this.getShapePageBounds(id)))
			).center

			const offset = Vec.Sub(point, pageCenter)

			this.updateShapes(
				rootShapes.map(({ id }) => {
					const s = this.getShape(id)!
					const localRotation = this.getShapeParentTransform(id).decompose().rotation
					const localDelta = Vec.Rot(offset, -localRotation)

					return { id: s.id, type: s.type, x: s.x + localDelta.x, y: s.y + localDelta.y }
				})
			)
		})

		return this
	}

	/**
	 * Get an exported SVG element of the given shapes.
	 *
	 * @param ids - The shapes (or shape ids) to export.
	 * @param opts - Options for the export.
	 *
	 * @returns The SVG element.
	 *
	 * @public
	 */
	async getSvgElement(shapes: TLShapeId[] | TLShape[], opts = {} as Partial<TLSvgOptions>) {
		const result = await getSvgJsx(this, shapes, opts)
		if (!result) return undefined

		const fragment = document.createDocumentFragment()
		const root = createRoot(fragment)
		flushSync(() => {
			root.render(result.jsx)
		})

		const svg = fragment.firstElementChild
		assert(svg instanceof SVGSVGElement, 'Expected an SVG element')

		root.unmount()
		return { svg, width: result.width, height: result.height }
	}

	/**
	 * Get an exported SVG string of the given shapes.
	 *
	 * @param ids - The shapes (or shape ids) to export.
	 * @param opts - Options for the export.
	 *
	 * @returns The SVG element.
	 *
	 * @public
	 */
	async getSvgString(shapes: TLShapeId[] | TLShape[], opts = {} as Partial<TLSvgOptions>) {
		const result = await this.getSvgElement(shapes, opts)
		if (!result) return undefined

		const serializer = new XMLSerializer()
		return {
			svg: serializer.serializeToString(result.svg),
			width: result.width,
			height: result.height,
		}
	}

	/** @deprecated Use {@link Editor.getSvgString} or {@link Editor.getSvgElement} instead. */
	async getSvg(shapes: TLShapeId[] | TLShape[], opts = {} as Partial<TLSvgOptions>) {
		const result = await this.getSvgElement(shapes, opts)
		if (!result) return undefined
		return result.svg
	}

	/* --------------------- Events --------------------- */

	/**
	 * The app's current input state.
	 *
	 * @public
	 */
	inputs = {
		/** The most recent pointer down's position in the current page space. */
		originPagePoint: new Vec(),
		/** The most recent pointer down's position in screen space. */
		originScreenPoint: new Vec(),
		/** The previous pointer position in the current page space. */
		previousPagePoint: new Vec(),
		/** The previous pointer position in screen space. */
		previousScreenPoint: new Vec(),
		/** The most recent pointer position in the current page space. */
		currentPagePoint: new Vec(),
		/** The most recent pointer position in screen space. */
		currentScreenPoint: new Vec(),
		/** A set containing the currently pressed keys. */
		keys: new Set<string>(),
		/** A set containing the currently pressed buttons. */
		buttons: new Set<number>(),
		/** Whether the input is from a pe. */
		isPen: false,
		/** Whether the shift key is currently pressed. */
		shiftKey: false,
		/** Whether the control or command key is currently pressed. */
		ctrlKey: false,
		/** Whether the alt or option key is currently pressed. */
		altKey: false,
		/** Whether the user is dragging. */
		isDragging: false,
		/** Whether the user is pointing. */
		isPointing: false,
		/** Whether the user is pinching. */
		isPinching: false,
		/** Whether the user is editing. */
		isEditing: false,
		/** Whether the user is panning. */
		isPanning: false,
		/** Velocity of mouse pointer, in pixels per millisecond */
		pointerVelocity: new Vec(),
	}

	/**
	 * Update the input points from a pointer, pinch, or wheel event.
	 *
	 * @param info - The event info.
	 */
	private _updateInputsFromEvent(
		info: TLPointerEventInfo | TLPinchEventInfo | TLWheelEventInfo
	): void {
		const {
			pointerVelocity,
			previousScreenPoint,
			previousPagePoint,
			currentScreenPoint,
			currentPagePoint,
		} = this.inputs

		const { screenBounds } = this.store.unsafeGetWithoutCapture(TLINSTANCE_ID)!
		const { x: cx, y: cy, z: cz } = this.store.unsafeGetWithoutCapture(this.getCameraId())!

		const sx = info.point.x - screenBounds.x
		const sy = info.point.y - screenBounds.y
		const sz = info.point.z ?? 0.5

		previousScreenPoint.setTo(currentScreenPoint)
		previousPagePoint.setTo(currentPagePoint)

		// The "screen bounds" is relative to the user's actual screen.
		// The "screen point" is relative to the "screen bounds";
		// it will be 0,0 when its actual screen position is equal
		// to screenBounds.point. This is confusing!
		currentScreenPoint.set(sx, sy)
		const nx = sx / cz - cx
		const ny = sy / cz - cy
		if (isFinite(nx) && isFinite(ny)) {
			currentPagePoint.set(nx, ny, sz)
		}

		this.inputs.isPen = info.type === 'pointer' && info.isPen

		// Reset velocity on pointer down, or when a pinch starts or ends
		if (info.name === 'pointer_down' || this.inputs.isPinching) {
			pointerVelocity.set(0, 0)
			this.inputs.originScreenPoint.setTo(currentScreenPoint)
			this.inputs.originPagePoint.setTo(currentPagePoint)
		}

		// todo: We only have to do this if there are multiple users in the document
		this.history.ignore(() => {
			this.store.put([
				{
					id: TLPOINTER_ID,
					typeName: 'pointer',
					x: currentPagePoint.x,
					y: currentPagePoint.y,
					lastActivityTimestamp:
						// If our pointer moved only because we're following some other user, then don't
						// update our last activity timestamp; otherwise, update it to the current timestamp.
						info.type === 'pointer' && info.pointerId === INTERNAL_POINTER_IDS.CAMERA_MOVE
							? this.store.unsafeGetWithoutCapture(TLPOINTER_ID)?.lastActivityTimestamp ??
								this._tickManager.now
							: this._tickManager.now,
					meta: {},
				},
			])
		})
	}

	/**
	 * Dispatch a cancel event.
	 *
	 * @example
	 * ```ts
	 * editor.cancel()
	 * ```
	 *
	 * @public
	 */
	cancel(): this {
		this.dispatch({ type: 'misc', name: 'cancel' })
		return this
	}

	/**
	 * Dispatch an interrupt event.
	 *
	 * @example
	 * ```ts
	 * editor.interrupt()
	 * ```
	 *
	 * @public
	 */
	interrupt(): this {
		this.dispatch({ type: 'misc', name: 'interrupt' })
		return this
	}

	/**
	 * Dispatch a complete event.
	 *
	 * @example
	 * ```ts
	 * editor.complete()
	 * ```
	 *
	 * @public
	 */
	complete(): this {
		this.dispatch({ type: 'misc', name: 'complete' })
		return this
	}

	/**
	 * A manager for recording multiple click events.
	 *
	 * @internal
	 */
	protected _clickManager = new ClickManager(this)

	/**
	 * Prevent a double click event from firing the next time the user clicks
	 *
	 * @public
	 */
	cancelDoubleClick() {
		this._clickManager.cancelDoubleClickTimeout()
	}

	/**
	 * The previous cursor. Used for restoring the cursor after pan events.
	 *
	 * @internal
	 */
	private _prevCursor: TLCursorType = 'default'

	/** @internal */
	private _shiftKeyTimeout = -1 as any

	/** @internal */
	private _setShiftKeyTimeout = () => {
		this.inputs.shiftKey = false
		this.dispatch({
			type: 'keyboard',
			name: 'key_up',
			key: 'Shift',
			shiftKey: this.inputs.shiftKey,
			ctrlKey: this.inputs.ctrlKey,
			altKey: this.inputs.altKey,
			code: 'ShiftLeft',
		})
	}

	/** @internal */
	private _altKeyTimeout = -1 as any

	/** @internal */
	private _setAltKeyTimeout = () => {
		this.inputs.altKey = false
		this.dispatch({
			type: 'keyboard',
			name: 'key_up',
			key: 'Alt',
			shiftKey: this.inputs.shiftKey,
			ctrlKey: this.inputs.ctrlKey,
			altKey: this.inputs.altKey,
			code: 'AltLeft',
		})
	}

	/** @internal */
	private _ctrlKeyTimeout = -1 as any

	/** @internal */
	private _setCtrlKeyTimeout = () => {
		this.inputs.ctrlKey = false
		this.dispatch({
			type: 'keyboard',
			name: 'key_up',
			key: 'Ctrl',
			shiftKey: this.inputs.shiftKey,
			ctrlKey: this.inputs.ctrlKey,
			altKey: this.inputs.altKey,
			code: 'ControlLeft',
		})
	}

	/** @internal */
	private _restoreToolId = 'select'

	/** @internal */
	private _pinchStart = 1

	/** @internal */
	private _didPinch = false

	/** @internal */
	private _selectedShapeIdsAtPointerDown: TLShapeId[] = []

	/** @internal */
	private _longPressTimeout = -1 as any

	/** @internal */
	capturedPointerId: number | null = null

	/**
	 * Dispatch an event to the editor.
	 *
	 * @example
	 * ```ts
	 * editor.dispatch(myPointerEvent)
	 * ```
	 *
	 * @param info - The event info.
	 *
	 * @public
	 */
	dispatch = (info: TLEventInfo): this => {
		this._pendingEventsForNextTick.push(info)
		if (
			!(
				(info.type === 'pointer' && info.name === 'pointer_move') ||
				info.type === 'wheel' ||
				info.type === 'pinch'
			)
		) {
			this._flushEventsForTick(0)
		}
		return this
	}

	private _pendingEventsForNextTick: TLEventInfo[] = []

	private _flushEventsForTick(elapsed: number) {
		this.batch(() => {
			if (this._pendingEventsForNextTick.length > 0) {
				const events = [...this._pendingEventsForNextTick]
				this._pendingEventsForNextTick.length = 0
				for (const info of events) {
					this._flushEventForTick(info)
				}
			}
			if (elapsed > 0) {
				this.root.handleEvent({ type: 'misc', name: 'tick', elapsed })
			}
			this.scribbles.tick(elapsed)
		})
	}

	private _flushEventForTick = (info: TLEventInfo) => {
		// prevent us from spamming similar event errors if we're crashed.
		// todo: replace with new readonly mode?
		if (this.getCrashingError()) return this

		const { inputs } = this
		const { type } = info

		if (info.type === 'misc') {
			// stop panning if the interaction is cancelled or completed
			if (info.name === 'cancel' || info.name === 'complete') {
				this.inputs.isDragging = false

				if (this.inputs.isPanning) {
					this.inputs.isPanning = false
					this.setCursor({ type: this._prevCursor, rotation: 0 })
				}
			}

			this.root.handleEvent(info)
			return
		}

		if (info.shiftKey) {
			clearInterval(this._shiftKeyTimeout)
			this._shiftKeyTimeout = -1
			inputs.shiftKey = true
		} else if (!info.shiftKey && inputs.shiftKey && this._shiftKeyTimeout === -1) {
			this._shiftKeyTimeout = setTimeout(this._setShiftKeyTimeout, 150)
		}

		if (info.altKey) {
			clearInterval(this._altKeyTimeout)
			this._altKeyTimeout = -1
			inputs.altKey = true
		} else if (!info.altKey && inputs.altKey && this._altKeyTimeout === -1) {
			this._altKeyTimeout = setTimeout(this._setAltKeyTimeout, 150)
		}

		if (info.ctrlKey) {
			clearInterval(this._ctrlKeyTimeout)
			this._ctrlKeyTimeout = -1
			inputs.ctrlKey = true /** @internal */ /** @internal */ /** @internal */
		} else if (!info.ctrlKey && inputs.ctrlKey && this._ctrlKeyTimeout === -1) {
			this._ctrlKeyTimeout = setTimeout(this._setCtrlKeyTimeout, 150)
		}

		const { originPagePoint, currentPagePoint } = inputs

		if (!inputs.isPointing) {
			inputs.isDragging = false
		}

		const instanceState = this.store.unsafeGetWithoutCapture(TLINSTANCE_ID)!
		const pageState = this.store.get(this._getCurrentPageStateId())!
		const cameraOptions = this._cameraOptions.__unsafe__getWithoutCapture()!
		const camera = this.store.unsafeGetWithoutCapture(this.getCameraId())!

		switch (type) {
			case 'pinch': {
				if (cameraOptions.isLocked) return
				clearTimeout(this._longPressTimeout)
				this._updateInputsFromEvent(info)

				switch (info.name) {
					case 'pinch_start': {
						if (inputs.isPinching) return

						if (!inputs.isEditing) {
							this._pinchStart = this.getCamera().z
							if (!this._selectedShapeIdsAtPointerDown.length) {
								this._selectedShapeIdsAtPointerDown = [...pageState.selectedShapeIds]
							}

							this._didPinch = true

							inputs.isPinching = true

							this.interrupt()
						}

						return // Stop here!
					}
					case 'pinch': {
						if (!inputs.isPinching) return

						const {
							point: { z = 1 },
							delta: { x: dx, y: dy },
						} = info

						// The center of the pinch in screen space
						const { x, y } = Vec.SubXY(
							info.point,
							instanceState.screenBounds.x,
							instanceState.screenBounds.y
						)

						const { x: cx, y: cy, z: cz } = camera

						this.stopCameraAnimation()
						if (instanceState.followingUserId) {
							this.stopFollowingUser()
						}

						const { panSpeed, zoomSpeed } = cameraOptions
						this._setCamera(
							new Vec(
								cx + (dx * panSpeed) / cz - x / cz + x / (z * zoomSpeed),
								cy + (dy * panSpeed) / cz - y / cz + y / (z * zoomSpeed),
								z * zoomSpeed
							),
							{ immediate: true }
						)

						return // Stop here!
					}
					case 'pinch_end': {
						if (!inputs.isPinching) return this

						// Stop pinching
						inputs.isPinching = false
<<<<<<< HEAD

						// Stash and clear the shapes that were selected when the pinch started
						const { _selectedShapeIdsAtPointerDown: shapesToReselect } = this
=======
						const { _selectedShapeIdsAtPointerDown } = this
						this.setSelectedShapes(this._selectedShapeIdsAtPointerDown)
>>>>>>> 15dd56a7
						this._selectedShapeIdsAtPointerDown = []

						if (this._didPinch) {
							this._didPinch = false
<<<<<<< HEAD
							if (shapesToReselect.length > 0) {
								this.once('tick', () => {
									if (!this._didPinch) {
										// Unless we've started pinching again...
										// Reselect the shapes that were selected when the pinch started
										this.setSelectedShapes(shapesToReselect, { squashing: true })
									}
								})
							}
=======
							this.once('tick', () => {
								if (!this._didPinch) {
									this.setSelectedShapes(_selectedShapeIdsAtPointerDown)
								}
							})
>>>>>>> 15dd56a7
						}

						return // Stop here!
					}
				}
			}
			case 'wheel': {
				if (cameraOptions.isLocked) return

				this._updateInputsFromEvent(info)

				if (this.getIsMenuOpen()) {
					// noop
				} else {
					const { panSpeed, zoomSpeed, wheelBehavior } = cameraOptions

					if (wheelBehavior !== 'none') {
						// Stop any camera animation
						this.stopCameraAnimation()
						// Stop following any following user
						if (instanceState.followingUserId) {
							this.stopFollowingUser()
						}

						const { x: cx, y: cy, z: cz } = camera
						const { x: dx, y: dy, z: dz = 0 } = info.delta

						// If the camera behavior is "zoom" and the ctrl key is presssed, then pan;
						// If the camera behavior is "pan" and the ctrl key is not pressed, then zoom
						const behavior =
							wheelBehavior === 'pan' ? (inputs.ctrlKey ? 'zoom' : 'pan') : wheelBehavior

						switch (behavior) {
							case 'zoom': {
								// Zoom in on current screen point using the wheel delta
								const { x, y } = this.inputs.currentScreenPoint
								const zoom = cz + (dz ?? 0) * zoomSpeed * cz
								this._setCamera(
									new Vec(
										cx + (x / zoom - x) - (x / cz - x),
										cy + (y / zoom - y) - (y / cz - y),
										zoom
									),
									{ immediate: true }
								)
								return
							}
							case 'pan': {
								// Pan the camera based on the wheel delta
								this._setCamera(new Vec(cx + (dx * panSpeed) / cz, cy + (dy * panSpeed) / cz, cz), {
									immediate: true,
								})
								return
							}
						}
					}
				}
				break
			}
			case 'pointer': {
				// Ignore pointer events while we're pinching
				if (inputs.isPinching) return

				this._updateInputsFromEvent(info)
				const { isPen } = info
				const { isPenMode } = instanceState

				switch (info.name) {
					case 'pointer_down': {
						// If we're in pen mode and the input is not a pen type, then stop here
						if (isPenMode && !isPen) return

						// Close any open menus
						this.clearOpenMenus()

						// Start a long press timeout
						this._longPressTimeout = setTimeout(() => {
							this.dispatch({ ...info, name: 'long_press' })
						}, LONG_PRESS_DURATION)

						// Save the selected ids at pointer down
						this._selectedShapeIdsAtPointerDown = this.getSelectedShapeIds()

						// Firefox bug fix...
						// If it's a left-mouse-click, we store the pointer id for later user
						if (info.button === LEFT_MOUSE_BUTTON) this.capturedPointerId = info.pointerId

						// Add the button from the buttons set
						inputs.buttons.add(info.button)

						// Start pointing and stop dragging
						inputs.isPointing = true
						inputs.isDragging = false

						// If pen mode is off but we're not already in pen mode, turn that on
						if (!isPenMode && isPen) this.updateInstanceState({ isPenMode: true })

						// On devices with erasers (like the Surface Pen or Wacom Pen), button 5 is the eraser
						if (info.button === STYLUS_ERASER_BUTTON) {
							this._restoreToolId = this.getCurrentToolId()
							this.complete()
							this.setCurrentTool('eraser')
						} else if (info.button === MIDDLE_MOUSE_BUTTON) {
							// Middle mouse pan activates panning unless we're already panning (with spacebar)
							if (!this.inputs.isPanning) {
								this._prevCursor = this.getInstanceState().cursor.type
							}
							this.inputs.isPanning = true
							clearTimeout(this._longPressTimeout)
						}

						// We might be panning because we did a middle mouse click, or because we're holding spacebar and started a regular click
						// Also stop here, we don't want the state chart to receive the event
						if (this.inputs.isPanning) {
							this.stopCameraAnimation()
							this.setCursor({ type: 'grabbing', rotation: 0 })
							return this
						}

						break
					}
					case 'pointer_move': {
						// If the user is in pen mode, but the pointer is not a pen, stop here.
						if (!isPen && isPenMode) return

						// If we've started panning, then clear any long press timeout
						if (this.inputs.isPanning && this.inputs.isPointing) {
							// Handle spacebar / middle mouse button panning
							const { currentScreenPoint, previousScreenPoint } = this.inputs
							const { x: cx, y: cy, z: cz } = camera
							const { panSpeed } = cameraOptions
							const offset = Vec.Sub(currentScreenPoint, previousScreenPoint)
							this.setCamera(
								new Vec(cx + (offset.x * panSpeed) / cz, cy + (offset.y * panSpeed) / cz, cz),
								{ immediate: true }
							)
							return
						}

						if (
							inputs.isPointing &&
							!inputs.isDragging &&
							Vec.Dist2(originPagePoint, currentPagePoint) >
								(instanceState.isCoarsePointer ? COARSE_DRAG_DISTANCE : DRAG_DISTANCE) / camera.z
						) {
							// Start dragging
							inputs.isDragging = true
							clearTimeout(this._longPressTimeout)
						}
						break
					}
					case 'pointer_up': {
						// Stop dragging / pointing
						inputs.isDragging = false
						inputs.isPointing = false
						clearTimeout(this._longPressTimeout)

						// Remove the button from the buttons set
						inputs.buttons.delete(info.button)

						// Suppressing pointerup here as <ContextMenu/> doesn't seem to do what we what here.
						if (this.getIsMenuOpen()) return

						// If we're in pen mode and we're not using a pen, stop here
						if (instanceState.isPenMode && !isPen) return

						// Firefox bug fix...
						// If it's the same pointer that we stored earlier...
						// ... then it's probably still a left-mouse-click!
						if (this.capturedPointerId === info.pointerId) {
							this.capturedPointerId = null
							info.button = 0
						}

						if (inputs.isPanning) {
							const slideDirection = this.inputs.pointerVelocity
							const slideSpeed = Math.min(2, slideDirection.len())

							switch (info.button) {
								case LEFT_MOUSE_BUTTON: {
									this.setCursor({ type: 'grab', rotation: 0 })
									break
								}
								case MIDDLE_MOUSE_BUTTON: {
									if (this.inputs.keys.has(' ')) {
										this.setCursor({ type: 'grab', rotation: 0 })
									} else {
										this.setCursor({ type: this._prevCursor, rotation: 0 })
									}
								}
							}

							if (slideSpeed > 0) {
								this.slideCamera({
									speed: slideSpeed,
									direction: slideDirection,
									friction: CAMERA_SLIDE_FRICTION,
								})
							}
						} else {
							if (info.button === STYLUS_ERASER_BUTTON) {
								// If we were erasing with a stylus button, restore the tool we were using before we started erasing
								this.complete()
								this.setCurrentTool(this._restoreToolId)
							}
						}
						break
					}
				}
				break
			}
			case 'keyboard': {
				// please, please
				if (info.key === 'ShiftRight') info.key = 'ShiftLeft'
				if (info.key === 'AltRight') info.key = 'AltLeft'
				if (info.code === 'ControlRight') info.code = 'ControlLeft'

				switch (info.name) {
					case 'key_down': {
						// Add the key from the keys set
						inputs.keys.add(info.code)

						// If the space key is pressed (but meta / control isn't!) activate panning
						if (info.code === 'Space' && !info.ctrlKey) {
							if (!this.inputs.isPanning) {
								this._prevCursor = instanceState.cursor.type
							}

							this.inputs.isPanning = true
							clearTimeout(this._longPressTimeout)
							this.setCursor({ type: this.inputs.isPointing ? 'grabbing' : 'grab', rotation: 0 })
						}

						break
					}
					case 'key_up': {
						// Remove the key from the keys set
						inputs.keys.delete(info.code)

						// If we've lifted the space key,
						if (info.code === 'Space') {
							if (this.inputs.buttons.has(MIDDLE_MOUSE_BUTTON)) {
								// If we're still middle dragging, continue panning
							} else {
								// otherwise, stop panning
								this.inputs.isPanning = false
								this.setCursor({ type: this._prevCursor, rotation: 0 })
							}
						}
						break
					}
					case 'key_repeat': {
						// noop
						break
					}
				}
				break
			}
		}

		// Correct the info name for right / middle clicks
		if (info.type === 'pointer') {
			if (info.button === MIDDLE_MOUSE_BUTTON) {
				info.name = 'middle_click'
			} else if (info.button === RIGHT_MOUSE_BUTTON) {
				info.name = 'right_click'
			}

			// If a left click pointer event, send the event to the click manager.
			const { isPenMode } = this.store.unsafeGetWithoutCapture(TLINSTANCE_ID)!
			if (info.isPen === isPenMode) {
				// The click manager may return a new event, i.e. a double click event
				// depending on the event coming in and its own state. If the event has
				// changed then hand both events to the statechart
				const clickInfo = this._clickManager.handlePointerEvent(info)
				if (info.name !== clickInfo.name) {
					this.root.handleEvent(info)
					this.emit('event', info)
					this.root.handleEvent(clickInfo)
					this.emit('event', clickInfo)
					return
				}
			}
		}

		// Send the event to the statechart. It will be handled by all
		// active states, starting at the root.
		this.root.handleEvent(info)
		this.emit('event', info)

		return this
	}
}

function alertMaxShapes(editor: Editor, pageId = editor.getCurrentPageId()) {
	const name = editor.getPage(pageId)!.name
	editor.emit('max-shapes', { name, pageId, count: MAX_SHAPES_PER_PAGE })
}

function applyPartialToShape<T extends TLShape>(prev: T, partial?: TLShapePartial<T>): T {
	if (!partial) return prev
	let next = null as null | T
	const entries = Object.entries(partial)
	for (let i = 0, n = entries.length; i < n; i++) {
		const [k, v] = entries[i]
		if (v === undefined) continue

		// Is the key a special key? We don't update those
		if (k === 'id' || k === 'type' || k === 'typeName') continue

		// Is the value the same as it was before?
		if (v === (prev as any)[k]) continue

		// There's a new value, so create the new shape if we haven't already (should we be cloning this?)
		if (!next) next = { ...prev }

		// for props / meta properties, we support updates with partials of this object
		if (k === 'props' || k === 'meta') {
			next[k] = { ...prev[k] } as JsonObject
			for (const [nextKey, nextValue] of Object.entries(v as object)) {
				if (nextValue !== undefined) {
					;(next[k] as JsonObject)[nextKey] = nextValue
				}
			}
			continue
		}

		// base property
		;(next as any)[k] = v
	}
	if (!next) return prev
	return next
}

function pushShapeWithDescendants(editor: Editor, id: TLShapeId, result: TLShape[]): void {
	const shape = editor.getShape(id)
	if (!shape) return
	result.push(shape)
	const childIds = editor.getSortedChildIdsForParent(id)
	for (let i = 0, n = childIds.length; i < n; i++) {
		pushShapeWithDescendants(editor, childIds[i], result)
	}
}

function getCameraFitXFitY(editor: Editor, cameraOptions: TLCameraOptions) {
	if (!cameraOptions.constraints) throw Error('Should have constraints here')
	const {
		padding: { x: px, y: py },
	} = cameraOptions.constraints
	const vsb = editor.getViewportScreenBounds()
	const bounds = Box.From(cameraOptions.constraints.bounds)
	const zx = (vsb.w - px * 2) / bounds.w
	const zy = (vsb.h - py * 2) / bounds.h
	return { zx, zy }
}<|MERGE_RESOLUTION|>--- conflicted
+++ resolved
@@ -53,11 +53,7 @@
 	getIndicesBetween,
 	getOwnProperty,
 	hasOwnProperty,
-<<<<<<< HEAD
 	last,
-	objectMapValues,
-=======
->>>>>>> 15dd56a7
 	sortById,
 	sortByIndex,
 	structuredClone,
@@ -65,6 +61,7 @@
 import { EventEmitter } from 'eventemitter3'
 import { flushSync } from 'react-dom'
 import { createRoot } from 'react-dom/client'
+import { TLResizeShapeOptions } from '../..'
 import { TLUser, createTLUser } from '../config/createTLUser'
 import { checkShapesAndAddCore } from '../config/defaultShapes'
 import {
@@ -136,8 +133,7 @@
 	TLWheelEventInfo,
 } from './types/event-types'
 import { TLExternalAssetContent, TLExternalContent } from './types/external-content'
-<<<<<<< HEAD
-import { TLCommandHistoryOptions } from './types/history-types'
+import { TLHistoryBatchOptions } from './types/history-types'
 import {
 	OptionalKeys,
 	RequiredKeys,
@@ -145,10 +141,6 @@
 	TLCameraOptions,
 	TLSvgOptions,
 } from './types/misc-types'
-=======
-import { TLHistoryBatchOptions } from './types/history-types'
-import { OptionalKeys, RequiredKeys, TLSvgOptions } from './types/misc-types'
->>>>>>> 15dd56a7
 import { TLResizeHandle } from './types/selection-types'
 
 /** @public */
@@ -2900,40 +2892,18 @@
 			if (_willSetInitialBounds) {
 				// If we have just received the initial bounds, don't center the camera.
 				this._willSetInitialBounds = false
-<<<<<<< HEAD
-				this.updateInstanceState(
-					{ screenBounds: screenBounds.toJson(), insets },
-					{ squashing: true, ephemeral: true }
-				)
+				this.updateInstanceState({ screenBounds: screenBounds.toJson(), insets })
 				this.setCamera(this.getCamera())
 			} else {
 				if (center && !this.getInstanceState().followingUserId) {
 					// Get the page center before the change, make the change, and restore it
 					const before = this.getViewportPageBounds().center
-					this.updateInstanceState(
-						{ screenBounds: screenBounds.toJson(), insets },
-						{ squashing: true, ephemeral: true }
-					)
-					this.centerOnPoint(before)
-				} else {
-					// Otherwise...
-					this.updateInstanceState(
-						{ screenBounds: screenBounds.toJson(), insets },
-						{ squashing: true, ephemeral: true }
-					)
-					this._setCamera(Vec.From({ ...this.getCamera() }))
-=======
-				this.updateInstanceState({ screenBounds: screenBounds.toJson(), insets })
-			} else {
-				if (center && !this.getInstanceState().followingUserId) {
-					// Get the page center before the change, make the change, and restore it
-					const before = this.getViewportPageCenter()
 					this.updateInstanceState({ screenBounds: screenBounds.toJson(), insets })
 					this.centerOnPoint(before)
 				} else {
 					// Otherwise,
 					this.updateInstanceState({ screenBounds: screenBounds.toJson(), insets })
->>>>>>> 15dd56a7
+					this._setCamera(Vec.From({ ...this.getCamera() }))
 				}
 			}
 		}
@@ -3109,12 +3079,7 @@
 
 		transact(() => {
 			this.stopFollowingUser()
-<<<<<<< HEAD
-			this.updateInstanceState({ followingUserId: userId }, { ephemeral: true })
-=======
-
 			this.updateInstanceState({ followingUserId: userId })
->>>>>>> 15dd56a7
 		})
 
 		const cancel = () => {
@@ -3225,19 +3190,11 @@
 	 * ```ts
 	 * editor.stopFollowingUser()
 	 * ```
-	 *
 	 * @public
 	 */
 	stopFollowingUser(): this {
-<<<<<<< HEAD
-		transact(() => {
-			this.updateInstanceState({ followingUserId: null }, { ephemeral: true })
-			this.emit('stop-following')
-		})
-=======
 		this.updateInstanceState({ followingUserId: null })
 		this.emit('stop-following')
->>>>>>> 15dd56a7
 		return this
 	}
 
@@ -3518,28 +3475,11 @@
 	 */
 	setCurrentPage(page: TLPageId | TLPage): this {
 		const pageId = typeof page === 'string' ? page : page.id
-
 		if (!this.store.has(pageId)) {
 			console.error("Tried to set the current page id to a page that doesn't exist.")
 			return this
 		}
 
-<<<<<<< HEAD
-				this.store.put([{ ...this.getInstanceState(), currentPageId: toId }])
-			},
-			undo: ({ fromId }) => {
-				if (!this.store.has(fromId)) {
-					// in multiplayer contexts this page might have been deleted
-					return
-				}
-				this.store.put([{ ...this.getInstanceState(), currentPageId: fromId }])
-			},
-			squash: ({ fromId }, { toId }) => {
-				return { toId, fromId }
-			},
-		}
-	)
-=======
 		this.stopFollowingUser()
 
 		return this.batch(
@@ -3547,7 +3487,6 @@
 			{ history: 'record-preserveRedoStack' }
 		)
 	}
->>>>>>> 15dd56a7
 
 	/**
 	 * Update a page.
@@ -3639,37 +3578,10 @@
 				const next = pages[index - 1] ?? pages[index + 1]
 				this.setCurrentPage(next.id)
 			}
-
-<<<<<<< HEAD
-			return { data: { id, deletedPage, deletedPageStates } }
-		},
-		{
-			do: ({ deletedPage, deletedPageStates }) => {
-				const pages = this.getPages()
-				if (pages.length === 1) return
-
-				if (deletedPage.id === this.getCurrentPageId()) {
-					const index = pages.findIndex((page) => page.id === deletedPage.id)
-					const next = pages[index - 1] ?? pages[index + 1]
-					this.setCurrentPage(next.id)
-				}
-
-				this.store.remove(deletedPageStates.map((s) => s.id)) // remove the page state
-				this.store.remove([deletedPage.id]) // remove the page
-			},
-			undo: ({ deletedPage, deletedPageStates }) => {
-				this.store.put([deletedPage])
-				this.store.put(deletedPageStates)
-			},
-		}
-	)
-=======
 			this.store.remove([deletedPage.id])
-			this.updateRenderingBounds()
 		})
 		return this
 	}
->>>>>>> 15dd56a7
 
 	/**
 	 * Duplicate a page.
@@ -8435,35 +8347,23 @@
 
 						// Stop pinching
 						inputs.isPinching = false
-<<<<<<< HEAD
 
 						// Stash and clear the shapes that were selected when the pinch started
 						const { _selectedShapeIdsAtPointerDown: shapesToReselect } = this
-=======
-						const { _selectedShapeIdsAtPointerDown } = this
 						this.setSelectedShapes(this._selectedShapeIdsAtPointerDown)
->>>>>>> 15dd56a7
 						this._selectedShapeIdsAtPointerDown = []
 
 						if (this._didPinch) {
 							this._didPinch = false
-<<<<<<< HEAD
 							if (shapesToReselect.length > 0) {
 								this.once('tick', () => {
 									if (!this._didPinch) {
 										// Unless we've started pinching again...
 										// Reselect the shapes that were selected when the pinch started
-										this.setSelectedShapes(shapesToReselect, { squashing: true })
+										this.setSelectedShapes(shapesToReselect)
 									}
 								})
 							}
-=======
-							this.once('tick', () => {
-								if (!this._didPinch) {
-									this.setSelectedShapes(_selectedShapeIdsAtPointerDown)
-								}
-							})
->>>>>>> 15dd56a7
 						}
 
 						return // Stop here!
