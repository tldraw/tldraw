--- conflicted
+++ resolved
@@ -130,12 +130,7 @@
 import { TextManager } from './managers/TextManager'
 import { TickManager } from './managers/TickManager'
 import { UserPreferencesManager } from './managers/UserPreferencesManager'
-<<<<<<< HEAD
-import { ShapeUtil, TLResizeMode, TLShapeUtilConstructor } from './shapes/ShapeUtil'
-=======
-import { WatermarkManager } from './managers/WatermarkManager'
 import { ShapeUtil, TLResizeMode } from './shapes/ShapeUtil'
->>>>>>> 6ba3fb07
 import { RootState } from './tools/RootState'
 import { StateNode, TLStateNodeConstructor } from './tools/StateNode'
 import { TLContent } from './types/clipboard-types'
