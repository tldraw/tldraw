import { TLShape, createShapeId } from '@tldraw/tlschema'
import { structuredClone } from '@tldraw/utils'
import { Vec, VecLike } from '../../../../primitives/Vec'
import { Editor } from '../../../Editor'
import { TLBaseBoxShape } from '../../../shapes/BaseBoxShapeUtil'
import { TLPointerEventInfo } from '../../../types/event-types'
import { StateNode } from '../../StateNode'
import { BaseBoxShapeTool } from '../BaseBoxShapeTool'

export class Pointing extends StateNode {
	static override id = 'pointing'

	override onPointerMove(info: TLPointerEventInfo) {
<<<<<<< HEAD
		if (this.editor.inputs.getIsDragging()) {
			const originPagePoint = this.editor.inputs.getOriginPagePoint()
=======
		const { editor } = this
		if (editor.inputs.isDragging) {
			const { originPagePoint } = editor.inputs
>>>>>>> ef709265

			const shapeType = (this.parent as BaseBoxShapeTool)!.shapeType

			const id = createShapeId()

			const creatingMarkId = editor.markHistoryStoppingPoint(`creating_box:${id}`)
			const newPoint = maybeSnapToGrid(originPagePoint, editor)

			// Allow this to trigger the max shapes reached alert
			this.editor.createShapes([
				{
					id,
					type: shapeType,
					x: newPoint.x,
					y: newPoint.y,
					props: {
						w: 1,
						h: 1,
					},
				},
			])
			const shape = editor.getShape(id)
			if (!shape) {
				this.cancel()
				return
			}
			editor.select(id)

			const parent = this.parent as BaseBoxShapeTool
			this.editor.setCurrentTool(
				'select.resizing',
				{
					...info,
					target: 'selection',
					handle: 'bottom_right',
					isCreating: true,
					creatingMarkId,
					creationCursorOffset: { x: 1, y: 1 },
					onInteractionEnd: this.parent.id,
					onCreate: parent.onCreate
						? (shape: TLShape | null) => parent.onCreate?.(shape)
						: undefined,
				} /** satisfies ResizingInfo, defined in main tldraw package 😧 */
			)
		}
	}

	override onPointerUp() {
		this.complete()
	}

	override onCancel() {
		this.cancel()
	}

	override onComplete() {
		this.complete()
	}

	override onInterrupt() {
		this.cancel()
	}

	complete() {
		const originPagePoint = this.editor.inputs.getOriginPagePoint()

		const shapeType = (this.parent as BaseBoxShapeTool)!.shapeType as TLBaseBoxShape['type']

		const id = createShapeId()

		this.editor.markHistoryStoppingPoint(`creating_box:${id}`)

		// Allow this to trigger the max shapes reached alert
		// todo: add scale here when dynamic size is enabled (is this still needed?)
		this.editor.createShapes([
			{
				id,
				type: shapeType,
				x: originPagePoint.x,
				y: originPagePoint.y,
			},
		])

		const shape = this.editor.getShape<TLBaseBoxShape>(id)!
		if (!shape) {
			this.cancel()
			return
		}

		let { w, h } = shape.props
		const delta = new Vec(w / 2, h / 2)
		const parentTransform = this.editor.getShapeParentTransform(shape)
		if (parentTransform) delta.rot(-parentTransform.rotation())
		let scale = 1

		if (this.editor.user.getIsDynamicResizeMode()) {
			scale = 1 / this.editor.getZoomLevel()
			w *= scale
			h *= scale
			delta.mul(scale)
		}

		const next = structuredClone(shape)
		const newPoint = maybeSnapToGrid(new Vec(shape.x - delta.x, shape.y - delta.y), this.editor)
		next.x = newPoint.x
		next.y = newPoint.y
		next.props.w = w
		next.props.h = h

		if ('scale' in shape.props) {
			;(next as TLBaseBoxShape & { props: { scale: number } }).props.scale = scale
		}

		this.editor.updateShape(next)

		this.editor.setSelectedShapes([id])

		if (this.editor.getInstanceState().isToolLocked) {
			this.parent.transition('idle')
		} else {
			this.editor.setCurrentTool('select.idle')
		}
	}

	cancel() {
		this.parent.transition('idle')
	}
}

/**
 * Checks if grid mode is enabled and snaps a point to the grid if so
 *
 * @public
 */
export function maybeSnapToGrid(point: VecLike, editor: Editor): Vec {
	const isGridMode = editor.getInstanceState().isGridMode
	const gridSize = editor.getDocumentSettings().gridSize
	if (isGridMode) return Vec.SnapToGrid(point, gridSize)
	return Vec.From(point)
}<|MERGE_RESOLUTION|>--- conflicted
+++ resolved
@@ -11,14 +11,8 @@
 	static override id = 'pointing'
 
 	override onPointerMove(info: TLPointerEventInfo) {
-<<<<<<< HEAD
 		if (this.editor.inputs.getIsDragging()) {
 			const originPagePoint = this.editor.inputs.getOriginPagePoint()
-=======
-		const { editor } = this
-		if (editor.inputs.isDragging) {
-			const { originPagePoint } = editor.inputs
->>>>>>> ef709265
 
 			const shapeType = (this.parent as BaseBoxShapeTool)!.shapeType
 
