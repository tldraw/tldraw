--- conflicted
+++ resolved
@@ -8,7 +8,6 @@
 	TLShapePartial,
 } from '@tldraw/tlschema'
 import { deepCopy } from '@tldraw/utils'
-import { LineShapeUtil } from '../../../shapes/line/LineShapeUtil'
 import {
 	TLCancelEvent,
 	TLEnterEventHandler,
@@ -218,19 +217,6 @@
 			point = Vec2d.RotWith(point, initialAdjacentHandle, angleDifference)
 		}
 
-<<<<<<< HEAD
-		this.editor.snaps.clear()
-
-		const { ctrlKey } = this.editor.inputs
-		const shouldSnap = this.editor.isSnapMode ? !ctrlKey : ctrlKey
-
-		if (shouldSnap && this.editor.isShapeOfType(shape, LineShapeUtil)) {
-			const pagePoint = Matrix2d.applyToPoint(this.editor.getPageTransformById(shape.id)!, point)
-			const snapData = this.editor.snaps.snapLineHandleTranslate({
-				lineId: shape.id,
-				handleId: this.initialHandle.id,
-				handlePoint: pagePoint,
-=======
 		// Clear any existing snaps
 		editor.snaps.clear()
 
@@ -258,7 +244,6 @@
 			const snapDelta = snaps.getSnappingHandleDelta({
 				additionalSegments,
 				handlePoint: Matrix2d.applyToPoint(pageTransform, point),
->>>>>>> b22bb13b
 			})
 
 			if (snapDelta) {
