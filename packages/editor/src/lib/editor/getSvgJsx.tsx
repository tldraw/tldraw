import {
	TLFrameShape,
	TLGroupShape,
	TLShape,
	TLShapeId,
	createShapeId,
	getDefaultColorTheme,
} from '@tldraw/tlschema'
<<<<<<< HEAD
import { Fragment, JSXElementConstructor, ReactElement } from 'react'
=======
import { FileHelpers, fetch } from '@tldraw/utils'
import { Fragment, ReactElement } from 'react'
import WatermarkDesktop from '../../../assets/watermarks/watermark-desktop.svg'
>>>>>>> 9242bb7f
import { Mat } from '../primitives/Mat'
import { Editor } from './Editor'
import { SvgExportContext, SvgExportContextProvider, SvgExportDef } from './types/SvgExportContext'
import { TLSvgOptions } from './types/misc-types'

let watermarkBase64 = ''

export async function getSvgJsx(
	editor: Editor,
	shapes: TLShapeId[] | TLShape[],
	opts: TLSvgOptions = {}
) {
	const ids =
		typeof shapes[0] === 'string' ? (shapes as TLShapeId[]) : (shapes as TLShape[]).map((s) => s.id)

	if (ids.length === 0) return
	if (!window.document) throw Error('No document')

	const {
		scale = 1,
		background = false,
		padding = editor.options.defaultSvgPadding,
		preserveAspectRatio = false,
	} = opts

	const isDarkMode = opts.darkMode ?? editor.user.getIsDarkMode()
	const theme = getDefaultColorTheme({ isDarkMode })

	// ---Figure out which shapes we need to include
	const shapeIdsToInclude = editor.getShapeAndDescendantIds(ids)
	const renderingShapes = editor
		.getUnorderedRenderingShapes(false)
		.filter(({ id }) => shapeIdsToInclude.has(id))

	// --- Common bounding box of all shapes
	let bbox = null
	if (opts.bounds) {
		bbox = opts.bounds
	} else {
		for (const { id } of renderingShapes) {
			const maskedPageBounds = editor.getShapeMaskedPageBounds(id)
			if (!maskedPageBounds) continue
			if (bbox) {
				bbox.union(maskedPageBounds)
			} else {
				bbox = maskedPageBounds.clone()
			}
		}
	}

	// no unmasked shapes to export
	if (!bbox) return

	const singleFrameShapeId =
		ids.length === 1 && editor.isShapeOfType<TLFrameShape>(editor.getShape(ids[0])!, 'frame')
			? ids[0]
			: null
	let didExpandPadding = false
	if (!singleFrameShapeId) {
		// Expand by an extra 32 pixels
		bbox.expandBy(padding)
<<<<<<< HEAD
		// bbox.expandBy(padding * 4)
=======
		didExpandPadding = true
>>>>>>> 9242bb7f
	}

	// We want the svg image to be BIGGER THAN USUAL to account for image quality
	const w = bbox.width * scale
	const h = bbox.height * scale

	try {
		document.body.focus?.() // weird but necessary
	} catch (e) {
		// not implemented
	}

	const defChildren: ReactElement[] = []

	const exportDefPromisesById = new Map<string, Promise<void>>()
	const exportContext: SvgExportContext = {
		isDarkMode,
		addExportDef: (def: SvgExportDef) => {
			if (exportDefPromisesById.has(def.key)) return
			const promise = (async () => {
				const element = await def.getElement()
				if (!element) return

				defChildren.push(<Fragment key={defChildren.length}>{element}</Fragment>)
			})()
			exportDefPromisesById.set(def.key, promise)
		},
	}
	const renderingShapePromises = renderingShapes.map(
		async ({ id, opacity, index, backgroundIndex }) => {
			// Don't render the frame if we're only exporting a single frame
			if (id === singleFrameShapeId) return []

<<<<<<< HEAD
			const shape = editor.getShape(id)!

			if (editor.isShapeOfType<TLGroupShape>(shape, 'group')) return []

			const util = editor.getShapeUtil(shape)

			let toSvgResult = await util.toSvg?.(shape, exportContext)
			let toBackgroundSvgResult = await util.toBackgroundSvg?.(shape, exportContext)

			if (!toSvgResult && !toBackgroundSvgResult) {
				const bounds = editor.getShapePageBounds(shape)!
				toSvgResult = (
					<rect
						width={bounds.w}
						height={bounds.h}
						fill={theme.solid}
						stroke={theme.grey.pattern}
						strokeWidth={1}
					/>
				)
			}

			let pageTransform = editor.getShapePageTransform(shape)!.toCssString()
			if ('scale' in shape.props) {
				if (shape.props.scale !== 1) {
					pageTransform = `${pageTransform} scale(${shape.props.scale}, ${shape.props.scale})`
				}
			}

			if (toSvgResult) {
				toSvgResult = (
					<g key={shape.id} transform={pageTransform} opacity={opacity}>
						{toSvgResult}
					</g>
				)
			}
			if (toBackgroundSvgResult) {
				toBackgroundSvgResult = (
					<g key={`bg_${shape.id}`} transform={pageTransform} opacity={opacity}>
						{toBackgroundSvgResult}
					</g>
				)
			}

			// Create svg mask if shape has a frame as parent
			const pageMask = editor.getShapeMask(shape.id)
			if (pageMask) {
				// Create a clip path and add it to defs
				const pageMaskId = `mask_${shape.id.replace(':', '_')}`
				defChildren.push(
					<clipPath key={defChildren.length} id={pageMaskId}>
						{/* Create a polyline mask that does the clipping */}
						<path d={`M${pageMask.map(({ x, y }) => `${x},${y}`).join('L')}Z`} />
					</clipPath>
				)

				if (toSvgResult) {
					toSvgResult = (
						<g key={shape.id} clipPath={`url(#${pageMaskId})`}>
							{toSvgResult}
						</g>
					)
				}
				if (toBackgroundSvgResult) {
					toBackgroundSvgResult = (
						<g key={`bg_${shape.id}`} clipPath={`url(#${pageMaskId})`}>
							{toBackgroundSvgResult}
						</g>
					)
				}
			}

			const elements = []
			if (toSvgResult) {
				elements.push({ zIndex: index, element: toSvgResult })
			}
			if (toBackgroundSvgResult) {
				elements.push({ zIndex: backgroundIndex, element: toBackgroundSvgResult })
			}

			return elements
		}
	)

	const watermarkPromise = new Promise<
		{ zIndex: number; element: ReactElement<any, string | JSXElementConstructor<any>> }[]
	>((resolve) => {
		const id = createShapeId()
		const height = 32
		const width = 107
		const padding = 8
		const desiredHeight = bbox.height * 0.1
		const scaleFactor = desiredHeight / height
		const offsetX = width * scaleFactor + padding
		const offsetY = height * scaleFactor + padding
=======
	const createWatermarkShape = async () => {
		const watermarkWidth = 141
		const watermarkHeight = 32
		const watermarkPadding = 8
		const desiredHeight = bbox.height * 0.05
		const scaleFactor = desiredHeight / watermarkHeight

		const isWatermarkBiggerThanTheBoundingBox = bbox.height < watermarkHeight + watermarkPadding
		if (isWatermarkBiggerThanTheBoundingBox) {
			// Meh, not worth it. Don't worry about it, you get a freebie ;)
			return []
		}

		const id = createShapeId()
		const offsetX =
			(watermarkWidth + watermarkPadding) * scaleFactor + (didExpandPadding ? padding : 0)
		const offsetY =
			(watermarkHeight + watermarkPadding) * scaleFactor + (didExpandPadding ? padding : 0)
>>>>>>> 9242bb7f
		const pageTransform = Mat.Identity()
			.translate(bbox.maxX - offsetX, bbox.maxY - offsetY)
			.scale(scaleFactor, scaleFactor)
			.toCssString()
<<<<<<< HEAD
		// const src = getWatermarkSrc({ forceLocal: true, isMobile: false })
		return resolve([
			{
				zIndex: 1000,
				element: (
					<g key={id} transform={pageTransform} opacity={1}>
						<svg
							width="107"
							height="32"
							viewBox="0 0 107 32"
							fill="none"
							xmlns="http://www.w3.org/2000/svg"
						>
							<path
								d="M92.0365 18.249C91.3697 18.249 90.7885 17.7953 90.6266 17.1484L88.3831 8.18532C88.1535 7.26789 88.8474 6.37897 89.7931 6.37897H90.9965C91.6955 6.37897 92.2955 6.87657 92.4248 7.56352L93.1706 11.5252C93.2584 11.9911 93.9218 12.002 94.0248 11.5392L94.9197 7.51677C95.0676 6.85193 95.6574 6.37897 96.3385 6.37897H98.1662C98.8418 6.37897 99.4284 6.84455 99.5817 7.50256L100.513 11.499C100.62 11.96 101.282 11.9436 101.367 11.4778L102.074 7.57321C102.2 6.88174 102.802 6.37897 103.505 6.37897H104.7C105.645 6.37897 106.339 7.26789 106.11 8.18532L103.866 17.1484C103.704 17.7953 103.123 18.249 102.456 18.249H100.086C99.432 18.249 98.8588 17.8128 98.6846 17.1829L97.6448 13.4227C97.5264 12.9945 96.9182 12.997 96.8033 13.4263L95.8016 17.1711C95.6315 17.8068 95.0556 18.249 94.3975 18.249H92.0365Z"
								fill="black"
							/>
							<path
								d="M79.3673 18.4346C78.609 18.4346 77.9385 18.3109 77.3556 18.0636C76.778 17.8112 76.324 17.4299 75.9939 16.9199C75.6638 16.4099 75.4988 15.7607 75.4988 14.9725C75.4988 14.3233 75.6097 13.7695 75.8315 13.311C76.0533 12.8473 76.3627 12.4687 76.7599 12.175C77.1571 11.8813 77.6187 11.6572 78.1448 11.5027C78.6761 11.3481 79.2486 11.2477 79.8624 11.2013C80.5278 11.1498 81.0617 11.0879 81.464 11.0158C81.8715 10.9385 82.1655 10.8329 82.346 10.699C82.5265 10.5599 82.6168 10.377 82.6168 10.1503V10.1194C82.6168 9.81027 82.4982 9.57328 82.2609 9.40842C82.0236 9.24356 81.7193 9.16113 81.3479 9.16113C80.9405 9.16113 80.6078 9.25129 80.3499 9.43161C79.3704 10.1104 79.4422 10.243 77.9282 10.243C76.1274 10.243 76.6747 7.6058 78.4543 6.78095C79.2435 6.41001 80.2286 6.22455 81.4098 6.22455C82.2609 6.22455 83.0243 6.32501 83.7 6.52593C84.3757 6.7217 84.9508 6.99733 85.4253 7.35281C85.8999 7.70314 86.2609 8.11529 86.5085 8.58927C86.7612 9.05809 86.8876 9.56813 86.8876 10.1194V16.7956C86.8876 17.5984 86.2369 18.2491 85.4342 18.2491H83.6917C83.2519 18.2491 82.8953 17.8925 82.8953 17.4527C82.8953 17.2249 82.5367 17.116 82.3783 17.2796C81.9383 17.7341 81.3647 18.0831 80.7831 18.2491C80.355 18.3727 79.8831 18.4346 79.3673 18.4346ZM80.7599 15.7453C81.0849 15.7453 81.3892 15.6783 81.6729 15.5443C81.9617 15.4104 82.1964 15.2172 82.377 14.9648C82.6213 14.6231 82.6648 14.2001 82.6639 13.7771C82.6631 13.4328 82.2964 13.1946 81.9638 13.2835C81.6292 13.373 81.2873 13.437 80.9456 13.4887C80.6155 13.5403 80.3447 13.6253 80.1332 13.7438C79.9269 13.8571 79.7722 13.9988 79.669 14.1688C79.571 14.3336 79.522 14.5191 79.522 14.7252C79.522 15.0549 79.6381 15.3074 79.8702 15.4825C80.1023 15.6577 80.3989 15.7453 80.7599 15.7453Z"
								fill="black"
							/>
							<path
								d="M68.6156 18.2491C67.8129 18.2491 67.1622 17.5984 67.1622 16.7956V7.83255C67.1622 7.02983 67.8129 6.3791 68.6156 6.3791H70.5938C70.9889 6.3791 71.3092 6.69942 71.3092 7.09455C71.3092 7.32551 71.8521 7.44928 71.9983 7.27052C72.1463 7.08967 72.304 6.9342 72.462 6.80414C72.9366 6.41774 73.491 6.22455 74.1255 6.22455C75.4297 6.22455 75.6045 7.52553 75.6045 8.17838C75.6045 9.66905 75.1303 9.81027 73.6303 9.81027C73.2125 9.81027 72.836 9.90558 72.5007 10.0962C72.1706 10.2817 71.9101 10.5444 71.7193 10.8844C71.5284 11.2193 71.433 11.6134 71.433 12.0668V16.7956C71.433 17.5984 70.7823 18.2491 69.9796 18.2491H68.6156Z"
								fill="black"
							/>
							<path
								d="M57.4213 18.4036C56.5754 18.4036 55.7966 18.1821 55.0848 17.739C54.3781 17.296 53.8107 16.6236 53.3826 15.7221C52.9597 14.8205 52.7482 13.6845 52.7482 12.3141C52.7482 10.8818 52.97 9.71751 53.4136 8.82107C53.8623 7.92464 54.44 7.26777 55.1467 6.85047C55.8585 6.43317 56.6064 6.22451 57.3904 6.22451C58.23 6.22451 59.0588 6.50437 59.7119 7.00975C60.0092 7.23979 60.7947 7.00154 60.7947 6.62566V3.87585C60.7947 3.07314 61.4454 2.42241 62.2481 2.42241H63.612C64.4148 2.42241 65.0655 3.07314 65.0655 3.87585V16.7956C65.0655 17.5983 64.4148 18.2491 63.612 18.2491H61.6393C61.1899 18.2491 60.8256 17.8848 60.8256 17.4354C60.8256 17.1901 60.3421 17.0433 60.1747 17.2224C60.1234 17.2772 60.0719 17.331 60.021 17.3835C59.7167 17.6978 59.3453 17.9477 58.9068 18.1331C58.4736 18.3135 57.9784 18.4036 57.4213 18.4036ZM58.9997 15.127C59.3917 15.127 59.727 15.0137 60.0055 14.787C60.2892 14.5551 60.5058 14.2306 60.6554 13.8133C60.8101 13.3908 60.8875 12.8911 60.8875 12.3141C60.8875 11.7267 60.8101 11.2244 60.6554 10.8071C60.5058 10.3847 60.2892 10.0627 60.0055 9.84115C59.727 9.61447 59.3917 9.50113 58.9997 9.50113C58.6077 9.50113 58.2724 9.61447 57.9939 9.84115C57.7205 10.0627 57.509 10.3847 57.3594 10.8071C57.215 11.2244 57.1428 11.7267 57.1428 12.3141C57.1428 12.9014 57.215 13.4063 57.3594 13.8287C57.509 14.246 57.7205 14.568 57.9939 14.7947C58.2724 15.0162 58.6077 15.127 58.9997 15.127Z"
								fill="black"
							/>
							<path
								d="M49.4901 2.42241C50.2928 2.42241 50.9435 3.07314 50.9435 3.87585V16.7956C50.9435 17.5983 50.2928 18.2491 49.4901 18.2491H48.1261C47.3234 18.2491 46.6727 17.5983 46.6727 16.7956V3.87585C46.6727 3.07314 47.3234 2.42241 48.1261 2.42241H49.4901Z"
								fill="black"
							/>
							<path
								d="M38.3612 4.98874C38.3612 4.18602 39.012 3.53529 39.8147 3.53529H41.1786C41.9813 3.53529 42.6321 4.18602 42.6321 4.98874V5.84621C42.6321 6.14054 42.8707 6.37914 43.165 6.37914H43.5643C44.0995 6.37914 44.5333 6.81296 44.5333 7.34811V8.50132C44.5333 9.03647 44.0995 9.47029 43.5643 9.47029H43.165C42.8707 9.47029 42.6321 9.70889 42.6321 10.0032V14.4316C42.6321 14.5964 42.6604 14.7355 42.7172 14.8489C42.7739 14.9571 42.8616 15.0395 42.9802 15.0962C43.0989 15.1477 43.251 15.1734 43.4367 15.1734C43.8923 15.1734 44.3197 15.3384 44.4137 15.7842L44.7166 17.2201C44.8152 17.6879 44.5369 18.149 44.0711 18.2569C43.7204 18.3393 43.3026 18.3934 42.8177 18.4191C41.8377 18.4707 41.015 18.3702 40.3496 18.1178C39.6843 17.8602 39.1839 17.4557 38.8487 16.9045C38.5134 16.3532 38.3509 15.6629 38.3612 14.8334V10.0032C38.3612 9.70889 38.1175 9.47029 37.8231 9.47029C37.288 9.47029 36.8448 9.03647 36.8448 8.50132V7.34811C36.8448 6.81296 37.288 6.37914 37.8231 6.37914C38.1175 6.37914 38.3612 6.14054 38.3612 5.84621V4.98874Z"
								fill="black"
							/>
							<path
								d="M52.2803 29.4602C51.8071 29.4602 51.4235 29.0778 51.4235 28.6062V23.3865C51.4235 22.9148 51.8071 22.5325 52.2803 22.5325H52.4535C52.9267 22.5325 53.3104 22.9148 53.3104 23.3865V25.2703C53.3104 25.3051 53.3387 25.3333 53.3736 25.3333C53.3936 25.3333 53.4124 25.3239 53.4244 25.3079L55.2389 22.8767C55.4006 22.6601 55.6555 22.5325 55.9264 22.5325H55.9693C56.6775 22.5325 57.08 23.3404 56.6518 23.9028L55.7033 25.1488C55.4885 25.431 55.4708 25.8161 55.6588 26.1168L56.9328 28.1544C57.2885 28.7233 56.8781 29.4602 56.2056 29.4602H55.9814C55.6802 29.4602 55.4011 29.3026 55.2464 29.045L54.3634 27.5755C54.1578 27.2333 53.6708 27.2055 53.4273 27.5221C53.3515 27.6207 53.3104 27.7415 53.3104 27.8658V28.6062C53.3104 29.0778 52.9267 29.4602 52.4535 29.4602H52.2803Z"
								fill="black"
							/>
							<path
								d="M47.089 29.4602H45.2717C44.7985 29.4602 44.4148 29.0778 44.4148 28.6062V23.3865C44.4148 22.9148 44.7985 22.5325 45.2717 22.5325H47.0619C47.7768 22.5325 48.3945 22.6712 48.9148 22.9485C49.4374 23.2237 49.8402 23.6206 50.123 24.1392C50.408 24.6557 50.5506 25.2747 50.5506 25.9963C50.5506 26.718 50.4092 27.3381 50.1264 27.8568C49.8436 28.3732 49.4431 28.7701 48.925 29.0475C48.4069 29.3227 47.7949 29.4602 47.089 29.4602ZM46.3017 27.1465C46.3017 27.5425 46.6238 27.8636 47.0212 27.8636C47.3651 27.8636 47.658 27.8083 47.9001 27.6978C48.1445 27.5873 48.33 27.3968 48.4567 27.1262C48.5856 26.8555 48.6501 26.4789 48.6501 25.9963C48.6501 25.5137 48.5845 25.1371 48.4533 24.8665C48.3243 24.5959 48.1343 24.4053 47.8831 24.2948C47.6343 24.1843 47.3289 24.1291 46.9669 24.1291C46.5995 24.1291 46.3017 24.4259 46.3017 24.7921V27.1465Z"
								fill="black"
							/>
							<path
								d="M42.4006 24.6972C42.0594 24.6972 41.8037 24.3876 41.542 24.1695C41.3927 24.0433 41.1653 23.9801 40.8599 23.9801C40.6653 23.9801 40.5058 24.0038 40.3814 24.0512C40.2592 24.0963 40.1687 24.1583 40.1099 24.2372C40.051 24.3161 40.0205 24.4063 40.0182 24.5078C40.0137 24.5913 40.0284 24.6668 40.0623 24.7345C40.0985 24.7999 40.1551 24.8596 40.232 24.9137C40.309 24.9656 40.4074 25.013 40.5273 25.0558C40.6472 25.0987 40.7897 25.137 40.9549 25.1708L41.525 25.2926C41.9096 25.3738 42.2388 25.4809 42.5126 25.614C42.7863 25.747 43.0103 25.9037 43.1845 26.0842C43.3587 26.2623 43.4865 26.463 43.568 26.6863C43.6517 26.9095 43.6947 27.1531 43.697 27.4169C43.6947 27.8725 43.5804 28.2581 43.3542 28.5738C43.1279 28.8895 42.8044 29.1297 42.3836 29.2943C41.9651 29.459 41.4617 29.5413 40.8734 29.5413C40.2694 29.5413 39.7422 29.4522 39.292 29.274C38.844 29.0959 38.4956 28.8219 38.2467 28.452C38.1332 28.2807 38.0456 28.0875 37.9838 27.8722C37.8534 27.4174 38.2591 27.0245 38.7336 27.0245H39.0993C39.4166 27.0245 39.6507 27.2945 39.8248 27.559C39.9198 27.7033 40.0533 27.8127 40.2252 27.8871C40.3995 27.9615 40.6065 27.9988 40.8463 27.9988C41.0476 27.9988 41.2162 27.9739 41.3519 27.9243C41.4877 27.8747 41.5906 27.8059 41.6608 27.718C41.7309 27.63 41.7671 27.5297 41.7694 27.4169C41.7671 27.3109 41.732 27.2185 41.6642 27.1396C41.5985 27.0584 41.4899 26.9862 41.3384 26.9231C41.1868 26.8577 40.982 26.7968 40.7241 26.7404L40.0318 26.5916C39.4164 26.4585 38.9311 26.2364 38.5759 25.9252C38.223 25.6117 38.0476 25.1844 38.0499 24.6431C38.0476 24.2034 38.1653 23.8189 38.4029 23.4896C38.6427 23.1581 38.9741 22.8999 39.3972 22.715C39.8225 22.5301 40.3101 22.4376 40.8599 22.4376C41.4209 22.4376 41.9062 22.5312 42.3157 22.7184C42.7252 22.9056 43.0408 23.1694 43.2626 23.5099C43.3354 23.62 43.3966 23.7361 43.446 23.8583C43.6234 24.2974 43.2157 24.6972 42.7408 24.6972H42.4006Z"
								fill="black"
							/>
							<path
								d="M72.57 25.9833C72.57 26.7531 72.4198 27.4025 72.1195 27.9314C71.8191 28.4581 71.4138 28.8576 70.9035 29.13C70.3931 29.4001 69.8241 29.5351 69.1963 29.5351C68.564 29.5351 67.9927 29.399 67.4824 29.1266C66.9743 28.852 66.5701 28.4514 66.2698 27.9247C65.9717 27.3957 65.8227 26.7486 65.8227 25.9833C65.8227 25.2135 65.9717 24.5653 66.2698 24.0386C66.5701 23.5096 66.9743 23.1101 67.4824 22.84C67.9927 22.5677 68.564 22.4315 69.1963 22.4315C69.8241 22.4315 70.3931 22.5677 70.9035 22.84C71.4138 23.1101 71.8191 23.5096 72.1195 24.0386C72.4198 24.5653 72.57 25.2135 72.57 25.9833ZM70.6325 25.9833C70.6325 25.5692 70.5772 25.2203 70.4665 24.9367C70.3581 24.6508 70.1967 24.4347 69.9822 24.2884C69.7699 24.1399 69.5079 24.0656 69.1963 24.0656C68.8847 24.0656 68.6216 24.1399 68.4071 24.2884C68.1948 24.4347 68.0334 24.6508 67.9227 24.9367C67.8143 25.2203 67.7601 25.5692 67.7601 25.9833C67.7601 26.3975 67.8143 26.7475 67.9227 27.0333C68.0334 27.3169 68.1948 27.533 68.4071 27.6816C68.6216 27.8279 68.8847 27.901 69.1963 27.901C69.5079 27.901 69.7699 27.8279 69.9822 27.6816C70.1967 27.533 70.3581 27.3169 70.4665 27.0333C70.5772 26.7475 70.6325 26.3975 70.6325 25.9833Z"
								fill="black"
							/>
							<path
								d="M61.1348 29.4405C60.6625 29.4405 60.2796 29.0588 60.2796 28.588V23.3783C60.2796 22.9075 60.6625 22.5259 61.1348 22.5259H64.3984C64.8174 22.5259 65.1571 22.8645 65.1571 23.2822C65.1571 23.6998 64.8174 24.0384 64.3984 24.0384H62.759C62.4298 24.0384 62.1629 24.3045 62.1629 24.6327C62.1629 24.9608 62.4298 25.2269 62.759 25.2269H64.1003C64.5194 25.2269 64.8591 25.5655 64.8591 25.9832C64.8591 26.4008 64.5194 26.7394 64.1003 26.7394H63.0181C62.5457 26.7394 62.1629 27.1211 62.1629 27.5919V28.588C62.1629 29.0588 61.78 29.4405 61.3077 29.4405H61.1348Z"
								fill="black"
							/>
							<path
								d="M74.0859 29.535C73.7299 29.535 73.4413 29.2474 73.4413 28.8925V23.1684C73.4413 22.8135 73.7299 22.5259 74.0859 22.5259H76.4766C76.9985 22.5259 77.4551 22.6206 77.8465 22.8099C78.238 22.9993 78.5424 23.272 78.7599 23.6279C78.9773 23.9838 79.086 24.4105 79.086 24.9079C79.086 25.4098 78.9739 25.8331 78.7496 26.1776C78.5423 26.4992 78.2563 26.7472 77.8915 26.9217C77.8655 26.9341 77.839 26.9462 77.8122 26.9579C77.4116 27.1336 76.9435 27.2214 76.4079 27.2214H75.2396C74.8836 27.2214 74.595 26.9338 74.595 26.5789V24.9348C74.595 24.7269 74.7641 24.5583 74.9727 24.5583C75.1813 24.5583 75.3504 24.7269 75.3504 24.9348V25.1507C75.3504 25.4778 75.6164 25.743 75.9446 25.743H76.0233C76.2477 25.743 76.4388 25.7156 76.5967 25.6608C76.757 25.6038 76.8794 25.5137 76.9641 25.3904C77.0511 25.2672 77.0946 25.1064 77.0946 24.9079C77.0946 24.7071 77.0511 24.544 76.9641 24.4185C76.8794 24.2907 76.757 24.1972 76.5967 24.1378C76.4388 24.0762 76.2477 24.0454 76.0233 24.0454H75.995C75.639 24.0454 75.3504 24.3331 75.3504 24.6879V25.9759C75.3504 26.1416 75.4415 26.2941 75.5878 26.3729L75.8903 26.5361C76.2242 26.7162 76.0959 27.2214 75.7162 27.2214C75.5142 27.2214 75.3504 27.3847 75.3504 27.5861V28.8925C75.3504 29.2474 75.0618 29.535 74.7058 29.535H74.0859ZM77.1786 26.3179C77.4147 26.3179 77.6318 26.4465 77.7447 26.6531L77.8915 26.9217L78.8005 28.5852C79.0344 29.0133 78.7235 29.535 78.2344 29.535H77.6303C77.3933 29.535 77.1755 29.4055 77.063 29.1977L76.1123 27.4419C76.0388 27.3061 75.8964 27.2214 75.7416 27.2214C75.4204 27.2214 75.2174 26.8777 75.3732 26.5978L75.3995 26.5505C75.4794 26.407 75.6311 26.3179 75.7958 26.3179H77.1786Z"
								fill="black"
							/>
							<path
								d="M99.879 29.4819C99.4003 29.4819 99.0123 29.0951 99.0123 28.6179V23.3379C99.0123 22.8608 99.4003 22.4739 99.879 22.4739H102.061C102.596 22.4739 103.046 22.5458 103.41 22.6895C103.776 22.8332 104.052 23.0363 104.237 23.2986C104.425 23.561 104.519 23.8701 104.519 24.2259C104.519 24.4837 104.461 24.7187 104.347 24.9308C104.235 25.143 104.077 25.3209 103.873 25.4646C103.759 25.5439 103.634 25.6324 103.498 25.7046C103.452 25.7286 103.469 25.8663 103.519 25.8775C103.683 25.9145 103.838 25.9736 103.983 26.0566C104.23 26.1958 104.427 26.3885 104.574 26.6349C104.72 26.879 104.793 27.1664 104.793 27.4972C104.793 27.8805 104.693 28.2215 104.491 28.5203C104.292 28.8192 104.008 29.0541 103.64 29.2252C103.271 29.3963 102.832 29.4819 102.322 29.4819H99.879ZM100.921 27.2235C100.921 27.6317 101.253 27.9626 101.662 27.9626H101.814C102.134 27.9626 102.374 27.9033 102.534 27.7846C102.695 27.6637 102.775 27.4858 102.775 27.2508C102.775 27.0866 102.737 26.9474 102.661 26.8334C102.586 26.7193 102.478 26.6326 102.339 26.5733C102.201 26.514 102.036 26.4843 101.841 26.4843H101.662C101.253 26.4843 100.921 26.8153 100.921 27.2235ZM100.921 24.6366C100.921 25.007 101.222 25.3072 101.594 25.3072H101.704C101.871 25.3072 102.018 25.281 102.147 25.2285C102.275 25.1761 102.374 25.1008 102.445 25.0027C102.518 24.9023 102.555 24.7803 102.555 24.6366C102.555 24.4198 102.477 24.2544 102.322 24.1404C102.166 24.024 101.969 23.9659 101.731 23.9659H101.594C101.222 23.9659 100.921 24.2661 100.921 24.6366Z"
								fill="black"
							/>
							<path
								d="M93.8655 29.4819C93.3868 29.4819 92.9987 29.0951 92.9987 28.6179V23.3379C92.9987 22.8608 93.3868 22.4739 93.8655 22.4739H97.2967C97.7214 22.4739 98.0657 22.8171 98.0657 23.2404C98.0657 23.6638 97.7214 24.0069 97.2967 24.0069H95.5116C95.1779 24.0069 94.9074 24.2766 94.9074 24.6092C94.9074 24.9418 95.1779 25.2114 95.5116 25.2114H97.0358C97.4605 25.2114 97.8048 25.5546 97.8048 25.9779C97.8048 26.4012 97.4605 26.7444 97.0358 26.7444H95.5116C95.1779 26.7444 94.9074 27.014 94.9074 27.3466C94.9074 27.6793 95.1779 27.9489 95.5116 27.9489H97.283C97.7077 27.9489 98.052 28.2921 98.052 28.7154C98.052 29.1387 97.7077 29.4819 97.283 29.4819H93.8655Z"
								fill="black"
							/>
							<path
								d="M84.64 29.5776C84.3543 29.5776 84.1027 29.3901 84.0218 29.1169L82.3285 23.3938C82.2067 22.9822 82.5162 22.5697 82.9466 22.5697H83.6988C83.9996 22.5697 84.2604 22.7771 84.3272 23.0695L84.991 25.9768C85.047 26.2222 85.3955 26.2284 85.4602 25.9851L86.2418 23.0474C86.3168 22.7657 86.5725 22.5697 86.8648 22.5697H87.5472C87.84 22.5697 88.0961 22.7665 88.1705 23.0489L88.9368 25.9568C89.0008 26.1997 89.3484 26.1951 89.4058 25.9505L90.0836 23.0656C90.1518 22.7751 90.4118 22.5697 90.7111 22.5697H91.4665C91.897 22.5697 92.2064 22.9822 92.0847 23.3938L90.3913 29.1169C90.3105 29.3901 90.0589 29.5776 89.7732 29.5776H88.9024C88.6206 29.5776 88.3714 29.3951 88.2873 29.1269L87.4176 26.3552C87.3465 26.1286 87.0241 26.1304 86.9555 26.3578L86.1224 29.1201C86.0405 29.3917 85.7897 29.5776 85.5052 29.5776H84.64Z"
								fill="black"
							/>
							<path
								fillRule="evenodd"
								clipRule="evenodd"
								d="M0 4.16C0 1.8625 1.8625 0 4.16 0H27.84C30.1375 0 32 1.8625 32 4.16V27.84C32 30.1375 30.1375 32 27.84 32H4.16C1.8625 32 0 30.1375 0 27.84V4.16ZM18.88 9.6C18.88 11.1906 17.5906 12.48 16 12.48C14.4094 12.48 13.12 11.1906 13.12 9.6C13.12 8.00942 14.4094 6.72 16 6.72C17.5906 6.72 18.88 8.00942 18.88 9.6ZM15.054 25.92C16.4086 25.9248 17.7129 24.0442 18.2008 22.994C18.8018 21.7002 19.1769 19.3745 18.574 17.9967C18.1517 17.0316 17.1842 16.32 15.9062 16.32C14.3674 16.32 13.12 17.5711 13.12 19.1145C13.12 20.4895 14.1346 21.5803 15.4222 21.7904C15.4882 21.8012 15.5358 21.8608 15.5263 21.927C15.4119 22.7208 15.0621 23.7613 14.4967 24.2926C13.8174 24.9311 14.0299 25.9163 15.054 25.92Z"
								fill="black"
							/>
						</svg>
					</g>
				),
			},
		])
	})
	renderingShapePromises.push(watermarkPromise)
=======

		if (!watermarkBase64) {
			// XXX(mime): this is so weird. Why is fetch needed here?!?
			const watermarkResponse = await fetch(WatermarkDesktop)
			const watermarkBlob = await watermarkResponse.blob()
			watermarkBase64 = await FileHelpers.blobToDataUrl(watermarkBlob)
		}

		return [
			{
				zIndex: 2147483647,
				element: (
					<g key={id} transform={pageTransform} opacity={0.5}>
						<image href={watermarkBase64} width={watermarkWidth} height={watermarkHeight} />
					</g>
				),
			},
		]
	}

	const unorderedShapeElements = (
		await Promise.all(
			renderingShapes
				.map(async ({ id, opacity, index, backgroundIndex }) => {
					// Don't render the frame if we're only exporting a single frame
					if (id === singleFrameShapeId) return []

					const shape = editor.getShape(id)!

					if (editor.isShapeOfType<TLGroupShape>(shape, 'group')) return []

					const util = editor.getShapeUtil(shape)

					let toSvgResult = await util.toSvg?.(shape, exportContext)
					let toBackgroundSvgResult = await util.toBackgroundSvg?.(shape, exportContext)

					if (!toSvgResult && !toBackgroundSvgResult) {
						const bounds = editor.getShapePageBounds(shape)!
						toSvgResult = (
							<rect
								width={bounds.w}
								height={bounds.h}
								fill={theme.solid}
								stroke={theme.grey.pattern}
								strokeWidth={1}
							/>
						)
					}

					let pageTransform = editor.getShapePageTransform(shape)!.toCssString()
					if ('scale' in shape.props) {
						if (shape.props.scale !== 1) {
							pageTransform = `${pageTransform} scale(${shape.props.scale}, ${shape.props.scale})`
						}
					}

					if (toSvgResult) {
						toSvgResult = (
							<g key={shape.id} transform={pageTransform} opacity={opacity}>
								{toSvgResult}
							</g>
						)
					}
					if (toBackgroundSvgResult) {
						toBackgroundSvgResult = (
							<g key={`bg_${shape.id}`} transform={pageTransform} opacity={opacity}>
								{toBackgroundSvgResult}
							</g>
						)
					}

					// Create svg mask if shape has a frame as parent
					const pageMask = editor.getShapeMask(shape.id)
					if (pageMask) {
						// Create a clip path and add it to defs
						const pageMaskId = `mask_${shape.id.replace(':', '_')}`
						defChildren.push(
							<clipPath key={defChildren.length} id={pageMaskId}>
								{/* Create a polyline mask that does the clipping */}
								<path d={`M${pageMask.map(({ x, y }) => `${x},${y}`).join('L')}Z`} />
							</clipPath>
						)

						if (toSvgResult) {
							toSvgResult = (
								<g key={shape.id} clipPath={`url(#${pageMaskId})`}>
									{toSvgResult}
								</g>
							)
						}
						if (toBackgroundSvgResult) {
							toBackgroundSvgResult = (
								<g key={`bg_${shape.id}`} clipPath={`url(#${pageMaskId})`}>
									{toBackgroundSvgResult}
								</g>
							)
						}
					}

					const elements = []
					if (toSvgResult) {
						elements.push({ zIndex: index, element: toSvgResult })
					}
					if (toBackgroundSvgResult) {
						elements.push({ zIndex: backgroundIndex, element: toBackgroundSvgResult })
					}

					return elements
				})
				.concat(editor.isWatermarkShown ? [createWatermarkShape()] : [])
		)
	).flat()
>>>>>>> 9242bb7f

	const unorderedShapeElements = await Promise.all(renderingShapePromises).then((results) =>
		results.flat()
	)
	await Promise.all(exportDefPromisesById.values())

	const svg = (
		<SvgExportContextProvider editor={editor} context={exportContext}>
			<svg
				preserveAspectRatio={preserveAspectRatio ? preserveAspectRatio : undefined}
				direction="ltr"
				width={w}
				height={h}
				viewBox={`${bbox.minX} ${bbox.minY} ${bbox.width} ${bbox.height}`}
				strokeLinecap="round"
				strokeLinejoin="round"
				style={{
					backgroundColor: background
						? singleFrameShapeId
							? theme.solid
							: theme.background
						: 'transparent',
				}}
			>
				<defs>{defChildren}</defs>
				{unorderedShapeElements.sort((a, b) => a.zIndex - b.zIndex).map(({ element }) => element)}
			</svg>
		</SvgExportContextProvider>
	)
	console.log(svg)
	return { jsx: svg, width: w, height: h }
}<|MERGE_RESOLUTION|>--- conflicted
+++ resolved
@@ -6,13 +6,9 @@
 	createShapeId,
 	getDefaultColorTheme,
 } from '@tldraw/tlschema'
-<<<<<<< HEAD
-import { Fragment, JSXElementConstructor, ReactElement } from 'react'
-=======
 import { FileHelpers, fetch } from '@tldraw/utils'
 import { Fragment, ReactElement } from 'react'
 import WatermarkDesktop from '../../../assets/watermarks/watermark-desktop.svg'
->>>>>>> 9242bb7f
 import { Mat } from '../primitives/Mat'
 import { Editor } from './Editor'
 import { SvgExportContext, SvgExportContextProvider, SvgExportDef } from './types/SvgExportContext'
@@ -74,11 +70,7 @@
 	if (!singleFrameShapeId) {
 		// Expand by an extra 32 pixels
 		bbox.expandBy(padding)
-<<<<<<< HEAD
-		// bbox.expandBy(padding * 4)
-=======
 		didExpandPadding = true
->>>>>>> 9242bb7f
 	}
 
 	// We want the svg image to be BIGGER THAN USUAL to account for image quality
@@ -107,108 +99,7 @@
 			exportDefPromisesById.set(def.key, promise)
 		},
 	}
-	const renderingShapePromises = renderingShapes.map(
-		async ({ id, opacity, index, backgroundIndex }) => {
-			// Don't render the frame if we're only exporting a single frame
-			if (id === singleFrameShapeId) return []
-
-<<<<<<< HEAD
-			const shape = editor.getShape(id)!
-
-			if (editor.isShapeOfType<TLGroupShape>(shape, 'group')) return []
-
-			const util = editor.getShapeUtil(shape)
-
-			let toSvgResult = await util.toSvg?.(shape, exportContext)
-			let toBackgroundSvgResult = await util.toBackgroundSvg?.(shape, exportContext)
-
-			if (!toSvgResult && !toBackgroundSvgResult) {
-				const bounds = editor.getShapePageBounds(shape)!
-				toSvgResult = (
-					<rect
-						width={bounds.w}
-						height={bounds.h}
-						fill={theme.solid}
-						stroke={theme.grey.pattern}
-						strokeWidth={1}
-					/>
-				)
-			}
-
-			let pageTransform = editor.getShapePageTransform(shape)!.toCssString()
-			if ('scale' in shape.props) {
-				if (shape.props.scale !== 1) {
-					pageTransform = `${pageTransform} scale(${shape.props.scale}, ${shape.props.scale})`
-				}
-			}
-
-			if (toSvgResult) {
-				toSvgResult = (
-					<g key={shape.id} transform={pageTransform} opacity={opacity}>
-						{toSvgResult}
-					</g>
-				)
-			}
-			if (toBackgroundSvgResult) {
-				toBackgroundSvgResult = (
-					<g key={`bg_${shape.id}`} transform={pageTransform} opacity={opacity}>
-						{toBackgroundSvgResult}
-					</g>
-				)
-			}
-
-			// Create svg mask if shape has a frame as parent
-			const pageMask = editor.getShapeMask(shape.id)
-			if (pageMask) {
-				// Create a clip path and add it to defs
-				const pageMaskId = `mask_${shape.id.replace(':', '_')}`
-				defChildren.push(
-					<clipPath key={defChildren.length} id={pageMaskId}>
-						{/* Create a polyline mask that does the clipping */}
-						<path d={`M${pageMask.map(({ x, y }) => `${x},${y}`).join('L')}Z`} />
-					</clipPath>
-				)
-
-				if (toSvgResult) {
-					toSvgResult = (
-						<g key={shape.id} clipPath={`url(#${pageMaskId})`}>
-							{toSvgResult}
-						</g>
-					)
-				}
-				if (toBackgroundSvgResult) {
-					toBackgroundSvgResult = (
-						<g key={`bg_${shape.id}`} clipPath={`url(#${pageMaskId})`}>
-							{toBackgroundSvgResult}
-						</g>
-					)
-				}
-			}
-
-			const elements = []
-			if (toSvgResult) {
-				elements.push({ zIndex: index, element: toSvgResult })
-			}
-			if (toBackgroundSvgResult) {
-				elements.push({ zIndex: backgroundIndex, element: toBackgroundSvgResult })
-			}
-
-			return elements
-		}
-	)
-
-	const watermarkPromise = new Promise<
-		{ zIndex: number; element: ReactElement<any, string | JSXElementConstructor<any>> }[]
-	>((resolve) => {
-		const id = createShapeId()
-		const height = 32
-		const width = 107
-		const padding = 8
-		const desiredHeight = bbox.height * 0.1
-		const scaleFactor = desiredHeight / height
-		const offsetX = width * scaleFactor + padding
-		const offsetY = height * scaleFactor + padding
-=======
+
 	const createWatermarkShape = async () => {
 		const watermarkWidth = 141
 		const watermarkHeight = 32
@@ -227,99 +118,10 @@
 			(watermarkWidth + watermarkPadding) * scaleFactor + (didExpandPadding ? padding : 0)
 		const offsetY =
 			(watermarkHeight + watermarkPadding) * scaleFactor + (didExpandPadding ? padding : 0)
->>>>>>> 9242bb7f
 		const pageTransform = Mat.Identity()
 			.translate(bbox.maxX - offsetX, bbox.maxY - offsetY)
 			.scale(scaleFactor, scaleFactor)
 			.toCssString()
-<<<<<<< HEAD
-		// const src = getWatermarkSrc({ forceLocal: true, isMobile: false })
-		return resolve([
-			{
-				zIndex: 1000,
-				element: (
-					<g key={id} transform={pageTransform} opacity={1}>
-						<svg
-							width="107"
-							height="32"
-							viewBox="0 0 107 32"
-							fill="none"
-							xmlns="http://www.w3.org/2000/svg"
-						>
-							<path
-								d="M92.0365 18.249C91.3697 18.249 90.7885 17.7953 90.6266 17.1484L88.3831 8.18532C88.1535 7.26789 88.8474 6.37897 89.7931 6.37897H90.9965C91.6955 6.37897 92.2955 6.87657 92.4248 7.56352L93.1706 11.5252C93.2584 11.9911 93.9218 12.002 94.0248 11.5392L94.9197 7.51677C95.0676 6.85193 95.6574 6.37897 96.3385 6.37897H98.1662C98.8418 6.37897 99.4284 6.84455 99.5817 7.50256L100.513 11.499C100.62 11.96 101.282 11.9436 101.367 11.4778L102.074 7.57321C102.2 6.88174 102.802 6.37897 103.505 6.37897H104.7C105.645 6.37897 106.339 7.26789 106.11 8.18532L103.866 17.1484C103.704 17.7953 103.123 18.249 102.456 18.249H100.086C99.432 18.249 98.8588 17.8128 98.6846 17.1829L97.6448 13.4227C97.5264 12.9945 96.9182 12.997 96.8033 13.4263L95.8016 17.1711C95.6315 17.8068 95.0556 18.249 94.3975 18.249H92.0365Z"
-								fill="black"
-							/>
-							<path
-								d="M79.3673 18.4346C78.609 18.4346 77.9385 18.3109 77.3556 18.0636C76.778 17.8112 76.324 17.4299 75.9939 16.9199C75.6638 16.4099 75.4988 15.7607 75.4988 14.9725C75.4988 14.3233 75.6097 13.7695 75.8315 13.311C76.0533 12.8473 76.3627 12.4687 76.7599 12.175C77.1571 11.8813 77.6187 11.6572 78.1448 11.5027C78.6761 11.3481 79.2486 11.2477 79.8624 11.2013C80.5278 11.1498 81.0617 11.0879 81.464 11.0158C81.8715 10.9385 82.1655 10.8329 82.346 10.699C82.5265 10.5599 82.6168 10.377 82.6168 10.1503V10.1194C82.6168 9.81027 82.4982 9.57328 82.2609 9.40842C82.0236 9.24356 81.7193 9.16113 81.3479 9.16113C80.9405 9.16113 80.6078 9.25129 80.3499 9.43161C79.3704 10.1104 79.4422 10.243 77.9282 10.243C76.1274 10.243 76.6747 7.6058 78.4543 6.78095C79.2435 6.41001 80.2286 6.22455 81.4098 6.22455C82.2609 6.22455 83.0243 6.32501 83.7 6.52593C84.3757 6.7217 84.9508 6.99733 85.4253 7.35281C85.8999 7.70314 86.2609 8.11529 86.5085 8.58927C86.7612 9.05809 86.8876 9.56813 86.8876 10.1194V16.7956C86.8876 17.5984 86.2369 18.2491 85.4342 18.2491H83.6917C83.2519 18.2491 82.8953 17.8925 82.8953 17.4527C82.8953 17.2249 82.5367 17.116 82.3783 17.2796C81.9383 17.7341 81.3647 18.0831 80.7831 18.2491C80.355 18.3727 79.8831 18.4346 79.3673 18.4346ZM80.7599 15.7453C81.0849 15.7453 81.3892 15.6783 81.6729 15.5443C81.9617 15.4104 82.1964 15.2172 82.377 14.9648C82.6213 14.6231 82.6648 14.2001 82.6639 13.7771C82.6631 13.4328 82.2964 13.1946 81.9638 13.2835C81.6292 13.373 81.2873 13.437 80.9456 13.4887C80.6155 13.5403 80.3447 13.6253 80.1332 13.7438C79.9269 13.8571 79.7722 13.9988 79.669 14.1688C79.571 14.3336 79.522 14.5191 79.522 14.7252C79.522 15.0549 79.6381 15.3074 79.8702 15.4825C80.1023 15.6577 80.3989 15.7453 80.7599 15.7453Z"
-								fill="black"
-							/>
-							<path
-								d="M68.6156 18.2491C67.8129 18.2491 67.1622 17.5984 67.1622 16.7956V7.83255C67.1622 7.02983 67.8129 6.3791 68.6156 6.3791H70.5938C70.9889 6.3791 71.3092 6.69942 71.3092 7.09455C71.3092 7.32551 71.8521 7.44928 71.9983 7.27052C72.1463 7.08967 72.304 6.9342 72.462 6.80414C72.9366 6.41774 73.491 6.22455 74.1255 6.22455C75.4297 6.22455 75.6045 7.52553 75.6045 8.17838C75.6045 9.66905 75.1303 9.81027 73.6303 9.81027C73.2125 9.81027 72.836 9.90558 72.5007 10.0962C72.1706 10.2817 71.9101 10.5444 71.7193 10.8844C71.5284 11.2193 71.433 11.6134 71.433 12.0668V16.7956C71.433 17.5984 70.7823 18.2491 69.9796 18.2491H68.6156Z"
-								fill="black"
-							/>
-							<path
-								d="M57.4213 18.4036C56.5754 18.4036 55.7966 18.1821 55.0848 17.739C54.3781 17.296 53.8107 16.6236 53.3826 15.7221C52.9597 14.8205 52.7482 13.6845 52.7482 12.3141C52.7482 10.8818 52.97 9.71751 53.4136 8.82107C53.8623 7.92464 54.44 7.26777 55.1467 6.85047C55.8585 6.43317 56.6064 6.22451 57.3904 6.22451C58.23 6.22451 59.0588 6.50437 59.7119 7.00975C60.0092 7.23979 60.7947 7.00154 60.7947 6.62566V3.87585C60.7947 3.07314 61.4454 2.42241 62.2481 2.42241H63.612C64.4148 2.42241 65.0655 3.07314 65.0655 3.87585V16.7956C65.0655 17.5983 64.4148 18.2491 63.612 18.2491H61.6393C61.1899 18.2491 60.8256 17.8848 60.8256 17.4354C60.8256 17.1901 60.3421 17.0433 60.1747 17.2224C60.1234 17.2772 60.0719 17.331 60.021 17.3835C59.7167 17.6978 59.3453 17.9477 58.9068 18.1331C58.4736 18.3135 57.9784 18.4036 57.4213 18.4036ZM58.9997 15.127C59.3917 15.127 59.727 15.0137 60.0055 14.787C60.2892 14.5551 60.5058 14.2306 60.6554 13.8133C60.8101 13.3908 60.8875 12.8911 60.8875 12.3141C60.8875 11.7267 60.8101 11.2244 60.6554 10.8071C60.5058 10.3847 60.2892 10.0627 60.0055 9.84115C59.727 9.61447 59.3917 9.50113 58.9997 9.50113C58.6077 9.50113 58.2724 9.61447 57.9939 9.84115C57.7205 10.0627 57.509 10.3847 57.3594 10.8071C57.215 11.2244 57.1428 11.7267 57.1428 12.3141C57.1428 12.9014 57.215 13.4063 57.3594 13.8287C57.509 14.246 57.7205 14.568 57.9939 14.7947C58.2724 15.0162 58.6077 15.127 58.9997 15.127Z"
-								fill="black"
-							/>
-							<path
-								d="M49.4901 2.42241C50.2928 2.42241 50.9435 3.07314 50.9435 3.87585V16.7956C50.9435 17.5983 50.2928 18.2491 49.4901 18.2491H48.1261C47.3234 18.2491 46.6727 17.5983 46.6727 16.7956V3.87585C46.6727 3.07314 47.3234 2.42241 48.1261 2.42241H49.4901Z"
-								fill="black"
-							/>
-							<path
-								d="M38.3612 4.98874C38.3612 4.18602 39.012 3.53529 39.8147 3.53529H41.1786C41.9813 3.53529 42.6321 4.18602 42.6321 4.98874V5.84621C42.6321 6.14054 42.8707 6.37914 43.165 6.37914H43.5643C44.0995 6.37914 44.5333 6.81296 44.5333 7.34811V8.50132C44.5333 9.03647 44.0995 9.47029 43.5643 9.47029H43.165C42.8707 9.47029 42.6321 9.70889 42.6321 10.0032V14.4316C42.6321 14.5964 42.6604 14.7355 42.7172 14.8489C42.7739 14.9571 42.8616 15.0395 42.9802 15.0962C43.0989 15.1477 43.251 15.1734 43.4367 15.1734C43.8923 15.1734 44.3197 15.3384 44.4137 15.7842L44.7166 17.2201C44.8152 17.6879 44.5369 18.149 44.0711 18.2569C43.7204 18.3393 43.3026 18.3934 42.8177 18.4191C41.8377 18.4707 41.015 18.3702 40.3496 18.1178C39.6843 17.8602 39.1839 17.4557 38.8487 16.9045C38.5134 16.3532 38.3509 15.6629 38.3612 14.8334V10.0032C38.3612 9.70889 38.1175 9.47029 37.8231 9.47029C37.288 9.47029 36.8448 9.03647 36.8448 8.50132V7.34811C36.8448 6.81296 37.288 6.37914 37.8231 6.37914C38.1175 6.37914 38.3612 6.14054 38.3612 5.84621V4.98874Z"
-								fill="black"
-							/>
-							<path
-								d="M52.2803 29.4602C51.8071 29.4602 51.4235 29.0778 51.4235 28.6062V23.3865C51.4235 22.9148 51.8071 22.5325 52.2803 22.5325H52.4535C52.9267 22.5325 53.3104 22.9148 53.3104 23.3865V25.2703C53.3104 25.3051 53.3387 25.3333 53.3736 25.3333C53.3936 25.3333 53.4124 25.3239 53.4244 25.3079L55.2389 22.8767C55.4006 22.6601 55.6555 22.5325 55.9264 22.5325H55.9693C56.6775 22.5325 57.08 23.3404 56.6518 23.9028L55.7033 25.1488C55.4885 25.431 55.4708 25.8161 55.6588 26.1168L56.9328 28.1544C57.2885 28.7233 56.8781 29.4602 56.2056 29.4602H55.9814C55.6802 29.4602 55.4011 29.3026 55.2464 29.045L54.3634 27.5755C54.1578 27.2333 53.6708 27.2055 53.4273 27.5221C53.3515 27.6207 53.3104 27.7415 53.3104 27.8658V28.6062C53.3104 29.0778 52.9267 29.4602 52.4535 29.4602H52.2803Z"
-								fill="black"
-							/>
-							<path
-								d="M47.089 29.4602H45.2717C44.7985 29.4602 44.4148 29.0778 44.4148 28.6062V23.3865C44.4148 22.9148 44.7985 22.5325 45.2717 22.5325H47.0619C47.7768 22.5325 48.3945 22.6712 48.9148 22.9485C49.4374 23.2237 49.8402 23.6206 50.123 24.1392C50.408 24.6557 50.5506 25.2747 50.5506 25.9963C50.5506 26.718 50.4092 27.3381 50.1264 27.8568C49.8436 28.3732 49.4431 28.7701 48.925 29.0475C48.4069 29.3227 47.7949 29.4602 47.089 29.4602ZM46.3017 27.1465C46.3017 27.5425 46.6238 27.8636 47.0212 27.8636C47.3651 27.8636 47.658 27.8083 47.9001 27.6978C48.1445 27.5873 48.33 27.3968 48.4567 27.1262C48.5856 26.8555 48.6501 26.4789 48.6501 25.9963C48.6501 25.5137 48.5845 25.1371 48.4533 24.8665C48.3243 24.5959 48.1343 24.4053 47.8831 24.2948C47.6343 24.1843 47.3289 24.1291 46.9669 24.1291C46.5995 24.1291 46.3017 24.4259 46.3017 24.7921V27.1465Z"
-								fill="black"
-							/>
-							<path
-								d="M42.4006 24.6972C42.0594 24.6972 41.8037 24.3876 41.542 24.1695C41.3927 24.0433 41.1653 23.9801 40.8599 23.9801C40.6653 23.9801 40.5058 24.0038 40.3814 24.0512C40.2592 24.0963 40.1687 24.1583 40.1099 24.2372C40.051 24.3161 40.0205 24.4063 40.0182 24.5078C40.0137 24.5913 40.0284 24.6668 40.0623 24.7345C40.0985 24.7999 40.1551 24.8596 40.232 24.9137C40.309 24.9656 40.4074 25.013 40.5273 25.0558C40.6472 25.0987 40.7897 25.137 40.9549 25.1708L41.525 25.2926C41.9096 25.3738 42.2388 25.4809 42.5126 25.614C42.7863 25.747 43.0103 25.9037 43.1845 26.0842C43.3587 26.2623 43.4865 26.463 43.568 26.6863C43.6517 26.9095 43.6947 27.1531 43.697 27.4169C43.6947 27.8725 43.5804 28.2581 43.3542 28.5738C43.1279 28.8895 42.8044 29.1297 42.3836 29.2943C41.9651 29.459 41.4617 29.5413 40.8734 29.5413C40.2694 29.5413 39.7422 29.4522 39.292 29.274C38.844 29.0959 38.4956 28.8219 38.2467 28.452C38.1332 28.2807 38.0456 28.0875 37.9838 27.8722C37.8534 27.4174 38.2591 27.0245 38.7336 27.0245H39.0993C39.4166 27.0245 39.6507 27.2945 39.8248 27.559C39.9198 27.7033 40.0533 27.8127 40.2252 27.8871C40.3995 27.9615 40.6065 27.9988 40.8463 27.9988C41.0476 27.9988 41.2162 27.9739 41.3519 27.9243C41.4877 27.8747 41.5906 27.8059 41.6608 27.718C41.7309 27.63 41.7671 27.5297 41.7694 27.4169C41.7671 27.3109 41.732 27.2185 41.6642 27.1396C41.5985 27.0584 41.4899 26.9862 41.3384 26.9231C41.1868 26.8577 40.982 26.7968 40.7241 26.7404L40.0318 26.5916C39.4164 26.4585 38.9311 26.2364 38.5759 25.9252C38.223 25.6117 38.0476 25.1844 38.0499 24.6431C38.0476 24.2034 38.1653 23.8189 38.4029 23.4896C38.6427 23.1581 38.9741 22.8999 39.3972 22.715C39.8225 22.5301 40.3101 22.4376 40.8599 22.4376C41.4209 22.4376 41.9062 22.5312 42.3157 22.7184C42.7252 22.9056 43.0408 23.1694 43.2626 23.5099C43.3354 23.62 43.3966 23.7361 43.446 23.8583C43.6234 24.2974 43.2157 24.6972 42.7408 24.6972H42.4006Z"
-								fill="black"
-							/>
-							<path
-								d="M72.57 25.9833C72.57 26.7531 72.4198 27.4025 72.1195 27.9314C71.8191 28.4581 71.4138 28.8576 70.9035 29.13C70.3931 29.4001 69.8241 29.5351 69.1963 29.5351C68.564 29.5351 67.9927 29.399 67.4824 29.1266C66.9743 28.852 66.5701 28.4514 66.2698 27.9247C65.9717 27.3957 65.8227 26.7486 65.8227 25.9833C65.8227 25.2135 65.9717 24.5653 66.2698 24.0386C66.5701 23.5096 66.9743 23.1101 67.4824 22.84C67.9927 22.5677 68.564 22.4315 69.1963 22.4315C69.8241 22.4315 70.3931 22.5677 70.9035 22.84C71.4138 23.1101 71.8191 23.5096 72.1195 24.0386C72.4198 24.5653 72.57 25.2135 72.57 25.9833ZM70.6325 25.9833C70.6325 25.5692 70.5772 25.2203 70.4665 24.9367C70.3581 24.6508 70.1967 24.4347 69.9822 24.2884C69.7699 24.1399 69.5079 24.0656 69.1963 24.0656C68.8847 24.0656 68.6216 24.1399 68.4071 24.2884C68.1948 24.4347 68.0334 24.6508 67.9227 24.9367C67.8143 25.2203 67.7601 25.5692 67.7601 25.9833C67.7601 26.3975 67.8143 26.7475 67.9227 27.0333C68.0334 27.3169 68.1948 27.533 68.4071 27.6816C68.6216 27.8279 68.8847 27.901 69.1963 27.901C69.5079 27.901 69.7699 27.8279 69.9822 27.6816C70.1967 27.533 70.3581 27.3169 70.4665 27.0333C70.5772 26.7475 70.6325 26.3975 70.6325 25.9833Z"
-								fill="black"
-							/>
-							<path
-								d="M61.1348 29.4405C60.6625 29.4405 60.2796 29.0588 60.2796 28.588V23.3783C60.2796 22.9075 60.6625 22.5259 61.1348 22.5259H64.3984C64.8174 22.5259 65.1571 22.8645 65.1571 23.2822C65.1571 23.6998 64.8174 24.0384 64.3984 24.0384H62.759C62.4298 24.0384 62.1629 24.3045 62.1629 24.6327C62.1629 24.9608 62.4298 25.2269 62.759 25.2269H64.1003C64.5194 25.2269 64.8591 25.5655 64.8591 25.9832C64.8591 26.4008 64.5194 26.7394 64.1003 26.7394H63.0181C62.5457 26.7394 62.1629 27.1211 62.1629 27.5919V28.588C62.1629 29.0588 61.78 29.4405 61.3077 29.4405H61.1348Z"
-								fill="black"
-							/>
-							<path
-								d="M74.0859 29.535C73.7299 29.535 73.4413 29.2474 73.4413 28.8925V23.1684C73.4413 22.8135 73.7299 22.5259 74.0859 22.5259H76.4766C76.9985 22.5259 77.4551 22.6206 77.8465 22.8099C78.238 22.9993 78.5424 23.272 78.7599 23.6279C78.9773 23.9838 79.086 24.4105 79.086 24.9079C79.086 25.4098 78.9739 25.8331 78.7496 26.1776C78.5423 26.4992 78.2563 26.7472 77.8915 26.9217C77.8655 26.9341 77.839 26.9462 77.8122 26.9579C77.4116 27.1336 76.9435 27.2214 76.4079 27.2214H75.2396C74.8836 27.2214 74.595 26.9338 74.595 26.5789V24.9348C74.595 24.7269 74.7641 24.5583 74.9727 24.5583C75.1813 24.5583 75.3504 24.7269 75.3504 24.9348V25.1507C75.3504 25.4778 75.6164 25.743 75.9446 25.743H76.0233C76.2477 25.743 76.4388 25.7156 76.5967 25.6608C76.757 25.6038 76.8794 25.5137 76.9641 25.3904C77.0511 25.2672 77.0946 25.1064 77.0946 24.9079C77.0946 24.7071 77.0511 24.544 76.9641 24.4185C76.8794 24.2907 76.757 24.1972 76.5967 24.1378C76.4388 24.0762 76.2477 24.0454 76.0233 24.0454H75.995C75.639 24.0454 75.3504 24.3331 75.3504 24.6879V25.9759C75.3504 26.1416 75.4415 26.2941 75.5878 26.3729L75.8903 26.5361C76.2242 26.7162 76.0959 27.2214 75.7162 27.2214C75.5142 27.2214 75.3504 27.3847 75.3504 27.5861V28.8925C75.3504 29.2474 75.0618 29.535 74.7058 29.535H74.0859ZM77.1786 26.3179C77.4147 26.3179 77.6318 26.4465 77.7447 26.6531L77.8915 26.9217L78.8005 28.5852C79.0344 29.0133 78.7235 29.535 78.2344 29.535H77.6303C77.3933 29.535 77.1755 29.4055 77.063 29.1977L76.1123 27.4419C76.0388 27.3061 75.8964 27.2214 75.7416 27.2214C75.4204 27.2214 75.2174 26.8777 75.3732 26.5978L75.3995 26.5505C75.4794 26.407 75.6311 26.3179 75.7958 26.3179H77.1786Z"
-								fill="black"
-							/>
-							<path
-								d="M99.879 29.4819C99.4003 29.4819 99.0123 29.0951 99.0123 28.6179V23.3379C99.0123 22.8608 99.4003 22.4739 99.879 22.4739H102.061C102.596 22.4739 103.046 22.5458 103.41 22.6895C103.776 22.8332 104.052 23.0363 104.237 23.2986C104.425 23.561 104.519 23.8701 104.519 24.2259C104.519 24.4837 104.461 24.7187 104.347 24.9308C104.235 25.143 104.077 25.3209 103.873 25.4646C103.759 25.5439 103.634 25.6324 103.498 25.7046C103.452 25.7286 103.469 25.8663 103.519 25.8775C103.683 25.9145 103.838 25.9736 103.983 26.0566C104.23 26.1958 104.427 26.3885 104.574 26.6349C104.72 26.879 104.793 27.1664 104.793 27.4972C104.793 27.8805 104.693 28.2215 104.491 28.5203C104.292 28.8192 104.008 29.0541 103.64 29.2252C103.271 29.3963 102.832 29.4819 102.322 29.4819H99.879ZM100.921 27.2235C100.921 27.6317 101.253 27.9626 101.662 27.9626H101.814C102.134 27.9626 102.374 27.9033 102.534 27.7846C102.695 27.6637 102.775 27.4858 102.775 27.2508C102.775 27.0866 102.737 26.9474 102.661 26.8334C102.586 26.7193 102.478 26.6326 102.339 26.5733C102.201 26.514 102.036 26.4843 101.841 26.4843H101.662C101.253 26.4843 100.921 26.8153 100.921 27.2235ZM100.921 24.6366C100.921 25.007 101.222 25.3072 101.594 25.3072H101.704C101.871 25.3072 102.018 25.281 102.147 25.2285C102.275 25.1761 102.374 25.1008 102.445 25.0027C102.518 24.9023 102.555 24.7803 102.555 24.6366C102.555 24.4198 102.477 24.2544 102.322 24.1404C102.166 24.024 101.969 23.9659 101.731 23.9659H101.594C101.222 23.9659 100.921 24.2661 100.921 24.6366Z"
-								fill="black"
-							/>
-							<path
-								d="M93.8655 29.4819C93.3868 29.4819 92.9987 29.0951 92.9987 28.6179V23.3379C92.9987 22.8608 93.3868 22.4739 93.8655 22.4739H97.2967C97.7214 22.4739 98.0657 22.8171 98.0657 23.2404C98.0657 23.6638 97.7214 24.0069 97.2967 24.0069H95.5116C95.1779 24.0069 94.9074 24.2766 94.9074 24.6092C94.9074 24.9418 95.1779 25.2114 95.5116 25.2114H97.0358C97.4605 25.2114 97.8048 25.5546 97.8048 25.9779C97.8048 26.4012 97.4605 26.7444 97.0358 26.7444H95.5116C95.1779 26.7444 94.9074 27.014 94.9074 27.3466C94.9074 27.6793 95.1779 27.9489 95.5116 27.9489H97.283C97.7077 27.9489 98.052 28.2921 98.052 28.7154C98.052 29.1387 97.7077 29.4819 97.283 29.4819H93.8655Z"
-								fill="black"
-							/>
-							<path
-								d="M84.64 29.5776C84.3543 29.5776 84.1027 29.3901 84.0218 29.1169L82.3285 23.3938C82.2067 22.9822 82.5162 22.5697 82.9466 22.5697H83.6988C83.9996 22.5697 84.2604 22.7771 84.3272 23.0695L84.991 25.9768C85.047 26.2222 85.3955 26.2284 85.4602 25.9851L86.2418 23.0474C86.3168 22.7657 86.5725 22.5697 86.8648 22.5697H87.5472C87.84 22.5697 88.0961 22.7665 88.1705 23.0489L88.9368 25.9568C89.0008 26.1997 89.3484 26.1951 89.4058 25.9505L90.0836 23.0656C90.1518 22.7751 90.4118 22.5697 90.7111 22.5697H91.4665C91.897 22.5697 92.2064 22.9822 92.0847 23.3938L90.3913 29.1169C90.3105 29.3901 90.0589 29.5776 89.7732 29.5776H88.9024C88.6206 29.5776 88.3714 29.3951 88.2873 29.1269L87.4176 26.3552C87.3465 26.1286 87.0241 26.1304 86.9555 26.3578L86.1224 29.1201C86.0405 29.3917 85.7897 29.5776 85.5052 29.5776H84.64Z"
-								fill="black"
-							/>
-							<path
-								fillRule="evenodd"
-								clipRule="evenodd"
-								d="M0 4.16C0 1.8625 1.8625 0 4.16 0H27.84C30.1375 0 32 1.8625 32 4.16V27.84C32 30.1375 30.1375 32 27.84 32H4.16C1.8625 32 0 30.1375 0 27.84V4.16ZM18.88 9.6C18.88 11.1906 17.5906 12.48 16 12.48C14.4094 12.48 13.12 11.1906 13.12 9.6C13.12 8.00942 14.4094 6.72 16 6.72C17.5906 6.72 18.88 8.00942 18.88 9.6ZM15.054 25.92C16.4086 25.9248 17.7129 24.0442 18.2008 22.994C18.8018 21.7002 19.1769 19.3745 18.574 17.9967C18.1517 17.0316 17.1842 16.32 15.9062 16.32C14.3674 16.32 13.12 17.5711 13.12 19.1145C13.12 20.4895 14.1346 21.5803 15.4222 21.7904C15.4882 21.8012 15.5358 21.8608 15.5263 21.927C15.4119 22.7208 15.0621 23.7613 14.4967 24.2926C13.8174 24.9311 14.0299 25.9163 15.054 25.92Z"
-								fill="black"
-							/>
-						</svg>
-					</g>
-				),
-			},
-		])
-	})
-	renderingShapePromises.push(watermarkPromise)
-=======
 
 		if (!watermarkBase64) {
 			// XXX(mime): this is so weird. Why is fetch needed here?!?
@@ -342,101 +144,95 @@
 
 	const unorderedShapeElements = (
 		await Promise.all(
-			renderingShapes
-				.map(async ({ id, opacity, index, backgroundIndex }) => {
-					// Don't render the frame if we're only exporting a single frame
-					if (id === singleFrameShapeId) return []
-
-					const shape = editor.getShape(id)!
-
-					if (editor.isShapeOfType<TLGroupShape>(shape, 'group')) return []
-
-					const util = editor.getShapeUtil(shape)
-
-					let toSvgResult = await util.toSvg?.(shape, exportContext)
-					let toBackgroundSvgResult = await util.toBackgroundSvg?.(shape, exportContext)
-
-					if (!toSvgResult && !toBackgroundSvgResult) {
-						const bounds = editor.getShapePageBounds(shape)!
-						toSvgResult = (
-							<rect
-								width={bounds.w}
-								height={bounds.h}
-								fill={theme.solid}
-								stroke={theme.grey.pattern}
-								strokeWidth={1}
-							/>
-						)
+			renderingShapes.map(async ({ id, opacity, index, backgroundIndex }) => {
+				// Don't render the frame if we're only exporting a single frame
+				if (id === singleFrameShapeId) return []
+
+				const shape = editor.getShape(id)!
+
+				if (editor.isShapeOfType<TLGroupShape>(shape, 'group')) return []
+
+				const util = editor.getShapeUtil(shape)
+
+				let toSvgResult = await util.toSvg?.(shape, exportContext)
+				let toBackgroundSvgResult = await util.toBackgroundSvg?.(shape, exportContext)
+
+				if (!toSvgResult && !toBackgroundSvgResult) {
+					const bounds = editor.getShapePageBounds(shape)!
+					toSvgResult = (
+						<rect
+							width={bounds.w}
+							height={bounds.h}
+							fill={theme.solid}
+							stroke={theme.grey.pattern}
+							strokeWidth={1}
+						/>
+					)
+				}
+
+				let pageTransform = editor.getShapePageTransform(shape)!.toCssString()
+				if ('scale' in shape.props) {
+					if (shape.props.scale !== 1) {
+						pageTransform = `${pageTransform} scale(${shape.props.scale}, ${shape.props.scale})`
 					}
-
-					let pageTransform = editor.getShapePageTransform(shape)!.toCssString()
-					if ('scale' in shape.props) {
-						if (shape.props.scale !== 1) {
-							pageTransform = `${pageTransform} scale(${shape.props.scale}, ${shape.props.scale})`
-						}
-					}
+				}
+
+				if (toSvgResult) {
+					toSvgResult = (
+						<g key={shape.id} transform={pageTransform} opacity={opacity}>
+							{toSvgResult}
+						</g>
+					)
+				}
+				if (toBackgroundSvgResult) {
+					toBackgroundSvgResult = (
+						<g key={`bg_${shape.id}`} transform={pageTransform} opacity={opacity}>
+							{toBackgroundSvgResult}
+						</g>
+					)
+				}
+
+				// Create svg mask if shape has a frame as parent
+				const pageMask = editor.getShapeMask(shape.id)
+				if (pageMask) {
+					// Create a clip path and add it to defs
+					const pageMaskId = `mask_${shape.id.replace(':', '_')}`
+					defChildren.push(
+						<clipPath key={defChildren.length} id={pageMaskId}>
+							{/* Create a polyline mask that does the clipping */}
+							<path d={`M${pageMask.map(({ x, y }) => `${x},${y}`).join('L')}Z`} />
+						</clipPath>
+					)
 
 					if (toSvgResult) {
 						toSvgResult = (
-							<g key={shape.id} transform={pageTransform} opacity={opacity}>
+							<g key={shape.id} clipPath={`url(#${pageMaskId})`}>
 								{toSvgResult}
 							</g>
 						)
 					}
 					if (toBackgroundSvgResult) {
 						toBackgroundSvgResult = (
-							<g key={`bg_${shape.id}`} transform={pageTransform} opacity={opacity}>
+							<g key={`bg_${shape.id}`} clipPath={`url(#${pageMaskId})`}>
 								{toBackgroundSvgResult}
 							</g>
 						)
 					}
-
-					// Create svg mask if shape has a frame as parent
-					const pageMask = editor.getShapeMask(shape.id)
-					if (pageMask) {
-						// Create a clip path and add it to defs
-						const pageMaskId = `mask_${shape.id.replace(':', '_')}`
-						defChildren.push(
-							<clipPath key={defChildren.length} id={pageMaskId}>
-								{/* Create a polyline mask that does the clipping */}
-								<path d={`M${pageMask.map(({ x, y }) => `${x},${y}`).join('L')}Z`} />
-							</clipPath>
-						)
-
-						if (toSvgResult) {
-							toSvgResult = (
-								<g key={shape.id} clipPath={`url(#${pageMaskId})`}>
-									{toSvgResult}
-								</g>
-							)
-						}
-						if (toBackgroundSvgResult) {
-							toBackgroundSvgResult = (
-								<g key={`bg_${shape.id}`} clipPath={`url(#${pageMaskId})`}>
-									{toBackgroundSvgResult}
-								</g>
-							)
-						}
-					}
-
-					const elements = []
-					if (toSvgResult) {
-						elements.push({ zIndex: index, element: toSvgResult })
-					}
-					if (toBackgroundSvgResult) {
-						elements.push({ zIndex: backgroundIndex, element: toBackgroundSvgResult })
-					}
-
-					return elements
-				})
-				.concat(editor.isWatermarkShown ? [createWatermarkShape()] : [])
+				}
+
+				const elements = []
+				if (toSvgResult) {
+					elements.push({ zIndex: index, element: toSvgResult })
+				}
+				if (toBackgroundSvgResult) {
+					elements.push({ zIndex: backgroundIndex, element: toBackgroundSvgResult })
+				}
+
+				return elements
+			})
 		)
 	).flat()
->>>>>>> 9242bb7f
-
-	const unorderedShapeElements = await Promise.all(renderingShapePromises).then((results) =>
-		results.flat()
-	)
+
 	await Promise.all(exportDefPromisesById.values())
 
 	const svg = (
