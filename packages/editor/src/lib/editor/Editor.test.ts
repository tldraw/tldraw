import { vi } from 'vitest'
import {
	Box,
	Geometry2d,
	RecordProps,
	Rectangle2d,
	ShapeUtil,
	T,
	TLShape,
	createShapeId,
	createTLStore,
} from '../..'
import { Editor } from './Editor'
import { StateNode } from './tools/StateNode'

const MY_CUSTOM_SHAPE_TYPE = 'my-custom-shape'

declare module '@tldraw/tlschema' {
	export interface TLGlobalShapePropsMap {
		[MY_CUSTOM_SHAPE_TYPE]: { w: number; h: number; text: string | undefined; isFilled: boolean }
	}
}

type ICustomShape = TLShape<typeof MY_CUSTOM_SHAPE_TYPE>

class CustomShape extends ShapeUtil<ICustomShape> {
	static override type = MY_CUSTOM_SHAPE_TYPE
	static override props: RecordProps<ICustomShape> = {
		w: T.number,
		h: T.number,
		text: T.string.optional(),
		isFilled: T.boolean,
	}
	getDefaultProps(): ICustomShape['props'] {
		return {
			w: 200,
			h: 200,
			text: '',
			isFilled: false,
		}
	}
	getGeometry(shape: ICustomShape): Geometry2d {
		return new Rectangle2d({
			width: shape.props.w,
			height: shape.props.h,
			isFilled: shape.props.isFilled,
		})
	}
	indicator() {}
	component() {}
}

let editor: Editor

beforeEach(() => {
	editor = new Editor({
		shapeUtils: [CustomShape],
		bindingUtils: [],
		tools: [],
		store: createTLStore({ shapeUtils: [CustomShape], bindingUtils: [] }),
		getContainer: () => document.body,
	})
	editor.setCameraOptions({ isLocked: true })
	editor.setCamera = vi.fn()
	editor.user.getAnimationSpeed = vi.fn()
})

describe('centerOnPoint', () => {
	it('no-op when isLocked is set', () => {
		editor.centerOnPoint({ x: 0, y: 0 })
		expect(editor.setCamera).not.toHaveBeenCalled()
	})

	it('sets camera when isLocked is set and force flag is set', () => {
		editor.centerOnPoint({ x: 0, y: 0 }, { force: true })
		expect(editor.setCamera).toHaveBeenCalled()
	})
})

describe('updateShape', () => {
	it('updates shape props to undefined', () => {
		const id = createShapeId('sample')
		editor.createShape({
			id,
			type: 'my-custom-shape',
			props: { w: 100, h: 100, text: 'Hello' },
		})
		const shape = editor.getShape(id) as ICustomShape
		expect(shape.props).toEqual({ w: 100, h: 100, text: 'Hello', isFilled: false })

		editor.updateShape({ ...shape, props: { ...shape.props, text: undefined } })
		const updatedShape = editor.getShape(id) as ICustomShape
		expect(updatedShape.props).toEqual({ w: 100, h: 100, text: undefined, isFilled: false })
	})
})

describe('zoomToFit', () => {
	it('no-op when isLocked is set', () => {
		editor.getCurrentPageShapeIds = vi.fn(() => new Set([createShapeId('box1')]))
		editor.zoomToFit()
		expect(editor.setCamera).not.toHaveBeenCalled()
	})

	it('sets camera when isLocked is set and force flag is set', () => {
		editor.getCurrentPageShapeIds = vi.fn(() => new Set([createShapeId('box1')]))
		editor.zoomToFit({ force: true })
		expect(editor.setCamera).toHaveBeenCalled()
	})
})

describe('resetZoom', () => {
	it('no-op when isLocked is set', () => {
		editor.resetZoom()
		expect(editor.setCamera).not.toHaveBeenCalled()
	})

	it('sets camera when isLocked is set and force flag is set', () => {
		editor.resetZoom(undefined, { force: true })
		expect(editor.setCamera).toHaveBeenCalled()
	})
})

describe('zoomIn', () => {
	it('no-op when isLocked is set', () => {
		editor.zoomIn()
		expect(editor.setCamera).not.toHaveBeenCalled()
	})

	it('sets camera when isLocked is set and force flag is set', () => {
		editor.zoomIn(undefined, { force: true })
		expect(editor.setCamera).toHaveBeenCalled()
	})
})

describe('zoomOut', () => {
	it('no-op when isLocked is set', () => {
		editor.zoomOut()
		expect(editor.setCamera).not.toHaveBeenCalled()
	})

	it('sets camera when isLocked is set and force flag is set', () => {
		editor.zoomOut(undefined, { force: true })
		expect(editor.setCamera).toHaveBeenCalled()
	})
})

describe('zoomToSelection', () => {
	it('no-op when isLocked is set', () => {
		editor.getSelectionPageBounds = vi.fn(() => Box.From({ x: 0, y: 0, w: 100, h: 100 }))
		editor.zoomToSelection()
		expect(editor.setCamera).not.toHaveBeenCalled()
	})

	it('sets camera when isLocked is set and force flag is set', () => {
		editor.getSelectionPageBounds = vi.fn(() => Box.From({ x: 0, y: 0, w: 100, h: 100 }))
		editor.zoomToSelection({ force: true })
		expect(editor.setCamera).toHaveBeenCalled()
	})
})

describe('slideCamera', () => {
	it('no-op when isLocked is set', () => {
		editor.slideCamera({ speed: 1, direction: { x: 1, y: 1 } })
		expect(editor.user.getAnimationSpeed).not.toHaveBeenCalled()
	})

	it('performs animation when isLocked is set and force flag is set', () => {
		editor.slideCamera({ speed: 1, direction: { x: 1, y: 1 }, force: true })
		expect(editor.user.getAnimationSpeed).toHaveBeenCalled()
	})
})

describe('zoomToBounds', () => {
	it('no-op when isLocked is set', () => {
		editor.zoomToBounds({ x: 0, y: 0, w: 100, h: 100 })
		expect(editor.setCamera).not.toHaveBeenCalled()
	})

	it('sets camera when isLocked is set and force flag is set', () => {
		editor.zoomToBounds({ x: 0, y: 0, w: 100, h: 100 }, { force: true })
		expect(editor.setCamera).toHaveBeenCalled()
	})
})

describe('getShapesAtPoint', () => {
	const ids = {
		shape1: createShapeId('shape1'),
		shape2: createShapeId('shape2'),
		shape3: createShapeId('shape3'),
		shape4: createShapeId('shape4'),
		shape5: createShapeId('shape5'),
		overlap1: createShapeId('overlap1'),
		overlap2: createShapeId('overlap2'),
		filledShape: createShapeId('filledShape'),
		hollowShape: createShapeId('hollowShape'),
		hiddenShape: createShapeId('hiddenShape'),
	}

	beforeEach(() => {
		// Create test shapes with different z-index positions
		// Shape 1: Bottom layer, large square
		editor.createShape({
			id: ids.shape1,
			type: 'my-custom-shape',
			x: 0,
			y: 0,
			props: { w: 200, h: 200, text: 'Bottom' },
		})

		// Shape 2: Middle layer, overlapping square
		editor.createShape({
			id: ids.shape2,
			type: 'my-custom-shape',
			x: 100,
			y: 0,
			props: { w: 200, h: 200, text: 'Middle' },
		})

		// Shape 3: Top layer, small square
		editor.createShape({
			id: ids.shape3,
			type: 'my-custom-shape',
			x: 50,
			y: 50,
			props: { w: 100, h: 100, text: 'Top' },
		})

		// Shape 4: Separate area, no overlap
		editor.createShape({
			id: ids.shape4,
			type: 'my-custom-shape',
			x: 50,
			y: 100,
			props: { w: 100, h: 100, text: 'Separate' },
		})
	})

	it('returns shapes at a point in reverse z-index order', () => {
		// Point at (50, 50) should hit shape3's edge (since it's at 50,50 with size 100x100)
		// This point is exactly at the top-left corner of shape3
		const shapes = editor.getShapesAtPoint({ x: 50, y: 50 })
		const shapeIds = shapes.map((s) => s.id)

		expect(shapeIds).toEqual([ids.shape3])
		expect(shapes).toHaveLength(1)
	})

	it('returns empty array when no shapes at point', () => {
		const shapes = editor.getShapesAtPoint({ x: 1000, y: 1000 })
		expect(shapes).toEqual([])
	})

	it('returns single shape when point hits only one shape', () => {
		// Point at right edge of shape2 where it doesn't overlap with other shapes
		// Shape2 is at (100,0) with size 200x200, so right edge is at x=300
		const shapes = editor.getShapesAtPoint({ x: 300, y: 100 })
		expect(shapes).toHaveLength(1)
		expect(shapes[0].id).toBe(ids.shape2)
	})

	it('returns shapes on edge when point is exactly on boundary', () => {
		// Point at exact edge of shape1
		const shapes = editor.getShapesAtPoint({ x: 0, y: 0 })
		expect(shapes).toHaveLength(1)
		expect(shapes[0].id).toBe(ids.shape1)
	})

	it('respects hitInside option when false (default)', () => {
		// Point inside shape1 (at 0,0 with size 200x200) but with hitInside false should not hit
		const shapes = editor.getShapesAtPoint({ x: 25, y: 25 }, { hitInside: false })
		expect(shapes).toEqual([])
	})

	it('respects hitInside option when true', () => {
		// Point inside shape1 (at 0,0 with size 200x200) with hitInside true should hit
		const shapes = editor.getShapesAtPoint({ x: 25, y: 25 }, { hitInside: true })
		expect(shapes).toHaveLength(1)
		expect(shapes[0].id).toBe(ids.shape1)
	})

	it('respects margin option', () => {
		// Point slightly outside shape1 at bottom edge but within margin should hit only shape1
		// Shape1 is at (0,0) with size 200x200, shape2 goes to (300,200) so avoid overlap at (200,200)
		const shapes = editor.getShapesAtPoint({ x: 205, y: 100 }, { margin: 10 })
		expect(shapes).toHaveLength(1)
		expect(shapes[0].id).toBe(ids.shape1)
	})

	it('filters out hidden shapes', () => {
		// Create a spy to mock isShapeHidden
		const isShapeHiddenSpy = vi.spyOn(editor, 'isShapeHidden')
		isShapeHiddenSpy.mockImplementation((shape) => {
			return typeof shape === 'string' ? shape === ids.shape3 : shape.id === ids.shape3
		})

		const shapes = editor.getShapesAtPoint({ x: 50, y: 50 })
		const shapeIds = shapes.map((s) => s.id)

		// Should not include shape3 since it's hidden, and no other shapes are at this point
		expect(shapeIds).toEqual([])
		expect(shapes).toHaveLength(0)

		isShapeHiddenSpy.mockRestore()
	})

	it('handles point exactly at shape corner', () => {
		// Point at bottom-left corner of shape1 where it doesn't overlap with other shapes
		const shapes = editor.getShapesAtPoint({ x: 0, y: 200 })
		expect(shapes).toHaveLength(1)
		expect(shapes[0].id).toBe(ids.shape1)
	})

	it('handles overlapping shapes with different hit areas', () => {
		// Point that hits both shape1 and shape2 edges (they overlap at x=100,y=0)
		const shapes = editor.getShapesAtPoint({ x: 100, y: 0 })
		const shapeIds = shapes.map((s) => s.id)

		// Both shapes should be detected at this overlapping point (reversed order - top-most first)
		expect(shapeIds).toEqual([ids.shape2, ids.shape1])
		expect(shapes).toHaveLength(2)
	})

	it('maintains reverse shape order and responds to z-index changes', () => {
		// Create filled shape that overlaps with shape2
		editor.createShape({
			id: ids.shape5,
			type: 'my-custom-shape',
			x: 110,
			y: 110,
			props: { w: 200, h: 200, isFilled: true, text: 'Shape5' },
		})

		// Test with hitInside to detect multiple shapes
		// Point (120,120) will hit shape1, shape2, shape3, shape4, and shape5 with hitInside: true
		const shapes = editor.getShapesAtPoint({ x: 120, y: 120 }, { hitInside: true })
		const shapeIds = shapes.map((s) => s.id)

		// All shapes that contain this point should be returned in reverse z-index order (top-most first)
		expect(shapeIds).toEqual([ids.shape5, ids.shape4, ids.shape3, ids.shape2, ids.shape1])

		// After bringing shape2 to front, order should change (shape2 becomes top-most)
		editor.bringToFront([ids.shape2])
		const shapes2 = editor.getShapesAtPoint({ x: 120, y: 120 }, { hitInside: true })
		const shapeIds2 = shapes2.map((s) => s.id)
		expect(shapeIds2).toEqual([ids.shape2, ids.shape5, ids.shape4, ids.shape3, ids.shape1])
	})

	it('combines hitInside and margin options', () => {
		// Point inside shape1 (at 0,0 with size 200x200) with hitInside and margin
		const shapes = editor.getShapesAtPoint({ x: 25, y: 25 }, { hitInside: true, margin: 5 })
		expect(shapes).toHaveLength(1)
		expect(shapes[0].id).toBe(ids.shape1)
	})

	it('returns empty array when all shapes are hidden', () => {
		// Mock all shapes as hidden
		const isShapeHiddenSpy = vi.spyOn(editor, 'isShapeHidden')
		isShapeHiddenSpy.mockReturnValue(true)

		const shapes = editor.getShapesAtPoint({ x: 50, y: 50 })
		expect(shapes).toEqual([])

		isShapeHiddenSpy.mockRestore()
	})

	it('returns multiple shapes at same point in reverse z-index order', () => {
		// Create two shapes at exactly the same position (away from existing shapes)
		editor.createShape({
			id: ids.overlap1,
			type: 'my-custom-shape',
			x: 600,
			y: 600,
			props: { w: 100, h: 100, text: 'First' },
		})

		editor.createShape({
			id: ids.overlap2,
			type: 'my-custom-shape',
			x: 600,
			y: 600,
			props: { w: 100, h: 100, text: 'Second' },
		})

		// Test at corner where both shapes' edges meet
		const shapes = editor.getShapesAtPoint({ x: 600, y: 600 })
		const shapeIds = shapes.map((s) => s.id)

		// Should return both shapes in reverse z-index order (top-most first)
		expect(shapeIds).toEqual([ids.overlap2, ids.overlap1])
		expect(shapes).toHaveLength(2)
	})

	it('respects isFilled property for hit detection', () => {
		// Create a filled shape
		editor.createShape({
			id: ids.filledShape,
			type: 'my-custom-shape',
			x: 300,
			y: 300,
			props: { w: 100, h: 100, isFilled: true, text: 'Filled' },
		})

		// Create a hollow shape at the same position
		editor.createShape({
			id: ids.hollowShape,
			type: 'my-custom-shape',
			x: 400,
			y: 300,
			props: { w: 100, h: 100, isFilled: false, text: 'Hollow' },
		})

		// Test point inside filled shape - should hit without hitInside option
		const filledShapes = editor.getShapesAtPoint({ x: 350, y: 350 })
		expect(filledShapes).toHaveLength(1)
		expect(filledShapes[0].id).toBe(ids.filledShape)

		// Test point inside hollow shape - should not hit without hitInside option
		const hollowShapes = editor.getShapesAtPoint({ x: 450, y: 350 })
		expect(hollowShapes).toHaveLength(0)

		// Test point inside hollow shape with hitInside - should hit
		const hollowShapesWithHitInside = editor.getShapesAtPoint(
			{ x: 450, y: 350 },
			{ hitInside: true }
		)
		expect(hollowShapesWithHitInside).toHaveLength(1)
		expect(hollowShapesWithHitInside[0].id).toBe(ids.hollowShape)
	})
})

describe('selectAll', () => {
	const selectAllIds = {
		pageShape1: createShapeId('pageShape1'),
		pageShape2: createShapeId('pageShape2'),
		pageShape3: createShapeId('pageShape3'),
		container1: createShapeId('container1'),
		containerChild1: createShapeId('containerChild1'),
		containerChild2: createShapeId('containerChild2'),
		containerChild3: createShapeId('containerChild3'),
		containerGrandchild1: createShapeId('containerGrandchild1'),
		container2: createShapeId('container2'),
		container2Child1: createShapeId('container2Child1'),
		container2Child2: createShapeId('container2Child2'),
		container2Grandchild1: createShapeId('container2Grandchild1'),
		lockedShape: createShapeId('lockedShape'),
	}

	beforeEach(() => {
		// Clear any existing shapes
		editor.selectAll().deleteShapes(editor.getSelectedShapeIds())

		// Create shapes directly on the page (no parentId means they're children of the page)
		editor.createShapes([
			{
				id: selectAllIds.pageShape1,
				type: 'my-custom-shape',
				x: 100,
				y: 100,
				props: { w: 100, h: 100 },
			},
			{
				id: selectAllIds.pageShape2,
				type: 'my-custom-shape',
				x: 300,
				y: 100,
				props: { w: 100, h: 100 },
			},
			{
				id: selectAllIds.pageShape3,
				type: 'my-custom-shape',
				x: 500,
				y: 100,
				props: { w: 100, h: 100 },
			},
			{
				id: selectAllIds.lockedShape,
				type: 'my-custom-shape',
				x: 700,
				y: 100,
				props: { w: 100, h: 100 },
				isLocked: true,
			},
		])

		// Create a container shape (simulating a frame or group)
		editor.createShape({
			id: selectAllIds.container1,
			type: 'my-custom-shape',
			x: 100,
			y: 300,
			props: { w: 400, h: 200 },
		})

		// Create children inside the container (parentId set to container1)
		editor.createShapes([
			{
				id: selectAllIds.containerChild1,
				type: 'my-custom-shape',
				parentId: selectAllIds.container1,
				x: 120,
				y: 320,
				props: { w: 50, h: 50 },
			},
			{
				id: selectAllIds.containerChild2,
				type: 'my-custom-shape',
				parentId: selectAllIds.container1,
				x: 200,
				y: 320,
				props: { w: 50, h: 50 },
			},
			{
				id: selectAllIds.containerChild3,
				type: 'my-custom-shape',
				parentId: selectAllIds.container1,
				x: 280,
				y: 320,
				props: { w: 50, h: 50 },
			},
		])

		// Create a grandchild inside one of the container children
		editor.createShape({
			id: selectAllIds.containerGrandchild1,
			type: 'my-custom-shape',
			parentId: selectAllIds.containerChild3,
			x: 290,
			y: 330,
			props: { w: 30, h: 30 },
		})

		// Create a second container (simulating a group)
		editor.createShape({
			id: selectAllIds.container2,
			type: 'my-custom-shape',
			x: 600,
			y: 300,
			props: { w: 200, h: 200 },
		})

		// Create children inside the second container
		editor.createShapes([
			{
				id: selectAllIds.container2Child1,
				type: 'my-custom-shape',
				parentId: selectAllIds.container2,
				x: 620,
				y: 320,
				props: { w: 50, h: 50 },
			},
			{
				id: selectAllIds.container2Child2,
				type: 'my-custom-shape',
				parentId: selectAllIds.container2,
				x: 680,
				y: 320,
				props: { w: 50, h: 50 },
			},
		])

		// Create a grandchild in the second container
		editor.createShape({
			id: selectAllIds.container2Grandchild1,
			type: 'my-custom-shape',
			parentId: selectAllIds.container2Child1,
			x: 630,
			y: 330,
			props: { w: 30, h: 30 },
		})

		// Clear selection
		editor.selectNone()
	})

	it('when no shapes are selected, selects all page-level shapes (excluding locked ones)', () => {
		// Initially no shapes selected
		expect(editor.getSelectedShapeIds()).toEqual([])

		// Call selectAll
		editor.selectAll()

		// Should select all page-level shapes (excluding locked ones)
		const selectedIds = editor.getSelectedShapeIds()
		expect(Array.from(selectedIds).sort()).toEqual(
			[
				selectAllIds.pageShape1,
				selectAllIds.pageShape2,
				selectAllIds.pageShape3,
				selectAllIds.container1,
				selectAllIds.container2,
			].sort()
		)

		// Should NOT include locked shape or children/grandchildren
		expect(selectedIds).not.toContain(selectAllIds.lockedShape)
		expect(selectedIds).not.toContain(selectAllIds.containerChild1)
		expect(selectedIds).not.toContain(selectAllIds.containerChild2)
		expect(selectedIds).not.toContain(selectAllIds.containerChild3)
		expect(selectedIds).not.toContain(selectAllIds.containerGrandchild1)
		expect(selectedIds).not.toContain(selectAllIds.container2Child1)
		expect(selectedIds).not.toContain(selectAllIds.container2Child2)
		expect(selectedIds).not.toContain(selectAllIds.container2Grandchild1)
	})

	it('when shapes are selected only on the page, all children of the page should be selected (but not their descendants)', () => {
		// Select some page-level shapes
		editor.select(selectAllIds.pageShape1, selectAllIds.pageShape2)

		// Call selectAll
		editor.selectAll()

		// Should select all page-level shapes (excluding locked ones), but not descendants
		const selectedIds = editor.getSelectedShapeIds()
		expect(Array.from(selectedIds).sort()).toEqual(
			[
				selectAllIds.pageShape1,
				selectAllIds.pageShape2,
				selectAllIds.pageShape3,
				selectAllIds.container1,
				selectAllIds.container2,
			].sort()
		)

		// Should NOT include children or grandchildren or locked shapes
		expect(selectedIds).not.toContain(selectAllIds.containerChild1)
		expect(selectedIds).not.toContain(selectAllIds.containerChild2)
		expect(selectedIds).not.toContain(selectAllIds.containerChild3)
		expect(selectedIds).not.toContain(selectAllIds.containerGrandchild1)
		expect(selectedIds).not.toContain(selectAllIds.container2Child1)
		expect(selectedIds).not.toContain(selectAllIds.container2Child2)
		expect(selectedIds).not.toContain(selectAllIds.container2Grandchild1)
		expect(selectedIds).not.toContain(selectAllIds.lockedShape)
	})

	it('when shapes are selected within a container, only children of the container should be selected (not their descendants)', () => {
		// Select some container children
		editor.select(selectAllIds.containerChild1, selectAllIds.containerChild2)

		// Call selectAll
		editor.selectAll()

		// Should select all container children (but not their descendants)
		const selectedIds = editor.getSelectedShapeIds()
		expect(Array.from(selectedIds).sort()).toEqual(
			[
				selectAllIds.containerChild1,
				selectAllIds.containerChild2,
				selectAllIds.containerChild3,
			].sort()
		)

		// Should NOT include page-level shapes or grandchildren
		expect(selectedIds).not.toContain(selectAllIds.pageShape1)
		expect(selectedIds).not.toContain(selectAllIds.pageShape2)
		expect(selectedIds).not.toContain(selectAllIds.pageShape3)
		expect(selectedIds).not.toContain(selectAllIds.container1)
		expect(selectedIds).not.toContain(selectAllIds.container2)
		expect(selectedIds).not.toContain(selectAllIds.containerGrandchild1)
		expect(selectedIds).not.toContain(selectAllIds.container2Child1)
		expect(selectedIds).not.toContain(selectAllIds.container2Child2)
		expect(selectedIds).not.toContain(selectAllIds.container2Grandchild1)
	})

	it('when shapes are selected within a second container, only children of that container should be selected', () => {
		// Select some second container children
		editor.select(selectAllIds.container2Child1)

		// Call selectAll
		editor.selectAll()

		// Should select all second container children (but not their descendants)
		const selectedIds = editor.getSelectedShapeIds()
		expect(Array.from(selectedIds).sort()).toEqual(
			[selectAllIds.container2Child1, selectAllIds.container2Child2].sort()
		)

		// Should NOT include page-level shapes or other container's children or grandchildren
		expect(selectedIds).not.toContain(selectAllIds.pageShape1)
		expect(selectedIds).not.toContain(selectAllIds.pageShape2)
		expect(selectedIds).not.toContain(selectAllIds.pageShape3)
		expect(selectedIds).not.toContain(selectAllIds.container1)
		expect(selectedIds).not.toContain(selectAllIds.container2)
		expect(selectedIds).not.toContain(selectAllIds.containerChild1)
		expect(selectedIds).not.toContain(selectAllIds.containerChild2)
		expect(selectedIds).not.toContain(selectAllIds.containerChild3)
		expect(selectedIds).not.toContain(selectAllIds.containerGrandchild1)
		expect(selectedIds).not.toContain(selectAllIds.container2Grandchild1)
	})

	it('when shapes are selected that belong to different parents, no change/history entry should be made', () => {
		// Select shapes from different parents (page and container)
		editor.select(selectAllIds.pageShape1, selectAllIds.containerChild1)

		const initialSelectedIds = editor.getSelectedShapeIds()

		// Spy on setSelectedShapes to verify it's not called
		const setSelectedShapesSpy = vi.spyOn(editor, 'setSelectedShapes')

		// Call selectAll
		editor.selectAll()

		// Selection should remain unchanged
		expect(editor.getSelectedShapeIds()).toEqual(initialSelectedIds)

		// setSelectedShapes should not have been called (the method returns early)
		expect(setSelectedShapesSpy).not.toHaveBeenCalled()

		setSelectedShapesSpy.mockRestore()
	})

	it('when shapes are selected that belong to different containers, no change/history entry should be made', () => {
		// Select shapes from different containers
		editor.select(selectAllIds.containerChild1, selectAllIds.container2Child1)

		const initialSelectedIds = editor.getSelectedShapeIds()

		// Spy on setSelectedShapes to verify it's not called
		const setSelectedShapesSpy = vi.spyOn(editor, 'setSelectedShapes')

		// Call selectAll
		editor.selectAll()

		// Selection should remain unchanged
		expect(editor.getSelectedShapeIds()).toEqual(initialSelectedIds)

		// setSelectedShapes should not have been called
		expect(setSelectedShapesSpy).not.toHaveBeenCalled()

		setSelectedShapesSpy.mockRestore()
	})

	it('should not select locked shapes', () => {
		// Select a page-level shape
		editor.select(selectAllIds.pageShape1)

		// Call selectAll
		editor.selectAll()

		// Should select all page-level shapes except locked ones
		const selectedIds = editor.getSelectedShapeIds()
		expect(selectedIds).not.toContain(selectAllIds.lockedShape)
		expect(selectedIds).toContain(selectAllIds.pageShape1)
		expect(selectedIds).toContain(selectAllIds.pageShape2)
		expect(selectedIds).toContain(selectAllIds.pageShape3)
		expect(selectedIds).toContain(selectAllIds.container1)
		expect(selectedIds).toContain(selectAllIds.container2)
	})

	it('should handle empty container by selecting all siblings at the same level', () => {
		// Create an empty container
		const emptyContainerId = createShapeId('emptyContainer')
		editor.createShape({
			id: emptyContainerId,
			type: 'my-custom-shape',
			x: 800,
			y: 400,
			props: { w: 100, h: 100 },
		})

		// Clear selection first
		editor.selectNone()

		// Select the empty container
		editor.select(emptyContainerId)

		// Call selectAll - since the empty container has no children, it should select all siblings (page-level shapes)
		editor.selectAll()

		// Should select all page-level shapes (including the empty container itself)
		const selectedIds = editor.getSelectedShapeIds()
		expect(Array.from(selectedIds).sort()).toEqual(
			[
				selectAllIds.pageShape1,
				selectAllIds.pageShape2,
				selectAllIds.pageShape3,
				selectAllIds.container1,
				selectAllIds.container2,
				emptyContainerId,
			].sort()
		)

		// Should NOT include locked shapes or children/grandchildren
		expect(selectedIds).not.toContain(selectAllIds.lockedShape)
		expect(selectedIds).not.toContain(selectAllIds.containerChild1)
		expect(selectedIds).not.toContain(selectAllIds.containerChild2)
		expect(selectedIds).not.toContain(selectAllIds.containerChild3)
		expect(selectedIds).not.toContain(selectAllIds.containerGrandchild1)
		expect(selectedIds).not.toContain(selectAllIds.container2Child1)
		expect(selectedIds).not.toContain(selectAllIds.container2Child2)
		expect(selectedIds).not.toContain(selectAllIds.container2Grandchild1)
	})

	it('should work correctly when selecting all shapes of same parent type', () => {
		// Select all container children
		editor.select(
			selectAllIds.containerChild1,
			selectAllIds.containerChild2,
			selectAllIds.containerChild3
		)

		// Call selectAll - should maintain the same selection since all children are already selected
		editor.selectAll()

		// Should still have all container children selected
		const selectedIds = editor.getSelectedShapeIds()
		expect(Array.from(selectedIds).sort()).toEqual(
			[
				selectAllIds.containerChild1,
				selectAllIds.containerChild2,
				selectAllIds.containerChild3,
			].sort()
		)
	})

	it('should handle mixed selection levels gracefully by doing nothing', () => {
		// Select a mix: page shape (parent=page), container (parent=page), and container child (parent=container1)
		// These all have different parent IDs so selectAll should do nothing
		editor.select(selectAllIds.pageShape1, selectAllIds.containerChild1)

		const initialSelectedIds = Array.from(editor.getSelectedShapeIds())

		// Spy on setSelectedShapes to verify it's not called
		const setSelectedShapesSpy = vi.spyOn(editor, 'setSelectedShapes')

		// Call selectAll
		editor.selectAll()

		// Selection should remain unchanged since shapes have different parents
		expect(Array.from(editor.getSelectedShapeIds())).toEqual(initialSelectedIds)

		// setSelectedShapes should not have been called
		expect(setSelectedShapesSpy).not.toHaveBeenCalled()

		setSelectedShapesSpy.mockRestore()
	})
})

describe('putExternalContent', () => {
	let mockHandler: any

	beforeEach(() => {
		mockHandler = vi.fn()
		editor.registerExternalContentHandler('text', mockHandler)
	})

	it('calls external content handler when not readonly', async () => {
		vi.spyOn(editor, 'getIsReadonly').mockReturnValue(false)

		const info = { type: 'text' as const, text: 'test-data' }
		await editor.putExternalContent(info)

		expect(mockHandler).toHaveBeenCalledWith(info)
	})

	it('does not call external content handler when readonly', async () => {
		vi.spyOn(editor, 'getIsReadonly').mockReturnValue(true)

		const info = { type: 'text' as const, text: 'test-data' }
		await editor.putExternalContent(info)

		expect(mockHandler).not.toHaveBeenCalled()
	})

	it('calls external content handler when readonly but force is true', async () => {
		vi.spyOn(editor, 'getIsReadonly').mockReturnValue(true)

		const info = { type: 'text' as const, text: 'test-data' }
		await editor.putExternalContent(info, { force: true })

		expect(mockHandler).toHaveBeenCalledWith(info)
	})

	it('calls external content handler when force is false and not readonly', async () => {
		vi.spyOn(editor, 'getIsReadonly').mockReturnValue(false)

		const info = { type: 'text' as const, text: 'test-data' }
		await editor.putExternalContent(info, { force: false })

		expect(mockHandler).toHaveBeenCalledWith(info)
	})
})

describe('replaceExternalContent', () => {
	let mockHandler: any

	beforeEach(() => {
		mockHandler = vi.fn()
		editor.registerExternalContentHandler('text', mockHandler)
	})

	it('calls external content handler when not readonly', async () => {
		vi.spyOn(editor, 'getIsReadonly').mockReturnValue(false)

		const info = { type: 'text' as const, text: 'test-data' }
		await editor.replaceExternalContent(info)

		expect(mockHandler).toHaveBeenCalledWith(info)
	})

	it('does not call external content handler when readonly', async () => {
		vi.spyOn(editor, 'getIsReadonly').mockReturnValue(true)

		const info = { type: 'text' as const, text: 'test-data' }
		await editor.replaceExternalContent(info)

		expect(mockHandler).not.toHaveBeenCalled()
	})

	it('calls external content handler when readonly but force is true', async () => {
		vi.spyOn(editor, 'getIsReadonly').mockReturnValue(true)

		const info = { type: 'text' as const, text: 'test-data' }
		await editor.replaceExternalContent(info, { force: true })

		expect(mockHandler).toHaveBeenCalledWith(info)
	})

	it('calls external content handler when force is false and not readonly', async () => {
		vi.spyOn(editor, 'getIsReadonly').mockReturnValue(false)

		const info = { type: 'text' as const, text: 'test-data' }
		await editor.replaceExternalContent(info, { force: false })

		expect(mockHandler).toHaveBeenCalledWith(info)
	})
})

<<<<<<< HEAD
describe('dispatch event emission', () => {
	let testEditor: Editor

	beforeEach(() => {
		testEditor = new Editor({
			shapeUtils: [CustomShape],
			bindingUtils: [],
			tools: [],
			store: createTLStore({ shapeUtils: [CustomShape], bindingUtils: [] }),
			getContainer: () => document.body,
		})
		// Ensure camera is unlocked so events are processed
		testEditor.setCameraOptions({ isLocked: false })
	})

	it('emits wheel events through the event emitter', () => {
		const eventHandler = vi.fn()
		testEditor.on('event', eventHandler)

		const wheelEvent = {
			type: 'wheel' as const,
			name: 'wheel' as const,
			delta: { x: 0, y: 10, z: 0 },
			point: { x: 100, y: 100, z: 1 },
			shiftKey: false,
			altKey: false,
			ctrlKey: false,
			metaKey: false,
			accelKey: false,
		}

		testEditor.dispatch(wheelEvent)
		// Wheel events are batched for the next tick, so emit a tick to flush them
		testEditor.emit('tick', 16)

		expect(eventHandler).toHaveBeenCalledWith(wheelEvent)
	})

	it('emits pinch_start events through the event emitter', () => {
		const eventHandler = vi.fn()
		testEditor.on('event', eventHandler)

		const pinchStartEvent = {
			type: 'pinch' as const,
			name: 'pinch_start' as const,
			point: { x: 100, y: 100, z: 1 },
			delta: { x: 0, y: 0, z: 0 },
			shiftKey: false,
			altKey: false,
			ctrlKey: false,
			metaKey: false,
			accelKey: false,
		}

		testEditor.dispatch(pinchStartEvent)
		// Pinch events are batched for the next tick, so emit a tick to flush them
		testEditor.emit('tick', 16)

		expect(eventHandler).toHaveBeenCalledWith(pinchStartEvent)
	})

	it('emits pinch events through the event emitter', () => {
		const eventHandler = vi.fn()
		testEditor.on('event', eventHandler)

		// First dispatch pinch_start to set isPinching
		const pinchStartEvent = {
			type: 'pinch' as const,
			name: 'pinch_start' as const,
			point: { x: 100, y: 100, z: 1 },
			delta: { x: 0, y: 0, z: 0 },
			shiftKey: false,
			altKey: false,
			ctrlKey: false,
			metaKey: false,
			accelKey: false,
		}
		testEditor.dispatch(pinchStartEvent)
		testEditor.emit('tick', 16)

		eventHandler.mockClear()

		const pinchEvent = {
			type: 'pinch' as const,
			name: 'pinch' as const,
			point: { x: 100, y: 100, z: 1.5 },
			delta: { x: 10, y: 10, z: 0 },
			shiftKey: false,
			altKey: false,
			ctrlKey: false,
			metaKey: false,
			accelKey: false,
		}

		testEditor.dispatch(pinchEvent)
		testEditor.emit('tick', 16)

		expect(eventHandler).toHaveBeenCalledWith(pinchEvent)
	})

	it('emits pinch_end events through the event emitter', () => {
		const eventHandler = vi.fn()
		testEditor.on('event', eventHandler)

		// First dispatch pinch_start to set isPinching
		const pinchStartEvent = {
			type: 'pinch' as const,
			name: 'pinch_start' as const,
			point: { x: 100, y: 100, z: 1 },
			delta: { x: 0, y: 0, z: 0 },
			shiftKey: false,
			altKey: false,
			ctrlKey: false,
			metaKey: false,
			accelKey: false,
		}
		testEditor.dispatch(pinchStartEvent)
		testEditor.emit('tick', 16)

		eventHandler.mockClear()

		const pinchEndEvent = {
			type: 'pinch' as const,
			name: 'pinch_end' as const,
			point: { x: 100, y: 100, z: 1.5 },
			delta: { x: 0, y: 0, z: 0 },
			shiftKey: false,
			altKey: false,
			ctrlKey: false,
			metaKey: false,
			accelKey: false,
		}

		testEditor.dispatch(pinchEndEvent)
		testEditor.emit('tick', 16)

		expect(eventHandler).toHaveBeenCalledWith(pinchEndEvent)
=======
describe('setTool', () => {
	class CustomToolA extends StateNode {
		static override id = 'custom-tool-a'
	}

	class CustomToolB extends StateNode {
		static override id = 'custom-tool-b'
	}

	class CustomToolC extends StateNode {
		static override id = 'custom-tool-c'
	}

	class ParentTool extends StateNode {
		static override id = 'parent-tool'
		static override initial = 'child-tool-1'
		static override children() {
			return [ChildTool1]
		}
	}

	class ChildTool1 extends StateNode {
		static override id = 'child-tool-1'
	}

	class ChildTool2 extends StateNode {
		static override id = 'child-tool-2'
	}

	let toolEditor: Editor

	beforeEach(() => {
		toolEditor = new Editor({
			shapeUtils: [],
			bindingUtils: [],
			tools: [CustomToolA, ParentTool],
			store: createTLStore({ shapeUtils: [], bindingUtils: [] }),
			getContainer: () => document.body,
		})
	})

	it('should add a tool to the root state', () => {
		// Initially CustomToolB should not exist
		expect(toolEditor.root.children!['custom-tool-b']).toBeUndefined()

		// Add CustomToolB
		toolEditor.setTool(CustomToolB)

		// CustomToolB should now exist in root
		expect(toolEditor.root.children!['custom-tool-b']).toBeDefined()
		expect(toolEditor.root.children!['custom-tool-b']).toBeInstanceOf(CustomToolB)
	})

	it('should add a tool to a specific parent state', () => {
		const parentTool = toolEditor.root.children!['parent-tool'] as ParentTool

		// Initially should only have child-tool-1
		expect(Object.keys(parentTool.children!)).toHaveLength(1)
		expect(parentTool.children!['child-tool-1']).toBeDefined()
		expect(parentTool.children!['child-tool-2']).toBeUndefined()

		// Add ChildTool2 to ParentTool
		toolEditor.setTool(ChildTool2, parentTool)

		// Should now have both children
		expect(Object.keys(parentTool.children!)).toHaveLength(2)
		expect(parentTool.children!['child-tool-1']).toBeDefined()
		expect(parentTool.children!['child-tool-2']).toBeDefined()
		expect(parentTool.children!['child-tool-2']).toBeInstanceOf(ChildTool2)
	})

	it('should throw an error when trying to override an existing tool', () => {
		// CustomToolA is already in the root (added in beforeEach)
		expect(toolEditor.root.children!['custom-tool-a']).toBeDefined()

		// Should throw error when trying to add another tool with the same ID
		expect(() => {
			toolEditor.setTool(CustomToolA)
		}).toThrow('Can\'t override tool with id "custom-tool-a"')
	})

	it('should allow transitioning to a newly added tool', () => {
		// Add CustomToolB
		toolEditor.setTool(CustomToolB)

		// Should be able to transition to the new tool
		expect(() => {
			toolEditor.setCurrentTool('custom-tool-b')
		}).not.toThrow()

		// Should now be on the new tool
		expect(toolEditor.getCurrentToolId()).toBe('custom-tool-b')
	})

	it('should create the tool with the correct editor and parent', () => {
		// Add CustomToolB to root
		toolEditor.setTool(CustomToolB)

		const customToolB = toolEditor.root.children!['custom-tool-b'] as CustomToolB

		expect(customToolB.editor).toBe(toolEditor)
		expect(customToolB.parent).toBe(toolEditor.root)
	})

	it('should maintain existing tools when adding new ones', () => {
		const originalTool = toolEditor.root.children!['custom-tool-a']

		// Add CustomToolB
		toolEditor.setTool(CustomToolB)

		// Original tool should still exist
		expect(toolEditor.root.children!['custom-tool-a']).toBe(originalTool)
		expect(toolEditor.root.children!['custom-tool-a']).toBeInstanceOf(CustomToolA)
	})

	it('should allow adding multiple tools', () => {
		// Add multiple tools
		toolEditor.setTool(CustomToolB)
		toolEditor.setTool(CustomToolC)

		// All tools should exist
		expect(toolEditor.root.children!['custom-tool-a']).toBeDefined()
		expect(toolEditor.root.children!['custom-tool-b']).toBeDefined()
		expect(toolEditor.root.children!['custom-tool-c']).toBeDefined()
		expect(toolEditor.root.children!['custom-tool-b']).toBeInstanceOf(CustomToolB)
		expect(toolEditor.root.children!['custom-tool-c']).toBeInstanceOf(CustomToolC)
	})
})

describe('removeTool', () => {
	class CustomToolA extends StateNode {
		static override id = 'custom-tool-a'
	}

	class CustomToolB extends StateNode {
		static override id = 'custom-tool-b'
	}

	class CustomToolC extends StateNode {
		static override id = 'custom-tool-c'
	}

	class ParentTool extends StateNode {
		static override id = 'parent-tool'
		static override initial = 'child-tool-1'
		static override children() {
			return [ChildTool1, ChildTool2]
		}
	}

	class ChildTool1 extends StateNode {
		static override id = 'child-tool-1'
	}

	class ChildTool2 extends StateNode {
		static override id = 'child-tool-2'
	}

	let toolEditor: Editor

	beforeEach(() => {
		toolEditor = new Editor({
			shapeUtils: [],
			bindingUtils: [],
			tools: [CustomToolA, CustomToolB, CustomToolC, ParentTool],
			store: createTLStore({ shapeUtils: [], bindingUtils: [] }),
			getContainer: () => document.body,
		})
	})

	it('should remove a tool from the root state', () => {
		// CustomToolB should exist initially
		expect(toolEditor.root.children!['custom-tool-b']).toBeDefined()

		// Remove CustomToolB
		toolEditor.removeTool(CustomToolB)

		// CustomToolB should no longer exist
		expect(toolEditor.root.children!['custom-tool-b']).toBeUndefined()
	})

	it('should remove a tool from a specific parent state', () => {
		const parentTool = toolEditor.root.children!['parent-tool'] as ParentTool

		// Initially should have both children
		expect(Object.keys(parentTool.children!)).toHaveLength(2)
		expect(parentTool.children!['child-tool-1']).toBeDefined()
		expect(parentTool.children!['child-tool-2']).toBeDefined()

		// Remove ChildTool2 from ParentTool
		toolEditor.removeTool(ChildTool2, parentTool)

		// Should now only have child-tool-1
		expect(Object.keys(parentTool.children!)).toHaveLength(1)
		expect(parentTool.children!['child-tool-1']).toBeDefined()
		expect(parentTool.children!['child-tool-2']).toBeUndefined()
	})

	it('should not throw an error when trying to remove a non-existent tool', () => {
		// First remove CustomToolB
		toolEditor.removeTool(CustomToolB)
		expect(toolEditor.root.children!['custom-tool-b']).toBeUndefined()

		// Trying to remove it again should not throw
		expect(() => {
			toolEditor.removeTool(CustomToolB)
		}).not.toThrow()
	})

	it('should maintain other tools when removing one', () => {
		const originalToolA = toolEditor.root.children!['custom-tool-a']
		const originalToolC = toolEditor.root.children!['custom-tool-c']

		// Remove CustomToolB
		toolEditor.removeTool(CustomToolB)

		// Other tools should still exist
		expect(toolEditor.root.children!['custom-tool-a']).toBe(originalToolA)
		expect(toolEditor.root.children!['custom-tool-c']).toBe(originalToolC)
		expect(toolEditor.root.children!['custom-tool-a']).toBeInstanceOf(CustomToolA)
		expect(toolEditor.root.children!['custom-tool-c']).toBeInstanceOf(CustomToolC)
	})

	it('should not be able to transition to a removed tool', () => {
		// Remove CustomToolB
		toolEditor.removeTool(CustomToolB)

		// Should throw when trying to transition to removed tool
		expect(() => {
			toolEditor.setCurrentTool('custom-tool-b')
		}).toThrow()
	})

	it('should allow removing multiple tools', () => {
		// Remove multiple tools
		toolEditor.removeTool(CustomToolB)
		toolEditor.removeTool(CustomToolC)

		// Removed tools should not exist
		expect(toolEditor.root.children!['custom-tool-b']).toBeUndefined()
		expect(toolEditor.root.children!['custom-tool-c']).toBeUndefined()

		// Other tools should still exist
		expect(toolEditor.root.children!['custom-tool-a']).toBeDefined()
		expect(toolEditor.root.children!['parent-tool']).toBeDefined()
	})

	it('should allow re-adding a tool after removing it', () => {
		// Remove CustomToolB
		toolEditor.removeTool(CustomToolB)
		expect(toolEditor.root.children!['custom-tool-b']).toBeUndefined()

		// Re-add CustomToolB
		toolEditor.setTool(CustomToolB)

		// CustomToolB should exist again
		expect(toolEditor.root.children!['custom-tool-b']).toBeDefined()
		expect(toolEditor.root.children!['custom-tool-b']).toBeInstanceOf(CustomToolB)

		// Should be able to transition to it
		expect(() => {
			toolEditor.setCurrentTool('custom-tool-b')
		}).not.toThrow()
		expect(toolEditor.getCurrentToolId()).toBe('custom-tool-b')
>>>>>>> e235d07c
	})
})<|MERGE_RESOLUTION|>--- conflicted
+++ resolved
@@ -925,7 +925,6 @@
 	})
 })
 
-<<<<<<< HEAD
 describe('dispatch event emission', () => {
 	let testEditor: Editor
 
@@ -1063,7 +1062,9 @@
 		testEditor.emit('tick', 16)
 
 		expect(eventHandler).toHaveBeenCalledWith(pinchEndEvent)
-=======
+	})
+})
+
 describe('setTool', () => {
 	class CustomToolA extends StateNode {
 		static override id = 'custom-tool-a'
@@ -1328,6 +1329,5 @@
 			toolEditor.setCurrentTool('custom-tool-b')
 		}).not.toThrow()
 		expect(toolEditor.getCurrentToolId()).toBe('custom-tool-b')
->>>>>>> e235d07c
 	})
 })