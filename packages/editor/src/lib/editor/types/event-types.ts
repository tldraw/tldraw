--- conflicted
+++ resolved
@@ -111,7 +111,6 @@
 	name: 'interrupt'
 }
 /** @public */
-<<<<<<< HEAD
 export type TLTickEventInfo = { type: 'misc'; name: 'tick'; elapsed: number }
 /** @public */
 export type TLToolStateChangeInfo<T extends { name: string } = any> = {
@@ -119,12 +118,6 @@
 	name: 'state_change'
 	from: T['name']
 	to: T['name']
-=======
-export interface TLTickEventInfo {
-	type: 'misc'
-	name: 'tick'
-	elapsed: number
->>>>>>> f60bb7b7
 }
 
 /** @public */
