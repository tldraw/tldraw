import { TLAssetId, TLShapeId } from '@tldraw/tlschema'
import { VecLike } from '../../primitives/Vec'
import { TLContent } from './clipboard-types'

/** @public */
export interface TLTldrawExternalContentSource {
	type: 'tldraw'
	data: TLContent
}

/** @public */
export interface TLExcalidrawExternalContentSource {
	type: 'excalidraw'
	data: any
}

/** @public */
export interface TLTextExternalContentSource {
	type: 'text'
	data: string
	subtype: 'json' | 'html' | 'text' | 'url'
}

/** @public */
export interface TLErrorExternalContentSource {
	type: 'error'
	data: string | null
	reason: string
}

/** @public */
export type TLExternalContentSource =
	| TLTldrawExternalContentSource
	| TLExcalidrawExternalContentSource
	| TLTextExternalContentSource
	| TLErrorExternalContentSource

/** @public */
export interface TLBaseExternalContent {
	sources?: TLExternalContentSource[]
	point?: VecLike
<<<<<<< HEAD
} & (
	| {
			type: 'text'
			text: string
	  }
	| {
			type: 'files'
			files: File[]
			ignoreParent: boolean
			shapeIdToReplace?: TLShapeId
	  }
	| {
			type: 'url'
			url: string
	  }
	| {
			type: 'svg-text'
			text: string
	  }
	| {
			type: 'embed'
			url: string
			embed: EmbedDefinition
	  }
)

/** @public */
export type TLExternalAssetContent =
	| { type: 'file'; file: File; assetId?: TLAssetId }
	| { type: 'url'; url: string }
=======
}

/** @public */
export interface TLTextExternalContent extends TLBaseExternalContent {
	type: 'text'
	text: string
}

/** @public */
export interface TLFilesExternalContent extends TLBaseExternalContent {
	type: 'files'
	files: File[]
	ignoreParent: boolean
}

/** @public */
export interface TLUrlExternalContent extends TLBaseExternalContent {
	type: 'url'
	url: string
}

/** @public */
export interface TLSvgTextExternalContent extends TLBaseExternalContent {
	type: 'svg-text'
	text: string
}

/** @public */
export interface TLEmbedExternalContent<EmbedDefinition> extends TLBaseExternalContent {
	type: 'embed'
	url: string
	embed: EmbedDefinition
}

/** @public */
export interface TLTldrawExternalContent extends TLBaseExternalContent {
	type: 'tldraw'
	content: TLContent
}

/** @public */
export interface TLExcalidrawExternalContent extends TLBaseExternalContent {
	type: 'excalidraw'
	content: any
}

/** @public */
export type TLExternalContent<EmbedDefinition> =
	| TLTextExternalContent
	| TLFilesExternalContent
	| TLUrlExternalContent
	| TLSvgTextExternalContent
	| TLEmbedExternalContent<EmbedDefinition>
	| TLTldrawExternalContent
	| TLExcalidrawExternalContent

/** @public */
export interface TLFileExternalAsset {
	type: 'file'
	file: File
	assetId?: TLAssetId
}

/** @public */
export interface TLUrlExternalAsset {
	type: 'url'
	url: string
}

/** @public */
export type TLExternalAsset = TLFileExternalAsset | TLUrlExternalAsset
>>>>>>> a97454ec
<|MERGE_RESOLUTION|>--- conflicted
+++ resolved
@@ -39,38 +39,6 @@
 export interface TLBaseExternalContent {
 	sources?: TLExternalContentSource[]
 	point?: VecLike
-<<<<<<< HEAD
-} & (
-	| {
-			type: 'text'
-			text: string
-	  }
-	| {
-			type: 'files'
-			files: File[]
-			ignoreParent: boolean
-			shapeIdToReplace?: TLShapeId
-	  }
-	| {
-			type: 'url'
-			url: string
-	  }
-	| {
-			type: 'svg-text'
-			text: string
-	  }
-	| {
-			type: 'embed'
-			url: string
-			embed: EmbedDefinition
-	  }
-)
-
-/** @public */
-export type TLExternalAssetContent =
-	| { type: 'file'; file: File; assetId?: TLAssetId }
-	| { type: 'url'; url: string }
-=======
 }
 
 /** @public */
@@ -84,6 +52,7 @@
 	type: 'files'
 	files: File[]
 	ignoreParent: boolean
+	shapeIdToReplace?: TLShapeId
 }
 
 /** @public */
@@ -141,5 +110,4 @@
 }
 
 /** @public */
-export type TLExternalAsset = TLFileExternalAsset | TLUrlExternalAsset
->>>>>>> a97454ec
+export type TLExternalAsset = TLFileExternalAsset | TLUrlExternalAsset