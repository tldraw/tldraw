import { HistoryEntry } from '@tldraw/store'
import { TLPageId, TLRecord, TLShapeId } from '@tldraw/tlschema'
import { TLEventInfo } from './event-types'

/** @public */
export interface TLEventMap {
	// Lifecycle / Internal
	mount: []
	'max-shapes': [{ name: string; pageId: TLPageId; count: number }]
	change: [HistoryEntry<TLRecord>]
	update: []
	crash: [{ error: unknown }]
	'stop-camera-animation': []
	'stop-following': []
	event: [TLEventInfo]
	tick: [number]
	frame: [number]
<<<<<<< HEAD
=======
	'change-history': [{ reason: 'undo' | 'redo' | 'push' } | { reason: 'bail'; markId?: string }]
	'mark-history': [{ id: string }]
	'select-all-text': [{ shapeId: TLShapeId }]
>>>>>>> 4507ce63
}

/** @public */
export type TLEventMapHandler<T extends keyof TLEventMap> = (...args: TLEventMap[T]) => void<|MERGE_RESOLUTION|>--- conflicted
+++ resolved
@@ -15,12 +15,7 @@
 	event: [TLEventInfo]
 	tick: [number]
 	frame: [number]
-<<<<<<< HEAD
-=======
-	'change-history': [{ reason: 'undo' | 'redo' | 'push' } | { reason: 'bail'; markId?: string }]
-	'mark-history': [{ id: string }]
 	'select-all-text': [{ shapeId: TLShapeId }]
->>>>>>> 4507ce63
 }
 
 /** @public */
