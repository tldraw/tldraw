--- conflicted
+++ resolved
@@ -22,13 +22,8 @@
 		return { w: 160 * 2, h: 90 * 2, name: '' }
 	}
 
-<<<<<<< HEAD
-	override render(shape: TLFrameShape) {
+	override component(shape: TLFrameShape) {
 		const bounds = this.editor.getBounds(shape)
-=======
-	override component(shape: TLFrameShape) {
-		const bounds = this.bounds(shape)
->>>>>>> 336cbc71
 
 		return (
 			<>
