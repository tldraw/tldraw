import { toDomPrecision } from '@tldraw/primitives'
import { AssetRecordType, TLAssetId, TLBookmarkAsset, TLBookmarkShape } from '@tldraw/tlschema'
import { debounce, getHashForString } from '@tldraw/utils'
import { HTMLContainer } from '../../../components/HTMLContainer'
<<<<<<< HEAD
import { DEFAULT_BOOKMARK_HEIGHT, DEFAULT_BOOKMARK_WIDTH } from '../../../constants'
import {
	getRotatedBoxShadow,
=======
import { ROTATING_SHADOWS } from '../../../constants'

const DEFAULT_BOOKMARK_WIDTH = 300
const DEFAULT_BOOKMARK_HEIGHT = 320

import { isValidUrl } from '../../../utils/data'
import {
	rotateBoxShadow,
>>>>>>> 34a880dc
	stopEventPropagation,
	truncateStringWithEllipsis,
} from '../../../utils/dom'
import { Editor } from '../../Editor'
import { BaseBoxShapeUtil } from '../BaseBoxShapeUtil'
import { TLOnBeforeCreateHandler, TLOnBeforeUpdateHandler } from '../ShapeUtil'
import { HyperlinkButton } from '../shared/HyperlinkButton'

/** @public */
export class BookmarkShapeUtil extends BaseBoxShapeUtil<TLBookmarkShape> {
	static override type = 'bookmark' as const

	override canResize = () => false

	override hideSelectionBoundsBg = () => true
	override hideSelectionBoundsFg = () => true

	override defaultProps(): TLBookmarkShape['props'] {
		return {
			url: '',
			w: DEFAULT_BOOKMARK_WIDTH,
			h: DEFAULT_BOOKMARK_HEIGHT,
			assetId: null,
		}
	}

	override render(shape: TLBookmarkShape) {
		const asset = (
			shape.props.assetId ? this.editor.getAssetById(shape.props.assetId) : null
		) as TLBookmarkAsset

		const pageRotation = this.editor.getPageRotation(shape)

		const address = getHumanReadableAddress(shape)

		return (
			<HTMLContainer>
				<div
					className="tl-bookmark__container tl-hitarea-stroke"
					style={{
						boxShadow: getRotatedBoxShadow(pageRotation),
					}}
				>
					<div className="tl-bookmark__image_container">
						{asset?.props.image ? (
							<img
								className="tl-bookmark__image"
								draggable={false}
								src={asset?.props.image}
								alt={asset?.props.title || ''}
							/>
						) : (
							<div className="tl-bookmark__placeholder" />
						)}
						<HyperlinkButton url={shape.props.url} zoomLevel={this.editor.zoomLevel} />
					</div>
					<div className="tl-bookmark__copy_container">
						{asset?.props.title && (
							<h2 className="tl-bookmark__heading">
								{truncateStringWithEllipsis(asset?.props.title || '', 54)}
							</h2>
						)}
						{asset?.props.description && (
							<p className="tl-bookmark__description">
								{truncateStringWithEllipsis(asset?.props.description || '', 128)}
							</p>
						)}
						<a
							className="tl-bookmark__link"
							href={shape.props.url || ''}
							target="_blank"
							rel="noopener noreferrer"
							onPointerDown={stopEventPropagation}
							onPointerUp={stopEventPropagation}
							onClick={stopEventPropagation}
						>
							{truncateStringWithEllipsis(address, 45)}
						</a>
					</div>
				</div>
			</HTMLContainer>
		)
	}

	override indicator(shape: TLBookmarkShape) {
		return (
			<rect
				width={toDomPrecision(shape.props.w)}
				height={toDomPrecision(shape.props.h)}
				rx="8"
				ry="8"
			/>
		)
	}

	override onBeforeCreate?: TLOnBeforeCreateHandler<TLBookmarkShape> = (shape) => {
		updateBookmarkAssetOnUrlChange(this.editor, shape)
	}

	override onBeforeUpdate?: TLOnBeforeUpdateHandler<TLBookmarkShape> = (prev, shape) => {
		if (prev.props.url !== shape.props.url) {
			if (!isValidUrl(shape.props.url)) {
				return { ...shape, props: { ...shape.props, url: prev.props.url } }
			} else {
				updateBookmarkAssetOnUrlChange(this.editor, shape)
			}
		}
	}
}

/** @internal */
export const getHumanReadableAddress = (shape: TLBookmarkShape) => {
	try {
		const url = new URL(shape.props.url)
		const path = url.pathname.replace(/\/*$/, '')
		return `${url.hostname}${path}`
	} catch (e) {
		return shape.props.url
	}
}

function updateBookmarkAssetOnUrlChange(editor: Editor, shape: TLBookmarkShape) {
	const { url } = shape.props

	// Derive the asset id from the URL
	const assetId: TLAssetId = AssetRecordType.createId(getHashForString(url))

	if (editor.getAssetById(assetId)) {
		// Existing asset for this URL?
		if (shape.props.assetId !== assetId) {
			editor.updateShapes([
				{
					id: shape.id,
					type: shape.type,
					props: { assetId },
				},
			])
		}
	} else {
		// No asset for this URL?

		// First, clear out the existing asset reference
		editor.updateShapes([
			{
				id: shape.id,
				type: shape.type,
				props: { assetId: null },
			},
		])

		// Then try to asyncronously create a new one
		createBookmarkAssetOnUrlChange(editor, shape)
	}
}

const createBookmarkAssetOnUrlChange = debounce(async (editor: Editor, shape: TLBookmarkShape) => {
	const { url } = shape.props

	// Create the asset using the external content manager's createAssetFromUrl method.
	// This may be overwritten by the user (for example, we overwrite it on tldraw.com)
	const asset = await editor.externalContentManager.createAssetFromUrl(editor, url)

	if (!asset) {
		// No asset? Just leave the bookmark as a null assetId.
		return
	}

	editor.batch(() => {
		// Create the new asset
		editor.createAssets([asset])

		// And update the shape
		editor.updateShapes([
			{
				id: shape.id,
				type: shape.type,
				props: { assetId: asset.id },
			},
		])
	})
}, 500)<|MERGE_RESOLUTION|>--- conflicted
+++ resolved
@@ -2,20 +2,13 @@
 import { AssetRecordType, TLAssetId, TLBookmarkAsset, TLBookmarkShape } from '@tldraw/tlschema'
 import { debounce, getHashForString } from '@tldraw/utils'
 import { HTMLContainer } from '../../../components/HTMLContainer'
-<<<<<<< HEAD
-import { DEFAULT_BOOKMARK_HEIGHT, DEFAULT_BOOKMARK_WIDTH } from '../../../constants'
-import {
-	getRotatedBoxShadow,
-=======
-import { ROTATING_SHADOWS } from '../../../constants'
 
 const DEFAULT_BOOKMARK_WIDTH = 300
 const DEFAULT_BOOKMARK_HEIGHT = 320
 
 import { isValidUrl } from '../../../utils/data'
 import {
-	rotateBoxShadow,
->>>>>>> 34a880dc
+	getRotatedBoxShadow,
 	stopEventPropagation,
 	truncateStringWithEllipsis,
 } from '../../../utils/dom'
