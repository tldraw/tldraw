--- conflicted
+++ resolved
@@ -46,7 +46,6 @@
 }
 
 /**
-<<<<<<< HEAD
  * Options passed to {@link ShapeUtil.canBeLaidOut}.
  *
  * @public
@@ -56,15 +55,15 @@
 	type?: 'align' | 'distribute' | 'pack' | 'stack' | 'flip'
 	/** The other shapes being laid out */
 	shapes?: TLShape[]
-=======
- * Additional options for the {@link ShapeUtil.getGeometry} method.
+}
+
+/** Additional options for the {@link ShapeUtil.getGeometry} method.
  *
  * @public
  */
 export interface TLGeometryOpts {
 	/** The context in which the geometry is being requested. */
 	context?: string
->>>>>>> d799df28
 }
 
 /** @public */
