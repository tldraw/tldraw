/* eslint-disable @typescript-eslint/no-unused-vars */
import { Box2d, linesIntersect, VecLike } from '@tldraw/primitives'
import { ComputedCache } from '@tldraw/store'
import { TLHandle, TLShape, TLShapePartial, TLUnknownShape, Vec2dModel } from '@tldraw/tlschema'
import { computed, EMPTY_ARRAY } from 'signia'
import { WeakMapCache } from '../../utils/WeakMapCache'
import type { Editor } from '../Editor'
import { TLResizeHandle } from '../types/selection-types'
import { TLExportColors } from './shared/TLExportColors'

<<<<<<< HEAD
const points = new WeakMapCache<TLShape, Vec2dModel>()
=======
const transforms = new WeakMapCache<TLShape, Matrix2d>()
>>>>>>> 86e00105

/** @public */
export interface TLShapeUtilConstructor<
	T extends TLUnknownShape,
	U extends ShapeUtil<T> = ShapeUtil<T>
> {
	new (editor: Editor, type: T['type']): U
	type: T['type']
}

/** @public */
export type TLShapeUtilFlag<T> = (shape: T) => boolean

/** @public */
export abstract class ShapeUtil<T extends TLUnknownShape = TLUnknownShape> {
	constructor(public editor: Editor, public readonly type: T['type']) {}

	/**
	 * The type of the shape util, which should match the shape's type.
	 *
	 * @public
	 */
	static type: string

	/**
	 * Whether the shape can be scrolled while editing.
	 *
	 * @public
	 */
	canScroll: TLShapeUtilFlag<T> = () => false

	/**
	 * Whether the shape should unmount when not visible in the editor. Consider keeping this to false if the shape's `component` has local state.
	 *
	 * @public
	 */
	canUnmount: TLShapeUtilFlag<T> = () => true

	/**
	 * Whether the shape can be bound to by an arrow.
	 *
	 * @param _otherShape - The other shape attempting to bind to this shape.
	 * @public
	 */
	canBind = <K>(_shape: T, _otherShape?: K) => true

	/**
	 * Whether the shape can be double clicked to edit.
	 *
	 * @public
	 */
	canEdit: TLShapeUtilFlag<T> = () => false

	/**
	 * Whether the shape can be resized.
	 *
	 * @public
	 */
	canResize: TLShapeUtilFlag<T> = () => true

	/**
	 * Whether the shape can be cropped.
	 *
	 * @public
	 */
	canCrop: TLShapeUtilFlag<T> = () => false

	/**
	 * Bounds of the shape to edit.
	 *
	 * Note: this could be a text area within a shape for example arrow labels.
	 *
	 * @public
	 */
	getEditingBounds = (shape: T) => {
		return this.bounds(shape)
	}

	/**
	 * Whether the shape's outline is closed.
	 *
	 * @public
	 */
	isClosed: TLShapeUtilFlag<T> = () => true

	/**
	 * Whether the shape should hide its resize handles when selected.
	 *
	 * @public
	 */
	hideResizeHandles: TLShapeUtilFlag<T> = () => false

	/**
	 * Whether the shape should hide its resize handles when selected.
	 *
	 * @public
	 */
	hideRotateHandle: TLShapeUtilFlag<T> = () => false

	/**
	 * Whether the shape should hide its selection bounds background when selected.
	 *
	 * @public
	 */
	hideSelectionBoundsBg: TLShapeUtilFlag<T> = () => false

	/**
	 * Whether the shape should hide its selection bounds foreground when selected.
	 *
	 * @public
	 */
	hideSelectionBoundsFg: TLShapeUtilFlag<T> = () => false

	/**
	 * Whether the shape's aspect ratio is locked.
	 *
	 * @public
	 */
	isAspectRatioLocked: TLShapeUtilFlag<T> = () => false

	/**
	 * Get the default props for a shape.
	 *
	 * @public
	 */
	abstract defaultProps(): T['props']

	/**
	 * Get a JSX element for the shape (as an HTML element).
	 *
	 * @param shape - The shape.
	 * @public
	 */
	abstract render(shape: T): any

	/**
	 * Get JSX describing the shape's indicator (as an SVG element).
	 *
	 * @param shape - The shape.
	 * @public
	 */
	abstract indicator(shape: T): any

	/**
	 * Get a JSX element for the shape (as an HTML element) to be rendered as part of the canvas background - behind any other shape content.
	 *
	 * @param shape - The shape.
	 * @internal
	 */
	renderBackground?(shape: T): any

	/**
	 * Get an array of handle models for the shape. This is an optional method.
	 *
	 * @example
	 *
	 * ```ts
	 * util.getHandles?.(myShape)
	 * ```
	 *
	 * @param shape - The shape.
	 * @public
	 */
	protected getHandles?(shape: T): TLHandle[]

	@computed
	private get handlesCache(): ComputedCache<TLHandle[], TLShape> {
		return this.editor.store.createComputedCache('handles:' + this.type, (shape) => {
			return this.getHandles!(shape as any)
		})
	}

	/**
	 * Get the cached handles (this should not be overridden!)
	 *
	 * @param shape - The shape.
	 * @public
	 */
	handles(shape: T): TLHandle[] {
		if (!this.getHandles) return EMPTY_ARRAY
		return this.handlesCache.get(shape.id) ?? EMPTY_ARRAY
	}

	/**
	 * Get the (not cached) bounds for the shape.
	 *
	 * @param shape - The shape.
	 * @public
	 */
	protected abstract getBounds(shape: T): Box2d

	@computed
	private get boundsCache(): ComputedCache<Box2d, TLShape> {
		return this.editor.store.createComputedCache('bounds:' + this.type, (shape) => {
			return this.getBounds(shape as any)
		})
	}

	/**
	 * Get the cached bounds for the shape.
	 *
	 * @param shape - The shape.
	 * @public
	 */
	bounds(shape: T): Box2d {
		const result = this.boundsCache.get(shape.id) ?? new Box2d()
		if (result.width === 0 || result.height === 0) {
			return new Box2d(result.x, result.y, Math.max(result.width, 1), Math.max(result.height, 1))
		}
		return result
	}

	/**
<<<<<<< HEAD
	 * Get the cached point. Do not override this method!
=======
	 * Get the cached transform. Do not override this method!
>>>>>>> 86e00105
	 *
	 * @param shape - The shape.
	 * @public
	 */
<<<<<<< HEAD
	point(shape: T): Vec2dModel {
		return points.get<T>(shape, (shape) => ({ x: shape.x, y: shape.y }))
=======
	transform(shape: T): Matrix2d {
		return transforms.get<T>(shape, (shape) =>
			Matrix2d.Compose(Matrix2d.Translate(shape.x, shape.y), Matrix2d.Rotate(shape.rotation))
		)
>>>>>>> 86e00105
	}

	/**
	 * Get the shape's (not cached) outline. Do not override this method!
	 *
	 * @param shape - The shape.
	 * @public
	 */
	protected abstract getOutline(shape: T): Vec2dModel[]

	@computed
	private get outlineCache(): ComputedCache<Vec2dModel[], TLShape> {
		return this.editor.store.createComputedCache('outline:' + this.type, (shape) => {
			return this.getOutline(shape as any)
		})
	}

	/**
	 * Get the shape's outline. Do not override this method!
	 *
	 * @param shape - The shape.
	 * @public
	 */
	outline(shape: T): Vec2dModel[] {
		return this.outlineCache.get(shape.id) ?? EMPTY_ARRAY
	}

	/**
	 * Get the shape's snap points.
	 *
	 * @param shape - The shape.
	 * @public
	 */
	snapPoints(shape: T) {
		return this.bounds(shape).snapPoints
	}

	/**
	 * Get the shape's cached center.
	 *
	 * @param shape - The shape.
	 * @public
	 */
	center(shape: T): Vec2dModel {
		return this.getCenter(shape)
	}

	/**
	 * Get the shape's (not cached) center.
	 *
	 * @param shape - The shape.
	 * @public
	 */
	abstract getCenter(shape: T): Vec2dModel

	/**
	 * Get whether the shape can receive children of a given type.
	 *
	 * @param type - The shape type.
	 * @public
	 */
	canReceiveNewChildrenOfType(shape: T, type: TLShape['type']) {
		return false
	}

	/**
	 * Get whether the shape can receive children of a given type.
	 *
	 * @param shape - The shape type.
	 * @param shapes - The shapes that are being dropped.
	 * @public
	 */
	canDropShapes(shape: T, shapes: TLShape[]) {
		return false
	}

	/**
	 * Get the shape as an SVG object.
	 *
	 * @param shape - The shape.
	 * @param color - The shape's CSS color (actual).
	 * @param font - The shape's CSS font (actual).
	 * @returns An SVG element.
	 * @public
	 */
	toSvg?(
		shape: T,
		font: string | undefined,
		colors: TLExportColors
	): SVGElement | Promise<SVGElement>

	/**
	 * Get the shape's background layer as an SVG object.
	 *
	 * @param shape - The shape.
	 * @param color - The shape's CSS color (actual).
	 * @param font - The shape's CSS font (actual).
	 * @returns An SVG element.
	 * @public
	 */
	toBackgroundSvg?(
		shape: T,
		font: string | undefined,
		colors: TLExportColors
	): SVGElement | Promise<SVGElement> | null

	/**
	 * Get whether a point intersects the shape.
	 *
	 * @param shape - The shape.
	 * @param point - The point to test.
	 * @returns Whether the point intersects the shape.
	 * @public
	 */
	hitTestPoint(shape: T, point: VecLike): boolean {
		return this.bounds(shape).containsPoint(point)
	}

	/**
	 * Get whether a point intersects the shape.
	 *
	 * @param shape - The shape.
	 * @param A - The line segment's first point.
	 * @param B - The line segment's second point.
	 * @returns Whether the line segment intersects the shape.
	 * @public
	 */
	hitTestLineSegment(shape: T, A: VecLike, B: VecLike): boolean {
		const outline = this.outline(shape)

		for (let i = 0; i < outline.length; i++) {
			const C = outline[i]
			const D = outline[(i + 1) % outline.length]
			if (linesIntersect(A, B, C, D)) return true
		}

		return false
	}

	/** @internal */
	expandSelectionOutlinePx(shape: T): number {
		return 0
	}

	/**
	 * Does this shape provide a background for its children? If this is true,
	 * then any children with a `renderBackground` method will have their
	 * backgrounds rendered _above_ this shape. Otherwise, the children's
	 * backgrounds will be rendered above either the next ancestor that provides
	 * a background, or the canvas background.
	 *
	 * @internal
	 */
	providesBackgroundForChildren(shape: T): boolean {
		return false
	}

	//  Events

	/**
	 * A callback called just before a shape is created. This method provides a last chance to modify
	 * the created shape.
	 *
	 * @example
	 *
	 * ```ts
	 * onBeforeCreate = (next) => {
	 * 	return { ...next, x: next.x + 1 }
	 * }
	 * ```
	 *
	 * @param next - The next shape.
	 * @returns The next shape or void.
	 * @public
	 */
	onBeforeCreate?: TLOnBeforeCreateHandler<T>

	/**
	 * A callback called just before a shape is updated. This method provides a last chance to modify
	 * the updated shape.
	 *
	 * @example
	 *
	 * ```ts
	 * onBeforeUpdate = (prev, next) => {
	 * 	if (prev.x === next.x) {
	 * 		return { ...next, x: next.x + 1 }
	 * 	}
	 * }
	 * ```
	 *
	 * @param prev - The previous shape.
	 * @param next - The next shape.
	 * @returns The next shape or void.
	 * @public
	 */
	onBeforeUpdate?: TLOnBeforeUpdateHandler<T>

	/**
	 * A callback called when some other shapes are dragged over this one.
	 *
	 * @example
	 *
	 * ```ts
	 * onDragShapesOver = (shape, shapes) => {
	 * 	return { shouldHint: true }
	 * }
	 * ```
	 *
	 * @param shape - The shape.
	 * @param shapes - The shapes that are being dragged over this one.
	 * @returns An object specifying whether the shape should hint that it can receive the dragged shapes.
	 * @public
	 */
	onDragShapesOver?: TLOnDragHandler<T, { shouldHint: boolean }>

	/**
	 * A callback called when some other shapes are dragged out of this one.
	 *
	 * @param shape - The shape.
	 * @param shapes - The shapes that are being dragged out.
	 * @public
	 */
	onDragShapesOut?: TLOnDragHandler<T>

	/**
	 * A callback called when some other shapes are dropped over this one.
	 *
	 * @param shape - The shape.
	 * @param shapes - The shapes that are being dropped over this one.
	 * @public
	 */
	onDropShapesOver?: TLOnDragHandler<T>

	/**
	 * A callback called when a shape starts being resized.
	 *
	 * @param shape - The shape.
	 * @returns A change to apply to the shape, or void.
	 * @public
	 */
	onResizeStart?: TLOnResizeStartHandler<T>

	/**
	 * A callback called when a shape changes from a resize.
	 *
	 * @param shape - The shape at the start of the resize.
	 * @param info - Info about the resize.
	 * @returns A change to apply to the shape, or void.
	 * @public
	 */
	onResize?: TLOnResizeHandler<T>

	/**
	 * A callback called when a shape finishes resizing.
	 *
	 * @param initial - The shape at the start of the resize.
	 * @param current - The current shape.
	 * @returns A change to apply to the shape, or void.
	 * @public
	 */
	onResizeEnd?: TLOnResizeEndHandler<T>

	/**
	 * A callback called when a shape starts being translated.
	 *
	 * @param shape - The shape.
	 * @returns A change to apply to the shape, or void.
	 * @public
	 */
	onTranslateStart?: TLOnTranslateStartHandler<T>

	/**
	 * A callback called when a shape changes from a translation.
	 *
	 * @param initial - The shape at the start of the translation.
	 * @param current - The current shape.
	 * @returns A change to apply to the shape, or void.
	 * @public
	 */
	onTranslate?: TLOnTranslateHandler<T>

	/**
	 * A callback called when a shape finishes translating.
	 *
	 * @param initial - The shape at the start of the translation.
	 * @param current - The current shape.
	 * @returns A change to apply to the shape, or void.
	 * @public
	 */
	onTranslateEnd?: TLOnTranslateEndHandler<T>

	/**
	 * A callback called when a shape starts being rotated.
	 *
	 * @param shape - The shape.
	 * @returns A change to apply to the shape, or void.
	 * @public
	 */
	onRotateStart?: TLOnRotateStartHandler<T>

	/**
	 * A callback called when a shape changes from a rotation.
	 *
	 * @param initial - The shape at the start of the rotation.
	 * @param current - The current shape.
	 * @returns A change to apply to the shape, or void.
	 * @public
	 */
	onRotate?: TLOnRotateHandler<T>

	/**
	 * A callback called when a shape finishes rotating.
	 *
	 * @param initial - The shape at the start of the rotation.
	 * @param current - The current shape.
	 * @returns A change to apply to the shape, or void.
	 * @public
	 */
	onRotateEnd?: TLOnRotateEndHandler<T>

	/**
	 * A callback called when a shape's handle changes.
	 *
	 * @param shape - The shape.
	 * @param info - An object containing the handle and whether the handle is 'precise' or not.
	 * @returns A change to apply to the shape, or void.
	 * @public
	 */
	onHandleChange?: TLOnHandleChangeHandler<T>

	/**
	 * Not currently used.
	 *
	 * @internal
	 */
	onBindingChange?: TLOnBindingChangeHandler<T>

	/**
	 * A callback called when a shape's children change.
	 *
	 * @param shape - The shape.
	 * @returns An array of shape updates, or void.
	 * @public
	 */
	onChildrenChange?: TLOnChildrenChangeHandler<T>

	/**
	 * A callback called when a shape's handle is double clicked.
	 *
	 * @param shape - The shape.
	 * @param handle - The handle that is double-clicked.
	 * @returns A change to apply to the shape, or void.
	 * @public
	 */
	onDoubleClickHandle?: TLOnDoubleClickHandleHandler<T>

	/**
	 * A callback called when a shape's edge is double clicked.
	 *
	 * @param shape - The shape.
	 * @returns A change to apply to the shape, or void.
	 * @public
	 */
	onDoubleClickEdge?: TLOnDoubleClickHandler<T>

	/**
	 * A callback called when a shape is double clicked.
	 *
	 * @param shape - The shape.
	 * @returns A change to apply to the shape, or void.
	 * @public
	 */
	onDoubleClick?: TLOnDoubleClickHandler<T>

	/**
	 * A callback called when a shape is clicked.
	 *
	 * @param shape - The shape.
	 * @returns A change to apply to the shape, or void.
	 * @public
	 */
	onClick?: TLOnClickHandler<T>

	/**
	 * A callback called when a shape finishes being editing.
	 *
	 * @param shape - The shape.
	 * @public
	 */
	onEditEnd?: TLOnEditEndHandler<T>
}

/** @public */
export type TLOnBeforeCreateHandler<T extends TLShape> = (next: T) => T | void
/** @public */
export type TLOnBeforeUpdateHandler<T extends TLShape> = (prev: T, next: T) => T | void
/** @public */
export type TLOnTranslateStartHandler<T extends TLShape> = TLEventStartHandler<T>
/** @public */
export type TLOnTranslateHandler<T extends TLShape> = TLEventChangeHandler<T>
/** @public */
export type TLOnTranslateEndHandler<T extends TLShape> = TLEventChangeHandler<T>
/** @public */
export type TLOnRotateStartHandler<T extends TLShape> = TLEventStartHandler<T>
/** @public */
export type TLOnRotateHandler<T extends TLShape> = TLEventChangeHandler<T>
/** @public */
export type TLOnRotateEndHandler<T extends TLShape> = TLEventChangeHandler<T>

/**
 * The type of resize.
 *
 * 'scale_shape' - The shape is being scaled, usually as part of a larger selection.
 *
 * 'resize_bounds' - The user is directly manipulating an individual shape's bounds using a resize
 * handle. It is up to shape util implementers to decide how they want to handle the two
 * situations.
 *
 * @public
 */
export type TLResizeMode = 'scale_shape' | 'resize_bounds'

/**
 * Info about a resize.
 * @param newPoint - The new local position of the shape.
 * @param handle - The handle being dragged.
 * @param mode - The type of resize.
 * @param scaleX - The scale in the x-axis.
 * @param scaleY - The scale in the y-axis.
 * @param initialBounds - The bounds of the shape at the start of the resize.
 * @param initialShape - The shape at the start of the resize.
 * @public
 */
export type TLResizeInfo<T extends TLShape> = {
	newPoint: Vec2dModel
	handle: TLResizeHandle
	mode: TLResizeMode
	scaleX: number
	scaleY: number
	initialBounds: Box2d
	initialShape: T
}

/** @public */
export type TLOnResizeHandler<T extends TLShape> = (
	shape: T,
	info: TLResizeInfo<T>
) => Partial<TLShapePartial<T>> | undefined | void

/** @public */
export type TLOnResizeStartHandler<T extends TLShape> = TLEventStartHandler<T>

/** @public */
export type TLOnResizeEndHandler<T extends TLShape> = TLEventChangeHandler<T>

/* -------------------- Dragging -------------------- */

/** @public */
export type TLOnDragHandler<T extends TLShape, R = void> = (shape: T, shapes: TLShape[]) => R

/** @internal */
export type TLOnBindingChangeHandler<T extends TLShape> = (shape: T) => TLShapePartial<T> | void

/** @public */
export type TLOnChildrenChangeHandler<T extends TLShape> = (shape: T) => TLShapePartial[] | void

/** @public */
export type TLOnHandleChangeHandler<T extends TLShape> = (
	shape: T,
	info: {
		handle: TLHandle
		isPrecise: boolean
	}
) => TLShapePartial<T> | void

/** @public */
export type TLOnClickHandler<T extends TLShape> = (shape: T) => TLShapePartial<T> | void
/** @public */
export type TLOnEditEndHandler<T extends TLShape> = (shape: T) => void
/** @public */
export type TLOnDoubleClickHandler<T extends TLShape> = (shape: T) => TLShapePartial<T> | void
/** @public */
export type TLOnDoubleClickHandleHandler<T extends TLShape> = (
	shape: T,
	handle: TLHandle
) => TLShapePartial<T> | void

type TLEventStartHandler<T extends TLShape> = (shape: T) => TLShapePartial<T> | void
type TLEventChangeHandler<T extends TLShape> = (initial: T, current: T) => TLShapePartial<T> | void<|MERGE_RESOLUTION|>--- conflicted
+++ resolved
@@ -3,16 +3,9 @@
 import { ComputedCache } from '@tldraw/store'
 import { TLHandle, TLShape, TLShapePartial, TLUnknownShape, Vec2dModel } from '@tldraw/tlschema'
 import { computed, EMPTY_ARRAY } from 'signia'
-import { WeakMapCache } from '../../utils/WeakMapCache'
 import type { Editor } from '../Editor'
 import { TLResizeHandle } from '../types/selection-types'
 import { TLExportColors } from './shared/TLExportColors'
-
-<<<<<<< HEAD
-const points = new WeakMapCache<TLShape, Vec2dModel>()
-=======
-const transforms = new WeakMapCache<TLShape, Matrix2d>()
->>>>>>> 86e00105
 
 /** @public */
 export interface TLShapeUtilConstructor<
@@ -223,27 +216,6 @@
 			return new Box2d(result.x, result.y, Math.max(result.width, 1), Math.max(result.height, 1))
 		}
 		return result
-	}
-
-	/**
-<<<<<<< HEAD
-	 * Get the cached point. Do not override this method!
-=======
-	 * Get the cached transform. Do not override this method!
->>>>>>> 86e00105
-	 *
-	 * @param shape - The shape.
-	 * @public
-	 */
-<<<<<<< HEAD
-	point(shape: T): Vec2dModel {
-		return points.get<T>(shape, (shape) => ({ x: shape.x, y: shape.y }))
-=======
-	transform(shape: T): Matrix2d {
-		return transforms.get<T>(shape, (shape) =>
-			Matrix2d.Compose(Matrix2d.Translate(shape.x, shape.y), Matrix2d.Rotate(shape.rotation))
-		)
->>>>>>> 86e00105
 	}
 
 	/**
