/* eslint-disable @typescript-eslint/no-unused-vars */
<<<<<<< HEAD
import { Box2d, linesIntersect, Matrix2d, Vec2d, VecLike } from '@tldraw/primitives'
=======
import { Box2d, linesIntersect, VecLike } from '@tldraw/primitives'
>>>>>>> 46508699
import { ComputedCache } from '@tldraw/store'
import { TLHandle, TLShape, TLShapePartial, TLUnknownShape } from '@tldraw/tlschema'
import { computed, EMPTY_ARRAY } from 'signia'
import type { Editor } from '../Editor'
import { TLResizeHandle } from '../types/selection-types'
import { TLExportColors } from './shared/TLExportColors'

/** @public */
export interface TLShapeUtilConstructor<
	T extends TLUnknownShape,
	U extends ShapeUtil<T> = ShapeUtil<T>
> {
	new (editor: Editor, type: T['type']): U
	type: T['type']
}

/** @public */
export type TLShapeUtilFlag<T> = (shape: T) => boolean

/** @public */
export abstract class ShapeUtil<T extends TLUnknownShape = TLUnknownShape> {
	constructor(public editor: Editor, public readonly type: T['type']) {}

	/**
	 * The type of the shape util, which should match the shape's type.
	 *
	 * @public
	 */
	static type: string

	/**
	 * Whether the shape can be snapped to by another shape.
	 *
	 * @public
	 */
	canSnap: TLShapeUtilFlag<T> = () => true

	/**
	 * Whether the shape can be scrolled while editing.
	 *
	 * @public
	 */
	canScroll: TLShapeUtilFlag<T> = () => false

	/**
	 * Whether the shape should unmount when not visible in the editor. Consider keeping this to false if the shape's `component` has local state.
	 *
	 * @public
	 */
	canUnmount: TLShapeUtilFlag<T> = () => true

	/**
	 * Whether the shape can be bound to by an arrow.
	 *
	 * @param _otherShape - The other shape attempting to bind to this shape.
	 * @public
	 */
	canBind = <K>(_shape: T, _otherShape?: K) => true

	/**
	 * Whether the shape can be double clicked to edit.
	 *
	 * @public
	 */
	canEdit: TLShapeUtilFlag<T> = () => false

	/**
	 * Whether the shape can be resized.
	 *
	 * @public
	 */
	canResize: TLShapeUtilFlag<T> = () => true

	/**
	 * Whether the shape can be cropped.
	 *
	 * @public
	 */
	canCrop: TLShapeUtilFlag<T> = () => false

	/**
	 * Bounds of the shape to edit.
	 *
	 * Note: this could be a text area within a shape for example arrow labels.
	 *
	 * @public
	 */
	getEditingBounds = (shape: T) => {
		return this.bounds(shape)
	}

	/**
	 * Whether the shape's outline is closed.
	 *
	 * @public
	 */
	isClosed: TLShapeUtilFlag<T> = () => true

	/**
	 * Whether the shape should hide its resize handles when selected.
	 *
	 * @public
	 */
	hideResizeHandles: TLShapeUtilFlag<T> = () => false

	/**
	 * Whether the shape should hide its resize handles when selected.
	 *
	 * @public
	 */
	hideRotateHandle: TLShapeUtilFlag<T> = () => false

	/**
	 * Whether the shape should hide its selection bounds background when selected.
	 *
	 * @public
	 */
	hideSelectionBoundsBg: TLShapeUtilFlag<T> = () => false

	/**
	 * Whether the shape should hide its selection bounds foreground when selected.
	 *
	 * @public
	 */
	hideSelectionBoundsFg: TLShapeUtilFlag<T> = () => false

	/**
	 * Whether the shape's aspect ratio is locked.
	 *
	 * @public
	 */
	isAspectRatioLocked: TLShapeUtilFlag<T> = () => false

	/**
	 * Get the default props for a shape.
	 *
	 * @public
	 */
	abstract defaultProps(): T['props']

	/**
	 * Get a JSX element for the shape (as an HTML element).
	 *
	 * @param shape - The shape.
	 * @public
	 */
	abstract render(shape: T): any

	/**
	 * Get JSX describing the shape's indicator (as an SVG element).
	 *
	 * @param shape - The shape.
	 * @public
	 */
	abstract indicator(shape: T): any

	/**
	 * Get a JSX element for the shape (as an HTML element) to be rendered as part of the canvas background - behind any other shape content.
	 *
	 * @param shape - The shape.
	 * @internal
	 */
	renderBackground?(shape: T): any

	/**
	 * Get an array of handle models for the shape. This is an optional method.
	 *
	 * @example
	 *
	 * ```ts
	 * util.getHandles?.(myShape)
	 * ```
	 *
	 * @param shape - The shape.
	 * @public
	 */
	protected getHandles?(shape: T): TLHandle[]

	@computed
	private get handlesCache(): ComputedCache<TLHandle[], TLShape> {
		return this.editor.store.createComputedCache('handles:' + this.type, (shape) => {
			return this.getHandles!(shape as any)
		})
	}

	/**
	 * Get the cached handles (this should not be overridden!)
	 *
	 * @param shape - The shape.
	 * @public
	 */
	handles(shape: T): TLHandle[] {
		if (!this.getHandles) return EMPTY_ARRAY
		return this.handlesCache.get(shape.id) ?? EMPTY_ARRAY
	}

	/**
	 * Get an array of outline segments for the shape. For most shapes,
	 * this will be a single segment that includes the entire outline.
	 * For shapes with handles, this might be segments of the outline
	 * between each handle.
	 *
	 * @example
	 *
	 * ```ts
	 * util.getOutlineSegments(myShape)
	 * ```
	 *
	 * @param shape - The shape.
	 * @public
	 */
	protected getOutlineSegments(shape: T): Vec2d[][] {
		return [this.outline(shape)]
	}

	@computed
	private get outlineSegmentsCache(): ComputedCache<Vec2d[][], TLShape> {
		return this.editor.store.createComputedCache('outline-segments:' + this.type, (shape) => {
			return this.getOutlineSegments!(shape as any)
		})
	}

	/**
	 * Get the cached outline segments (this should not be overridden!)
	 *
	 * @param shape - The shape.
	 * @public
	 */
	outlineSegments(shape: T): Vec2d[][] {
		if (!this.getOutlineSegments) return EMPTY_ARRAY
		return this.outlineSegmentsCache.get(shape.id) ?? EMPTY_ARRAY
	}

	/**
	 * Get the (not cached) bounds for the shape.
	 *
	 * @param shape - The shape.
	 * @public
	 */
	protected abstract getBounds(shape: T): Box2d

	@computed
	private get boundsCache(): ComputedCache<Box2d, TLShape> {
		return this.editor.store.createComputedCache('bounds:' + this.type, (shape) => {
			return this.getBounds(shape as any)
		})
	}

	/**
	 * Get the cached bounds for the shape.
	 *
	 * @param shape - The shape.
	 * @public
	 */
	bounds(shape: T): Box2d {
		const result = this.boundsCache.get(shape.id) ?? new Box2d()
		if (result.width === 0 || result.height === 0) {
			return new Box2d(result.x, result.y, Math.max(result.width, 1), Math.max(result.height, 1))
		}
		return result
	}

	/**
	 * Get the shape's (not cached) outline. Do not override this method!
	 *
	 * @param shape - The shape.
	 * @public
	 */
	protected abstract getOutline(shape: T): Vec2d[]

	@computed
	private get outlineCache(): ComputedCache<Vec2d[], TLShape> {
		return this.editor.store.createComputedCache('outline:' + this.type, (shape) => {
			return this.getOutline(shape as any)
		})
	}

	/**
	 * Get the shape's outline. Do not override this method!
	 *
	 * @param shape - The shape.
	 * @public
	 */
	outline(shape: T): Vec2d[] {
		return this.outlineCache.get(shape.id) ?? EMPTY_ARRAY
	}

	/**
	 * Get the shape's snap points.
	 *
	 * @param shape - The shape.
	 * @public
	 */
	snapPoints(shape: T) {
		return this.bounds(shape).snapPoints
	}

	/**
	 * Get the shape's cached center.
	 *
	 * @param shape - The shape.
	 * @public
	 */
	center(shape: T): Vec2d {
		return this.getCenter(shape)
	}

	/**
	 * Get the shape's (not cached) center.
	 *
	 * @param shape - The shape.
	 * @public
	 */
	abstract getCenter(shape: T): Vec2d

	/**
	 * Get whether the shape can receive children of a given type.
	 *
	 * @param type - The shape type.
	 * @public
	 */
	canReceiveNewChildrenOfType(shape: T, type: TLShape['type']) {
		return false
	}

	/**
	 * Get whether the shape can receive children of a given type.
	 *
	 * @param shape - The shape type.
	 * @param shapes - The shapes that are being dropped.
	 * @public
	 */
	canDropShapes(shape: T, shapes: TLShape[]) {
		return false
	}

	/**
	 * Get the shape as an SVG object.
	 *
	 * @param shape - The shape.
	 * @param color - The shape's CSS color (actual).
	 * @param font - The shape's CSS font (actual).
	 * @returns An SVG element.
	 * @public
	 */
	toSvg?(
		shape: T,
		font: string | undefined,
		colors: TLExportColors
	): SVGElement | Promise<SVGElement>

	/**
	 * Get the shape's background layer as an SVG object.
	 *
	 * @param shape - The shape.
	 * @param color - The shape's CSS color (actual).
	 * @param font - The shape's CSS font (actual).
	 * @returns An SVG element.
	 * @public
	 */
	toBackgroundSvg?(
		shape: T,
		font: string | undefined,
		colors: TLExportColors
	): SVGElement | Promise<SVGElement> | null

	/**
	 * Get whether a point intersects the shape.
	 *
	 * @param shape - The shape.
	 * @param point - The point to test.
	 * @returns Whether the point intersects the shape.
	 * @public
	 */
	hitTestPoint(shape: T, point: VecLike): boolean {
		return this.bounds(shape).containsPoint(point)
	}

	/**
	 * Get whether a point intersects the shape.
	 *
	 * @param shape - The shape.
	 * @param A - The line segment's first point.
	 * @param B - The line segment's second point.
	 * @returns Whether the line segment intersects the shape.
	 * @public
	 */
	hitTestLineSegment(shape: T, A: VecLike, B: VecLike): boolean {
		const outline = this.outline(shape)

		for (let i = 0; i < outline.length; i++) {
			const C = outline[i]
			const D = outline[(i + 1) % outline.length]
			if (linesIntersect(A, B, C, D)) return true
		}

		return false
	}

	/** @internal */
	expandSelectionOutlinePx(shape: T): number {
		return 0
	}

	/**
	 * Does this shape provide a background for its children? If this is true,
	 * then any children with a `renderBackground` method will have their
	 * backgrounds rendered _above_ this shape. Otherwise, the children's
	 * backgrounds will be rendered above either the next ancestor that provides
	 * a background, or the canvas background.
	 *
	 * @internal
	 */
	providesBackgroundForChildren(shape: T): boolean {
		return false
	}

	//  Events

	/**
	 * A callback called just before a shape is created. This method provides a last chance to modify
	 * the created shape.
	 *
	 * @example
	 *
	 * ```ts
	 * onBeforeCreate = (next) => {
	 * 	return { ...next, x: next.x + 1 }
	 * }
	 * ```
	 *
	 * @param next - The next shape.
	 * @returns The next shape or void.
	 * @public
	 */
	onBeforeCreate?: TLOnBeforeCreateHandler<T>

	/**
	 * A callback called just before a shape is updated. This method provides a last chance to modify
	 * the updated shape.
	 *
	 * @example
	 *
	 * ```ts
	 * onBeforeUpdate = (prev, next) => {
	 * 	if (prev.x === next.x) {
	 * 		return { ...next, x: next.x + 1 }
	 * 	}
	 * }
	 * ```
	 *
	 * @param prev - The previous shape.
	 * @param next - The next shape.
	 * @returns The next shape or void.
	 * @public
	 */
	onBeforeUpdate?: TLOnBeforeUpdateHandler<T>

	/**
	 * A callback called when some other shapes are dragged over this one.
	 *
	 * @example
	 *
	 * ```ts
	 * onDragShapesOver = (shape, shapes) => {
	 * 	return { shouldHint: true }
	 * }
	 * ```
	 *
	 * @param shape - The shape.
	 * @param shapes - The shapes that are being dragged over this one.
	 * @returns An object specifying whether the shape should hint that it can receive the dragged shapes.
	 * @public
	 */
	onDragShapesOver?: TLOnDragHandler<T, { shouldHint: boolean }>

	/**
	 * A callback called when some other shapes are dragged out of this one.
	 *
	 * @param shape - The shape.
	 * @param shapes - The shapes that are being dragged out.
	 * @public
	 */
	onDragShapesOut?: TLOnDragHandler<T>

	/**
	 * A callback called when some other shapes are dropped over this one.
	 *
	 * @param shape - The shape.
	 * @param shapes - The shapes that are being dropped over this one.
	 * @public
	 */
	onDropShapesOver?: TLOnDragHandler<T>

	/**
	 * A callback called when a shape starts being resized.
	 *
	 * @param shape - The shape.
	 * @returns A change to apply to the shape, or void.
	 * @public
	 */
	onResizeStart?: TLOnResizeStartHandler<T>

	/**
	 * A callback called when a shape changes from a resize.
	 *
	 * @param shape - The shape at the start of the resize.
	 * @param info - Info about the resize.
	 * @returns A change to apply to the shape, or void.
	 * @public
	 */
	onResize?: TLOnResizeHandler<T>

	/**
	 * A callback called when a shape finishes resizing.
	 *
	 * @param initial - The shape at the start of the resize.
	 * @param current - The current shape.
	 * @returns A change to apply to the shape, or void.
	 * @public
	 */
	onResizeEnd?: TLOnResizeEndHandler<T>

	/**
	 * A callback called when a shape starts being translated.
	 *
	 * @param shape - The shape.
	 * @returns A change to apply to the shape, or void.
	 * @public
	 */
	onTranslateStart?: TLOnTranslateStartHandler<T>

	/**
	 * A callback called when a shape changes from a translation.
	 *
	 * @param initial - The shape at the start of the translation.
	 * @param current - The current shape.
	 * @returns A change to apply to the shape, or void.
	 * @public
	 */
	onTranslate?: TLOnTranslateHandler<T>

	/**
	 * A callback called when a shape finishes translating.
	 *
	 * @param initial - The shape at the start of the translation.
	 * @param current - The current shape.
	 * @returns A change to apply to the shape, or void.
	 * @public
	 */
	onTranslateEnd?: TLOnTranslateEndHandler<T>

	/**
	 * A callback called when a shape starts being rotated.
	 *
	 * @param shape - The shape.
	 * @returns A change to apply to the shape, or void.
	 * @public
	 */
	onRotateStart?: TLOnRotateStartHandler<T>

	/**
	 * A callback called when a shape changes from a rotation.
	 *
	 * @param initial - The shape at the start of the rotation.
	 * @param current - The current shape.
	 * @returns A change to apply to the shape, or void.
	 * @public
	 */
	onRotate?: TLOnRotateHandler<T>

	/**
	 * A callback called when a shape finishes rotating.
	 *
	 * @param initial - The shape at the start of the rotation.
	 * @param current - The current shape.
	 * @returns A change to apply to the shape, or void.
	 * @public
	 */
	onRotateEnd?: TLOnRotateEndHandler<T>

	/**
	 * A callback called when a shape's handle changes.
	 *
	 * @param shape - The shape.
	 * @param info - An object containing the handle and whether the handle is 'precise' or not.
	 * @returns A change to apply to the shape, or void.
	 * @public
	 */
	onHandleChange?: TLOnHandleChangeHandler<T>

	/**
	 * Not currently used.
	 *
	 * @internal
	 */
	onBindingChange?: TLOnBindingChangeHandler<T>

	/**
	 * A callback called when a shape's children change.
	 *
	 * @param shape - The shape.
	 * @returns An array of shape updates, or void.
	 * @public
	 */
	onChildrenChange?: TLOnChildrenChangeHandler<T>

	/**
	 * A callback called when a shape's handle is double clicked.
	 *
	 * @param shape - The shape.
	 * @param handle - The handle that is double-clicked.
	 * @returns A change to apply to the shape, or void.
	 * @public
	 */
	onDoubleClickHandle?: TLOnDoubleClickHandleHandler<T>

	/**
	 * A callback called when a shape's edge is double clicked.
	 *
	 * @param shape - The shape.
	 * @returns A change to apply to the shape, or void.
	 * @public
	 */
	onDoubleClickEdge?: TLOnDoubleClickHandler<T>

	/**
	 * A callback called when a shape is double clicked.
	 *
	 * @param shape - The shape.
	 * @returns A change to apply to the shape, or void.
	 * @public
	 */
	onDoubleClick?: TLOnDoubleClickHandler<T>

	/**
	 * A callback called when a shape is clicked.
	 *
	 * @param shape - The shape.
	 * @returns A change to apply to the shape, or void.
	 * @public
	 */
	onClick?: TLOnClickHandler<T>

	/**
	 * A callback called when a shape finishes being editing.
	 *
	 * @param shape - The shape.
	 * @public
	 */
	onEditEnd?: TLOnEditEndHandler<T>
}

/** @public */
export type TLOnBeforeCreateHandler<T extends TLShape> = (next: T) => T | void
/** @public */
export type TLOnBeforeUpdateHandler<T extends TLShape> = (prev: T, next: T) => T | void
/** @public */
export type TLOnTranslateStartHandler<T extends TLShape> = TLEventStartHandler<T>
/** @public */
export type TLOnTranslateHandler<T extends TLShape> = TLEventChangeHandler<T>
/** @public */
export type TLOnTranslateEndHandler<T extends TLShape> = TLEventChangeHandler<T>
/** @public */
export type TLOnRotateStartHandler<T extends TLShape> = TLEventStartHandler<T>
/** @public */
export type TLOnRotateHandler<T extends TLShape> = TLEventChangeHandler<T>
/** @public */
export type TLOnRotateEndHandler<T extends TLShape> = TLEventChangeHandler<T>

/**
 * The type of resize.
 *
 * 'scale_shape' - The shape is being scaled, usually as part of a larger selection.
 *
 * 'resize_bounds' - The user is directly manipulating an individual shape's bounds using a resize
 * handle. It is up to shape util implementers to decide how they want to handle the two
 * situations.
 *
 * @public
 */
export type TLResizeMode = 'scale_shape' | 'resize_bounds'

/**
 * Info about a resize.
 * @param newPoint - The new local position of the shape.
 * @param handle - The handle being dragged.
 * @param mode - The type of resize.
 * @param scaleX - The scale in the x-axis.
 * @param scaleY - The scale in the y-axis.
 * @param initialBounds - The bounds of the shape at the start of the resize.
 * @param initialShape - The shape at the start of the resize.
 * @public
 */
export type TLResizeInfo<T extends TLShape> = {
	newPoint: Vec2d
	handle: TLResizeHandle
	mode: TLResizeMode
	scaleX: number
	scaleY: number
	initialBounds: Box2d
	initialShape: T
}

/** @public */
export type TLOnResizeHandler<T extends TLShape> = (
	shape: T,
	info: TLResizeInfo<T>
) => Partial<TLShapePartial<T>> | undefined | void

/** @public */
export type TLOnResizeStartHandler<T extends TLShape> = TLEventStartHandler<T>

/** @public */
export type TLOnResizeEndHandler<T extends TLShape> = TLEventChangeHandler<T>

/* -------------------- Dragging -------------------- */

/** @public */
export type TLOnDragHandler<T extends TLShape, R = void> = (shape: T, shapes: TLShape[]) => R

/** @internal */
export type TLOnBindingChangeHandler<T extends TLShape> = (shape: T) => TLShapePartial<T> | void

/** @public */
export type TLOnChildrenChangeHandler<T extends TLShape> = (shape: T) => TLShapePartial[] | void

/** @public */
export type TLOnHandleChangeHandler<T extends TLShape> = (
	shape: T,
	info: {
		handle: TLHandle
		isPrecise: boolean
	}
) => TLShapePartial<T> | void

/** @public */
export type TLOnClickHandler<T extends TLShape> = (shape: T) => TLShapePartial<T> | void
/** @public */
export type TLOnEditEndHandler<T extends TLShape> = (shape: T) => void
/** @public */
export type TLOnDoubleClickHandler<T extends TLShape> = (shape: T) => TLShapePartial<T> | void
/** @public */
export type TLOnDoubleClickHandleHandler<T extends TLShape> = (
	shape: T,
	handle: TLHandle
) => TLShapePartial<T> | void

type TLEventStartHandler<T extends TLShape> = (shape: T) => TLShapePartial<T> | void
type TLEventChangeHandler<T extends TLShape> = (initial: T, current: T) => TLShapePartial<T> | void<|MERGE_RESOLUTION|>--- conflicted
+++ resolved
@@ -1,9 +1,5 @@
 /* eslint-disable @typescript-eslint/no-unused-vars */
-<<<<<<< HEAD
-import { Box2d, linesIntersect, Matrix2d, Vec2d, VecLike } from '@tldraw/primitives'
-=======
-import { Box2d, linesIntersect, VecLike } from '@tldraw/primitives'
->>>>>>> 46508699
+import { Box2d, linesIntersect, Vec2d, VecLike } from '@tldraw/primitives'
 import { ComputedCache } from '@tldraw/store'
 import { TLHandle, TLShape, TLShapePartial, TLUnknownShape } from '@tldraw/tlschema'
 import { computed, EMPTY_ARRAY } from 'signia'
