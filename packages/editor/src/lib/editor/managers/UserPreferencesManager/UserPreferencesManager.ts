--- conflicted
+++ resolved
@@ -49,12 +49,8 @@
 			isDarkMode: this.getIsDarkMode(),
 			isWrapMode: this.getIsWrapMode(),
 			isDynamicResizeMode: this.getIsDynamicResizeMode(),
-<<<<<<< HEAD
 			enhancedA11yMode: this.getEnhancedA11yMode(),
-=======
-			showUiLabels: this.getShowUiLabels(),
 			inputMode: this.getInputMode(),
->>>>>>> 7379d355
 		}
 	}
 
