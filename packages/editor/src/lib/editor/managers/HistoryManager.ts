--- conflicted
+++ resolved
@@ -282,12 +282,8 @@
 		return this
 	}
 
-<<<<<<< HEAD
-	mark(id = uniqueId()) {
-=======
 	/** @internal */
 	_mark(id: string) {
->>>>>>> a8e233ab
 		transact(() => {
 			this.flushPendingDiff()
 			this.stacks.update(({ undos, redos }) => ({ undos: undos.push({ type: 'stop', id }), redos }))
