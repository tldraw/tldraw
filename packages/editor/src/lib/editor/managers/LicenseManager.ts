--- conflicted
+++ resolved
@@ -11,29 +11,16 @@
 }
 
 const LICENSE_EMAIL = 'sales@tldraw.com'
-const LICENSE_ENV_TYPE = new Set(['prod', 'dev'] as const)
-
-const FLAG_ANNUAL_LICENSE = 0x1
-const FLAG_PERPETUAL_LICENSE = 0x2
-const FLAG_INTERNAL_ONLY = 0x4
 
 const licenseInfoValidator = T.object({
-<<<<<<< HEAD
 	id: T.string,
-	env: T.setEnum(LICENSE_ENV_TYPE),
+	env: T.literalEnum('prod', 'dev'),
 	hosts: T.arrayOf(T.string),
 	customerId: T.string,
 	flags: T.number,
 	versionNumber: T.string,
-	expiryDate: T.number,
+	expiryDate: T.string,
 	gracePeriod: T.number,
-=======
-	expiryDate: T.string,
-	customer: T.string,
-	validHosts: T.arrayOf(T.string),
-	flags: T.number,
-	env: T.literalEnum('Production', 'Development'),
->>>>>>> f786c775
 })
 
 export type LicenseInfo = T.TypeOf<typeof licenseInfoValidator>
@@ -51,21 +38,6 @@
 	license: LicenseInfo
 	isDevelopmentKey: boolean
 	isDomainValid: boolean
-<<<<<<< HEAD
-	isAnnualLicense: boolean
-	isPerpetualLicense: boolean
-	isInternalOnly: boolean
-	isLicenseExpired: boolean
-}
-
-export class LicenseManager {
-	private publicKey =
-		'-----BEGIN PUBLIC KEY-----\nMHYwEAYHKoZIzj0CAQYFK4EEACIDYgAEPkmEjocP8ldvaSv6BZuhhl+KgrBPn15eckpnYTtVGyqUngQnqdca/4BdZuCwxBR84cvE0MDQ/VnOu/Fyh+K2xr/uewxKqp9OaqqsGnedNdi4ypMZEnWIZkH32wn5BP6W\n-----END PUBLIC KEY-----'
-
-	private isTest: boolean
-
-	constructor() {
-=======
 	expiryDate: Date
 	isAnnualLicense: boolean
 	isAnnualLicenseExpired: boolean
@@ -75,26 +47,23 @@
 }
 
 export class LicenseManager {
-	private publicKey: string
+	private publicKey =
+		'-----BEGIN PUBLIC KEY-----\nMHYwEAYHKoZIzj0CAQYFK4EEACIDYgAEPkmEjocP8ldvaSv6BZuhhl+KgrBPn15eckpnYTtVGyqUngQnqdca/4BdZuCwxBR84cvE0MDQ/VnOu/Fyh+K2xr/uewxKqp9OaqqsGnedNdi4ypMZEnWIZkH32wn5BP6W\n-----END PUBLIC KEY-----'
+
 	private isTest: boolean
+
 	constructor(testPublicKey?: string) {
->>>>>>> f786c775
 		this.isTest = typeof process !== 'undefined' && process.env.NODE_ENV === 'test'
 		this.publicKey = testPublicKey || '3UylteUjvvOL4nKfN8KfjnTbSm6ayj23QihX9TsWPIM='
 	}
-<<<<<<< HEAD
-
-	private extractLicense(licenseKey: string): LicenseInfo {
-		const base64License = util.decodeBase64(licenseKey)
-=======
+
 	private async extractLicenseKey(licenseKey: string): Promise<LicenseInfo> {
 		const [data, signature] = licenseKey.split('.')
 		const [prefix, encodedData] = data.split('/')
 
 		if (prefix !== 'tldraw') {
-			throw new Error(`Unsupported prefix '${prefix}'`)
-		}
->>>>>>> f786c775
+			throw new Error(`License: Unsupported prefix '${prefix}'`)
+		}
 
 		const publicCryptoKey = await importPublicKey(this.publicKey)
 
@@ -110,14 +79,16 @@
 			)
 		} catch (e) {
 			console.error(e)
-			throw new Error('Invalid signature')
-		}
+			throw new Error('License: Invalid signature')
+		}
+
 		let decodedData: any
 		try {
 			decodedData = JSON.parse(atob(encodedData))
 		} catch (e) {
-			throw new Error('Could not parse object')
-		}
+			throw new Error('License: Could not parse object')
+		}
+
 		return licenseInfoValidator.validate(decodedData)
 	}
 
@@ -134,37 +105,22 @@
 		cleanedLicenseKey = cleanedLicenseKey.replace(/\r?\n|\r/g, '')
 
 		try {
-<<<<<<< HEAD
-			const licenseInfo = this.extractLicense(cleanedLicenseKey)
+			const licenseInfo = await this.extractLicenseKey(cleanedLicenseKey)
+			const expiryDate = new Date(licenseInfo.expiryDate)
+			const isAnnualLicense = this.isFlagEnabled(licenseInfo.flags, FLAGS.ANNUAL_LICENSE)
+			const isPerpetualLicense = this.isFlagEnabled(licenseInfo.flags, FLAGS.PERPETUAL_LICENSE)
+
 			const result: ValidLicenseKeyResult = {
 				license: licenseInfo,
 				isLicenseParseable: true,
 				isDevelopmentKey: licenseInfo.env === 'dev',
 				isDomainValid: this.isDomainValid(licenseInfo),
-				isAnnualLicense: !!(licenseInfo.flags & FLAG_ANNUAL_LICENSE),
-				isPerpetualLicense: !!(licenseInfo.flags & FLAG_PERPETUAL_LICENSE),
-				isInternalOnly: !!(licenseInfo.flags & FLAG_INTERNAL_ONLY),
-				// TODO: add grace period and one day fuzz for timezone
-				isLicenseExpired: licenseInfo.expiryDate > Date.now(),
-=======
-			const licenseInfo = await this.extractLicenseKey(licenseKey)
-			const expiryDate = new Date(licenseInfo.expiryDate)
-			const isAnnualLicense = this.isFlagEnabled(licenseInfo.flags, FLAGS.ANNUAL_LICENSE)
-			const isPerpetualLicense = this.isFlagEnabled(licenseInfo.flags, FLAGS.PERPETUAL_LICENSE)
-
-			const result: ValidLicenseKeyResult = {
-				license: licenseInfo,
-				isLicenseValid: true,
-				isDomainValid: licenseInfo.validHosts.some(
-					(host) => host.toLowerCase() === window.location.hostname.toLowerCase()
-				),
 				expiryDate,
 				isAnnualLicense,
 				isAnnualLicenseExpired: isAnnualLicense && this.isAnnualLicenseExpired(expiryDate),
 				isPerpetualLicense,
 				isPerpetualLicenseExpired: isPerpetualLicense && this.isPerpetualLicenseExpired(expiryDate),
 				isInternalLicense: this.isFlagEnabled(licenseInfo.flags, FLAGS.INTERNAL_LICENSE),
->>>>>>> f786c775
 			}
 			this.outputLicenseInfoIfNeeded(result)
 
