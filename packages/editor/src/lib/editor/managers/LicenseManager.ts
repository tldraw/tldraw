import { publishDates } from '../../../version'
import { importPublicKey, str2ab } from '../../utils/licensing'

const GRACE_PERIOD_DAYS = 5

const FLAGS = {
	ANNUAL_LICENSE: 0x1,
	PERPETUAL_LICENSE: 0x2,
	INTERNAL_LICENSE: 0x4,
}
const HIGHEST_FLAG = Math.max(...Object.values(FLAGS))

const LICENSE_EMAIL = 'sales@tldraw.com'

interface LicenseInfo {
	id: string
	hosts: string[]
	flags: number
	version: string
	expiryDate: string
}
type InvalidLicenseReason = 'invalid-license-key' | 'no-key-provided'

export type LicenseFromKeyResult = InvalidLicenseKeyResult | ValidLicenseKeyResult

interface InvalidLicenseKeyResult {
	isLicenseParseable: false
	reason: InvalidLicenseReason
}

interface ValidLicenseKeyResult {
	isLicenseParseable: true
	license: LicenseInfo
	isDomainValid: boolean
	expiryDate: Date
	isAnnualLicense: boolean
	isAnnualLicenseExpired: boolean
	isPerpetualLicense: boolean
	isPerpetualLicenseExpired: boolean
	isInternalLicense: boolean
}

export class LicenseManager {
	private publicKey =
<<<<<<< HEAD
		'-----BEGIN PUBLIC KEY-----\nMHYwEAYHKoZIzj0CAQYFK4EEACIDYgAEPkmEjocP8ldvaSv6BZuhhl+KgrBPn15eckpnYTtVGyqUngQnqdca/4BdZuCwxBR84cvE0MDQ/VnOu/Fyh+K2xr/uewxKqp9OaqqsGnedNdi4ypMZEnWIZkH32wn5BP6W\n-----END PUBLIC KEY-----'
	public isDevelopment: boolean
=======
		'MFkwEwYHKoZIzj0CAQYIKoZIzj0DAQcDQgAEHJh0uUfxHtCGyerXmmatE368Hd9rI6LH9oPDQihnaCryRFWEVeOvf9U/SPbyxX74LFyJs5tYeAHq5Nc0Ax25LQ=='

	private isTest: boolean
>>>>>>> 3e314835

	constructor(testPublicKey?: string) {
		this.isDevelopment = this.getIsDevelopment()
		this.publicKey = testPublicKey || this.publicKey
	}

	private getIsDevelopment() {
		if (typeof process !== 'undefined' && process.env.NODE_ENV === 'development') {
			return true
		}
		if (
			typeof import.meta !== 'undefined' &&
			(import.meta as any).env &&
			(import.meta as any).env.MODE === 'development'
		) {
			return true
		}
		return window.location.protocol === 'http:'
	}

	private async extractLicenseKey(licenseKey: string): Promise<LicenseInfo> {
		const [data, signature] = licenseKey.split('.')
		const [prefix, encodedData] = data.split('/')

		if (!prefix.startsWith('tldraw-')) {
			throw new Error(`Unsupported prefix '${prefix}'`)
		}

		const publicCryptoKey = await importPublicKey(this.publicKey)

		let isVerified
		try {
			isVerified = await crypto.subtle.verify(
				{
					name: 'ECDSA',
					hash: { name: 'SHA-256' },
				},
				publicCryptoKey,
				str2ab(atob(signature)),
				str2ab(atob(encodedData))
			)
		} catch (e) {
			console.error(e)
			throw new Error('Could not perform signature validation')
		}

		if (!isVerified) {
			throw new Error('Invalid signature')
		}

		let decodedData: any
		try {
			decodedData = JSON.parse(atob(encodedData))
		} catch (e) {
			throw new Error('Could not parse object')
		}
<<<<<<< HEAD
		try {
			return licenseInfoValidator.validate(decodedData)
		} catch (e: any) {
			if (e.message.includes('Unexpected property')) {
				this.outputMessages([
					'License key contains some unknown properties.',
					'You may want to update tldraw packages to a newer version to get access to new functionality.',
				])
			}
		}
		return licenseInfoValidator.allowUnknownProperties().validate(decodedData)
=======

		return {
			id: decodedData[0],
			hosts: decodedData[1],
			flags: decodedData[2],
			version: decodedData[3],
			expiryDate: decodedData[4],
		}
>>>>>>> 3e314835
	}

	async getLicenseFromKey(licenseKey?: string): Promise<LicenseFromKeyResult> {
		if (!licenseKey) {
			this.outputNoLicenseKeyProvided()
			return { isLicenseParseable: false, reason: 'no-key-provided' }
		}

		// Borrowed idea from AG Grid:
		// Copying from various sources (like PDFs) can include zero-width characters.
		// This helps makes sure the key validation doesn't fail.
		let cleanedLicenseKey = licenseKey.replace(/[\u200B-\u200D\uFEFF]/g, '')
		cleanedLicenseKey = cleanedLicenseKey.replace(/\r?\n|\r/g, '')

		try {
			const licenseInfo = await this.extractLicenseKey(cleanedLicenseKey)
			const expiryDate = new Date(licenseInfo.expiryDate)
			const isAnnualLicense = this.isFlagEnabled(licenseInfo.flags, FLAGS.ANNUAL_LICENSE)
			const isPerpetualLicense = this.isFlagEnabled(licenseInfo.flags, FLAGS.PERPETUAL_LICENSE)

			const result: ValidLicenseKeyResult = {
				license: licenseInfo,
				isLicenseParseable: true,
				isDomainValid: this.isDomainValid(licenseInfo),
				expiryDate,
				isAnnualLicense,
				isAnnualLicenseExpired: isAnnualLicense && this.isAnnualLicenseExpired(expiryDate),
				isPerpetualLicense,
				isPerpetualLicenseExpired: isPerpetualLicense && this.isPerpetualLicenseExpired(expiryDate),
				isInternalLicense: this.isFlagEnabled(licenseInfo.flags, FLAGS.INTERNAL_LICENSE),
			}
			this.outputLicenseInfoIfNeeded(result)

			return result
		} catch (e: any) {
			this.outputInvalidLicenseKey(e.message)
			// If the license can't be parsed, it's invalid
			return { isLicenseParseable: false, reason: 'invalid-license-key' }
		}
	}

	private isDomainValid(licenseInfo: LicenseInfo) {
		const currentHostname = window.location.hostname.toLowerCase()

		if (['localhost', '127.0.0.1'].includes(currentHostname)) {
			return true
		}

		return licenseInfo.hosts.some((host) => {
			const normalizedHost = host.toLowerCase().trim()
			if (normalizedHost === currentHostname) {
				return true
			}

			// If host is '*', we allow all domains.
			if (host === '*') {
				// All domains allowed.
				return true
			}

			// Glob testing, we only support '*.somedomain.com' right now.
			if (host.includes('*')) {
				const globToRegex = new RegExp(host.replace(/\*/g, '.*?'))
				return globToRegex.test(host)
			}

			return false
		})
	}

	private getExpirationDateWithGracePeriod(expiryDate: Date) {
		return new Date(
			expiryDate.getFullYear(),
			expiryDate.getMonth(),
			expiryDate.getDate() + GRACE_PERIOD_DAYS + 1 // Add 1 day to include the expiration day
		)
	}

	private isAnnualLicenseExpired(expiryDate: Date) {
		const expiration = this.getExpirationDateWithGracePeriod(expiryDate)
		return new Date() >= expiration
	}

	private isPerpetualLicenseExpired(expiryDate: Date) {
		const expiration = this.getExpirationDateWithGracePeriod(expiryDate)
		const dates = {
			major: new Date(publishDates.major),
			minor: new Date(publishDates.minor),
		}
		// We allow patch releases, but the major and minor releases should be within the expiration date
		return dates.major >= expiration || dates.minor >= expiration
	}

	private isFlagEnabled(flags: number, flag: number) {
		return (flags & flag) === flag
	}

	private outputNoLicenseKeyProvided() {
		this.outputMessages([
			'No tldraw license key provided!',
			`Please reach out to ${LICENSE_EMAIL} if you would like to license tldraw or if you'd like a trial.`,
		])
	}

	private outputInvalidLicenseKey(msg: string) {
		this.outputMessages(['Invalid tldraw license key', `Reason: ${msg}`])
	}

	private outputLicenseInfoIfNeeded(result: ValidLicenseKeyResult) {
		if (result.isAnnualLicenseExpired) {
			this.outputMessages([
				'Your tldraw license has expired!',
				`Please reach out to ${LICENSE_EMAIL} to renew.`,
			])
		}

		if (!result.isDomainValid) {
			this.outputMessages([
				'This tldraw license key is not valid for this domain!',
				`Please reach out to ${LICENSE_EMAIL} if you would like to use tldraw on other domains.`,
			])
		}
		// If we added a new flag it will be twice the value of the currently highest flag.
		// And if all the current flags are on we would get the `HIGHEST_FLAG * 2 - 1`, so anything higher than that means there are new flags.
		if (result.license.flags >= HIGHEST_FLAG * 2) {
			this.outputMessages([
				'This tldraw license contains some unknown flags.',
				'You may want to update tldraw packages to a newer version to get access to new functionality.',
			])
		}
	}

	private outputMessage(message: string) {
		this.outputMessages([message])
	}

	private outputMessages(messages: string[]) {
		if (!this.isDevelopment) return
		this.outputDelimiter()
		for (const message of messages) {
			// eslint-disable-next-line no-console
			console.log(
				`%c${message}`,
				`color: white; background: crimson; padding: 2px; border-radius: 3px;`
			)
		}
		this.outputDelimiter()
	}

	private outputDelimiter() {
		// eslint-disable-next-line no-console
		console.log(
			'%c-------------------------------------------------------------------',
			`color: white; background: crimson; padding: 2px; border-radius: 3px;`
		)
	}
}<|MERGE_RESOLUTION|>--- conflicted
+++ resolved
@@ -9,6 +9,15 @@
 	INTERNAL_LICENSE: 0x4,
 }
 const HIGHEST_FLAG = Math.max(...Object.values(FLAGS))
+
+const PROPERTIES = {
+	ID: 0,
+	HOSTS: 1,
+	FLAGS: 2,
+	VERSION: 3,
+	EXPIRY_DATE: 4,
+}
+const NUMBER_OF_KNOWN_PROPERTIES = Object.keys(PROPERTIES).length
 
 const LICENSE_EMAIL = 'sales@tldraw.com'
 
@@ -42,14 +51,8 @@
 
 export class LicenseManager {
 	private publicKey =
-<<<<<<< HEAD
-		'-----BEGIN PUBLIC KEY-----\nMHYwEAYHKoZIzj0CAQYFK4EEACIDYgAEPkmEjocP8ldvaSv6BZuhhl+KgrBPn15eckpnYTtVGyqUngQnqdca/4BdZuCwxBR84cvE0MDQ/VnOu/Fyh+K2xr/uewxKqp9OaqqsGnedNdi4ypMZEnWIZkH32wn5BP6W\n-----END PUBLIC KEY-----'
+		'MFkwEwYHKoZIzj0CAQYIKoZIzj0DAQcDQgAEHJh0uUfxHtCGyerXmmatE368Hd9rI6LH9oPDQihnaCryRFWEVeOvf9U/SPbyxX74LFyJs5tYeAHq5Nc0Ax25LQ=='
 	public isDevelopment: boolean
-=======
-		'MFkwEwYHKoZIzj0CAQYIKoZIzj0DAQcDQgAEHJh0uUfxHtCGyerXmmatE368Hd9rI6LH9oPDQihnaCryRFWEVeOvf9U/SPbyxX74LFyJs5tYeAHq5Nc0Ax25LQ=='
-
-	private isTest: boolean
->>>>>>> 3e314835
 
 	constructor(testPublicKey?: string) {
 		this.isDevelopment = this.getIsDevelopment()
@@ -106,28 +109,20 @@
 		} catch (e) {
 			throw new Error('Could not parse object')
 		}
-<<<<<<< HEAD
-		try {
-			return licenseInfoValidator.validate(decodedData)
-		} catch (e: any) {
-			if (e.message.includes('Unexpected property')) {
-				this.outputMessages([
-					'License key contains some unknown properties.',
-					'You may want to update tldraw packages to a newer version to get access to new functionality.',
-				])
-			}
-		}
-		return licenseInfoValidator.allowUnknownProperties().validate(decodedData)
-=======
+		if (decodedData.length > NUMBER_OF_KNOWN_PROPERTIES) {
+			this.outputMessages([
+				'License key contains some unknown properties.',
+				'You may want to update tldraw packages to a newer version to get access to new functionality.',
+			])
+		}
 
 		return {
-			id: decodedData[0],
-			hosts: decodedData[1],
-			flags: decodedData[2],
-			version: decodedData[3],
-			expiryDate: decodedData[4],
-		}
->>>>>>> 3e314835
+			id: decodedData[PROPERTIES.ID],
+			hosts: decodedData[PROPERTIES.HOSTS],
+			flags: decodedData[PROPERTIES.FLAGS],
+			version: decodedData[PROPERTIES.VERSION],
+			expiryDate: decodedData[PROPERTIES.EXPIRY_DATE],
+		}
 	}
 
 	async getLicenseFromKey(licenseKey?: string): Promise<LicenseFromKeyResult> {
