import { MigrationSequence, SerializedStore, Store, StoreSnapshot } from '@tldraw/store'
import { TLRecord, TLStore } from '@tldraw/tlschema'
import { Expand, Required, annotateError } from '@tldraw/utils'
import React, {
	ReactNode,
	memo,
	useCallback,
	useLayoutEffect,
	useMemo,
	useState,
	useSyncExternalStore,
} from 'react'

import classNames from 'classnames'
import { OptionalErrorBoundary } from './components/ErrorBoundary'
import { DefaultErrorFallback } from './components/default-components/DefaultErrorFallback'
import { TLUser, createTLUser } from './config/createTLUser'
import { TLAnyBindingUtilConstructor } from './config/defaultBindings'
import { TLAnyShapeUtilConstructor } from './config/defaultShapes'
import { Editor } from './editor/Editor'
import { TLStateNodeConstructor } from './editor/tools/StateNode'
import { TLCameraOptions } from './editor/types/misc-types'
import { ContainerProvider, useContainer } from './hooks/useContainer'
import { useCursor } from './hooks/useCursor'
import { useDarkMode } from './hooks/useDarkMode'
import { EditorContext, useEditor } from './hooks/useEditor'
import {
	EditorComponentsProvider,
	TLEditorComponents,
	useEditorComponents,
} from './hooks/useEditorComponents'
import { useEvent } from './hooks/useEvent'
import { useForceUpdate } from './hooks/useForceUpdate'
import { useLocalStore } from './hooks/useLocalStore'
import { useZoomCss } from './hooks/useZoomCss'
import { stopEventPropagation } from './utils/dom'
import { TLStoreWithStatus } from './utils/sync/StoreWithStatus'

/**
 * Props for the {@link tldraw#Tldraw} and {@link TldrawEditor} components.
 *
 * @public
 **/
export type TldrawEditorProps = Expand<
	TldrawEditorBaseProps &
		(
			| {
					store: TLStore | TLStoreWithStatus
			  }
			| {
					store?: undefined
					migrations?: readonly MigrationSequence[]
					snapshot?: StoreSnapshot<TLRecord>
					initialData?: SerializedStore<TLRecord>
					persistenceKey?: string
					sessionId?: string
					defaultName?: string
			  }
		)
>

/**
 * Base props for the {@link tldraw#Tldraw} and {@link TldrawEditor} components.
 *
 * @public
 */
export interface TldrawEditorBaseProps {
	/**
	 * The component's children.
	 */
	children?: ReactNode

	/**
	 * An array of shape utils to use in the editor.
	 */
	shapeUtils?: readonly TLAnyShapeUtilConstructor[]

	/**
	 * An array of binding utils to use in the editor.
	 */
	bindingUtils?: readonly TLAnyBindingUtilConstructor[]

	/**
	 * An array of tools to add to the editor's state chart.
	 */
	tools?: readonly TLStateNodeConstructor[]

	/**
	 * Whether to automatically focus the editor when it mounts.
	 */
	autoFocus?: boolean

	/**
	 * Overrides for the editor's components, such as handles, collaborator cursors, etc.
	 */
	components?: TLEditorComponents

	/**
	 * Called when the editor has mounted.
	 */
	onMount?: TLOnMountHandler

	/**
	 * The editor's initial state (usually the id of the first active tool).
	 */
	initialState?: string

	/**
	 * A classname to pass to the editor's container.
	 */
	className?: string

	/**
	 * The user interacting with the editor.
	 */
	user?: TLUser

	/**
	 * Whether to infer dark mode from the user's OS. Defaults to false.
	 */
	inferDarkMode?: boolean

	/**
	 * Camera options for the editor.
	 */
	cameraOptions?: Partial<TLCameraOptions>
}

/**
 * Called when the editor has mounted.
 * @example
 * ```ts
 * <Tldraw onMount={(editor) => editor.selectAll()} />
 * ```
 * @param editor - The editor instance.
 *
 * @public
 */
export type TLOnMountHandler = (editor: Editor) => (() => void | undefined) | undefined | void

declare global {
	interface Window {
		tldrawReady: boolean
	}
}

const EMPTY_SHAPE_UTILS_ARRAY = [] as const
const EMPTY_BINDING_UTILS_ARRAY = [] as const
const EMPTY_TOOLS_ARRAY = [] as const

/** @public */
export const TldrawEditor = memo(function TldrawEditor({
	store,
	components,
	className,
	user: _user,
	...rest
}: TldrawEditorProps) {
	const [container, setContainer] = React.useState<HTMLDivElement | null>(null)
	const user = useMemo(() => _user ?? createTLUser(), [_user])

	const ErrorFallback =
		components?.ErrorFallback === undefined ? DefaultErrorFallback : components?.ErrorFallback

	// apply defaults. if you're using the bare @tldraw/editor package, we
	// default these to the "tldraw zero" configuration. We have different
	// defaults applied in tldraw.
	const withDefaults = {
		...rest,
		shapeUtils: rest.shapeUtils ?? EMPTY_SHAPE_UTILS_ARRAY,
		bindingUtils: rest.bindingUtils ?? EMPTY_BINDING_UTILS_ARRAY,
		tools: rest.tools ?? EMPTY_TOOLS_ARRAY,
		components,
	}

	return (
		<div
			ref={setContainer}
			draggable={false}
			className={classNames('tl-container tl-theme__light', className)}
			onPointerDown={stopEventPropagation}
			tabIndex={-1}
		>
			<OptionalErrorBoundary
				fallback={ErrorFallback}
				onError={(error) => annotateError(error, { tags: { origin: 'react.tldraw-before-app' } })}
			>
				{container && (
					<ContainerProvider container={container}>
						<EditorComponentsProvider overrides={components}>
							{store ? (
								store instanceof Store ? (
									// Store is ready to go, whether externally synced or not
									<TldrawEditorWithReadyStore {...withDefaults} store={store} user={user} />
								) : (
									// Store is a synced store, so handle syncing stages internally
									<TldrawEditorWithLoadingStore {...withDefaults} store={store} user={user} />
								)
							) : (
								// We have no store (it's undefined) so create one and possibly sync it
								<TldrawEditorWithOwnStore {...withDefaults} store={store} user={user} />
							)}
						</EditorComponentsProvider>
					</ContainerProvider>
				)}
			</OptionalErrorBoundary>
		</div>
	)
})

function TldrawEditorWithOwnStore(
	props: Required<
		TldrawEditorProps & { store: undefined; user: TLUser },
		'shapeUtils' | 'bindingUtils' | 'tools'
	>
) {
	const {
		defaultName,
		snapshot,
		initialData,
		shapeUtils,
		bindingUtils,
		persistenceKey,
		sessionId,
		user,
	} = props

	const syncedStore = useLocalStore({
		shapeUtils,
		bindingUtils,
		initialData,
		persistenceKey,
		sessionId,
		defaultName,
		snapshot,
	})

	return <TldrawEditorWithLoadingStore {...props} store={syncedStore} user={user} />
}

const TldrawEditorWithLoadingStore = memo(function TldrawEditorBeforeLoading({
	store,
	user,
	...rest
}: Required<
	TldrawEditorProps & { store: TLStoreWithStatus; user: TLUser },
	'shapeUtils' | 'bindingUtils' | 'tools'
>) {
	const container = useContainer()

	useLayoutEffect(() => {
		if (user.userPreferences.get().isDarkMode) {
			container.classList.remove('tl-theme__light')
			container.classList.add('tl-theme__dark')
		}
	}, [container, user])

	const { LoadingScreen } = useEditorComponents()

	switch (store.status) {
		case 'error': {
			// for error handling, we fall back to the default error boundary.
			// if users want to handle this error differently, they can render
			// their own error screen before the TldrawEditor component
			throw store.error
		}
		case 'loading': {
			return LoadingScreen ? <LoadingScreen /> : null
		}
		case 'not-synced': {
			break
		}
		case 'synced-local': {
			break
		}
		case 'synced-remote': {
			break
		}
	}

	return <TldrawEditorWithReadyStore {...rest} store={store.store} user={user} />
})

function TldrawEditorWithReadyStore({
	onMount,
	children,
	store,
	tools,
	shapeUtils,
	bindingUtils,
	user,
	initialState,
	autoFocus = true,
	inferDarkMode,
	cameraOptions,
}: Required<
	TldrawEditorProps & {
		store: TLStore
		user: TLUser
	},
	'shapeUtils' | 'bindingUtils' | 'tools'
>) {
	const { ErrorFallback } = useEditorComponents()
	const container = useContainer()
	const [editor, setEditor] = useState<Editor | null>(null)

	useLayoutEffect(() => {
		const editor = new Editor({
			store,
			shapeUtils,
			bindingUtils,
			tools,
			getContainer: () => container,
			user,
			initialState,
			autoFocus,
			inferDarkMode,
			cameraOptions,
		})
		setEditor(editor)

		return () => {
			editor.dispose()
		}
	}, [
		container,
		shapeUtils,
<<<<<<< HEAD
=======
		bindingUtils,
>>>>>>> da35f2bd
		tools,
		store,
		user,
		initialState,
<<<<<<< HEAD
		autoFocus,
=======
>>>>>>> da35f2bd
		inferDarkMode,
		cameraOptions,
	])

	const crashingError = useSyncExternalStore(
		useCallback(
			(onStoreChange) => {
				if (editor) {
					editor.on('crash', onStoreChange)
					return () => editor.off('crash', onStoreChange)
				}
				return () => {
					// noop
				}
			},
			[editor]
		),
		() => editor?.getCrashingError() ?? null
	)

	const { Canvas } = useEditorComponents()

	if (!editor) {
		return null
	}

	return (
		// the top-level tldraw component also renders an error boundary almost
		// identical to this one. the reason we have two is because this one has
		// access to `App`, which means that here we can enrich errors with data
		// from app for reporting, and also still attempt to render the user's
		// document in the event of an error to reassure them that their work is
		// not lost.
		<OptionalErrorBoundary
			fallback={ErrorFallback as any}
			onError={(error) =>
				editor.annotateError(error, { origin: 'react.tldraw', willCrashApp: true })
			}
		>
			{crashingError ? (
				<Crash crashingError={crashingError} />
			) : (
				<EditorContext.Provider value={editor}>
					<Layout onMount={onMount}>{children ?? (Canvas ? <Canvas /> : null)}</Layout>
				</EditorContext.Provider>
			)}
		</OptionalErrorBoundary>
	)
}

function Layout({ children, onMount }: { children: ReactNode; onMount?: TLOnMountHandler }) {
	useZoomCss()
	useCursor()
	useDarkMode()
	useForceUpdate()
	useOnMount(onMount)

	return (
		<>
			{children}
			<InFrontOfTheCanvasWrapper />
		</>
	)
}

function InFrontOfTheCanvasWrapper() {
	const { InFrontOfTheCanvas } = useEditorComponents()
	if (!InFrontOfTheCanvas) return null
	return (
		<div className="tl-front">
			<InFrontOfTheCanvas />
		</div>
	)
}

function Crash({ crashingError }: { crashingError: unknown }): null {
	throw crashingError
}

/** @public */
export function LoadingScreen({ children }: { children: ReactNode }) {
	return <div className="tl-loading">{children}</div>
}

/** @public */
export function ErrorScreen({ children }: { children: ReactNode }) {
	return <div className="tl-loading">{children}</div>
}

function useOnMount(onMount?: TLOnMountHandler) {
	const editor = useEditor()

	const onMountEvent = useEvent((editor: Editor) => {
		let teardown: (() => void) | void = undefined
		editor.history.ignore(() => {
			teardown = onMount?.(editor)
			editor.emit('mount')
		})
		window.tldrawReady = true
		return teardown
	})

	React.useLayoutEffect(() => {
		if (editor) return onMountEvent?.(editor)
	}, [editor, onMountEvent])
}<|MERGE_RESOLUTION|>--- conflicted
+++ resolved
@@ -325,18 +325,12 @@
 	}, [
 		container,
 		shapeUtils,
-<<<<<<< HEAD
-=======
 		bindingUtils,
->>>>>>> da35f2bd
 		tools,
 		store,
 		user,
 		initialState,
-<<<<<<< HEAD
 		autoFocus,
-=======
->>>>>>> da35f2bd
 		inferDarkMode,
 		cameraOptions,
 	])
