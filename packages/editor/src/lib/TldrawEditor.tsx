import { MigrationSequence, SerializedStore, Store, StoreSnapshot } from '@tldraw/store'
import { TLRecord, TLStore } from '@tldraw/tlschema'
import { Expand, Required, annotateError } from '@tldraw/utils'
import React, {
	ReactNode,
	memo,
	useCallback,
	useLayoutEffect,
	useMemo,
	useState,
	useSyncExternalStore,
} from 'react'

import classNames from 'classnames'
import { OptionalErrorBoundary } from './components/ErrorBoundary'
import { DefaultErrorFallback } from './components/default-components/DefaultErrorFallback'
import { TLUser, createTLUser } from './config/createTLUser'
import { TLAnyShapeUtilConstructor } from './config/defaultShapes'
import { Editor } from './editor/Editor'
import { TLStateNodeConstructor } from './editor/tools/StateNode'
import { TLCameraOptions } from './editor/types/misc-types'
import { ContainerProvider, useContainer } from './hooks/useContainer'
import { useCursor } from './hooks/useCursor'
import { useDarkMode } from './hooks/useDarkMode'
import { EditorContext, useEditor } from './hooks/useEditor'
import {
	EditorComponentsProvider,
	TLEditorComponents,
	useEditorComponents,
} from './hooks/useEditorComponents'
import { useEvent } from './hooks/useEvent'
import { useForceUpdate } from './hooks/useForceUpdate'
import { useLocalStore } from './hooks/useLocalStore'
import { useZoomCss } from './hooks/useZoomCss'
import { stopEventPropagation } from './utils/dom'
import { TLStoreWithStatus } from './utils/sync/StoreWithStatus'

/**
 * Props for the {@link tldraw#Tldraw} and {@link TldrawEditor} components.
 *
 * @public
 **/
export type TldrawEditorProps = Expand<
	TldrawEditorBaseProps &
		(
			| {
					store: TLStore | TLStoreWithStatus
			  }
			| {
					store?: undefined
					migrations?: readonly MigrationSequence[]
					snapshot?: StoreSnapshot<TLRecord>
					initialData?: SerializedStore<TLRecord>
					persistenceKey?: string
					sessionId?: string
					defaultName?: string
			  }
		)
>

/**
 * Base props for the {@link tldraw#Tldraw} and {@link TldrawEditor} components.
 *
 * @public
 */
export interface TldrawEditorBaseProps {
	/**
	 * The component's children.
	 */
	children?: ReactNode

	/**
	 * An array of shape utils to use in the editor.
	 */
	shapeUtils?: readonly TLAnyShapeUtilConstructor[]

	/**
	 * An array of tools to add to the editor's state chart.
	 */
	tools?: readonly TLStateNodeConstructor[]

	/**
	 * Whether to automatically focus the editor when it mounts.
	 */
	autoFocus?: boolean

	/**
	 * Overrides for the editor's components, such as handles, collaborator cursors, etc.
	 */
	components?: TLEditorComponents

	/**
	 * Called when the editor has mounted.
	 */
	onMount?: TLOnMountHandler

	/**
	 * The editor's initial state (usually the id of the first active tool).
	 */
	initialState?: string

	/**
	 * A classname to pass to the editor's container.
	 */
	className?: string

	/**
	 * The user interacting with the editor.
	 */
	user?: TLUser

	/**
	 * Whether to infer dark mode from the user's OS. Defaults to false.
	 */
	inferDarkMode?: boolean

	/**
	 * Camera options for the editor.
	 */
	cameraOptions?: Partial<TLCameraOptions>
}

/**
 * Called when the editor has mounted.
 * @example
 * ```ts
 * <Tldraw onMount={(editor) => editor.selectAll()} />
 * ```
 * @param editor - The editor instance.
 *
 * @public
 */
export type TLOnMountHandler = (editor: Editor) => (() => void | undefined) | undefined | void

declare global {
	interface Window {
		tldrawReady: boolean
	}
}

const EMPTY_SHAPE_UTILS_ARRAY = [] as const
const EMPTY_TOOLS_ARRAY = [] as const

/** @public */
export const TldrawEditor = memo(function TldrawEditor({
	store,
	components,
	className,
	user: _user,
	...rest
}: TldrawEditorProps) {
	const [container, setContainer] = React.useState<HTMLDivElement | null>(null)
	const user = useMemo(() => _user ?? createTLUser(), [_user])

	const ErrorFallback =
		components?.ErrorFallback === undefined ? DefaultErrorFallback : components?.ErrorFallback

	// apply defaults. if you're using the bare @tldraw/editor package, we
	// default these to the "tldraw zero" configuration. We have different
	// defaults applied in tldraw.
	const withDefaults = {
		...rest,
		shapeUtils: rest.shapeUtils ?? EMPTY_SHAPE_UTILS_ARRAY,
		tools: rest.tools ?? EMPTY_TOOLS_ARRAY,
		components,
	}

	return (
		<div
			ref={setContainer}
			draggable={false}
			className={classNames('tl-container tl-theme__light', className)}
			onPointerDown={stopEventPropagation}
			tabIndex={-1}
		>
			<OptionalErrorBoundary
				fallback={ErrorFallback}
				onError={(error) => annotateError(error, { tags: { origin: 'react.tldraw-before-app' } })}
			>
				{container && (
					<ContainerProvider container={container}>
						<EditorComponentsProvider overrides={components}>
							{store ? (
								store instanceof Store ? (
									// Store is ready to go, whether externally synced or not
									<TldrawEditorWithReadyStore {...withDefaults} store={store} user={user} />
								) : (
									// Store is a synced store, so handle syncing stages internally
									<TldrawEditorWithLoadingStore {...withDefaults} store={store} user={user} />
								)
							) : (
								// We have no store (it's undefined) so create one and possibly sync it
								<TldrawEditorWithOwnStore {...withDefaults} store={store} user={user} />
							)}
						</EditorComponentsProvider>
					</ContainerProvider>
				)}
			</OptionalErrorBoundary>
		</div>
	)
})

function TldrawEditorWithOwnStore(
	props: Required<TldrawEditorProps & { store: undefined; user: TLUser }, 'shapeUtils' | 'tools'>
) {
	const { defaultName, snapshot, initialData, shapeUtils, persistenceKey, sessionId, user } = props

	const syncedStore = useLocalStore({
		shapeUtils,
		initialData,
		persistenceKey,
		sessionId,
		defaultName,
		snapshot,
	})

	return <TldrawEditorWithLoadingStore {...props} store={syncedStore} user={user} />
}

const TldrawEditorWithLoadingStore = memo(function TldrawEditorBeforeLoading({
	store,
	user,
	...rest
}: Required<
	TldrawEditorProps & { store: TLStoreWithStatus; user: TLUser },
	'shapeUtils' | 'tools'
>) {
	const container = useContainer()

	useLayoutEffect(() => {
		if (user.userPreferences.get().isDarkMode) {
			container.classList.remove('tl-theme__light')
			container.classList.add('tl-theme__dark')
		}
	}, [container, user])

	const { LoadingScreen } = useEditorComponents()

	switch (store.status) {
		case 'error': {
			// for error handling, we fall back to the default error boundary.
			// if users want to handle this error differently, they can render
			// their own error screen before the TldrawEditor component
			throw store.error
		}
		case 'loading': {
			return LoadingScreen ? <LoadingScreen /> : null
		}
		case 'not-synced': {
			break
		}
		case 'synced-local': {
			break
		}
		case 'synced-remote': {
			break
		}
	}

	return <TldrawEditorWithReadyStore {...rest} store={store.store} user={user} />
})

function TldrawEditorWithReadyStore({
	onMount,
	children,
	store,
	tools,
	shapeUtils,
	user,
	initialState,
	autoFocus = true,
	inferDarkMode,
	cameraOptions,
}: Required<
	TldrawEditorProps & {
		store: TLStore
		user: TLUser
	},
	'shapeUtils' | 'tools'
>) {
	const { ErrorFallback } = useEditorComponents()
	const container = useContainer()
	const [editor, setEditor] = useState<Editor | null>(null)

	useLayoutEffect(() => {
		const editor = new Editor({
			store,
			shapeUtils,
			tools,
			getContainer: () => container,
			user,
			initialState,
			autoFocus,
			inferDarkMode,
			cameraOptions,
		})
		setEditor(editor)

		return () => {
			editor.dispose()
		}
<<<<<<< HEAD
	}, [container, shapeUtils, tools, store, user, initialState, autoFocus, inferDarkMode])
=======
	}, [container, shapeUtils, tools, store, user, initialState, inferDarkMode, cameraOptions])
>>>>>>> ddebf3fc

	const crashingError = useSyncExternalStore(
		useCallback(
			(onStoreChange) => {
				if (editor) {
					editor.on('crash', onStoreChange)
					return () => editor.off('crash', onStoreChange)
				}
				return () => {
					// noop
				}
			},
			[editor]
		),
		() => editor?.getCrashingError() ?? null
	)

	const { Canvas } = useEditorComponents()

	if (!editor) {
		return null
	}

	return (
		// the top-level tldraw component also renders an error boundary almost
		// identical to this one. the reason we have two is because this one has
		// access to `App`, which means that here we can enrich errors with data
		// from app for reporting, and also still attempt to render the user's
		// document in the event of an error to reassure them that their work is
		// not lost.
		<OptionalErrorBoundary
			fallback={ErrorFallback as any}
			onError={(error) =>
				editor.annotateError(error, { origin: 'react.tldraw', willCrashApp: true })
			}
		>
			{crashingError ? (
				<Crash crashingError={crashingError} />
			) : (
				<EditorContext.Provider value={editor}>
					<Layout onMount={onMount}>{children ?? (Canvas ? <Canvas /> : null)}</Layout>
				</EditorContext.Provider>
			)}
		</OptionalErrorBoundary>
	)
}

function Layout({ children, onMount }: { children: ReactNode; onMount?: TLOnMountHandler }) {
	useZoomCss()
	useCursor()
	useDarkMode()
	useForceUpdate()
	useOnMount(onMount)

	return (
		<>
			{children}
			<InFrontOfTheCanvasWrapper />
		</>
	)
}

function InFrontOfTheCanvasWrapper() {
	const { InFrontOfTheCanvas } = useEditorComponents()
	if (!InFrontOfTheCanvas) return null
	return (
		<div className="tl-front">
			<InFrontOfTheCanvas />
		</div>
	)
}

function Crash({ crashingError }: { crashingError: unknown }): null {
	throw crashingError
}

/** @public */
export function LoadingScreen({ children }: { children: ReactNode }) {
	return <div className="tl-loading">{children}</div>
}

/** @public */
export function ErrorScreen({ children }: { children: ReactNode }) {
	return <div className="tl-loading">{children}</div>
}

function useOnMount(onMount?: TLOnMountHandler) {
	const editor = useEditor()

	const onMountEvent = useEvent((editor: Editor) => {
		let teardown: (() => void) | void = undefined
		editor.history.ignore(() => {
			teardown = onMount?.(editor)
			editor.emit('mount')
		})
		window.tldrawReady = true
		return teardown
	})

	React.useLayoutEffect(() => {
		if (editor) return onMountEvent?.(editor)
	}, [editor, onMountEvent])
}<|MERGE_RESOLUTION|>--- conflicted
+++ resolved
@@ -299,11 +299,17 @@
 		return () => {
 			editor.dispose()
 		}
-<<<<<<< HEAD
-	}, [container, shapeUtils, tools, store, user, initialState, autoFocus, inferDarkMode])
-=======
-	}, [container, shapeUtils, tools, store, user, initialState, inferDarkMode, cameraOptions])
->>>>>>> ddebf3fc
+	}, [
+		container,
+		shapeUtils,
+		tools,
+		store,
+		user,
+		initialState,
+		autoFocus,
+		inferDarkMode,
+		cameraOptions,
+	])
 
 	const crashingError = useSyncExternalStore(
 		useCallback(
