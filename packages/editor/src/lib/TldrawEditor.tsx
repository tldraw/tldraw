import { MigrationSequence, Store } from '@tldraw/store'
import { TLStore, TLStoreSnapshot } from '@tldraw/tlschema'
import { Required, annotateError } from '@tldraw/utils'
import React, {
	ReactNode,
	memo,
	useCallback,
	useEffect,
	useLayoutEffect,
	useMemo,
	useRef,
	useSyncExternalStore,
} from 'react'

import classNames from 'classnames'
import { TLDeepLinkOptions } from '..'
import { version } from '../version'
import { OptionalErrorBoundary } from './components/ErrorBoundary'
import { DefaultErrorFallback } from './components/default-components/DefaultErrorFallback'
import { TLEditorSnapshot } from './config/TLEditorSnapshot'
import { TLStoreBaseOptions } from './config/createTLStore'
import { TLUser, createTLUser } from './config/createTLUser'
import { TLAnyBindingUtilConstructor } from './config/defaultBindings'
import { TLAnyShapeUtilConstructor } from './config/defaultShapes'
import { Editor } from './editor/Editor'
import { TLStateNodeConstructor } from './editor/tools/StateNode'
import { TLCameraOptions } from './editor/types/misc-types'
import { ContainerProvider, useContainer } from './hooks/useContainer'
import { useCursor } from './hooks/useCursor'
import { useDarkMode } from './hooks/useDarkMode'
import { EditorContext, useEditor } from './hooks/useEditor'
import {
	EditorComponentsProvider,
	TLEditorComponents,
	useEditorComponents,
} from './hooks/useEditorComponents'
import { useEvent } from './hooks/useEvent'
import { useForceUpdate } from './hooks/useForceUpdate'
import { useShallowObjectIdentity } from './hooks/useIdentity'
import { useLocalStore } from './hooks/useLocalStore'
import { useRefState } from './hooks/useRefState'
import { useZoomCss } from './hooks/useZoomCss'
import { LicenseProvider } from './license/LicenseProvider'
import { Watermark } from './license/Watermark'
import { TldrawOptions } from './options'
import { stopEventPropagation } from './utils/dom'
import { TLStoreWithStatus } from './utils/sync/StoreWithStatus'

/**
 * Props for the {@link tldraw#Tldraw} and {@link TldrawEditor} components, when passing in a
 * {@link store#TLStore} directly. If you would like tldraw to create a store for you, use
 * {@link TldrawEditorWithoutStoreProps}.
 *
 * @public
 */
export interface TldrawEditorWithStoreProps {
	/**
	 * The store to use in the editor.
	 */
	store: TLStore | TLStoreWithStatus
}

/**
 * Props for the {@link tldraw#Tldraw} and {@link TldrawEditor} components, when not passing in a
 * {@link store#TLStore} directly. If you would like to pass in a store directly, use
 * {@link TldrawEditorWithStoreProps}.
 *
 * @public
 */
export interface TldrawEditorWithoutStoreProps extends TLStoreBaseOptions {
	store?: undefined

	/**
	 * Additional migrations to use in the store
	 */
	migrations?: readonly MigrationSequence[]

	/**
	 * A starting snapshot of data to pre-populate the store. Do not supply both this and
	 * `initialData`.
	 */
	snapshot?: TLEditorSnapshot | TLStoreSnapshot

	/**
	 * If you would like to persist the store to the browser's local IndexedDB storage and sync it
	 * across tabs, provide a key here. Each key represents a single tldraw document.
	 */
	persistenceKey?: string

	sessionId?: string
}

/** @public */
export type TldrawEditorStoreProps = TldrawEditorWithStoreProps | TldrawEditorWithoutStoreProps

/**
 * Props for the {@link tldraw#Tldraw} and {@link TldrawEditor} components.
 *
 * @public
 **/
export type TldrawEditorProps = TldrawEditorBaseProps & TldrawEditorStoreProps

/**
 * Base props for the {@link tldraw#Tldraw} and {@link TldrawEditor} components.
 *
 * @public
 */
export interface TldrawEditorBaseProps {
	/**
	 * The component's children.
	 */
	children?: ReactNode

	/**
	 * An array of shape utils to use in the editor.
	 */
	shapeUtils?: readonly TLAnyShapeUtilConstructor[]

	/**
	 * An array of binding utils to use in the editor.
	 */
	bindingUtils?: readonly TLAnyBindingUtilConstructor[]

	/**
	 * An array of tools to add to the editor's state chart.
	 */
	tools?: readonly TLStateNodeConstructor[]

	/**
	 * Whether to automatically focus the editor when it mounts.
	 */
	autoFocus?: boolean

	/**
	 * Overrides for the editor's components, such as handles, collaborator cursors, etc.
	 */
	components?: TLEditorComponents

	/**
	 * Called when the editor has mounted.
	 */
	onMount?: TLOnMountHandler

	/**
	 * The editor's initial state (usually the id of the first active tool).
	 */
	initialState?: string

	/**
	 * A classname to pass to the editor's container.
	 */
	className?: string

	/**
	 * The user interacting with the editor.
	 */
	user?: TLUser

	/**
	 * Whether to infer dark mode from the user's OS. Defaults to false.
	 */
	inferDarkMode?: boolean

	/**
	 * Camera options for the editor.
	 */
	cameraOptions?: Partial<TLCameraOptions>

	/**
	 * Options for the editor.
	 */
	options?: Partial<TldrawOptions>

	/**
	 * The license key.
	 */
	licenseKey?: string

	/**
	 * Options for syncing the editor's camera state with the URL.
	 */
	deepLinks?: true | TLDeepLinkOptions
}

/**
 * Called when the editor has mounted.
 * @example
 * ```ts
 * <Tldraw onMount={(editor) => editor.selectAll()} />
 * ```
 * @param editor - The editor instance.
 *
 * @public
 */
export type TLOnMountHandler = (editor: Editor) => (() => void | undefined) | undefined | void

declare global {
	interface Window {
		tldrawReady: boolean
	}
}

const EMPTY_SHAPE_UTILS_ARRAY = [] as const
const EMPTY_BINDING_UTILS_ARRAY = [] as const
const EMPTY_TOOLS_ARRAY = [] as const
/** @internal */
export const TL_CONTAINER_CLASS = 'tl-container'

/** @public @react */
export const TldrawEditor = memo(function TldrawEditor({
	store,
	components,
	className,
	user: _user,
	...rest
}: TldrawEditorProps) {
	const [container, setContainer] = React.useState<HTMLDivElement | null>(null)
	const user = useMemo(() => _user ?? createTLUser(), [_user])

	const ErrorFallback =
		components?.ErrorFallback === undefined ? DefaultErrorFallback : components?.ErrorFallback

	// apply defaults. if you're using the bare @tldraw/editor package, we
	// default these to the "tldraw zero" configuration. We have different
	// defaults applied in tldraw.
	const withDefaults = {
		...rest,
		shapeUtils: rest.shapeUtils ?? EMPTY_SHAPE_UTILS_ARRAY,
		bindingUtils: rest.bindingUtils ?? EMPTY_BINDING_UTILS_ARRAY,
		tools: rest.tools ?? EMPTY_TOOLS_ARRAY,
		components,
	}

	return (
		<div
			ref={setContainer}
			data-tldraw={version}
			draggable={false}
			className={classNames(`${TL_CONTAINER_CLASS} tl-theme__light`, className)}
			onPointerDown={stopEventPropagation}
			tabIndex={-1}
		>
			<OptionalErrorBoundary
				fallback={ErrorFallback}
				onError={(error) => annotateError(error, { tags: { origin: 'react.tldraw-before-app' } })}
			>
				{container && (
					<LicenseProvider licenseKey={rest.licenseKey}>
						<ContainerProvider container={container}>
							<EditorComponentsProvider overrides={components}>
								{store ? (
									store instanceof Store ? (
										// Store is ready to go, whether externally synced or not
										<TldrawEditorWithReadyStore {...withDefaults} store={store} user={user} />
									) : (
										// Store is a synced store, so handle syncing stages internally
										<TldrawEditorWithLoadingStore {...withDefaults} store={store} user={user} />
									)
								) : (
									// We have no store (it's undefined) so create one and possibly sync it
									<TldrawEditorWithOwnStore {...withDefaults} store={store} user={user} />
								)}
							</EditorComponentsProvider>
						</ContainerProvider>
					</LicenseProvider>
				)}
			</OptionalErrorBoundary>
		</div>
	)
})

function TldrawEditorWithOwnStore(
	props: Required<
		TldrawEditorProps & { store: undefined; user: TLUser },
		'shapeUtils' | 'bindingUtils' | 'tools'
	>
) {
	const {
		defaultName,
		snapshot,
		initialData,
		shapeUtils,
		bindingUtils,
		persistenceKey,
		sessionId,
		user,
		assets,
	} = props

	const syncedStore = useLocalStore({
		shapeUtils,
		bindingUtils,
		initialData,
		persistenceKey,
		sessionId,
		defaultName,
		snapshot,
		assets,
	})

	return <TldrawEditorWithLoadingStore {...props} store={syncedStore} user={user} />
}

const TldrawEditorWithLoadingStore = memo(function TldrawEditorBeforeLoading({
	store,
	user,
	...rest
}: Required<
	TldrawEditorProps & { store: TLStoreWithStatus; user: TLUser },
	'shapeUtils' | 'bindingUtils' | 'tools'
>) {
	const container = useContainer()

	useLayoutEffect(() => {
		if (user.userPreferences.get().colorScheme === 'dark') {
			container.classList.remove('tl-theme__light')
			container.classList.add('tl-theme__dark')
		}
	}, [container, user])

	const { LoadingScreen } = useEditorComponents()

	switch (store.status) {
		case 'error': {
			// for error handling, we fall back to the default error boundary.
			// if users want to handle this error differently, they can render
			// their own error screen before the TldrawEditor component
			throw store.error
		}
		case 'loading': {
			return LoadingScreen ? <LoadingScreen /> : null
		}
		case 'not-synced': {
			break
		}
		case 'synced-local': {
			break
		}
		case 'synced-remote': {
			break
		}
	}

	return <TldrawEditorWithReadyStore {...rest} store={store.store} user={user} />
})

const noAutoFocus = () => document.location.search.includes('tldraw_preserve_focus') // || !document.hasFocus() // breaks in nextjs

function TldrawEditorWithReadyStore({
	onMount,
	children,
	store,
	tools,
	shapeUtils,
	bindingUtils,
	user,
	initialState,
	autoFocus = true,
	inferDarkMode,
	cameraOptions,
	options,
	licenseKey,
	deepLinks: _deepLinks,
}: Required<
	TldrawEditorProps & {
		store: TLStore
		user: TLUser
	},
	'shapeUtils' | 'bindingUtils' | 'tools'
>) {
	const { ErrorFallback, TextLabel } = useEditorComponents()
	const container = useContainer()

	const [editor, setEditor] = useRefState<Editor | null>(null)

	const canvasRef = useRef<HTMLDivElement | null>(null)

	const deepLinks = useShallowObjectIdentity(_deepLinks === true ? {} : _deepLinks)

	// props in this ref can be changed without causing the editor to be recreated.
	const editorOptionsRef = useRef({
		// for these, it's because they're only used when the editor first mounts:
		autoFocus: autoFocus && !noAutoFocus(),
		inferDarkMode,
		initialState,

		// for these, it's because we keep them up to date in a separate effect:
		cameraOptions,
		deepLinks,
	})

	useLayoutEffect(() => {
		editorOptionsRef.current = {
			autoFocus: autoFocus && !noAutoFocus(),
			inferDarkMode,
<<<<<<< HEAD
			measureMethod: TextLabel!.measureMethod,
=======
			initialState,
>>>>>>> 70a31680
			cameraOptions,
			deepLinks,
		}
	}, [autoFocus, inferDarkMode, initialState, cameraOptions, deepLinks])

	useLayoutEffect(
		() => {
			const { autoFocus, inferDarkMode, initialState, cameraOptions, deepLinks } =
				editorOptionsRef.current
			const editor = new Editor({
				store,
				shapeUtils,
				bindingUtils,
				tools,
				getContainer: () => container,
				user,
				initialState,
				// we should check for some kind of query parameter that turns off autofocus
				autoFocus,
				inferDarkMode,
				cameraOptions,
				options,
				licenseKey,
			})

			editor.updateViewportScreenBounds(canvasRef.current ?? container)

			// Use the ref here because we only want to do this once when the editor is created.
			// We don't want changes to the urlStateSync prop to trigger creating new editors.
			if (deepLinks) {
				if (!deepLinks?.getUrl) {
					// load the state from window.location
					editor.navigateToDeepLink(deepLinks)
				} else {
					// load the state from the provided URL
					editor.navigateToDeepLink({ ...deepLinks, url: deepLinks.getUrl(editor) })
				}
			}

			setEditor(editor)

			return () => {
				editor.dispose()
			}
		},
		// if any of these change, we need to recreate the editor.
		[bindingUtils, container, options, shapeUtils, store, tools, user, setEditor, licenseKey]
	)

	useLayoutEffect(() => {
		if (!editor) return
		if (deepLinks) {
			return editor.registerDeepLinkListener(deepLinks)
		}
<<<<<<< HEAD
	}, [
		container,
		shapeUtils,
		bindingUtils,
		tools,
		store,
		user,
		initialState,
		initialAutoFocus,
		inferDarkMode,
		cameraOptions,
		TextLabel,
		assetOptions,
		options,
	])
=======
	}, [editor, deepLinks])

	// keep the editor up to date with the latest camera options
	useLayoutEffect(() => {
		if (editor && cameraOptions) {
			editor.setCameraOptions(cameraOptions)
		}
	}, [editor, cameraOptions])
>>>>>>> 70a31680

	const crashingError = useSyncExternalStore(
		useCallback(
			(onStoreChange) => {
				if (editor) {
					editor.on('crash', onStoreChange)
					return () => editor.off('crash', onStoreChange)
				}
				return () => {
					// noop
				}
			},
			[editor]
		),
		() => editor?.getCrashingError() ?? null
	)

	// For our examples site, we want autoFocus to be true on the examples site, but not
	// when embedded in our docs site. If present, the `tldraw_preserve_focus` search param
	// overrides the `autoFocus` prop and prevents the editor from focusing immediately,
	// however here we also add some logic to focus the editor when the user clicks
	// on it and unfocus it when the user clicks away from it.
	useEffect(
		function handleFocusOnPointerDownForPreserveFocusMode() {
			if (!editor) return

			function handleFocusOnPointerDown() {
				if (!editor) return
				editor.focus()
			}

			function handleBlurOnPointerDown() {
				if (!editor) return
				editor.blur()
			}

			if (autoFocus && noAutoFocus()) {
				editor.getContainer().addEventListener('pointerdown', handleFocusOnPointerDown)
				document.body.addEventListener('pointerdown', handleBlurOnPointerDown)

				return () => {
					editor.getContainer()?.removeEventListener('pointerdown', handleFocusOnPointerDown)
					document.body.removeEventListener('pointerdown', handleBlurOnPointerDown)
				}
			}
		},
		[editor, autoFocus]
	)

	const { Canvas } = useEditorComponents()

	if (!editor) {
		return <div className="tl-canvas" ref={canvasRef} />
	}

	return (
		// the top-level tldraw component also renders an error boundary almost
		// identical to this one. the reason we have two is because this one has
		// access to `App`, which means that here we can enrich errors with data
		// from app for reporting, and also still attempt to render the user's
		// document in the event of an error to reassure them that their work is
		// not lost.
		<OptionalErrorBoundary
			fallback={ErrorFallback as any}
			onError={(error) =>
				editor.annotateError(error, { origin: 'react.tldraw', willCrashApp: true })
			}
		>
			{crashingError ? (
				<Crash crashingError={crashingError} />
			) : (
				<EditorContext.Provider value={editor}>
					<Layout onMount={onMount}>
						{children ?? (Canvas ? <Canvas /> : null)}
						<Watermark />
					</Layout>
				</EditorContext.Provider>
			)}
		</OptionalErrorBoundary>
	)
}

function Layout({ children, onMount }: { children: ReactNode; onMount?: TLOnMountHandler }) {
	useZoomCss()
	useCursor()
	useDarkMode()
	useForceUpdate()
	useOnMount((editor) => {
		const teardownStore = editor.store.props.onMount(editor)
		const teardownCallback = onMount?.(editor)

		return () => {
			teardownStore?.()
			teardownCallback?.()
		}
	})

	return children
}

function Crash({ crashingError }: { crashingError: unknown }): null {
	throw crashingError
}

/** @public */
export interface LoadingScreenProps {
	children: ReactNode
}

/** @public @react */
export function LoadingScreen({ children }: LoadingScreenProps) {
	return <div className="tl-loading">{children}</div>
}

/** @public @react */
export function ErrorScreen({ children }: LoadingScreenProps) {
	return <div className="tl-loading">{children}</div>
}

/** @internal */
export function useOnMount(onMount?: TLOnMountHandler) {
	const editor = useEditor()

	const onMountEvent = useEvent((editor: Editor) => {
		let teardown: (() => void) | void = undefined
		// If the user wants to do something when the editor mounts, we make sure it doesn't effect the history.
		// todo: is this reeeeally what we want to do, or should we leave it up to the caller?
		editor.run(
			() => {
				teardown = onMount?.(editor)
				editor.emit('mount')
			},
			{ history: 'ignore' }
		)
		window.tldrawReady = true
		return teardown
	})

	React.useLayoutEffect(() => {
		if (editor) return onMountEvent?.(editor)
	}, [editor, onMountEvent])
}<|MERGE_RESOLUTION|>--- conflicted
+++ resolved
@@ -393,11 +393,7 @@
 		editorOptionsRef.current = {
 			autoFocus: autoFocus && !noAutoFocus(),
 			inferDarkMode,
-<<<<<<< HEAD
-			measureMethod: TextLabel!.measureMethod,
-=======
 			initialState,
->>>>>>> 70a31680
 			cameraOptions,
 			deepLinks,
 		}
@@ -418,6 +414,7 @@
 				// we should check for some kind of query parameter that turns off autofocus
 				autoFocus,
 				inferDarkMode,
+				measureMethod: TextLabel!.measureMethod,
 				cameraOptions,
 				options,
 				licenseKey,
@@ -444,7 +441,18 @@
 			}
 		},
 		// if any of these change, we need to recreate the editor.
-		[bindingUtils, container, options, shapeUtils, store, tools, user, setEditor, licenseKey]
+		[
+			bindingUtils,
+			container,
+			options,
+			shapeUtils,
+			store,
+			tools,
+			user,
+			setEditor,
+			TextLabel,
+			licenseKey,
+		]
 	)
 
 	useLayoutEffect(() => {
@@ -452,23 +460,6 @@
 		if (deepLinks) {
 			return editor.registerDeepLinkListener(deepLinks)
 		}
-<<<<<<< HEAD
-	}, [
-		container,
-		shapeUtils,
-		bindingUtils,
-		tools,
-		store,
-		user,
-		initialState,
-		initialAutoFocus,
-		inferDarkMode,
-		cameraOptions,
-		TextLabel,
-		assetOptions,
-		options,
-	])
-=======
 	}, [editor, deepLinks])
 
 	// keep the editor up to date with the latest camera options
@@ -477,7 +468,6 @@
 			editor.setCameraOptions(cameraOptions)
 		}
 	}, [editor, cameraOptions])
->>>>>>> 70a31680
 
 	const crashingError = useSyncExternalStore(
 		useCallback(
