import { Store, StoreSnapshot } from '@tldraw/store'
import { TLRecord, TLStore } from '@tldraw/tlschema'
import { RecursivePartial, annotateError } from '@tldraw/utils'
import React, { memo, useCallback, useLayoutEffect, useState, useSyncExternalStore } from 'react'
import { TLEditorAssetUrls, useDefaultEditorAssetsWithOverrides } from './assetUrls'
import { DefaultErrorFallback } from './components/DefaultErrorFallback'
import { OptionalErrorBoundary } from './components/ErrorBoundary'
import { TLShapeInfo } from './config/createTLStore'
import { Editor } from './editor/Editor'
import { TLStateNodeConstructor } from './editor/tools/StateNode'
import { ContainerProvider, useContainer } from './hooks/useContainer'
import { useCursor } from './hooks/useCursor'
import { useDarkMode } from './hooks/useDarkMode'
import { EditorContext } from './hooks/useEditor'
import {
	EditorComponentsProvider,
	TLEditorComponents,
	useEditorComponents,
} from './hooks/useEditorComponents'
import { useEvent } from './hooks/useEvent'
import { useForceUpdate } from './hooks/useForceUpdate'
import { useLocalStore } from './hooks/useLocalStore'
import { usePreloadAssets } from './hooks/usePreloadAssets'
import { useSafariFocusOutFix } from './hooks/useSafariFocusOutFix'
import { useZoomCss } from './hooks/useZoomCss'
import { TLStoreWithStatus } from './utils/sync/StoreWithStatus'

/** @public */
export type TldrawEditorProps = {
	children?: any
	/**
	 * An array of shape utils to use in the editor.
	 */
	shapes?: Record<string, TLShapeInfo>
	/**
	 * An array of tools to use in the editor.
	 */
	tools?: TLStateNodeConstructor[]
	/**
	 * Urls for where to find fonts and other assets.
	 */
	assetUrls?: RecursivePartial<TLEditorAssetUrls>
	/**
	 * Whether to automatically focus the editor when it mounts.
	 */
	autoFocus?: boolean
	/**
	 * Overrides for the tldraw user interface components.
	 */
	components?: Partial<TLEditorComponents>

	/**
	 * Called when the editor has mounted.
	 *
	 * @example
	 *
	 * ```ts
	 * function TldrawEditor() {
	 * 	return <Editor onMount={(editor) => editor.selectAll()} />
	 * }
	 * ```
	 *
	 * @param editor - The editor instance.
	 */
	onMount?: (editor: Editor) => (() => void) | undefined | void
} & (
	| {
			/**
			 * The Store instance to use for keeping the editor's data. This may be prepopulated, e.g. by loading
			 * from a server or database.
			 */
			store: TLStore | TLStoreWithStatus
	  }
	| {
			store?: undefined
			/**
			 * The editor's initial data.
			 */
			initialData?: StoreSnapshot<TLRecord>
			/**
			 * The id under which to sync and persist the editor's data. If none is given tldraw will not sync or persist
			 * the editor's data.
			 */
			persistenceKey?: string
			/**
			 * When tldraw reloads a document from local persistence, it will try to bring back the
			 * editor UI state (e.g. camera position, which shapes are selected). It does this using a sessionId,
			 * which by default is unique per browser tab. If you wish to have more fine-grained
			 * control over this behavior, you can provide your own sessionId.
			 *
			 * If it can't find saved UI state for the given sessionId, it will use the most recently saved
			 * UI state for the given persistenceKey if available.
			 */
			sessionId?: string
			/**
			 * The default initial document name. e.g. 'Untitled Document'
			 */
			defaultName?: string
	  }
)

declare global {
	interface Window {
		tldrawReady: boolean
	}
}

/** @public */
export const TldrawEditor = memo(function TldrawEditor(props: TldrawEditorProps) {
	const [container, setContainer] = React.useState<HTMLDivElement | null>(null)

	const ErrorFallback =
		props.components?.ErrorFallback === undefined
			? DefaultErrorFallback
			: props.components?.ErrorFallback

	const { store, ...rest } = props

	return (
		<div ref={setContainer} draggable={false} className="tl-container tl-theme__light" tabIndex={0}>
			<OptionalErrorBoundary
				fallback={ErrorFallback ? (error) => <ErrorFallback error={error} /> : null}
				onError={(error) => annotateError(error, { tags: { origin: 'react.tldraw-before-app' } })}
			>
				{container && (
					<ContainerProvider container={container}>
						<EditorComponentsProvider overrides={props.components}>
							{store ? (
								store instanceof Store ? (
									// Store is ready to go, whether externally synced or not
									<TldrawEditorWithReadyStore {...rest} store={store} />
								) : (
									// Store is a synced store, so handle syncing stages internally
									<TldrawEditorWithLoadingStore {...rest} store={store} />
								)
							) : (
								// We have no store (it's undefined) so create one and possibly sync it
								<TldrawEditorWithOwnStore {...rest} store={store} />
							)}
						</EditorComponentsProvider>
					</ContainerProvider>
				)}
			</OptionalErrorBoundary>
		</div>
	)
})

function TldrawEditorWithOwnStore(props: TldrawEditorProps & { store: undefined }) {
	const { defaultName, initialData, shapes, persistenceKey, sessionId } = props

	const syncedStore = useLocalStore({
		customShapes: shapes,
		initialData,
		persistenceKey,
		sessionId,
		defaultName,
	})

	return <TldrawEditorWithLoadingStore {...props} store={syncedStore} />
}

const TldrawEditorWithLoadingStore = memo(function TldrawEditorBeforeLoading({
	store,
	...rest
}: TldrawEditorProps & { store: TLStoreWithStatus }) {
<<<<<<< HEAD
=======
	const assets = useDefaultEditorAssetsWithOverrides(assetUrls)
	const { done: preloadingComplete, error: preloadingError } = usePreloadAssets(assets)

>>>>>>> bacb307b
	switch (store.status) {
		case 'error': {
			// for error handling, we fall back to the default error boundary.
			// if users want to handle this error differently, they can render
			// their own error screen before the TldrawEditor component
			throw store.error
		}
		case 'loading': {
			return <LoadingScreen>Connecting...</LoadingScreen>
		}
		case 'not-synced': {
			break
		}
		case 'synced-local': {
			break
		}
		case 'synced-remote': {
			break
		}
	}

	return <TldrawEditorWithReadyStore {...rest} store={store.store} />
})

function TldrawEditorWithReadyStore({
	onMount,
	children,
	store,
	tools,
	shapes,
	autoFocus,
	assetUrls,
}: TldrawEditorProps & {
	store: TLStore
}) {
	const { ErrorFallback } = useEditorComponents()
	const container = useContainer()
	const [editor, setEditor] = useState<Editor | null>(null)

	useLayoutEffect(() => {
		const editor = new Editor({
			store,
			shapes,
			tools,
			getContainer: () => container,
		})
		;(window as any).app = editor
		;(window as any).editor = editor
		setEditor(editor)

		return () => {
			editor.dispose()
		}
	}, [container, shapes, tools, store])

	React.useLayoutEffect(() => {
		if (editor && autoFocus) editor.focus()
	}, [editor, autoFocus])

	const onMountEvent = useEvent((editor: Editor) => {
		const teardown = onMount?.(editor)
		editor.emit('mount')
		window.tldrawReady = true
		return teardown
	})

	React.useLayoutEffect(() => {
		if (editor) return onMountEvent?.(editor)
	}, [editor, onMountEvent])

	const crashingError = useSyncExternalStore(
		useCallback(
			(onStoreChange) => {
				if (editor) {
					editor.on('crash', onStoreChange)
					return () => editor.off('crash', onStoreChange)
				}
				return () => {
					// noop
				}
			},
			[editor]
		),
		() => editor?.crashingError ?? null
	)

	const { done: preloadingComplete, error: preloadingError } = usePreloadAssets(
		assetUrls ?? defaultEditorAssetUrls
	)

	if (preloadingError) {
		return <ErrorScreen>Could not load assets. Please refresh the page.</ErrorScreen>
	}

	if (!preloadingComplete) {
		return <LoadingScreen>Loading assets...</LoadingScreen>
	}

	if (!editor) {
		return null
	}

	return (
		// the top-level tldraw component also renders an error boundary almost
		// identical to this one. the reason we have two is because this one has
		// access to `App`, which means that here we can enrich errors with data
		// from app for reporting, and also still attempt to render the user's
		// document in the event of an error to reassure them that their work is
		// not lost.
		<OptionalErrorBoundary
			fallback={ErrorFallback ? (error) => <ErrorFallback error={error} editor={editor} /> : null}
			onError={(error) =>
				editor.annotateError(error, { origin: 'react.tldraw', willCrashApp: true })
			}
		>
			{crashingError ? (
				<Crash crashingError={crashingError} />
			) : (
				<EditorContext.Provider value={editor}>
					<Layout>{children}</Layout>
				</EditorContext.Provider>
			)}
		</OptionalErrorBoundary>
	)
}

function Layout({ children }: { children: any }) {
	useZoomCss()
	useCursor()
	useDarkMode()
	useSafariFocusOutFix()
	useForceUpdate()

	return children
}

function Crash({ crashingError }: { crashingError: unknown }): null {
	throw crashingError
}

/** @public */
export function LoadingScreen({ children }: { children: any }) {
	const { Spinner } = useEditorComponents()

	return (
		<div className="tl-loading">
			{Spinner ? <Spinner /> : null}
			{children}
		</div>
	)
}

/** @public */
export function ErrorScreen({ children }: { children: any }) {
	return <div className="tl-loading">{children}</div>
}<|MERGE_RESOLUTION|>--- conflicted
+++ resolved
@@ -163,12 +163,6 @@
 	store,
 	...rest
 }: TldrawEditorProps & { store: TLStoreWithStatus }) {
-<<<<<<< HEAD
-=======
-	const assets = useDefaultEditorAssetsWithOverrides(assetUrls)
-	const { done: preloadingComplete, error: preloadingError } = usePreloadAssets(assets)
-
->>>>>>> bacb307b
 	switch (store.status) {
 		case 'error': {
 			// for error handling, we fall back to the default error boundary.
@@ -255,9 +249,8 @@
 		() => editor?.crashingError ?? null
 	)
 
-	const { done: preloadingComplete, error: preloadingError } = usePreloadAssets(
-		assetUrls ?? defaultEditorAssetUrls
-	)
+	const assets = useDefaultEditorAssetsWithOverrides(assetUrls)
+	const { done: preloadingComplete, error: preloadingError } = usePreloadAssets(assets)
 
 	if (preloadingError) {
 		return <ErrorScreen>Could not load assets. Please refresh the page.</ErrorScreen>
