--- conflicted
+++ resolved
@@ -127,15 +127,14 @@
 	cameraOptions?: Partial<TLCameraOptions>
 
 	/**
-<<<<<<< HEAD
 	 * Asset options for the editor.
 	 */
 	assetOptions?: Partial<TLAssetOptions>
-=======
+
+	/**
 	 * Options for the editor.
 	 */
 	options?: Partial<TldrawOptions>
->>>>>>> a457a390
 }
 
 /**
@@ -305,11 +304,8 @@
 	autoFocus = true,
 	inferDarkMode,
 	cameraOptions,
-<<<<<<< HEAD
 	assetOptions,
-=======
 	options,
->>>>>>> a457a390
 }: Required<
 	TldrawEditorProps & {
 		store: TLStore
@@ -334,11 +330,8 @@
 			autoFocus: initialAutoFocus,
 			inferDarkMode,
 			cameraOptions,
-<<<<<<< HEAD
 			assetOptions,
-=======
 			options,
->>>>>>> a457a390
 		})
 		setEditor(editor)
 
@@ -356,11 +349,8 @@
 		initialAutoFocus,
 		inferDarkMode,
 		cameraOptions,
-<<<<<<< HEAD
 		assetOptions,
-=======
 		options,
->>>>>>> a457a390
 	])
 
 	const crashingError = useSyncExternalStore(
