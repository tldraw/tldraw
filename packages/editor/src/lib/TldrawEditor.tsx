--- conflicted
+++ resolved
@@ -1,7 +1,6 @@
 import { Store, StoreSnapshot } from '@tldraw/store'
-<<<<<<< HEAD
-import { TLAsset, TLRecord, TLStore } from '@tldraw/tlschema'
-import { annotateError } from '@tldraw/utils'
+import { TLRecord, TLStore } from '@tldraw/tlschema'
+import { RecursivePartial, Required, annotateError } from '@tldraw/utils'
 import React, {
 	memo,
 	useCallback,
@@ -10,20 +9,11 @@
 	useState,
 	useSyncExternalStore,
 } from 'react'
-import { TLEditorAssetUrls, defaultEditorAssetUrls } from './assetUrls'
-import { DefaultErrorFallback } from './components/DefaultErrorFallback'
-import { OptionalErrorBoundary } from './components/ErrorBoundary'
-import { TLShapeInfo } from './config/createTLStore'
-import { TLUser, createTLUser } from './config/createTLUser'
-=======
-import { TLRecord, TLStore } from '@tldraw/tlschema'
-import { RecursivePartial, Required, annotateError } from '@tldraw/utils'
-import React, { memo, useCallback, useLayoutEffect, useState, useSyncExternalStore } from 'react'
 import { TLEditorAssetUrls, useDefaultEditorAssetsWithOverrides } from './assetUrls'
 import { DefaultErrorFallback } from './components/DefaultErrorFallback'
 import { OptionalErrorBoundary } from './components/ErrorBoundary'
+import { TLUser, createTLUser } from './config/createTLUser'
 import { AnyTLShapeInfo } from './config/defineShape'
->>>>>>> edd39335
 import { Editor } from './editor/Editor'
 import { TLStateNodeConstructor } from './editor/tools/StateNode'
 import { ContainerProvider, useContainer } from './hooks/useContainer'
@@ -159,25 +149,14 @@
 							{store ? (
 								store instanceof Store ? (
 									// Store is ready to go, whether externally synced or not
-<<<<<<< HEAD
-									<TldrawEditorWithReadyStore {...rest} store={store} user={user} />
+									<TldrawEditorWithReadyStore {...withDefaults} store={store} user={user} />
 								) : (
 									// Store is a synced store, so handle syncing stages internally
-									<TldrawEditorWithLoadingStore {...rest} store={store} user={user} />
+									<TldrawEditorWithLoadingStore {...withDefaults} store={store} user={user} />
 								)
 							) : (
 								// We have no store (it's undefined) so create one and possibly sync it
-								<TldrawEditorWithOwnStore {...rest} store={store} user={user} />
-=======
-									<TldrawEditorWithReadyStore {...withDefaults} store={store} />
-								) : (
-									// Store is a synced store, so handle syncing stages internally
-									<TldrawEditorWithLoadingStore {...withDefaults} store={store} />
-								)
-							) : (
-								// We have no store (it's undefined) so create one and possibly sync it
-								<TldrawEditorWithOwnStore {...withDefaults} store={store} />
->>>>>>> edd39335
+								<TldrawEditorWithOwnStore {...withDefaults} store={store} user={user} />
 							)}
 						</EditorComponentsProvider>
 					</ContainerProvider>
@@ -187,15 +166,10 @@
 	)
 })
 
-<<<<<<< HEAD
-function TldrawEditorWithOwnStore(props: TldrawEditorProps & { store: undefined; user: TLUser }) {
+function TldrawEditorWithOwnStore(
+	props: Required<TldrawEditorProps & { store: undefined; user: TLUser }, 'shapes' | 'tools'>
+) {
 	const { defaultName, initialData, shapes, persistenceKey, sessionId, user } = props
-=======
-function TldrawEditorWithOwnStore(
-	props: Required<TldrawEditorProps & { store: undefined }, 'shapes' | 'tools'>
-) {
-	const { defaultName, initialData, shapes, persistenceKey, sessionId } = props
->>>>>>> edd39335
 
 	const syncedStore = useLocalStore({
 		shapes,
@@ -213,22 +187,15 @@
 	assetUrls,
 	user,
 	...rest
-<<<<<<< HEAD
-}: TldrawEditorProps & { store: TLStoreWithStatus; user: TLUser }) {
-	const { done: preloadingComplete, error: preloadingError } = usePreloadAssets(
-		assetUrls ?? defaultEditorAssetUrls
-	)
+}: Required<TldrawEditorProps & { store: TLStoreWithStatus; user: TLUser }, 'shapes' | 'tools'>) {
+	const assets = useDefaultEditorAssetsWithOverrides(assetUrls)
+	const { done: preloadingComplete, error: preloadingError } = usePreloadAssets(assets)
+
 	const container = useContainer()
 	if (user.userPreferences.value.isDarkMode) {
 		container.classList.remove('tl-theme__light')
 		container.classList.add('tl-theme__dark')
 	}
-=======
-}: Required<TldrawEditorProps & { store: TLStoreWithStatus }, 'shapes' | 'tools'>) {
-	const assets = useDefaultEditorAssetsWithOverrides(assetUrls)
-	const { done: preloadingComplete, error: preloadingError } = usePreloadAssets(assets)
->>>>>>> edd39335
-
 	switch (store.status) {
 		case 'error': {
 			// for error handling, we fall back to the default error boundary.
@@ -268,20 +235,14 @@
 	tools,
 	shapes,
 	autoFocus,
-<<<<<<< HEAD
 	user,
-}: TldrawEditorProps & {
-	store: TLStore
-	user: TLUser
-}) {
-=======
 }: Required<
 	TldrawEditorProps & {
 		store: TLStore
+		user: TLUser
 	},
 	'shapes' | 'tools'
 >) {
->>>>>>> edd39335
 	const { ErrorFallback } = useEditorComponents()
 	const container = useContainer()
 	const [editor, setEditor] = useState<Editor | null>(null)
