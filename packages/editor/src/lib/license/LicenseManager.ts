--- conflicted
+++ resolved
@@ -42,6 +42,7 @@
 	| 'licensed-with-watermark'
 	| 'unlicensed'
 	| 'internal-expired'
+	| 'expired'
 /** @internal */
 export type InvalidLicenseReason =
 	| 'invalid-license-key'
@@ -85,14 +86,7 @@
 	public isDevelopment: boolean
 	public isTest: boolean
 	public isCryptoAvailable: boolean
-<<<<<<< HEAD
-	state = atom<'pending' | 'licensed' | 'licensed-with-watermark' | 'unlicensed' | 'expired'>(
-		'license state',
-		'pending'
-	)
-=======
 	state = atom<LicenseState>('license state', 'pending')
->>>>>>> 65a1804c
 	public verbose = true
 
 	constructor(
@@ -118,41 +112,7 @@
 			.catch((error) => {
 				console.error('License validation failed:', error)
 				this.state.set('unlicensed')
-<<<<<<< HEAD
-			} else {
-				const validResult = result as ValidLicenseKeyResult
-
-				// Check if evaluation license is expired (no grace period)
-				if (validResult.isEvaluationLicense && validResult.isEvaluationLicenseExpired) {
-					this.state.set('expired')
-					throw new Error('License: Evaluation license has expired.')
-				}
-				// Check if regular license is in grace period or expired
-				else if (validResult.isAnnualLicenseExpired || validResult.isPerpetualLicenseExpired) {
-					const daysSinceExpiry = validResult.daysSinceExpiry
-					if (daysSinceExpiry <= 30) {
-						// 0-30 days: no watermark (still licensed)
-						this.state.set('licensed')
-					} else if (daysSinceExpiry <= 60) {
-						// 31-60 days: ugly watermark
-						this.state.set('licensed-with-watermark')
-					} else {
-						// 60+ days: expired
-						this.state.set('expired')
-						throw new Error('License: License has been expired for more than 60 days.')
-					}
-				}
-				// Check if has watermark flag or evaluation license (not expired)
-				else if (validResult.isLicensedWithWatermark || validResult.isEvaluationLicense) {
-					this.state.set('licensed-with-watermark')
-				} else {
-					this.state.set('licensed')
-				}
-			}
-		})
-=======
 			})
->>>>>>> 65a1804c
 	}
 
 	private getIsDevelopment(testEnvironment?: TestEnvironment) {
@@ -444,7 +404,16 @@
 	if (result.isPerpetualLicenseExpired || result.isAnnualLicenseExpired) {
 		// Check if it's an expired internal license with valid domain
 		const internalExpired = result.isInternalLicense && result.isDomainValid
-		return internalExpired ? 'internal-expired' : 'unlicensed'
+		if (internalExpired) return 'internal-expired'
+		const daysSinceExpiry = result.daysSinceExpiry
+		if (daysSinceExpiry <= 30) {
+			// 0-30 days: no watermark (still licensed)
+			return 'licensed'
+		} else if (daysSinceExpiry <= 60) {
+			return 'licensed-with-watermark'
+		} else {
+			return 'expired'
+		}
 	}
 
 	// License is valid, determine if it has watermark
