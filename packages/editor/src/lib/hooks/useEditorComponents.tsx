import { ComponentType, ReactNode, createContext, useContext, useMemo } from 'react'
import { DefaultBackground } from '../components/default-components/DefaultBackground'
import { DefaultBrush, TLBrushProps } from '../components/default-components/DefaultBrush'
import {
	DefaultCanvas,
	TLCanvasComponentProps,
} from '../components/default-components/DefaultCanvas'
import {
	DefaultCollaboratorHint,
	TLCollaboratorHintProps,
} from '../components/default-components/DefaultCollaboratorHint'
import { DefaultCursor, TLCursorProps } from '../components/default-components/DefaultCursor'
import {
	DefaultErrorFallback,
	TLErrorFallbackComponent,
} from '../components/default-components/DefaultErrorFallback'
import { DefaultGrid, TLGridProps } from '../components/default-components/DefaultGrid'
import { DefaultHandle, TLHandleProps } from '../components/default-components/DefaultHandle'
import { DefaultHandles, TLHandlesProps } from '../components/default-components/DefaultHandles'
import { DefaultLoadingScreen } from '../components/default-components/DefaultLoadingScreen'
import { DefaultScribble, TLScribbleProps } from '../components/default-components/DefaultScribble'
import {
	DefaultSelectionBackground,
	TLSelectionBackgroundProps,
} from '../components/default-components/DefaultSelectionBackground'
import {
	DefaultSelectionForeground,
	TLSelectionForegroundProps,
} from '../components/default-components/DefaultSelectionForeground'
import {
	DefaultShapeErrorFallback,
	TLShapeErrorFallbackComponent,
} from '../components/default-components/DefaultShapeErrorFallback'
import {
	DefaultShapeIndicator,
	TLShapeIndicatorProps,
} from '../components/default-components/DefaultShapeIndicator'
import {
	DefaultShapeIndicatorErrorFallback,
	TLShapeIndicatorErrorFallbackComponent,
} from '../components/default-components/DefaultShapeIndicatorErrorFallback'
import { DefaultShapeIndicators } from '../components/default-components/DefaultShapeIndicators'
import {
	DefaultSnapIndicator,
	TLSnapIndicatorProps,
} from '../components/default-components/DefaultSnapIndictor'
import { DefaultSpinner } from '../components/default-components/DefaultSpinner'
import { DefaultSvgDefs } from '../components/default-components/DefaultSvgDefs'
import { DefaultTextLabel, TLTextLabel } from '../components/default-components/DefaultTextLabel'
import { useShallowObjectIdentity } from './useIdentity'

/** @public */
export interface TLEditorComponents {
	Background?: ComponentType | null
	SvgDefs?: ComponentType | null
	Brush?: ComponentType<TLBrushProps> | null
	ZoomBrush?: ComponentType<TLBrushProps> | null
	ShapeIndicators?: ComponentType | null
	ShapeIndicator?: ComponentType<TLShapeIndicatorProps> | null
	Cursor?: ComponentType<TLCursorProps> | null
	Canvas?: ComponentType<TLCanvasComponentProps> | null
	CollaboratorBrush?: ComponentType<TLBrushProps> | null
	CollaboratorCursor?: ComponentType<TLCursorProps> | null
	CollaboratorHint?: ComponentType<TLCollaboratorHintProps> | null
	CollaboratorShapeIndicator?: ComponentType<TLShapeIndicatorProps> | null
	Grid?: ComponentType<TLGridProps> | null
	Scribble?: ComponentType<TLScribbleProps> | null
	CollaboratorScribble?: ComponentType<TLScribbleProps> | null
	SnapIndicator?: ComponentType<TLSnapIndicatorProps> | null
	Handles?: ComponentType<TLHandlesProps> | null
	Handle?: ComponentType<TLHandleProps> | null
	Spinner?: ComponentType | null
	SelectionForeground?: ComponentType<TLSelectionForegroundProps> | null
	SelectionBackground?: ComponentType<TLSelectionBackgroundProps> | null
	OnTheCanvas?: ComponentType | null
	InFrontOfTheCanvas?: ComponentType | null
	LoadingScreen?: ComponentType | null
	TextLabel?: TLTextLabel | null

	// These will always have defaults
	ErrorFallback?: TLErrorFallbackComponent
	ShapeErrorFallback?: TLShapeErrorFallbackComponent
	ShapeIndicatorErrorFallback?: TLShapeIndicatorErrorFallbackComponent
}

const EditorComponentsContext = createContext<null | Required<TLEditorComponents>>(null)

interface ComponentsContextProviderProps {
	overrides?: TLEditorComponents
	children: ReactNode
}

export function EditorComponentsProvider({
	overrides = {},
	children,
}: ComponentsContextProviderProps) {
	const _overrides = useShallowObjectIdentity(overrides)
	const value = useMemo(
		(): Required<TLEditorComponents> => ({
			Background: DefaultBackground,
			SvgDefs: DefaultSvgDefs,
			Brush: DefaultBrush,
			ZoomBrush: DefaultBrush,
			CollaboratorBrush: DefaultBrush,
			Cursor: DefaultCursor,
			CollaboratorCursor: DefaultCursor,
			CollaboratorHint: DefaultCollaboratorHint,
			CollaboratorShapeIndicator: DefaultShapeIndicator,
			Grid: DefaultGrid,
			Scribble: DefaultScribble,
			SnapIndicator: DefaultSnapIndicator,
			Handles: DefaultHandles,
			Handle: DefaultHandle,
			CollaboratorScribble: DefaultScribble,
			ErrorFallback: DefaultErrorFallback,
			ShapeErrorFallback: DefaultShapeErrorFallback,
			ShapeIndicatorErrorFallback: DefaultShapeIndicatorErrorFallback,
			Spinner: DefaultSpinner,
			SelectionBackground: DefaultSelectionBackground,
			SelectionForeground: DefaultSelectionForeground,
			ShapeIndicators: DefaultShapeIndicators,
			ShapeIndicator: DefaultShapeIndicator,
			OnTheCanvas: null,
			InFrontOfTheCanvas: null,
			Canvas: DefaultCanvas,
			LoadingScreen: DefaultLoadingScreen,
			..._overrides,
		}),
		[_overrides]
	)
	return (
<<<<<<< HEAD
		<EditorComponentsContext.Provider
			value={useMemo(
				(): Required<TLEditorComponents> => ({
					Background: DefaultBackground,
					SvgDefs: DefaultSvgDefs,
					Brush: DefaultBrush,
					ZoomBrush: DefaultBrush,
					CollaboratorBrush: DefaultBrush,
					Cursor: DefaultCursor,
					CollaboratorCursor: DefaultCursor,
					CollaboratorHint: DefaultCollaboratorHint,
					CollaboratorShapeIndicator: DefaultShapeIndicator,
					Grid: DefaultGrid,
					Scribble: DefaultScribble,
					SnapIndicator: DefaultSnapIndicator,
					Handles: DefaultHandles,
					Handle: DefaultHandle,
					CollaboratorScribble: DefaultScribble,
					ErrorFallback: DefaultErrorFallback,
					ShapeErrorFallback: DefaultShapeErrorFallback,
					ShapeIndicatorErrorFallback: DefaultShapeIndicatorErrorFallback,
					Spinner: DefaultSpinner,
					SelectionBackground: DefaultSelectionBackground,
					SelectionForeground: DefaultSelectionForeground,
					ShapeIndicator: DefaultShapeIndicator,
					OnTheCanvas: null,
					InFrontOfTheCanvas: null,
					Canvas: DefaultCanvas,
					TextLabel: DefaultTextLabel,
					LoadingScreen: DefaultLoadingScreen,
					..._overrides,
				}),
				[_overrides]
			)}
		>
			{children}
		</EditorComponentsContext.Provider>
=======
		<EditorComponentsContext.Provider value={value}>{children}</EditorComponentsContext.Provider>
>>>>>>> 70a31680
	)
}

/** @public */
export function useEditorComponents() {
	const components = useContext(EditorComponentsContext)
	if (!components) {
		throw new Error('useEditorComponents must be used inside of <EditorComponentsProvider />')
	}
	return components
}<|MERGE_RESOLUTION|>--- conflicted
+++ resolved
@@ -123,53 +123,14 @@
 			OnTheCanvas: null,
 			InFrontOfTheCanvas: null,
 			Canvas: DefaultCanvas,
+			TextLabel: DefaultTextLabel,
 			LoadingScreen: DefaultLoadingScreen,
 			..._overrides,
 		}),
 		[_overrides]
 	)
 	return (
-<<<<<<< HEAD
-		<EditorComponentsContext.Provider
-			value={useMemo(
-				(): Required<TLEditorComponents> => ({
-					Background: DefaultBackground,
-					SvgDefs: DefaultSvgDefs,
-					Brush: DefaultBrush,
-					ZoomBrush: DefaultBrush,
-					CollaboratorBrush: DefaultBrush,
-					Cursor: DefaultCursor,
-					CollaboratorCursor: DefaultCursor,
-					CollaboratorHint: DefaultCollaboratorHint,
-					CollaboratorShapeIndicator: DefaultShapeIndicator,
-					Grid: DefaultGrid,
-					Scribble: DefaultScribble,
-					SnapIndicator: DefaultSnapIndicator,
-					Handles: DefaultHandles,
-					Handle: DefaultHandle,
-					CollaboratorScribble: DefaultScribble,
-					ErrorFallback: DefaultErrorFallback,
-					ShapeErrorFallback: DefaultShapeErrorFallback,
-					ShapeIndicatorErrorFallback: DefaultShapeIndicatorErrorFallback,
-					Spinner: DefaultSpinner,
-					SelectionBackground: DefaultSelectionBackground,
-					SelectionForeground: DefaultSelectionForeground,
-					ShapeIndicator: DefaultShapeIndicator,
-					OnTheCanvas: null,
-					InFrontOfTheCanvas: null,
-					Canvas: DefaultCanvas,
-					TextLabel: DefaultTextLabel,
-					LoadingScreen: DefaultLoadingScreen,
-					..._overrides,
-				}),
-				[_overrides]
-			)}
-		>
-			{children}
-		</EditorComponentsContext.Provider>
-=======
 		<EditorComponentsContext.Provider value={value}>{children}</EditorComponentsContext.Provider>
->>>>>>> 70a31680
 	)
 }
 
