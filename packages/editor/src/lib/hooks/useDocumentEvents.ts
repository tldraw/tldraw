--- conflicted
+++ resolved
@@ -55,11 +55,7 @@
 			if (
 				e.altKey &&
 				// todo: When should we allow the alt key to be used? Perhaps states should declare which keys matter to them?
-<<<<<<< HEAD
 				(editor.isIn('zoom') || !editor.getPath().endsWith('.idle')) &&
-=======
-				(editor.isIn('zoom') || !editor.root.getPath().endsWith('.idle')) &&
->>>>>>> d683cc09
 				!isFocusingInput()
 			) {
 				// On windows the alt key opens the menu bar.
