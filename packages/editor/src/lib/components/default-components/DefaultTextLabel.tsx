--- conflicted
+++ resolved
@@ -9,7 +9,6 @@
 import { MeasureMethod } from '../../editor/managers/TextManager'
 import { Box } from '../../primitives/Box'
 
-<<<<<<< HEAD
 /**
  * @public
  * This is an _experimental_ component that we are still exploring.
@@ -27,11 +26,8 @@
 	) => Promise<boolean>
 }
 
-type TextLabelProps = {
-=======
 /** @public */
 export interface TextLabelProps {
->>>>>>> a893cf09
 	id: TLShapeId
 	type: string
 	font: TLDefaultFontStyle
@@ -52,11 +48,8 @@
 	style?: React.CSSProperties
 	textWidth?: number
 	textHeight?: number
-<<<<<<< HEAD
 	useTextTriggerCharacter?: TLTextTriggerHook
-=======
 	padding?: number
->>>>>>> a893cf09
 }
 
 /** @public */
