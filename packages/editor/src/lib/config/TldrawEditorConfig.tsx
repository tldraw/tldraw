import {
	CLIENT_FIXUP_SCRIPT,
	TLDOCUMENT_ID,
	TLInstance,
	TLInstanceId,
	TLInstancePresence,
	TLRecord,
	TLShape,
	TLStore,
	TLStoreProps,
	TLUser,
	TLUserId,
	createTLSchema,
} from '@tldraw/tlschema'
<<<<<<< HEAD
import {
	DEFAULT_PROJECT_NAME,
	RecordType,
	Store,
	StoreSchema,
	StoreSnapshot,
	createRecordType,
	defineMigrations,
} from '@tldraw/tlstore'
import { T } from '@tldraw/tlvalidate'
=======
import { RecordType, Store, StoreSchema, StoreSnapshot } from '@tldraw/tlstore'
>>>>>>> 529574f8
import { Signal } from 'signia'
import { TLArrowShapeDef } from '../app/shapeutils/TLArrowUtil/TLArrowUtil'
import { TLBookmarkShapeDef } from '../app/shapeutils/TLBookmarkUtil/TLBookmarkUtil'
import { TLDrawShapeDef } from '../app/shapeutils/TLDrawUtil/TLDrawUtil'
import { TLEmbedShapeDef } from '../app/shapeutils/TLEmbedUtil/TLEmbedUtil'
import { TLFrameShapeDef } from '../app/shapeutils/TLFrameUtil/TLFrameUtil'
import { TLGeoShapeDef } from '../app/shapeutils/TLGeoUtil/TLGeoUtil'
import { TLGroupShapeDef } from '../app/shapeutils/TLGroupUtil/TLGroupUtil'
import { TLImageShapeDef } from '../app/shapeutils/TLImageUtil/TLImageUtil'
import { TLLineShapeDef } from '../app/shapeutils/TLLineUtil/TLLineUtil'
import { TLNoteShapeDef } from '../app/shapeutils/TLNoteUtil/TLNoteUtil'
import { TLTextShapeDef } from '../app/shapeutils/TLTextUtil/TLTextUtil'
import { TLVideoShapeDef } from '../app/shapeutils/TLVideoUtil/TLVideoUtil'
import { StateNodeConstructor } from '../app/statechart/StateNode'
import { TLShapeDef, TLUnknownShapeDef } from './TLShapeDefinition'

/** @public */
export class TldrawEditorConfig {
	static readonly default = new TldrawEditorConfig({})

	readonly storeSchema: StoreSchema<TLRecord, TLStoreProps>
	readonly shapes: readonly TLUnknownShapeDef[]
	readonly TLShape: RecordType<TLShape, 'type' | 'props' | 'index' | 'parentId'>
	readonly tools: readonly StateNodeConstructor[]

	constructor(args: {
		shapes?: readonly TLShapeDef<any, any>[]
		tools?: readonly StateNodeConstructor[]
		allowUnknownShapes?: boolean
		/** @internal */
		derivePresenceState?: (store: TLStore) => Signal<TLInstancePresence | null>
		/** @internal */
		createProjectName?: () => string
	}) {
<<<<<<< HEAD
		const {
			shapes = [],
			tools = [],
			allowUnknownShapes = false,
			derivePresenceState = defaultDerivePresenceState,
			createProjectName = () => DEFAULT_PROJECT_NAME,
		} = args
=======
		const { shapes = [], tools = [], allowUnknownShapes = false, derivePresenceState } = args
>>>>>>> 529574f8
		this.tools = tools

		this.shapes = [
			TLArrowShapeDef,
			TLBookmarkShapeDef,
			TLDrawShapeDef,
			TLEmbedShapeDef,
			TLFrameShapeDef,
			TLGeoShapeDef,
			TLGroupShapeDef,
			TLImageShapeDef,
			TLLineShapeDef,
			TLNoteShapeDef,
			TLTextShapeDef,
			TLVideoShapeDef,
			...shapes,
		]

		this.storeSchema = createTLSchema({
			allowUnknownShapes,
			customShapeDefs: shapes,
			derivePresenceState,
		})

<<<<<<< HEAD
		let shapeValidator = T.union('type', {
			...Object.fromEntries(allShapeDefs.map((def) => [def.type, def.validator])),
		}) as T.UnionValidator<'type', any, any>
		if (allowUnknownShapes) {
			shapeValidator = shapeValidator.validateUnknownVariants((shape) => shape as any)
		}

		const shapeRecord = createRecordType<TLShape>('shape', {
			migrations: shapeTypeMigrations,
			validator: T.model('shape', shapeValidator),
			scope: 'document',
		}).withDefaultProperties(() => ({ x: 0, y: 0, rotation: 0, isLocked: false }))
		this.TLShape = shapeRecord

		this.storeSchema = StoreSchema.create<TLRecord, TLStoreProps>(
			{
				asset: TLAsset,
				camera: TLCamera,
				document: TLDocument,
				instance: TLInstance,
				instance_page_state: TLInstancePageState,
				page: TLPage,
				shape: shapeRecord,
				user: TLUser,
				user_document: TLUserDocument,
				user_presence: TLUserPresence,
				instance_presence: TLInstancePresence,
			},
			{
				snapshotMigrations: storeMigrations,
				onValidationFailure,
				ensureStoreIsUsable,
				derivePresenceState,
				createProjectName,
			}
		)
=======
		this.TLShape = this.storeSchema.types.shape as RecordType<
			TLShape,
			'type' | 'props' | 'index' | 'parentId'
		>
>>>>>>> 529574f8
	}

	createStore(config: {
		/** The store's initial data. */
		initialData?: StoreSnapshot<TLRecord>
		userId: TLUserId
		instanceId: TLInstanceId
	}): TLStore {
		let initialData = config.initialData
		if (initialData) {
			initialData = CLIENT_FIXUP_SCRIPT(initialData)
		}
		return new Store({
			schema: this.storeSchema,
			initialData,
			props: {
				userId: config?.userId ?? TLUser.createId(),
				instanceId: config?.instanceId ?? TLInstance.createId(),
				documentId: TLDOCUMENT_ID,
			},
		})
	}
}<|MERGE_RESOLUTION|>--- conflicted
+++ resolved
@@ -12,20 +12,13 @@
 	TLUserId,
 	createTLSchema,
 } from '@tldraw/tlschema'
-<<<<<<< HEAD
 import {
 	DEFAULT_PROJECT_NAME,
 	RecordType,
 	Store,
 	StoreSchema,
 	StoreSnapshot,
-	createRecordType,
-	defineMigrations,
 } from '@tldraw/tlstore'
-import { T } from '@tldraw/tlvalidate'
-=======
-import { RecordType, Store, StoreSchema, StoreSnapshot } from '@tldraw/tlstore'
->>>>>>> 529574f8
 import { Signal } from 'signia'
 import { TLArrowShapeDef } from '../app/shapeutils/TLArrowUtil/TLArrowUtil'
 import { TLBookmarkShapeDef } from '../app/shapeutils/TLBookmarkUtil/TLBookmarkUtil'
@@ -60,17 +53,14 @@
 		/** @internal */
 		createProjectName?: () => string
 	}) {
-<<<<<<< HEAD
 		const {
 			shapes = [],
 			tools = [],
 			allowUnknownShapes = false,
-			derivePresenceState = defaultDerivePresenceState,
+			derivePresenceState,
 			createProjectName = () => DEFAULT_PROJECT_NAME,
 		} = args
-=======
-		const { shapes = [], tools = [], allowUnknownShapes = false, derivePresenceState } = args
->>>>>>> 529574f8
+
 		this.tools = tools
 
 		this.shapes = [
@@ -93,51 +83,13 @@
 			allowUnknownShapes,
 			customShapeDefs: shapes,
 			derivePresenceState,
+			createProjectName,
 		})
 
-<<<<<<< HEAD
-		let shapeValidator = T.union('type', {
-			...Object.fromEntries(allShapeDefs.map((def) => [def.type, def.validator])),
-		}) as T.UnionValidator<'type', any, any>
-		if (allowUnknownShapes) {
-			shapeValidator = shapeValidator.validateUnknownVariants((shape) => shape as any)
-		}
-
-		const shapeRecord = createRecordType<TLShape>('shape', {
-			migrations: shapeTypeMigrations,
-			validator: T.model('shape', shapeValidator),
-			scope: 'document',
-		}).withDefaultProperties(() => ({ x: 0, y: 0, rotation: 0, isLocked: false }))
-		this.TLShape = shapeRecord
-
-		this.storeSchema = StoreSchema.create<TLRecord, TLStoreProps>(
-			{
-				asset: TLAsset,
-				camera: TLCamera,
-				document: TLDocument,
-				instance: TLInstance,
-				instance_page_state: TLInstancePageState,
-				page: TLPage,
-				shape: shapeRecord,
-				user: TLUser,
-				user_document: TLUserDocument,
-				user_presence: TLUserPresence,
-				instance_presence: TLInstancePresence,
-			},
-			{
-				snapshotMigrations: storeMigrations,
-				onValidationFailure,
-				ensureStoreIsUsable,
-				derivePresenceState,
-				createProjectName,
-			}
-		)
-=======
 		this.TLShape = this.storeSchema.types.shape as RecordType<
 			TLShape,
 			'type' | 'props' | 'index' | 'parentId'
 		>
->>>>>>> 529574f8
 	}
 
 	createStore(config: {
