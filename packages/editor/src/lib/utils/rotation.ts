--- conflicted
+++ resolved
@@ -31,13 +31,8 @@
 		.rotWith(rotatedPageBounds.point, rotation)
 
 	return {
-<<<<<<< HEAD
 		pageCenter,
 		initialCursorAngle: pageCenter.angle(editor.inputs.getOriginPagePoint()),
-=======
-		initialPageCenter,
-		initialCursorAngle: initialPageCenter.angle(editor.inputs.originPagePoint),
->>>>>>> ef709265
 		initialShapesRotation: rotation,
 		shapeSnapshots: shapes.map((shape) => ({
 			shape,
