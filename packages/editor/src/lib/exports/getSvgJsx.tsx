import { useAtom, useValue } from '@tldraw/state-react'
import {
	TLFrameShape,
	TLGroupShape,
	TLShape,
	TLShapeId,
	getColorValue,
	getDefaultColorTheme,
	isDefaultColor,
} from '@tldraw/tlschema'
import { hasOwnProperty, promiseWithResolve, uniqueId } from '@tldraw/utils'
import {
	ComponentType,
	Fragment,
	ReactElement,
	ReactNode,
	useEffect,
	useLayoutEffect,
	useMemo,
	useRef,
} from 'react'
import { flushSync } from 'react-dom'
import { ErrorBoundary } from '../components/ErrorBoundary'
import { InnerShape, InnerShapeBackground } from '../components/Shape'
import { Editor, TLRenderingShape } from '../editor/Editor'
import { TLFontFace } from '../editor/managers/FontManager/FontManager'
import { ShapeUtil } from '../editor/shapes/ShapeUtil'
import {
	SvgExportContext,
	SvgExportContextProvider,
	SvgExportDef,
} from '../editor/types/SvgExportContext'
import { TLImageExportOptions } from '../editor/types/misc-types'
import { useEditor } from '../hooks/useEditor'
import { useEvent } from '../hooks/useEvent'
import { suffixSafeId, useUniqueSafeId } from '../hooks/useSafeId'
import { Box } from '../primitives/Box'
import { Mat } from '../primitives/Mat'
import { ExportDelay } from './ExportDelay'

export function getSvgJsx(editor: Editor, ids: TLShapeId[], opts: TLImageExportOptions = {}) {
	if (!window.document) throw Error('No document')

	const {
		scale = 1,
		// should we include the background in the export? or is it transparent?
		background = editor.getInstanceState().exportBackground,
		padding = editor.options.defaultSvgPadding,
		preserveAspectRatio,
	} = opts

	const isDarkMode = opts.darkMode ?? editor.user.getIsDarkMode()

	// ---Figure out which shapes we need to include
	const shapeIdsToInclude = editor.getShapeAndDescendantIds(ids)
	const renderingShapes = editor
		.getUnorderedRenderingShapes(false)
		.filter(({ id }) => shapeIdsToInclude.has(id))

	// --- Common bounding box of all shapes
	let bbox: null | Box = null
	if (opts.bounds) {
		bbox = opts.bounds
	} else {
		for (const { id } of renderingShapes) {
			const maskedPageBounds = editor.getShapeMaskedPageBounds(id)
			if (!maskedPageBounds) continue
			if (bbox) {
				bbox.union(maskedPageBounds)
			} else {
				bbox = maskedPageBounds.clone()
			}
		}
	}

	// no unmasked shapes to export
	if (!bbox) return

	const singleFrameShapeId =
		ids.length === 1 && editor.isShapeOfType<TLFrameShape>(editor.getShape(ids[0])!, 'frame')
			? ids[0]
			: null
	if (!singleFrameShapeId) {
		// Expand by an extra 32 pixels
		bbox.expandBy(padding)
	}

	// We want the svg image to be BIGGER THAN USUAL to account for image quality
	const w = bbox.width * scale
	const h = bbox.height * scale

	try {
		document.body.focus?.() // weird but necessary
	} catch {
		// not implemented
	}

	const exportDelay = new ExportDelay(editor.options.maxExportDelayMs)

	const initialEffectPromise = promiseWithResolve<void>()
	exportDelay.waitUntil(initialEffectPromise)

	const svg = (
		<SvgExport
			editor={editor}
			preserveAspectRatio={preserveAspectRatio}
			scale={scale}
			pixelRatio={opts.pixelRatio ?? null}
			bbox={bbox}
			background={background}
			singleFrameShapeId={singleFrameShapeId}
			isDarkMode={isDarkMode}
			renderingShapes={renderingShapes}
			onMount={initialEffectPromise.resolve}
			waitUntil={exportDelay.waitUntil}
		>
			{}
		</SvgExport>
	)

	return { jsx: svg, width: w, height: h, exportDelay }
}

function SvgExport({
	editor,
	preserveAspectRatio,
	scale,
	pixelRatio,
	bbox,
	background,
	singleFrameShapeId,
	isDarkMode,
	renderingShapes,
	onMount,
	waitUntil,
}: {
	editor: Editor
	preserveAspectRatio?: string
	scale: number
	pixelRatio: number | null
	bbox: Box
	background: boolean
	singleFrameShapeId: TLShapeId | null
	isDarkMode: boolean
	renderingShapes: TLRenderingShape[]
	onMount(): void
	waitUntil(promise: Promise<void>): void
}) {
	const masksId = useUniqueSafeId()
	const theme = getDefaultColorTheme({ isDarkMode })

	const stateAtom = useAtom<{
		defsById: Record<
			string,
			{ pending: false; element: ReactNode } | { pending: true; element: Promise<ReactNode> }
		>
		shapeElements: ReactElement[] | null
	}>('export state', { defsById: {}, shapeElements: null })
	const { defsById, shapeElements } = useValue(stateAtom)

	const addExportDef = useEvent((def: SvgExportDef) => {
		stateAtom.update((state) => {
			if (hasOwnProperty(state.defsById, def.key)) return state

			const promise = Promise.resolve(def.getElement())
			waitUntil(
				promise.then((result) => {
					stateAtom.update((state) => ({
						...state,
						defsById: { ...state.defsById, [def.key]: { pending: false, element: result } },
					}))
				})
			)
			return {
				...state,
				defsById: { ...state.defsById, [def.key]: { pending: true, element: promise } },
			}
		})
	})

	const exportContext = useMemo(
		(): SvgExportContext => ({
			isDarkMode,
			waitUntil,
			addExportDef,
			scale,
			pixelRatio,
			async resolveAssetUrl(assetId, width) {
				const asset = editor.getAsset(assetId)
				if (!asset || (asset.type !== 'image' && asset.type !== 'video')) return null

				return await editor.resolveAssetUrl(assetId, {
					screenScale: scale * (width / asset.props.w),
					shouldResolveToOriginal: pixelRatio === null,
					dpr: pixelRatio ?? undefined,
				})
			},
		}),
		[isDarkMode, waitUntil, addExportDef, scale, pixelRatio, editor]
	)

	const didRenderRef = useRef(false)
	useLayoutEffect(() => {
		if (didRenderRef.current) {
			throw new Error('SvgExport should only render once - do not use with react strict mode')
		}
		didRenderRef.current = true
		;(async () => {
			const shapeDefs: Record<string, { pending: false; element: ReactElement }> = {}

			// Then render everything. The shapes with assets should all hit the cache
			const unorderedShapeElementPromises = renderingShapes.map(
				async ({ id, opacity, index, backgroundIndex }) => {
					// Don't render the frame if we're only exporting a single frame and it's children
					if (id === singleFrameShapeId) return []

					const shape = editor.getShape(id)!

					if (editor.isShapeOfType<TLGroupShape>(shape, 'group')) return []

					const elements = []
					const util = editor.getShapeUtil(shape)

					if (util.toSvg || util.toBackgroundSvg) {
						// If the shape has any sort of custom svg export, let's use that.
						const [toSvgResult, toBackgroundSvgResult] = await Promise.all([
							util.toSvg?.(shape, exportContext),
							util.toBackgroundSvg?.(shape, exportContext),
						])

						const pageTransform = editor.getShapePageTransform(shape)
						let pageTransformString = pageTransform!.toCssString()
						let scale = 1
						if ('scale' in shape.props) {
							if (shape.props.scale !== 1) {
								scale = shape.props.scale
								pageTransformString = `${pageTransformString} scale(${shape.props.scale}, ${shape.props.scale})`
							}
						}

						// Create svg mask if shape has a frame as parent
						const pageMask = editor.getShapeMask(shape.id)
						const shapeMask = pageMask
							? Mat.From(Mat.Inverse(pageTransform)).applyToPoints(pageMask)
							: null
						const shapeMaskId = suffixSafeId(masksId, shape.id)
						if (shapeMask) {
							// Create a clip path and add it to defs
							shapeDefs[shapeMaskId] = {
								pending: false,
								element: (
									<clipPath id={shapeMaskId}>
										{/* Create a polyline mask that does the clipping */}
										<path
											d={`M${shapeMask.map(({ x, y }) => `${x / scale},${y / scale}`).join('L')}Z`}
										/>
									</clipPath>
								),
							}
						}

						if (toSvgResult) {
							elements.push({
								zIndex: index,
								element: (
									<g
										key={`fg_${shape.id}`}
										transform={pageTransformString}
										opacity={opacity}
										clipPath={pageMask ? `url(#${shapeMaskId})` : undefined}
									>
										{toSvgResult}
									</g>
								),
							})
						}
						if (toBackgroundSvgResult) {
							elements.push({
								zIndex: backgroundIndex,
								element: (
									<g
										key={`bg_${shape.id}`}
										transform={pageTransformString}
										opacity={opacity}
										clipPath={pageMask ? `url(#${shapeMaskId})` : undefined}
									>
										{toBackgroundSvgResult}
									</g>
								),
							})
						}
					} else {
						// If the shape doesn't have a custom svg export, we'll use its normal HTML
						// renderer in a foreignObject.
						elements.push({
							zIndex: index,
							element: (
								<ForeignObjectShape
									key={`fg_${shape.id}`}
									shape={shape}
									util={util}
									component={InnerShape}
									className="tl-shape"
									bbox={bbox}
									opacity={opacity}
								/>
							),
						})

						if (util.backgroundComponent) {
							elements.push({
								zIndex: backgroundIndex,
								element: (
									<ForeignObjectShape
										key={`bg_${shape.id}`}
										shape={shape}
										util={util}
										component={InnerShapeBackground}
										className="tl-shape tl-shape-background"
										bbox={bbox}
										opacity={opacity}
									/>
								),
							})
						}
					}

					return elements
				}
			)

			const unorderedShapeElements = (await Promise.all(unorderedShapeElementPromises)).flat()

			flushSync(() => {
				stateAtom.update((state) => ({
					...state,
					shapeElements: unorderedShapeElements
						.sort((a, b) => a.zIndex - b.zIndex)
						.map(({ element }) => element),
					defsById: { ...state.defsById, ...shapeDefs },
				}))
			})
		})()
	}, [bbox, editor, exportContext, masksId, renderingShapes, singleFrameShapeId, stateAtom])

	useEffect(() => {
		const fontsInUse = new Set<TLFontFace>()
		for (const { id } of renderingShapes) {
			for (const font of editor.fonts.getShapeFontFaces(id)) {
				fontsInUse.add(font)
			}
		}

		for (const font of fontsInUse) {
			addExportDef({
				key: uniqueId(),
				getElement: async () => {
					const declaration = await editor.fonts.toEmbeddedCssDeclaration(font)
					return <style nonce={editor.options.nonce}>{declaration}</style>
				},
			})
		}
	}, [editor, renderingShapes, addExportDef])

	useEffect(() => {
		if (shapeElements === null) return
		onMount()
	}, [onMount, shapeElements])

	let backgroundColor = background ? theme.background : 'transparent'

	if (singleFrameShapeId && background) {
		const frameShapeUtil = editor.getShapeUtil('frame') as any as
			| undefined
			| { options: { showColors: boolean } }
		if (frameShapeUtil?.options.showColors) {
			const shape = editor.getShape(singleFrameShapeId)! as TLFrameShape
<<<<<<< HEAD
			const color = isDefaultColor(shape.props.color)
				? theme[shape.props.color]
				: { frame: { fill: shape.props.color } }
			backgroundColor = color.frame.fill
=======
			backgroundColor = getColorValue(theme, shape.props.color, 'frameFill')
>>>>>>> 2b8b5023
		} else {
			backgroundColor = theme.solid
		}
	}

	return (
		<SvgExportContextProvider editor={editor} context={exportContext}>
			<svg
				preserveAspectRatio={preserveAspectRatio}
				direction="ltr"
				width={bbox.width * scale}
				height={bbox.height * scale}
				viewBox={`${bbox.minX} ${bbox.minY} ${bbox.width} ${bbox.height}`}
				strokeLinecap="round"
				strokeLinejoin="round"
				style={{ backgroundColor }}
				data-color-mode={isDarkMode ? 'dark' : 'light'}
				className={`tl-container tl-theme__force-sRGB ${isDarkMode ? 'tl-theme__dark' : 'tl-theme__light'}`}
			>
				<defs>
					{Object.entries(defsById).map(([key, def]) =>
						def.pending ? null : <Fragment key={key}>{def.element}</Fragment>
					)}
				</defs>
				{shapeElements}
			</svg>
		</SvgExportContextProvider>
	)
}

function ForeignObjectShape({
	shape,
	util,
	className,
	component: Component,
	bbox,
	opacity,
}: {
	shape: TLShape
	util: ShapeUtil
	className?: string
	component: ComponentType<{ shape: TLShape; util: ShapeUtil }>
	bbox: Box
	opacity: number
}) {
	const editor = useEditor()

	const transform = Mat.Translate(-bbox.minX, -bbox.minY).multiply(
		editor.getShapePageTransform(shape.id)!
	)

	const bounds = editor.getShapeGeometry(shape.id).bounds
	const width = Math.max(bounds.width, 1)
	const height = Math.max(bounds.height, 1)

	return (
		<ErrorBoundary fallback={() => null}>
			<foreignObject
				x={bbox.minX}
				y={bbox.minY}
				width={bbox.w}
				height={bbox.h}
				className="tl-shape-foreign-object tl-export-embed-styles"
			>
				<div
					className={className}
					data-shape-type={shape.type}
					style={{
						clipPath: editor.getShapeClipPath(shape.id),
						transform: transform.toCssString(),
						width,
						height,
						opacity,
					}}
				>
					<Component shape={shape} util={util} />
				</div>
			</foreignObject>
		</ErrorBoundary>
	)
}<|MERGE_RESOLUTION|>--- conflicted
+++ resolved
@@ -6,7 +6,6 @@
 	TLShapeId,
 	getColorValue,
 	getDefaultColorTheme,
-	isDefaultColor,
 } from '@tldraw/tlschema'
 import { hasOwnProperty, promiseWithResolve, uniqueId } from '@tldraw/utils'
 import {
@@ -375,14 +374,7 @@
 			| { options: { showColors: boolean } }
 		if (frameShapeUtil?.options.showColors) {
 			const shape = editor.getShape(singleFrameShapeId)! as TLFrameShape
-<<<<<<< HEAD
-			const color = isDefaultColor(shape.props.color)
-				? theme[shape.props.color]
-				: { frame: { fill: shape.props.color } }
-			backgroundColor = color.frame.fill
-=======
 			backgroundColor = getColorValue(theme, shape.props.color, 'frameFill')
->>>>>>> 2b8b5023
 		} else {
 			backgroundColor = theme.solid
 		}
