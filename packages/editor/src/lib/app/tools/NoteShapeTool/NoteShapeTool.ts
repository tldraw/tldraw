import { TLStyleType } from '@tldraw/tlschema'
import { StateNode } from '../StateNode'
import { Idle } from './children/Idle'
import { Pointing } from './children/Pointing'

export class NoteShapeTool extends StateNode {
	static override id = 'note'
	static initial = 'idle'
	static children = () => [Idle, Pointing]

<<<<<<< HEAD
	styles = ['color', 'size', 'align', 'font'] as TLStyleType[]
	shapeType = 'note'
=======
	styles = ['color', 'opacity', 'size', 'align', 'verticalAlign', 'font'] as TLStyleType[]
>>>>>>> 5d826c92
}<|MERGE_RESOLUTION|>--- conflicted
+++ resolved
@@ -8,10 +8,5 @@
 	static initial = 'idle'
 	static children = () => [Idle, Pointing]
 
-<<<<<<< HEAD
-	styles = ['color', 'size', 'align', 'font'] as TLStyleType[]
-	shapeType = 'note'
-=======
 	styles = ['color', 'opacity', 'size', 'align', 'verticalAlign', 'font'] as TLStyleType[]
->>>>>>> 5d826c92
 }