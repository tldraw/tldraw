import {
	getIndexAbove,
	getIndexBetween,
	getIndices,
	getIndicesAbove,
	getIndicesBetween,
	sortByIndex,
} from '@tldraw/indices'
import {
	Box2d,
	EASINGS,
	MatLike,
	Matrix2d,
	Matrix2dModel,
	PI2,
	Vec2d,
	VecLike,
	approximately,
	areAnglesCompatible,
	clamp,
	intersectPolygonPolygon,
	pointInPolygon,
} from '@tldraw/primitives'
import { ComputedCache, RecordType } from '@tldraw/store'
import {
	Box2dModel,
	CameraRecordType,
	InstancePageStateRecordType,
	PageRecordType,
	TLArrowShape,
	TLAsset,
	TLAssetId,
	TLAssetPartial,
	TLColorStyle,
	TLColorType,
	TLCursor,
	TLCursorType,
	TLDOCUMENT_ID,
	TLDocument,
	TLFrameShape,
	TLGroupShape,
	TLINSTANCE_ID,
	TLImageAsset,
	TLInstance,
	TLInstancePageState,
	TLNullableShapeProps,
	TLPOINTER_ID,
	TLPage,
	TLPageId,
	TLParentId,
	TLRecord,
	TLScribble,
	TLShape,
	TLShapeId,
	TLShapePartial,
	TLShapeProp,
	TLSizeStyle,
	TLStore,
	TLUnknownShape,
	TLVideoAsset,
	Vec2dModel,
	createShapeId,
	isPageId,
	isShape,
	isShapeId,
} from '@tldraw/tlschema'
import {
	annotateError,
	compact,
	dedupe,
	deepCopy,
	partition,
	sortById,
	structuredClone,
} from '@tldraw/utils'
import { EventEmitter } from 'eventemitter3'
import { nanoid } from 'nanoid'
import { EMPTY_ARRAY, atom, computed, transact } from 'signia'
import { TLShapeInfo } from '../config/createTLStore'
import { TLUser, createTLUser } from '../config/createTLUser'
import { coreShapes, defaultShapes } from '../config/defaultShapes'
import { defaultTools } from '../config/defaultTools'
import {
	ANIMATION_MEDIUM_MS,
	BLACKLISTED_PROPS,
	COARSE_DRAG_DISTANCE,
	DEFAULT_ANIMATION_OPTIONS,
	DRAG_DISTANCE,
	FOLLOW_CHASE_PAN_SNAP,
	FOLLOW_CHASE_PAN_UNSNAP,
	FOLLOW_CHASE_PROPORTION,
	FOLLOW_CHASE_ZOOM_SNAP,
	FOLLOW_CHASE_ZOOM_UNSNAP,
	GRID_INCREMENT,
	HAND_TOOL_FRICTION,
	MAJOR_NUDGE_FACTOR,
	MAX_PAGES,
	MAX_SHAPES_PER_PAGE,
	MAX_ZOOM,
	MINOR_NUDGE_FACTOR,
	MIN_ZOOM,
	STYLES,
	SVG_PADDING,
	ZOOMS,
} from '../constants'
import { exportPatternSvgDefs } from '../hooks/usePattern'
import { WeakMapCache } from '../utils/WeakMapCache'
import { dataUrlToFile, getMediaAssetFromFile } from '../utils/assets'
import { getIncrementedName, uniqueId } from '../utils/data'
import { setPropsForNextShape } from '../utils/props-for-next-shape'
import { applyRotationToSnapshotShapes, getRotationSnapshot } from '../utils/rotation'
import { arrowBindingsIndex } from './derivations/arrowBindingsIndex'
import { parentsToChildrenWithIndexes } from './derivations/parentsToChildrenWithIndexes'
import { shapeIdsInCurrentPage } from './derivations/shapeIdsInCurrentPage'
import { ActiveAreaManager, getActiveAreaScreenSpace } from './managers/ActiveAreaManager'
import { CameraManager } from './managers/CameraManager'
import { ClickManager } from './managers/ClickManager'
import { DprManager } from './managers/DprManager'
import { HistoryManager } from './managers/HistoryManager'
import { SnapManager } from './managers/SnapManager'
import { TextManager } from './managers/TextManager'
import { TickManager } from './managers/TickManager'
import { UserPreferencesManager } from './managers/UserPreferencesManager'
import { ArrowShapeUtil } from './shapeutils/ArrowShapeUtil/ArrowShapeUtil'
import { getCurvedArrowInfo } from './shapeutils/ArrowShapeUtil/arrow/curved-arrow'
import {
	getArrowTerminalsInArrowSpace,
	getIsArrowStraight,
} from './shapeutils/ArrowShapeUtil/arrow/shared'
import { getStraightArrowInfo } from './shapeutils/ArrowShapeUtil/arrow/straight-arrow'
import { FrameShapeUtil } from './shapeutils/FrameShapeUtil/FrameShapeUtil'
import { GroupShapeUtil } from './shapeutils/GroupShapeUtil/GroupShapeUtil'
import { ShapeUtil, TLResizeMode } from './shapeutils/ShapeUtil'
import { TextShapeUtil } from './shapeutils/TextShapeUtil/TextShapeUtil'
import { TLExportColors } from './shapeutils/shared/TLExportColors'
import { RootState } from './tools/RootState'
import { StateNode, TLStateNodeConstructor } from './tools/StateNode'
import { TLContent } from './types/clipboard-types'
import { TLEventMap } from './types/emit-types'
import { TLEventInfo, TLPinchEventInfo, TLPointerEventInfo } from './types/event-types'
import { RequiredKeys } from './types/misc-types'
import { TLResizeHandle } from './types/selection-types'

/** @public */
export type TLAnimationOptions = Partial<{
	duration: number
	easing: typeof EASINGS.easeInOutCubic
}>

/** @public */
export type TLViewportOptions = Partial<{
	/** Whether to animate the viewport change or not. Defaults to true. */
	stopFollowing: boolean
}>

/** @public */
export interface TLEditorOptions {
	/**
	 * The Store instance to use for keeping the app's data. This may be prepopulated, e.g. by loading
	 * from a server or database.
	 */
	store: TLStore
	/**
	 * An array of shapes to use in the editor. These will be used to create and manage shapes in the editor.
	 */
	shapes?: Record<string, TLShapeInfo>
	/**
	 * An array of tools to use in the editor. These will be used to handle events and manage user interactions in the editor.
	 */
	tools?: TLStateNodeConstructor[]
	/**
	 * A user defined externally to replace the default user.
	 */
	user?: TLUser
	/**
	 * Should return a containing html element which has all the styles applied to the editor. If not
	 * given, the body element will be used.
	 */
	getContainer: () => HTMLElement
}

/** @public */
export class Editor extends EventEmitter<TLEventMap> {
	constructor({
		store,
		user,
		tools = defaultTools,
		shapes = defaultShapes,
		getContainer,
	}: TLEditorOptions) {
		super()

		this.store = store

		this.user = new UserPreferencesManager(user ?? createTLUser())

		this.getContainer = getContainer ?? (() => document.body)

		this.textMeasure = new TextManager(this)

		this.root = new RootState(this)

		// Shapes.
		// Accept shapes from constructor parameters which may not conflict with the root note's core tools.
		const shapeUtils = Object.fromEntries(
			Object.values(coreShapes).map(({ util: Util }) => [Util.type, new Util(this, Util.type)])
		)

		for (const [type, { util: Util }] of Object.entries(shapes)) {
			if (shapeUtils[type]) {
				throw Error(`May not overwrite core shape of type "${type}".`)
			}
			if (type !== Util.type) {
				throw Error(`Shape util's type "${Util.type}" does not match provided type "${type}".`)
			}
			shapeUtils[type] = new Util(this, Util.type)
		}
		this.shapeUtils = shapeUtils

		// Tools.
		// Accept tools from constructor parameters which may not conflict with the root note's default or
		// "baked in" tools, select and zoom.
		const uniqueTools = Object.fromEntries(tools.map((Ctor) => [Ctor.id, Ctor]))
		for (const [id, Ctor] of Object.entries(uniqueTools)) {
			if (this.root.children?.[id]) {
				throw Error(`Can't override tool with id "${id}"`)
			}

			this.root.children![id] = new Ctor(this)
		}

		if (typeof window !== 'undefined' && 'navigator' in window) {
			this.isSafari = /^((?!chrome|android).)*safari/i.test(navigator.userAgent)
			this.isIos = !!navigator.userAgent.match(/iPad/i) || !!navigator.userAgent.match(/iPhone/i)
			this.isChromeForIos = /crios.*safari/i.test(navigator.userAgent)
		} else {
			this.isSafari = false
			this.isIos = false
			this.isChromeForIos = false
		}

		// Set styles
		this.colors = new Map(Editor.styles.color.map((c) => [c.id, `var(--palette-${c.id})`]))

		this.store.onBeforeDelete = (record) => {
			if (record.typeName === 'shape') {
				this._shapeWillBeDeleted(record)
			} else if (record.typeName === 'page') {
				this._pageWillBeDeleted(record)
			}
		}

		this.store.onAfterChange = (prev, next) => {
			this._updateDepth++
			if (this._updateDepth > 1000) {
				console.error('[onAfterChange] Maximum update depth exceeded, bailing out.')
			}
			if (prev.typeName === 'shape' && next.typeName === 'shape') {
				this._shapeDidChange(prev, next)
			} else if (
				prev.typeName === 'instance_page_state' &&
				next.typeName === 'instance_page_state'
			) {
				this._pageStateDidChange(prev, next)
			}

			this._updateDepth--
		}
		this.store.onAfterCreate = (record) => {
			if (record.typeName === 'shape' && this.isShapeOfType(record, ArrowShapeUtil)) {
				this._arrowDidUpdate(record)
			}
		}

		this._shapeIds = shapeIdsInCurrentPage(this.store, () => this.currentPageId)
		this._parentIdsToChildIds = parentsToChildrenWithIndexes(this.store)

		this.disposables.add(
			this.store.listen((changes) => {
				this.emit('change', changes)
			})
		)

		const container = this.getContainer()
		const focusin = () => {
			this._isFocused.set(true)
		}
		const focusout = () => {
			this._isFocused.set(false)
		}

		container.addEventListener('focusin', focusin)
		container.addEventListener('focus', focusin)
		container.addEventListener('focusout', focusout)
		container.addEventListener('blur', focusout)

		this.disposables.add(() => {
			container.removeEventListener('focusin', focusin)
			container.removeEventListener('focus', focusin)
			container.removeEventListener('focusout', focusout)
			container.removeEventListener('blur', focusout)
		})

		this.store.ensureStoreIsUsable()

		// clear ephemeral state
		this.setInstancePageState(
			{
				editingId: null,
				hoveredId: null,
				erasingIds: [],
			},
			true
		)

		this.root.enter(undefined, 'initial')

		if (this.instanceState.followingUserId) {
			this.stopFollowingUser()
		}

		this.updateCullingBounds()

		requestAnimationFrame(() => {
			this._tickManager.start()
		})
	}

	/**
	 * The editor's store
	 *
	 * @public
	 */
	readonly store: TLStore

	/**
	 * The root state of the statechart.
	 *
	 * @public
	 */
	readonly root: RootState

	/**
	 * A cache of shape ids in the current page.
	 *
	 * @internal
	 */
	private readonly _shapeIds: ReturnType<typeof shapeIdsInCurrentPage>

	/**
	 * A set of functions to call when the app is disposed.
	 *
	 * @public
	 */
	readonly disposables = new Set<() => void>()

	/** @internal */
	private _dprManager = new DprManager(this)

	/** @internal */
	private _cameraManager = new CameraManager(this)

	/** @internal */
	private _activeAreaManager = new ActiveAreaManager(this)

	/** @internal */
	private _tickManager = new TickManager(this)

	/** @internal */
	private _updateDepth = 0

	/**
	 * A manager for the app's snapping feature.
	 *
	 * @public
	 */
	readonly snaps = new SnapManager(this)

	/**
	 * @internal
	 */
	readonly user: UserPreferencesManager

	/**
	 * Whether the editor is running in Safari.
	 *
	 * @public
	 */
	readonly isSafari: boolean

	/**
	 * Whether the editor is running on iOS.
	 *
	 * @public
	 */
	readonly isIos: boolean

	/**
	 * Whether the editor is running on iOS.
	 *
	 * @public
	 */
	readonly isChromeForIos: boolean

	// Flags

	private _canMoveCamera = atom('can move camera', true)

	/**
	 * Set whether the editor's camera can move.
	 *
	 * @example
	 *
	 * ```ts
	 * editor.canMoveCamera = false
	 * ```
	 *
	 * @param canMove - Whether the camera can move.
	 * @public
	 */
	get canMoveCamera() {
		return this._canMoveCamera.value
	}

	set canMoveCamera(canMove: boolean) {
		this._canMoveCamera.set(canMove)
	}

	private _isFocused = atom('_isFocused', false)

	/**
	 * Whether or not the editor is focused.
	 *
	 * @public
	 */
	get isFocused() {
		return this._isFocused.value
	}

	/**
	 * The current HTML element containing the editor.
	 *
	 * @example
	 *
	 * ```ts
	 * const container = editor.getContainer()
	 * ```
	 *
	 * @public
	 */
	getContainer: () => HTMLElement

	/** @internal */
	annotateError(
		error: unknown,
		{
			origin,
			willCrashApp,
			tags,
			extras,
		}: {
			origin: string
			willCrashApp: boolean
			tags?: Record<string, string | boolean | number>
			extras?: Record<string, unknown>
		}
	) {
		const defaultAnnotations = this.createErrorAnnotations(origin, willCrashApp)
		annotateError(error, {
			tags: { ...defaultAnnotations.tags, ...tags },
			extras: { ...defaultAnnotations.extras, ...extras },
		})
		if (willCrashApp) {
			this.store.markAsPossiblyCorrupted()
		}
	}

	/** @internal */
	createErrorAnnotations(
		origin: string,
		willCrashApp: boolean | 'unknown'
	): {
		tags: { origin: string; willCrashApp: boolean | 'unknown' }
		extras: {
			activeStateNode?: string
			selectedShapes?: TLUnknownShape[]
			editingShape?: TLUnknownShape
			inputs?: Record<string, unknown>
		}
	} {
		try {
			return {
				tags: {
					origin: origin,
					willCrashApp,
				},
				extras: {
					activeStateNode: this.root.path.value,
					selectedShapes: this.selectedShapes,
					editingShape: this.editingId ? this.getShapeById(this.editingId) : undefined,
					inputs: this.inputs,
				},
			}
		} catch {
			return {
				tags: {
					origin: origin,
					willCrashApp,
				},
				extras: {},
			}
		}
	}

	/** @internal */
	private _crashingError: unknown | null = null

	/**
	 * We can't use an `atom` here because there's a chance that when `crashAndReportError` is called,
	 * we're in a transaction that's about to be rolled back due to the same error we're currently
	 * reporting.
	 *
	 * Instead, to listen to changes to this value, you need to listen to app's `crash` event.
	 *
	 * @internal
	 */
	get crashingError() {
		return this._crashingError
	}

	/** @internal */
	crash(error: unknown) {
		this._crashingError = error
		this.store.markAsPossiblyCorrupted()
		this.emit('crash', { error })
	}

	get devicePixelRatio() {
		return this._dprManager.dpr.value
	}

	private _openMenus = atom('open-menus', [] as string[])

	/**
	 * A set of strings representing any open menus. When menus are open,
	 * certain interactions will behave differently; for example, when a
	 * draw tool is selected and a menu is open, a pointer-down will not
	 * create a dot (because the user is probably trying to close the menu)
	 * however a pointer-down event followed by a drag will begin drawing
	 * a line (because the user is BOTH trying to close the menu AND start
	 * drawing a line).
	 *
	 * @public
	 */
	@computed get openMenus(): string[] {
		return this._openMenus.value
	}

	/**
	 * Add an open menu.
	 *
	 * ```ts
	 * editor.addOpenMenu('menu-id')
	 * ```
	 * @public
	 */
	addOpenMenu = (id: string) => {
		const menus = new Set(this.openMenus)
		if (!menus.has(id)) {
			menus.add(id)
			this._openMenus.set([...menus])
		}
		return this
	}

	/**
	 * Delete an open menu.
	 *
	 * ```ts
	 * editor.deleteOpenMenu('menu-id')
	 * ```
	 * @public
	 */
	deleteOpenMenu = (id: string) => {
		const menus = new Set(this.openMenus)
		if (menus.has(id)) {
			menus.delete(id)
			this._openMenus.set([...menus])
		}
		return this
	}

	/**
	 * Get whether any menus are open.
	 *
	 * @public
	 */
	@computed get isMenuOpen() {
		return this.openMenus.length > 0
	}

	/** @internal */
	private _isCoarsePointer = atom<boolean>('isCoarsePointer', false as any)

	/**
	 * Whether the user is using a "coarse" pointer, such as on a touch screen.
	 *
	 * @public
	 */
	get isCoarsePointer() {
		return this._isCoarsePointer.value
	}

	set isCoarsePointer(v) {
		this._isCoarsePointer.set(v)
	}

	/** @internal */
	private _isChangingStyle = atom<boolean>('isChangingStyle', false as any)

	/** @internal */
	private _isChangingStyleTimeout = -1 as any

	/**
	 * Whether the user is currently changing the style of a shape. This may cause the UI to change.
	 *
	 * @example
	 *
	 * ```ts
	 * editor.isChangingStyle = true
	 * ```
	 *
	 * @public
	 */
	get isChangingStyle() {
		return this._isChangingStyle.value
	}

	set isChangingStyle(v) {
		this._isChangingStyle.set(v)
		// Clear any reset timeout
		clearTimeout(this._isChangingStyleTimeout)
		if (v) {
			// If we've set to true, set a new reset timeout to change the value back to false after 2 seconds
			this._isChangingStyleTimeout = setTimeout(() => (this.isChangingStyle = false), 2000)
		}
	}

	/**
	 * A cache of page transforms.
	 *
	 * @internal
	 */
	@computed private get _pageTransformCache(): ComputedCache<Matrix2d, TLShape> {
		return this.store.createComputedCache<Matrix2d, TLShape>('pageTransformCache', (shape) => {
			if (isPageId(shape.parentId)) {
				return this.getTransform(shape)
			}
			// some weird circular type thing here that I had to work around with (as any)
			const parent = (this._pageTransformCache as any).get(shape.parentId)

			return Matrix2d.Compose(parent, this.getTransform(shape))
		})
	}

	/**
	 * A cache of axis aligned page bounding boxes.
	 *
	 * @internal
	 */
	@computed private get _pageBoundsCache(): ComputedCache<Box2d, TLShape> {
		return this.store.createComputedCache<Box2d, TLShape>('pageBoundsCache', (shape) => {
			const pageTransform = this._pageTransformCache.get(shape.id)

			if (!pageTransform) return new Box2d()

			const result = Box2d.FromPoints(
				Matrix2d.applyToPoints(pageTransform, this.getShapeUtil(shape).outline(shape))
			)

			return result
		})
	}

	/**
	 * A cache of page masks used for clipping.
	 *
	 * @internal
	 */
	@computed private get _pageMaskCache(): ComputedCache<VecLike[], TLShape> {
		return this.store.createComputedCache<VecLike[], TLShape>('pageMaskCache', (shape) => {
			if (isPageId(shape.parentId)) {
				return undefined
			}

			const frameAncestors = this.getAncestorsById(shape.id).filter((s) => s.type === 'frame')

			if (frameAncestors.length === 0) return undefined

			const pageMask = frameAncestors
				.map<VecLike[] | undefined>((s) =>
					// Apply the frame transform to the frame outline to get the frame outline in page space
					Matrix2d.applyToPoints(this._pageTransformCache.get(s.id)!, this.getOutline(s))
				)
				.reduce((acc, b) => (b && acc ? intersectPolygonPolygon(acc, b) ?? undefined : undefined))

			return pageMask
		})
	}

	/**
	 * Get the page mask for a shape.
	 *
	 * @example
	 *
	 * ```ts
	 * const pageMask = editor.getPageMaskById(shape.id)
	 * ```
	 *
	 * @param id - The id of the shape to get the page mask for.
	 * @returns The page mask for the shape.
	 * @public
	 */
	getPageMaskById(id: TLShapeId) {
		return this._pageMaskCache.get(id)
	}

	/**
	 * A cache of clip paths used for clipping.
	 *
	 * @internal
	 */
	@computed private get _clipPathCache(): ComputedCache<string, TLShape> {
		return this.store.createComputedCache<string, TLShape>('clipPathCache', (shape) => {
			const pageMask = this._pageMaskCache.get(shape.id)
			if (!pageMask) return undefined
			const pageTransform = this._pageTransformCache.get(shape.id)
			if (!pageTransform) return undefined

			if (pageMask.length === 0) {
				return `polygon(0px 0px, 0px 0px, 0px 0px)`
			}

			const localMask = Matrix2d.applyToPoints(Matrix2d.Inverse(pageTransform), pageMask)

			return `polygon(${localMask.map((p) => `${p.x}px ${p.y}px`).join(',')})`
		})
	}

	/**
	 * Get the clip path for a shape.
	 *
	 * @example
	 *
	 * ```ts
	 * const clipPath = editor.getClipPathById(shape.id)
	 * ```
	 *
	 * @param id - The shape id.
	 * @returns The clip path or undefined.
	 * @public
	 */
	getClipPathById(id: TLShapeId) {
		return this._clipPathCache.get(id)
	}

	/**
	 * A cache of parents to children.
	 *
	 * @internal
	 */
	private readonly _parentIdsToChildIds: ReturnType<typeof parentsToChildrenWithIndexes>

	/**
	 * Dispose the editor.
	 *
	 * @public
	 */
	dispose() {
		this.disposables.forEach((dispose) => dispose())
		this.disposables.clear()
	}

	/**
	 * A manager for the app's history.
	 *
	 * @readonly
	 */
	readonly history = new HistoryManager(
		this,
		() => this._complete(),
		(error) => {
			this.annotateError(error, { origin: 'history.batch', willCrashApp: true })
			this.crash(error)
		}
	)

	/**
	 * Undo to the last mark.
	 *
	 * @example
	 *
	 * ```ts
	 * editor.undo()
	 * ```
	 *
	 * @public
	 */
	undo() {
		return this.history.undo()
	}

	/**
	 * Whether the app can undo.
	 *
	 * @public
	 */
	@computed get canUndo() {
		return this.history.numUndos > 0
	}

	/**
	 * Redo to the next mark.
	 *
	 * @example
	 *
	 * ```ts
	 * editor.redo()
	 * ```
	 *
	 * @public
	 */
	redo() {
		this.history.redo()
		return this
	}

	/**
	 * Whether the app can redo.
	 *
	 * @public
	 */
	@computed get canRedo() {
		return this.history.numRedos > 0
	}

	/**
	 * Create a new "mark", or stopping point, in the undo redo history. Creating a mark will clear
	 * any redos.
	 *
	 * @example
	 *
	 * ```ts
	 * editor.mark()
	 * editor.mark('flip shapes')
	 * ```
	 *
	 * @param reason - The reason for the mark.
	 * @param onUndo - Whether to stop at the mark when undoing.
	 * @param onRedo - Whether to stop at the mark when redoing.
	 * @public
	 */
	mark(reason?: string, onUndo?: boolean, onRedo?: boolean) {
		return this.history.mark(reason, onUndo, onRedo)
	}

	/**
	 * Clear all marks in the undo stack back to the next mark.
	 *
	 * @example
	 *
	 * ```ts
	 * editor.bail()
	 * ```
	 *
	 * @public
	 */
	bail() {
		this.history.bail()
		return this
	}

	/**
	 * Clear all marks in the undo stack back to the mark with the provided mark id.
	 *
	 * @example
	 *
	 * ```ts
	 * editor.bailToMark('creating')
	 * ```
	 *
	 * @public
	 */
	bailToMark(id: string) {
		this.history.bailToMark(id)
		return this
	}

	/**
	 * Run a function in a batch, which will be undone/redone as a single action.
	 *
	 * @example
	 *
	 * ```ts
	 * editor.batch(() => {
	 * 	editor.selectAll()
	 * 	editor.deleteShapes()
	 * 	editor.createShapes(myShapes)
	 * 	editor.selectNone()
	 * })
	 *
	 * editor.undo() // will undo all of the above
	 * ```
	 *
	 * @public
	 */
	batch(fn: () => void) {
		this.history.batch(fn)
		return this
	}

	/**
	 * A map of shape utility classes (TLShapeUtils) by shape type.
	 *
	 * @public
	 */
	shapeUtils: { readonly [K in string]?: ShapeUtil<TLUnknownShape> }

	/**
	 * Get a shape util by its definition.
	 *
	 * @example
	 *
	 * ```ts
	 * editor.getShapeUtil(ArrowShapeUtil)
	 * ```
	 *
	 * @param util - The shape util.
	 * @public
	 */
	getShapeUtil<C extends { new (...args: any[]): ShapeUtil<any>; type: string }>(
		util: C
	): InstanceType<C>
	/**
	 * Get a shape util from a shape itself.
	 *
	 * @example
	 *
	 * ```ts
	 * const util = editor.getShapeUtil(myShape)
	 * const util = editor.getShapeUtil<ArrowShapeUtil>(myShape)
	 * const util = editor.getShapeUtil(ArrowShapeUtil)
	 * ```
	 *
	 * @param shape - A shape or shape partial.
	 * @public
	 */
	getShapeUtil<S extends TLUnknownShape>(shape: S | TLShapePartial<S>): ShapeUtil<S>
	getShapeUtil<T extends ShapeUtil>({
		type,
	}: {
		type: T extends ShapeUtil<infer R> ? R['type'] : string
	}): T {
		return this.shapeUtils[type] as T
	}

	/**
	 * A cache of children for each parent.
	 *
	 * @internal
	 */
	private _childIdsCache = new WeakMapCache<any[], TLShapeId[]>()

	/**
	 * Get an array of all the children of a shape.
	 *
	 * @example
	 *
	 * ```ts
	 * editor.getSortedChildIds('frame1')
	 * ```
	 *
	 * @param parentId - The id of the parent shape.
	 * @public
	 */
	getSortedChildIds(parentId: TLParentId): TLShapeId[] {
		const withIndices = this._parentIdsToChildIds.value[parentId]
		if (!withIndices) return EMPTY_ARRAY
		return this._childIdsCache.get(withIndices, () => withIndices.map(([id]) => id))
	}

	/**
	 * Run a visitor function for all descendants of a shape.
	 *
	 * @example
	 *
	 * ```ts
	 * editor.visitDescendants('frame1', myCallback)
	 * ```
	 *
	 * @param parentId - The id of the parent shape.
	 * @param visitor - The visitor function.
	 * @public
	 */
	visitDescendants(parentId: TLParentId, visitor: (id: TLShapeId) => void | false) {
		const children = this.getSortedChildIds(parentId)
		for (const id of children) {
			if (visitor(id) === false) continue
			this.visitDescendants(id, visitor)
		}
	}

	/**
	 * The editor's current erasing ids.
	 *
	 * @public
	 */
	@computed get erasingIds() {
		return this.pageState.erasingIds
	}

	/**
	 * The editor's current hinting ids.
	 *
	 * @public
	 */
	@computed get hintingIds() {
		return this.pageState.hintingIds
	}

	/**
	 * A derived set containing the current erasing ids.
	 *
	 * @public
	 */
	@computed get erasingIdsSet() {
		// todo: Make incremental derivation, so that this only gets updated when erasingIds changes: we're creating this too often!
		return new Set<TLShapeId>(this.erasingIds)
	}

	/**
	 * Get all the current props among the users selected shapes
	 *
	 * @internal
	 */
	private _extractSharedProps(shape: TLShape, sharedProps: TLNullableShapeProps) {
		if (shape.type === 'group') {
			// For groups, ignore the props of the group shape and instead include
			// the props of the group's children. These are the shapes that would have
			// their props changed if the user called `setProp` on the current selection.
			const childIds = this._parentIdsToChildIds.value[shape.id]
			if (!childIds) return

			for (let i = 0, n = childIds.length; i < n; i++) {
				this._extractSharedProps(this.getShapeById(childIds[i][0])!, sharedProps)
			}
		} else {
			const props = Object.entries(shape.props)
			let prop: [TLShapeProp, any]
			for (let i = 0, n = props.length; i < n; i++) {
				prop = props[i] as [TLShapeProp, any]

				// We should probably white list rather than black list here
				if (BLACKLISTED_PROPS.has(prop[0])) continue

				// Check the value of this prop on the shared props object.
				switch (sharedProps[prop[0]]) {
					case undefined: {
						// If this key hasn't been defined yet in the shared props object,
						// we can set it to the value from the shape's props object.
						sharedProps[prop[0]] = prop[1]
						break
					}
					case null:
					case prop[1]: {
						// If the value in the shared props object matches the value from
						// the shape's props object exactly—or if there is already a mixed
						// value (null) in the shared props object—then this is a noop. We
						// want to leave the value as it is in the shared props object.
						continue
					}
					default: {
						// If there's a value in the shared props object that isn't null AND
						// that isn't undefined AND that doesn't match the shape's props object,
						// then we've got a conflict, mixed props, so set the value to null.
						sharedProps[prop[0]] = null
					}
				}
			}
		}
	}

	/**
	 * A derived object containing all current props among the user's selected shapes.
	 *
	 * @internal
	 */
	private _selectionSharedProps = computed<TLNullableShapeProps>('_selectionSharedProps', () => {
		const { selectedShapes } = this

		const sharedProps = {} as TLNullableShapeProps

		for (let i = 0, n = selectedShapes.length; i < n; i++) {
			this._extractSharedProps(selectedShapes[i], sharedProps)
		}

		return sharedProps as TLNullableShapeProps
	})

	/** @internal */
	private _prevProps: any = {}

	/**
	 * A derived object containing either all current props among the user's selected shapes, or else
	 * the user's most recent prop choices that correspond to the current active state (i.e. the
	 * selected tool).
	 *
	 * @internal
	 */
	@computed get props(): TLNullableShapeProps | null {
		let next: TLNullableShapeProps | null

		// If we're in selecting and if we have a selection,
		// return the shared props from the current selection
		if (this.isIn('select') && this.selectedIds.length > 0) {
			next = this._selectionSharedProps.value
		} else {
			// Otherwise, pull the style props from the app state
			// (the most recent choices made by the user) that are
			// exposed by the current state (i.e. the active tool).
			const currentState = this.root.current.value!
			if (currentState.styles.length === 0) {
				next = null
			} else {
				const { propsForNextShape } = this.instanceState
				next = Object.fromEntries(
					currentState.styles.map((k) => {
						return [k, propsForNextShape[k]]
					})
				)
			}
		}

		// todo: any way to improve this? still faster than rendering the style panel every frame
		if (JSON.stringify(this._prevProps) === JSON.stringify(next)) {
			return this._prevProps
		}

		this._prevProps = next

		return next
	}

	/**
	 * An array of all of the shapes on the current page.
	 *
	 * @public
	 */
	get shapeIds() {
		return this._shapeIds.value
	}

	/**
	 * _invalidParents is used to trigger the 'onChildrenChange' callback that shapes can have.
	 *
	 * @internal
	 */
	private readonly _invalidParents = new Set<TLShapeId>()

	/** @internal */
	private _complete() {
		for (const parentId of this._invalidParents) {
			this._invalidParents.delete(parentId)
			const parent = this.getShapeById(parentId)
			if (!parent) continue

			const util = this.getShapeUtil(parent)
			const changes = util.onChildrenChange?.(parent)

			if (changes?.length) {
				this.updateShapes(changes, true)
			}
		}

		this.emit('update')
	}

	/** @internal */
	@computed
	private get _arrowBindingsIndex() {
		return arrowBindingsIndex(this.store)
	}

	/** GetArrowsBoundTo */
	getArrowsBoundTo(shapeId: TLShapeId) {
		return this._arrowBindingsIndex.value[shapeId] || EMPTY_ARRAY
	}

	/** @internal */
	private _reparentArrow(arrowId: TLShapeId) {
		const arrow = this.getShapeById<TLArrowShape>(arrowId)
		if (!arrow) return
		const { start, end } = arrow.props
		const startShape = start.type === 'binding' ? this.getShapeById(start.boundShapeId) : undefined
		const endShape = end.type === 'binding' ? this.getShapeById(end.boundShapeId) : undefined

		const parentPageId = this.getParentPageId(arrow)
		if (!parentPageId) return

		let nextParentId: TLParentId
		if (startShape && endShape) {
			// if arrow has two bindings, always parent arrow to closest common ancestor of the bindings
			nextParentId = this.findCommonAncestor([startShape, endShape]) ?? parentPageId
		} else if (startShape || endShape) {
			// if arrow has one binding, keep arrow on its own page
			nextParentId = parentPageId
		} else {
			return
		}

		if (nextParentId && nextParentId !== arrow.parentId) {
			this.reparentShapesById([arrowId], nextParentId)
		}

		const reparentedArrow = this.getShapeById<TLArrowShape>(arrowId)
		if (!reparentedArrow) throw Error('no reparented arrow')

		const startSibling = this.getNearestSiblingShape(reparentedArrow, startShape)
		const endSibling = this.getNearestSiblingShape(reparentedArrow, endShape)

		let highestSibling: TLShape | undefined

		if (startSibling && endSibling) {
			highestSibling = startSibling.index > endSibling.index ? startSibling : endSibling
		} else if (startSibling && !endSibling) {
			highestSibling = startSibling
		} else if (endSibling && !startSibling) {
			highestSibling = endSibling
		} else {
			return
		}

		let finalIndex: string

		const higherSiblings = this.getSortedChildIds(highestSibling.parentId)
			.map((id) => this.getShapeById(id)!)
			.filter((sibling) => sibling.index > highestSibling!.index)

		if (higherSiblings.length) {
			// there are siblings above the highest bound sibling, we need to
			// insert between them.

			// if the next sibling is also a bound arrow though, we can end up
			// all fighting for the same indexes. so lets find the next
			// non-arrow sibling...
			const nextHighestNonArrowSibling = higherSiblings.find((sibling) => sibling.type !== 'arrow')

			if (
				// ...then, if we're above the last shape we want to be above...
				reparentedArrow.index > highestSibling.index &&
				// ...but below the next non-arrow sibling...
				(!nextHighestNonArrowSibling || reparentedArrow.index < nextHighestNonArrowSibling.index)
			) {
				// ...then we're already in the right place. no need to update!
				return
			}

			// otherwise, we need to find the index between the highest sibling
			// we want to be above, and the next highest sibling we want to be
			// below:
			finalIndex = getIndexBetween(highestSibling.index, higherSiblings[0].index)
		} else {
			// if there are no siblings above us, we can just get the next index:
			finalIndex = getIndexAbove(highestSibling.index)
		}

		if (finalIndex !== reparentedArrow.index) {
			this.updateShapes([{ id: arrowId, type: 'arrow', index: finalIndex }])
		}
	}

	/** @internal */
	private _unbindArrowTerminal(arrow: TLArrowShape, handleId: 'start' | 'end') {
		const { x, y } = getArrowTerminalsInArrowSpace(this, arrow)[handleId]
		this.store.put([{ ...arrow, props: { ...arrow.props, [handleId]: { type: 'point', x, y } } }])
	}

	// private _shapeWillUpdate = (prev: TLShape, next: TLShape) => {
	// 	const update = this.getShapeUtil(next).onUpdate?.(prev, next)
	// 	return update ?? next
	// }

	@computed
	private get _allPageStates() {
		return this.store.query.records('instance_page_state')
	}

	/** @internal */
	private _shapeWillBeDeleted(deletedShape: TLShape) {
		// if the deleted shape has a parent shape make sure we call it's onChildrenChange callback
		if (deletedShape.parentId && isShapeId(deletedShape.parentId)) {
			this._invalidParents.add(deletedShape.parentId)
		}
		// clean up any arrows bound to this shape
		const bindings = this._arrowBindingsIndex.value[deletedShape.id]
		if (bindings?.length) {
			for (const { arrowId, handleId } of bindings) {
				const arrow = this.getShapeById<TLArrowShape>(arrowId)
				if (!arrow) continue
				this._unbindArrowTerminal(arrow, handleId)
			}
		}
		const pageStates = this._allPageStates.value

		const deletedIds = new Set([deletedShape.id])
		const updates = compact(
			pageStates.map((pageState) => {
				return this._cleanupInstancePageState(pageState, deletedIds)
			})
		)

		if (updates.length) {
			this.store.put(updates)
		}
	}

	/** @internal */
	private _arrowDidUpdate(arrow: TLArrowShape) {
		// if the shape is an arrow and its bound shape is on another page
		// or was deleted, unbind it
		for (const handle of ['start', 'end'] as const) {
			const terminal = arrow.props[handle]
			if (terminal.type !== 'binding') continue
			const boundShape = this.getShapeById(terminal.boundShapeId)
			const isShapeInSamePageAsArrow =
				this.getParentPageId(arrow) === this.getParentPageId(boundShape)
			if (!boundShape || !isShapeInSamePageAsArrow) {
				this._unbindArrowTerminal(arrow, handle)
			}
		}

		// always check the arrow parents
		this._reparentArrow(arrow.id)
	}

	/** @internal */
	private _cleanupInstancePageState(
		prevPageState: TLInstancePageState,
		shapesNoLongerInPage: Set<TLShapeId>
	) {
		let nextPageState = null as null | TLInstancePageState

		const selectedIds = prevPageState.selectedIds.filter((id) => !shapesNoLongerInPage.has(id))
		if (selectedIds.length !== prevPageState.selectedIds.length) {
			if (!nextPageState) nextPageState = { ...prevPageState }
			nextPageState.selectedIds = selectedIds
		}

		const erasingIds = prevPageState.erasingIds.filter((id) => !shapesNoLongerInPage.has(id))
		if (erasingIds.length !== prevPageState.erasingIds.length) {
			if (!nextPageState) nextPageState = { ...prevPageState }
			nextPageState.erasingIds = erasingIds
		}

		if (prevPageState.hoveredId && shapesNoLongerInPage.has(prevPageState.hoveredId)) {
			if (!nextPageState) nextPageState = { ...prevPageState }
			nextPageState.hoveredId = null
		}

		if (prevPageState.editingId && shapesNoLongerInPage.has(prevPageState.editingId)) {
			if (!nextPageState) nextPageState = { ...prevPageState }
			nextPageState.editingId = null
		}

		const hintingIds = prevPageState.hintingIds.filter((id) => !shapesNoLongerInPage.has(id))
		if (hintingIds.length !== prevPageState.hintingIds.length) {
			if (!nextPageState) nextPageState = { ...prevPageState }
			nextPageState.hintingIds = hintingIds
		}

		if (prevPageState.focusLayerId && shapesNoLongerInPage.has(prevPageState.focusLayerId)) {
			if (!nextPageState) nextPageState = { ...prevPageState }
			nextPageState.focusLayerId = null
		}
		return nextPageState
	}

	/** @internal */
	private _shapeDidChange(prev: TLShape, next: TLShape) {
		if (this.isShapeOfType(next, ArrowShapeUtil)) {
			this._arrowDidUpdate(next)
		}

		// if the shape's parent changed and it is bound to an arrow, update the arrow's parent
		if (prev.parentId !== next.parentId) {
			const reparentBoundArrows = (id: TLShapeId) => {
				const boundArrows = this._arrowBindingsIndex.value[id]
				if (boundArrows?.length) {
					for (const arrow of boundArrows) {
						this._reparentArrow(arrow.arrowId)
					}
				}
			}
			reparentBoundArrows(next.id)
			this.visitDescendants(next.id, reparentBoundArrows)
		}

		// if this shape moved to a new page, clean up any previous page's instance state
		if (prev.parentId !== next.parentId && isPageId(next.parentId)) {
			const allMovingIds = new Set([prev.id])
			this.visitDescendants(prev.id, (id) => {
				allMovingIds.add(id)
			})

			for (const instancePageState of this._allPageStates.value) {
				if (instancePageState.pageId === next.parentId) continue
				const nextPageState = this._cleanupInstancePageState(instancePageState, allMovingIds)

				if (nextPageState) {
					this.store.put([nextPageState])
				}
			}
		}

		if (prev.parentId && isShapeId(prev.parentId)) {
			this._invalidParents.add(prev.parentId)
		}

		if (next.parentId !== prev.parentId && isShapeId(next.parentId)) {
			this._invalidParents.add(next.parentId)
		}
	}

	/** @internal */
	private _pageStateDidChange(prev: TLInstancePageState, next: TLInstancePageState) {
		if (prev?.selectedIds !== next?.selectedIds) {
			// ensure that descendants and ancestors are not selected at the same time
			const filtered = next.selectedIds.filter((id) => {
				let parentId = this.getShapeById(id)?.parentId
				while (isShapeId(parentId)) {
					if (next.selectedIds.includes(parentId)) {
						return false
					}
					parentId = this.getShapeById(parentId)?.parentId
				}
				return true
			})

			const nextFocusLayerId =
				filtered.length === 0
					? next?.focusLayerId
					: this.findCommonAncestor(
							compact(filtered.map((id) => this.getShapeById(id))),
							(shape) => shape.type === 'group'
					  )

			if (filtered.length !== next.selectedIds.length || nextFocusLayerId != next.focusLayerId) {
				this.store.put([{ ...next, selectedIds: filtered, focusLayerId: nextFocusLayerId ?? null }])
			}
		}
	}

	/** @internal */
	private _pageWillBeDeleted(page: TLPage) {
		// page was deleted, need to check whether it's the current page and select another one if so
		if (this.instanceState.currentPageId !== page.id) return

		const backupPageId = this.pages.find((p) => p.id !== page.id)?.id
		if (!backupPageId) return
		this.store.put([{ ...this.instanceState, currentPageId: backupPageId }])
	}

	/* -------------------- Shortcuts ------------------- */

	/** The global document settings that applies to all users */
	@computed get documentSettings() {
		return this.store.get(TLDOCUMENT_ID)!
	}

	/** @internal */
	updateDocumentSettings(settings: Partial<TLDocument>) {
		this.store.put([{ ...this.documentSettings, ...settings }])
	}

	get gridSize() {
		return this.documentSettings.gridSize
	}

	/** @internal */
	get projectName() {
		return this.documentSettings.name
	}

	/** @internal */
	setProjectName(name: string) {
		this.updateDocumentSettings({ name })
	}

	get isSnapMode() {
		return this.user.isSnapMode
	}

	setSnapMode(isSnapMode: boolean) {
		if (isSnapMode !== this.isSnapMode) {
			this.user.updateUserPreferences({ isSnapMode })
		}
		return this
	}

	get isDarkMode() {
		return this.user.isDarkMode
	}

	setDarkMode(isDarkMode: boolean) {
		if (isDarkMode !== this.isDarkMode) {
			this.user.updateUserPreferences({ isDarkMode })
		}
		return this
	}

	get animationSpeed() {
		return this.user.animationSpeed
	}

	setAnimationSpeed(animationSpeed: number) {
		if (animationSpeed !== this.animationSpeed) {
			this.user.updateUserPreferences({ animationSpeed })
		}
		return this
	}

	get isFocusMode() {
		return this.instanceState.isFocusMode
	}

	setFocusMode(isFocusMode: boolean) {
		if (isFocusMode !== this.isFocusMode) {
			this.updateInstanceState({ isFocusMode }, true)
		}
		return this
	}

	get isToolLocked() {
		return this.instanceState.isToolLocked
	}

	setToolLocked(isToolLocked: boolean) {
		if (isToolLocked !== this.isToolLocked) {
			this.updateInstanceState({ isToolLocked }, true)
		}
		return this
	}

	get isGridMode() {
		return this.instanceState.isGridMode
	}

	setGridMode(isGridMode: boolean): this {
		if (isGridMode !== this.isGridMode) {
			this.updateInstanceState({ isGridMode }, true)
		}
		return this
	}

	private _isReadOnly = atom<boolean>('isReadOnly', false as any)

	/** @internal */
	setReadOnly(isReadOnly: boolean): this {
		this._isReadOnly.set(isReadOnly)
		if (isReadOnly) {
			this.setSelectedTool('hand')
		}
		return this
	}

	get isReadOnly() {
		return this._isReadOnly.value
	}

	/** @internal */
	private _isPenMode = atom<boolean>('isPenMode', false as any)

	/** @internal */
	private _touchEventsRemainingBeforeExitingPenMode = 0

	get isPenMode() {
		return this._isPenMode.value
	}

	setPenMode(isPenMode: boolean): this {
		if (isPenMode) this._touchEventsRemainingBeforeExitingPenMode = 3
		if (isPenMode !== this.isPenMode) {
			this._isPenMode.set(isPenMode)
		}
		return this
	}

	// User / User App State

	/** The current tab state */
	get instanceState(): TLInstance {
		return this.store.get(TLINSTANCE_ID)!
	}

	get cursor() {
		return this.instanceState.cursor
	}

	get brush() {
		return this.instanceState.brush
	}

	get zoomBrush() {
		return this.instanceState.zoomBrush
	}

	get scribble() {
		return this.instanceState.scribble
	}

	/** @internal */
	@computed private get pageStateId() {
		return InstancePageStateRecordType.createId(this.currentPageId)
	}

	/**
	 * The current page state.
	 *
	 * @public
	 */
	@computed get pageState(): TLInstancePageState {
		return this.store.get(this.pageStateId)!
	}
	@computed
	private get cameraId() {
		return CameraRecordType.createId(this.currentPageId)
	}

	/** The current camera. */
	@computed get camera() {
		return this.store.get(this.cameraId)!
	}

	/** The current camera zoom level. */
	@computed get zoomLevel() {
		return this.camera.z
	}

	/**
	 * The current selected ids.
	 *
	 * @public
	 */
	@computed get selectedIds() {
		return this.pageState.selectedIds
	}

	/**
	 * The current selected ids as a set
	 *
	 * @public
	 */
	@computed get selectedIdsSet(): ReadonlySet<TLShapeId> {
		return new Set(this.selectedIds)
	}

	// Pages

	/** @internal */
	@computed private get _pages() {
		return this.store.query.records('page')
	}

	/**
	 * Info about the project's current pages.
	 *
	 * @public
	 * @readonly
	 */
	@computed get pages() {
		return this._pages.value.sort(sortByIndex)
	}

	/**
	 * The current page.
	 *
	 * @public
	 */
	get currentPage() {
		return this.getPageById(this.currentPageId)!
	}

	/**
	 * The current page id.
	 *
	 * @public
	 */
	get currentPageId() {
		return this.instanceState.currentPageId
	}

	/**
	 * Get a page by its ID.
	 *
	 * @example
	 *
	 * ```ts
	 * editor.getPageById(myPage.id)
	 * ```
	 *
	 * @public
	 */
	getPageById(id: TLPage['id']) {
		return this.store.get(id)
	}

	/** @internal */
	@computed private get _pageStates() {
		return this.store.query.records('instance_page_state')
	}

	/**
	 * Get a page state by its id.
	 *
	 * @example
	 *
	 * ```ts
	 * editor.getPageStateByPageId('page1')
	 * ```
	 *
	 * @public
	 */
	getPageStateByPageId(id: TLPageId) {
		return this._pageStates.value.find((p) => p.pageId === id)
	}

	/**
	 * Get a page by its ID.
	 *
	 * @example
	 *
	 * ```ts
	 * editor.getPageById(myPage.id)
	 * ```
	 *
	 * @public
	 */
	getPageInfoById(id: TLPage['id']) {
		return this.store.get(id)
	}

	/** Get shapes on a page. */
	getShapeIdsInPage(pageId: TLPageId): Set<TLShapeId> {
		const result = this.store.query.exec('shape', { parentId: { eq: pageId } })
		return this.getShapeAndDescendantIds(result.map((s) => s.id))
	}

	/* --------------------- Shapes --------------------- */

	/**
	 * Get the local transform for a shape as a matrix model. This transform reflects both its
	 * translation (x, y) from from either its parent's top left corner, if the shape's parent is
	 * another shape, or else from the 0,0 of the page, if the shape's parent is the page; and the
	 * shape's rotation.
	 *
	 * @example
	 *
	 * ```ts
	 * editor.getTransform(myShape)
	 * ```
	 *
	 * @param shape - The shape to get the local transform for.
	 * @public
	 */
	getTransform(shape: TLShape) {
		const util = this.getShapeUtil(shape)
		return util.transform(shape)
	}

	/**
	 * Get the local transform of a shape's parent as a matrix model.
	 *
	 * @example
	 *
	 * ```ts
	 * editor.getParentTransform(myShape)
	 * ```
	 *
	 * @param shape - The shape to get the parent transform for.
	 * @public
	 */
	getParentTransform(shape: TLShape) {
		if (isPageId(shape.parentId)) {
			return Matrix2d.Identity()
		}
		return this._pageTransformCache.get(shape.parentId) ?? Matrix2d.Identity()
	}

	/**
	 * Get the page transform (or absolute transform) of a shape.
	 *
	 * @example
	 *
	 * ```ts
	 * editor.getPageTransform(myShape)
	 * ```
	 *
	 * @param shape - The shape to get the page transform for.
	 * @public
	 */
	getPageTransform(shape: TLShape) {
		return this.getPageTransformById(shape.id)
	}

	/**
	 * Get the page transform (or absolute transform) of a shape by its id.
	 *
	 * @example
	 *
	 * ```ts
	 * editor.getPageTransformById(myShape)
	 * ```
	 *
	 * @param id - The if of the shape to get the page transform for.
	 * @public
	 */
	getPageTransformById(id: TLShapeId) {
		return this._pageTransformCache.get(id)
	}

	/**
	 * Get the page point (or absolute point) of a shape.
	 *
	 * @example
	 *
	 * ```ts
	 * editor.getPagePoint(myShape)
	 * ```
	 *
	 * @param shape - The shape to get the page point for.
	 * @public
	 */
	getPagePointById(id: TLShapeId) {
		const pageTransform = this.getPageTransformById(id)
		if (!pageTransform) return
		return Matrix2d.applyToPoint(pageTransform, new Vec2d())
	}

	/**
	 * Get the page point (or absolute point) of a shape.
	 *
	 * @example
	 *
	 * ```ts
	 * editor.getPagePoint(myShape)
	 * ```
	 *
	 * @param shape - The shape to get the page point for.
	 * @public
	 */
	getPageCenter(shape: TLShape) {
		const pageTransform = this.getPageTransformById(shape.id)
		if (!pageTransform) return null
		const util = this.getShapeUtil(shape)
		const center = util.center(shape)
		return Matrix2d.applyToPoint(pageTransform, center)
	}

	/**
	 * Get the page point (or absolute point) of a shape by its id.
	 *
	 * @example
	 *
	 * ```ts
	 * editor.getPagePoint(myShape)
	 * ```
	 *
	 * @param id - The shape id to get the page point for.
	 * @public
	 */
	getPageCenterById(id: TLShapeId) {
		const shape = this.getShapeById(id)!
		return this.getPageCenter(shape)
	}

	/**
	 * Get the page rotation (or absolute rotation) of a shape.
	 *
	 * @example
	 *
	 * ```ts
	 * editor.getPageRotation(myShape)
	 * ```
	 *
	 * @param shape - The shape to get the page rotation for.
	 * @public
	 */
	getPageRotation(shape: TLShape): number {
		return this.getPageRotationById(shape.id)
	}

	/**
	 * Get the page rotation (or absolute rotation) of a shape by its id.
	 *
	 * @param id - The id of the shape to get the page rotation for.
	 */
	getPageRotationById(id: TLShapeId): number {
		const pageTransform = this.getPageTransformById(id)
		if (pageTransform) {
			return Matrix2d.Decompose(pageTransform).rotation
		}
		return 0
	}

	/**
	 * Get the local bounds of a shape.
	 *
	 * @example
	 *
	 * ```ts
	 * editor.getBounds(myShape)
	 * ```
	 *
	 * @param shape - The shape to get the bounds for.
	 * @public
	 */
	getBounds(shape: TLShape): Box2d {
		return this.getShapeUtil(shape).bounds(shape)
	}

	/**
	 * Get the local bounds of a shape by its id.
	 *
	 * @example
	 *
	 * ```ts
	 * editor.getBoundsById(myShape)
	 * ```
	 *
	 * @param id - The id of the shape to get the bounds for.
	 * @public
	 */
	getBoundsById(id: TLShapeId): Box2d | undefined {
		const shape = this.getShapeById(id)
		if (!shape) return undefined
		return this.getBounds(shape)
	}

	/**
	 * Get the page (or absolute) bounds of a shape.
	 *
	 * @example
	 *
	 * ```ts
	 * editor.getPageBounds(myShape)
	 * ```
	 *
	 * @param shape - The shape to get the bounds for.
	 * @public
	 */
	getPageBounds(shape: TLShape): Box2d | undefined {
		return this.getPageBoundsById(shape.id)
	}

	/**
	 * Get the page (or absolute) bounds of a shape by its id.
	 *
	 * @example
	 *
	 * ```ts
	 * editor.getPageBoundsById(myShape)
	 * ```
	 *
	 * @param id - The id of the shape to get the page bounds for.
	 * @public
	 */
	getPageBoundsById(id: TLShapeId): Box2d | undefined {
		return this._pageBoundsCache.get(id)
	}

	/**
	 * Get the page (or absolute) bounds of a shape, incorporating any masks. For example, if the
	 * shape were the child of a frame and was half way out of the frame, the bounds would be the half
	 * of the shape that was in the frame.
	 *
	 * @example
	 *
	 * ```ts
	 * editor.getMaskedPageBounds(myShape)
	 * ```
	 *
	 * @param shape - The shape to get the masked bounds for.
	 * @public
	 */
	getMaskedPageBounds(shape: TLShape): Box2d | undefined {
		return this.getMaskedPageBoundsById(shape.id)
	}

	/**
	 * Get the page (or absolute) bounds of a shape by its id, incorporating any masks. For example,
	 * if the shape were the child of a frame and was half way out of the frame, the bounds would be
	 * the half of the shape that was in the frame.
	 *
	 * @example
	 *
	 * ```ts
	 * editor.getMaskedPageBoundsById(myShape)
	 * ```
	 *
	 * @param id - The id of the shape to get the masked page bounds for.
	 * @public
	 */
	getMaskedPageBoundsById(id: TLShapeId): Box2d | undefined {
		const pageBounds = this._pageBoundsCache.get(id)
		if (!pageBounds) return
		const pageMask = this._pageMaskCache.get(id)
		if (pageMask) {
			const intersection = intersectPolygonPolygon(pageMask, pageBounds.corners)
			if (!intersection) return
			return Box2d.FromPoints(intersection)
		}
		return pageBounds
	}

	/**
	 * Get the local outline of a shape.
	 *
	 * @example
	 *
	 * ```ts
	 * editor.getOutline(myShape)
	 * ```
	 *
	 * @param shape - The shape to get the outline for.
	 * @public
	 */
	getOutline(shape: TLShape) {
		return this.getShapeUtil(shape).outline(shape)
	}

	/**
	 * Get the local outline of a shape.
	 *
	 * @example
	 *
	 * ```ts
	 * editor.getOutlineById(myShape)
	 * ```
	 *
	 * @param id - The shape id to get the outline for.
	 * @public
	 */
	getOutlineById(id: TLShapeId) {
		return this.getOutline(this.getShapeById(id)!)
	}

	/**
	 * Get the ancestors of a shape.
	 *
	 * @example
	 *
	 * ```ts
	 * const ancestors = editor.getAncestors(myShape)
	 * ```
	 *
	 * @param shape - The shape to get the ancestors for.
	 * @public
	 */
	getAncestors(shape: TLShape, acc: TLShape[] = []): TLShape[] {
		const parentId = shape.parentId
		if (isPageId(parentId)) {
			acc.reverse()
			return acc
		}

		const parent = this.store.get(parentId)!
		acc.push(parent)
		return this.getAncestors(parent, acc)
	}

	/**
	 * Get the ancestors of a shape by its id.
	 *
	 * @example
	 *
	 * ```ts
	 * const ancestors = editor.getAncestorsById(myShape)
	 * ```
	 *
	 * @param id - The id of the shape to get the ancestors for.
	 * @public
	 */
	getAncestorsById(id: TLShapeId, acc: TLShape[] = []): TLShape[] {
		const shape = this.getShapeById(id)!
		return this.getAncestors(shape, acc)
	}

	/**
	 * Find the first ancestor matching the given predicate
	 *
	 * @example
	 *
	 * ```ts
	 * const ancestor = editor.findAncestor(myShape)
	 * ```
	 *
	 * @param shape - The shape to check the ancestors for.
	 * @public
	 */
	findAncestor(shape: TLShape, predicate: (parent: TLShape) => boolean): TLShape | undefined {
		const parentId = shape.parentId

		if (isPageId(parentId)) {
			return undefined
		}

		const parent = this.getShapeById(parentId)

		if (parent) {
			if (predicate(parent)) {
				return parent
			}
			return this.findAncestor(parent, predicate)
		}

		return undefined
	}

	/** Returns true if the the given shape has the given ancestor */
	hasAncestor(shape: TLShape | undefined, ancestorId: TLShapeId): boolean {
		if (!shape) return false
		if (shape.parentId === ancestorId) return true
		return this.hasAncestor(this.getParentShape(shape), ancestorId)
	}

	/**
	 * Get the common ancestor of two or more shapes that matches a predicate.
	 *
	 * @param shapes - The shapes to check.
	 * @param predicate - The predicate to match.
	 */
	findCommonAncestor(
		shapes: TLShape[],
		predicate?: (shape: TLShape) => boolean
	): TLShapeId | undefined {
		if (shapes.length === 0) {
			return
		}
		if (shapes.length === 1) {
			const parentId = shapes[0].parentId
			if (isPageId(parentId)) {
				return
			}
			return predicate ? this.findAncestor(shapes[0], predicate)?.id : parentId
		}

		const [nodeA, ...others] = shapes
		let ancestor = this.getParentShape(nodeA)
		while (ancestor) {
			// TODO: this is not ideal, optimize
			if (predicate && !predicate(ancestor)) {
				ancestor = this.getParentShape(ancestor)
				continue
			}
			if (others.every((shape) => this.hasAncestor(shape, ancestor!.id))) {
				return ancestor!.id
			}
			ancestor = this.getParentShape(ancestor)
		}
		return undefined
	}

	/**
	 * Check whether a shape is within the bounds of the current viewport.
	 *
	 * @param id - The id of the shape to check.
	 * @public
	 */
	isShapeInViewport(id: TLShapeId) {
		const pageBounds = this.getPageBoundsById(id)
		if (!pageBounds) return false
		return this.viewportPageBounds.includes(pageBounds)
	}

	/**
	 * Check whether a shape or its parent is locked.
	 *
	 * @param id - The id of the shape to check.
	 * @public
	 */
	isShapeOrAncestorLocked(shape?: TLShape): boolean {
		if (shape === undefined) return false
		if (shape.isLocked) return true
		return this.isShapeOrAncestorLocked(this.getParentShape(shape))
	}

	private computeUnorderedRenderingShapes(
		ids: TLParentId[],
		{
			cullingBounds,
			cullingBoundsExpanded,
			erasingIdsSet,
			editingId,
		}: {
			cullingBounds?: Box2d
			cullingBoundsExpanded?: Box2d
			erasingIdsSet?: Set<TLShapeId>
			editingId?: TLShapeId | null
		} = {}
	) {
		// Here we get the shape as well as any of its children, as well as their
		// opacities. If the shape is being erased, and none of its ancestors are
		// being erased, then we reduce the opacity of the shape and all of its
		// ancestors; but we don't apply this effect more than once among a set
		// of descendants so that it does not compound.

		// This is designed to keep all the shapes in a single list which
		// allows the DOM nodes to be reused even when they become children
		// of other nodes.

		const renderingShapes: {
			id: TLShapeId
			index: number
			backgroundIndex: number
			opacity: number
			isCulled: boolean
			isInViewport: boolean
			maskedPageBounds: Box2d | undefined
		}[] = []

		let nextIndex = MAX_SHAPES_PER_PAGE
		let nextBackgroundIndex = 0

		const addShapeById = (id: TLParentId, parentOpacity: number, isAncestorErasing: boolean) => {
			if (PageRecordType.isId(id)) {
				for (const childId of this.getSortedChildIds(id)) {
					addShapeById(childId, parentOpacity, isAncestorErasing)
				}
				return
			}

			const shape = this.getShapeById(id)
			if (!shape) return

			// todo: move opacity to a property of shape, rather than a property of props
			let opacity = (+(shape.props as { opacity: string }).opacity ?? 1) * parentOpacity
			let isShapeErasing = false

			if (!isAncestorErasing && erasingIdsSet?.has(id)) {
				isShapeErasing = true
				opacity *= 0.32
			}

			// If a child is outside of its parent's clipping bounds, then bounds will be undefined.
			const maskedPageBounds = this.getMaskedPageBoundsById(id)

			// Whether the shape is on screen. Use the "strict" viewport here.
			const isInViewport = maskedPageBounds
				? cullingBounds?.includes(maskedPageBounds) ?? true
				: false

			// Whether the shape should actually be culled / unmounted.
			// - Use the "expanded" culling viewport to include shapes that are just off-screen.
			// - Editing shapes should never be culled.
			const isCulled = maskedPageBounds
				? (editingId !== id && !cullingBoundsExpanded?.includes(maskedPageBounds)) ?? true
				: true

			renderingShapes.push({
				id,
				index: nextIndex,
				backgroundIndex: nextBackgroundIndex,
				opacity,
				isCulled,
				isInViewport,
				maskedPageBounds,
			})

			nextIndex += 1
			nextBackgroundIndex += 1

			const childIds = this.getSortedChildIds(id)
			if (!childIds.length) return

			let backgroundIndexToRestore = null
			if (this.getShapeUtil(shape).providesBackgroundForChildren(shape)) {
				backgroundIndexToRestore = nextBackgroundIndex
				nextBackgroundIndex = nextIndex
				nextIndex += MAX_SHAPES_PER_PAGE
			}

			for (const childId of childIds) {
				addShapeById(childId, opacity, isAncestorErasing || isShapeErasing)
			}

			if (backgroundIndexToRestore !== null) {
				nextBackgroundIndex = backgroundIndexToRestore
			}
		}

		for (const id of ids) {
			addShapeById(id, 1, false)
		}

		return renderingShapes
	}

	/**
	 * Get the shapes that should be displayed in the current viewport.
	 *
	 * @public
	 */
	@computed get renderingShapes() {
		const renderingShapes = this.computeUnorderedRenderingShapes([this.currentPageId], {
			cullingBounds: this.cullingBounds,
			cullingBoundsExpanded: this.cullingBoundsExpanded,
			erasingIdsSet: this.erasingIdsSet,
			editingId: this.editingId,
		})

		// Its IMPORTANT that the result be sorted by id AND include the index
		// that the shape should be displayed at. Steve, this is the past you
		// telling the present you not to change this.

		// We want to sort by id because moving elements about in the DOM will
		// cause the element to get removed by react as it moves the DOM node. This
		// causes <iframes/> to re-render which is hella annoying and a perf
		// drain. By always sorting by 'id' we keep the shapes always in the
		// same order; but we later use index to set the element's 'z-index'
		// to change the "rendered" position in z-space.
		return renderingShapes.sort(sortById)
	}

	/**
	 * The common bounds of all of the shapes on the page.
	 *
	 * @public
	 */
	@computed get allShapesCommonBounds(): Box2d | null {
		let commonBounds = null as Box2d | null

		this.shapeIds.forEach((shapeId) => {
			const bounds = this.getMaskedPageBoundsById(shapeId)
			if (bounds) {
				if (commonBounds) {
					commonBounds.expand(bounds)
				} else {
					commonBounds = bounds.clone()
				}
			}
		})

		return commonBounds
	}

	/**
	 * Get the corners of a shape in page space.
	 *
	 * @example
	 *
	 * ```ts
	 * const corners = editor.getPageCorners(myShape)
	 * ```
	 *
	 * @param shape - The shape to get the corners for.
	 * @public
	 */
	getPageCorners(shape: TLShape): Vec2d[] {
		const ancestors = this.getAncestors(shape)
		const corners = this.getBounds(shape).corners

		const transform = Matrix2d.Compose(
			...ancestors.flatMap((s) => [Matrix2d.Translate(s.x, s.y), Matrix2d.Rotate(s.rotation)]),
			Matrix2d.Translate(shape.x, shape.y),
			Matrix2d.Rotate(shape.rotation, 0, 0)
		)

		return Matrix2d.applyToPoints(transform, corners)
	}

	/**
	 * Test whether a point (in page space) will will a shape. This method takes into account masks,
	 * such as when a shape is the child of a frame and is partially clipped by the frame.
	 *
	 * @example
	 *
	 * ```ts
	 * editor.isPointInShape({ x: 100, y: 100 }, myShape)
	 * ```
	 *
	 * @param point - The page point to test.
	 * @param shape - The shape to test against.
	 * @public
	 */
	isPointInShape(point: VecLike, shape: TLShape): boolean {
		const util = this.getShapeUtil(shape)

		const pageMask = this._pageMaskCache.get(shape.id)

		if (pageMask) {
			const hit = pointInPolygon(point, pageMask)
			if (!hit) return false
		}

		return util.hitTestPoint(shape, this.getPointInShapeSpace(shape, point))
	}

	/**
	 * Get the shapes, if any, at a given page point.
	 *
	 * @example
	 *
	 * ```ts
	 * editor.getShapesAtPoint({ x: 100, y: 100 })
	 * ```
	 *
	 * @param point - The page point to test.
	 * @public
	 */
	getShapesAtPoint(point: VecLike): TLShape[] {
		return this.shapesArray.filter((shape) => {
			// Check the page mask too
			const pageMask = this._pageMaskCache.get(shape.id)
			if (pageMask) {
				return pointInPolygon(point, pageMask)
			}

			// Otherwise, use the shape's own hit test method
			return this.getShapeUtil(shape).hitTestPoint(shape, this.getPointInShapeSpace(shape, point))
		})
	}

	/**
	 * Convert a point in page space to a point in the local space of a shape. For example, if a
	 * shape's page point were `{ x: 100, y: 100 }`, a page point at `{ x: 110, y: 110 }` would be at
	 * `{ x: 10, y: 10 }` in the shape's local space.
	 *
	 * @example
	 *
	 * ```ts
	 * editor.getPointInShapeSpace(myShape, { x: 100, y: 100 })
	 * ```
	 *
	 * @param shape - The shape to get the point in the local space of.
	 * @param point - The page point to get in the local space of the shape.
	 * @public
	 */
	getPointInShapeSpace(shape: TLShape, point: VecLike): Vec2d {
		return Matrix2d.applyToPoint(Matrix2d.Inverse(this.getPageTransform(shape)!), point)
	}

	/**
	 * Convert a delta in page space to a point in the local space of a shape. For example, if a
	 * shape's page point were `{ x: 100, y: 100 }`, a page point at `{ x: 110, y: 110 }` would be at
	 * `{ x: 10, y: 10 }` in the shape's local space.
	 *
	 * @example
	 *
	 * ```ts
	 * editor.getPointInShapeSpace(myShape.id, { x: 100, y: 100 })
	 * ```
	 *
	 * @param shape - The shape to get the point in the local space of.
	 * @param point - The page point to get in the local space of the shape.
	 * @public
	 */
	getPointInParentSpace(shapeId: TLShapeId, point: VecLike): Vec2d {
		const shape = this.getShapeById(shapeId)!
		if (!shape) {
			return new Vec2d(0, 0)
		}
		if (isPageId(shape.parentId)) return Vec2d.From(point)

		const parentTransform = this.getPageTransformById(shape.parentId)
		if (!parentTransform) return Vec2d.From(point)

		return Matrix2d.applyToPoint(Matrix2d.Inverse(parentTransform), point)
	}

	/**
	 * Convert a delta in page space to a delta in the local space of a shape.
	 *
	 * @example
	 *
	 * ```ts
	 * editor.getDeltaInShapeSpace(myShape, { x: 100, y: 100 })
	 * ```
	 *
	 * @param shape - The shape to get the delta in the local space of.
	 * @param delta - The page delta to convert.
	 * @public
	 */
	getDeltaInShapeSpace(shape: TLShape, delta: VecLike): Vec2d {
		const pageTransform = this.getPageTransform(shape)
		if (!pageTransform) return Vec2d.From(delta)
		return Vec2d.Rot(delta, -Matrix2d.Decompose(pageTransform).rotation)
	}

	/**
	 * Convert a delta in page space to a delta in the parent space of a shape.
	 *
	 * @example
	 *
	 * ```ts
	 * editor.getDeltaInParentSpace(myShape, { x: 100, y: 100 })
	 * ```
	 *
	 * @param shape - The shape to get the delta in the parent space of.
	 * @param delta - The page delta to convert.
	 * @public
	 */
	getDeltaInParentSpace(shape: TLShape, delta: VecLike): Vec2d {
		if (isPageId(shape.parentId)) return Vec2d.From(delta)

		const parent = this.getShapeById(shape.parentId)
		if (!parent) return Vec2d.From(delta)

		return this.getDeltaInShapeSpace(parent, delta)
	}

	/**
	 * For a given set of ids, get a map containing the ids of their parents and the children of those
	 * parents.
	 *
	 * @example
	 *
	 * ```ts
	 * editor.getParentsMappedToChildren(['id1', 'id2', 'id3'])
	 * ```
	 *
	 * @param ids - The ids to get the parents and children of.
	 * @public
	 */
	getParentsMappedToChildren(ids: TLShapeId[]) {
		const shapes = ids.map((id) => this.store.get(id)!)
		const parents = new Map<TLParentId, Set<TLShape>>()
		shapes.forEach((shape) => {
			if (!parents.has(shape.parentId)) {
				parents.set(shape.parentId, new Set())
			}
			parents.get(shape.parentId)?.add(shape)
		})
		return parents
	}

	/* -------------------- Viewport -------------------- */

	/**
	 * Update the viewport. The viewport will measure the size and screen position of its container
	 * element. This should be done whenever the container's position on the screen changes.
	 *
	 * @example
	 *
	 * ```ts
	 * editor.updateViewportScreenBounds()
	 * ```
	 *
	 * @param center - Whether to preserve the viewport page center as the viewport changes.
	 *   (optional)
	 * @public
	 */
	updateViewportScreenBounds(center = false) {
		const container = this.getContainer()

		if (!container) return this
		const rect = container.getBoundingClientRect()
		const screenBounds = new Box2d(0, 0, Math.max(rect.width, 1), Math.max(rect.height, 1))

		const boundsAreEqual = screenBounds.equals(this.viewportScreenBounds)

		// Get the current value
		const { _willSetInitialBounds } = this

		if (boundsAreEqual) {
			this._willSetInitialBounds = false
		} else {
			if (_willSetInitialBounds) {
				// If we have just received the initial bounds, don't center the camera.
				this._willSetInitialBounds = false
				this.updateInstanceState({ screenBounds: screenBounds.toJson() }, true, true)
			} else {
				const { zoomLevel } = this
				if (center) {
					const before = this.viewportPageCenter
					this.updateInstanceState({ screenBounds: screenBounds.toJson() }, true, true)
					const after = this.viewportPageCenter
					if (!this.instanceState.followingUserId) {
						this.pan((after.x - before.x) * zoomLevel, (after.y - before.y) * zoomLevel)
					}
				} else {
					const before = this.screenToPage(0, 0)
					this.updateInstanceState({ screenBounds: screenBounds.toJson() }, true, true)
					const after = this.screenToPage(0, 0)
					if (!this.instanceState.followingUserId) {
						this.pan((after.x - before.x) * zoomLevel, (after.y - before.y) * zoomLevel)
					}
				}
			}
		}

		this._cameraManager.tick()
		this.updateCullingBounds()

		const { editingId } = this

		if (editingId) {
			this.panZoomIntoView([editingId])
		}

		return this
	}

	/**
	 * The bounds of the editor's viewport in screen space.
	 *
	 * @public
	 */
	@computed get viewportScreenBounds() {
		const { x, y, w, h } = this.instanceState.screenBounds
		return new Box2d(x, y, w, h)
	}

	/**
	 * The center of the editor's viewport in screen space.
	 *
	 * @public
	 */
	@computed get viewportScreenCenter() {
		return this.viewportScreenBounds.center
	}

	/**
	 * The current viewport in page space.
	 *
	 * @public
	 */
	@computed get viewportPageBounds() {
		const { x, y, w, h } = this.viewportScreenBounds
		const tl = this.screenToPage(x, y)
		const br = this.screenToPage(x + w, y + h)
		return new Box2d(tl.x, tl.y, br.x - tl.x, br.y - tl.y)
	}

	/**
	 * The current culling bounds in page space, used for checking which shapes are "on screen".
	 *
	 * @public
	 */
	@computed get cullingBounds() {
		return this._cullingBounds.value
	}

	/** @internal */
	readonly _cullingBounds = atom('culling viewport', new Box2d())

	/**
	 * The current culling bounds in page space, expanded slightly. Used for determining which shapes
	 * to render and which to "cull".
	 *
	 * @public
	 */
	@computed get cullingBoundsExpanded() {
		return this._cullingBoundsExpanded.value
	}

	/** @internal */
	readonly _cullingBoundsExpanded = atom('culling viewport expanded', new Box2d())

	/**
	 * Update the culling bounds. This should be called when the viewport has stopped changing, such
	 * as at the end of a pan, zoom, or animation.
	 *
	 * @example
	 *
	 * ```ts
	 * editor.updateCullingBounds()
	 * ```
	 *
	 * @internal
	 */
	updateCullingBounds(): this {
		const { viewportPageBounds } = this
		if (viewportPageBounds.equals(this._cullingBounds.__unsafe__getWithoutCapture())) return this
		this._cullingBounds.set(viewportPageBounds.clone())
		this._cullingBoundsExpanded.set(viewportPageBounds.clone().expandBy(100 / this.zoomLevel))
		return this
	}

	/**
	 * The center of the viewport in page space.
	 *
	 * @public
	 */
	@computed get viewportPageCenter() {
		return this.viewportPageBounds.center
	}

	/**
	 * Convert a point in screen space to a point in page space.
	 *
	 * @example
	 *
	 * ```ts
	 * editor.screenToPage(100, 100)
	 * ```
	 *
	 * @param x - The x coordinate of the point in screen space.
	 * @param y - The y coordinate of the point in screen space.
	 * @param camera - The camera to use. Defaults to the current camera.
	 * @public
	 */
	screenToPage(x: number, y: number, z = 0.5, camera: Vec2dModel = this.camera) {
		const { screenBounds } = this.store.unsafeGetWithoutCapture(TLINSTANCE_ID)!
		const { x: cx, y: cy, z: cz = 1 } = camera
		return {
			x: (x - screenBounds.x) / cz - cx,
			y: (y - screenBounds.y) / cz - cy,
			z,
		}
	}

	/**
	 * Convert a point in page space to a point in screen space.
	 *
	 * @example
	 *
	 * ```ts
	 * editor.pageToScreen(100, 100)
	 * ```
	 *
	 * @param x - The x coordinate of the point in screen space.
	 * @param y - The y coordinate of the point in screen space.
	 * @param camera - The camera to use. Defaults to the current camera.
	 * @public
	 */
	pageToScreen(x: number, y: number, z = 0.5, camera: Vec2dModel = this.camera) {
		const { x: cx, y: cy, z: cz = 1 } = camera
		return {
			x: x + cx * cz,
			y: y + cy * cz,
			z,
		}
	}

	/* Focus Layers */

	get focusLayerId() {
		return this.pageState.focusLayerId ?? this.currentPageId
	}

	get focusLayerShape(): TLShape | undefined {
		const id = this.pageState.focusLayerId
		if (!id) {
			return
		}
		return this.getShapeById(id)
	}

	popFocusLayer() {
		const current = this.pageState.focusLayerId
		const focusedShape = current && this.getShapeById(current)

		if (focusedShape) {
			// If we have a focused layer, look for an ancestor of the focused shape that is a group
			const match = this.findAncestor(focusedShape, (s) => s.type === 'group')
			// If we have an ancestor that can become a focused layer, set it as the focused layer
			this.setFocusLayer(match?.id ?? null)
			this.select(focusedShape.id)
		} else {
			// If there's no focused shape, then clear the focus layer and clear selection
			this.setFocusLayer(null)
			this.selectNone()
		}

		return this
	}

	/**
	 * Set the focus layer to the given shape id.
	 *
	 * @param next - The next focus layer id or null to reset the focus layer to the page
	 * @public
	 */
	setFocusLayer(next: null | TLShapeId) {
		this._setFocusLayer(next)
		return this
	}

	/** @internal */
	private _setFocusLayer = this.history.createCommand(
		'setFocusLayer',
		(next: null | TLShapeId) => {
			// When we first click an empty canvas we don't want this to show up in the undo stack
			if (next === null && !this.canUndo) {
				return
			}
			const prev = this.pageState.focusLayerId
			return { data: { prev, next }, preservesRedoStack: true, squashing: true }
		},
		{
			do: ({ next }) => {
				this.store.update(this.pageState.id, (s) => ({ ...s, focusLayerId: next }))
			},
			undo: ({ prev }) => {
				this.store.update(this.pageState.id, (s) => ({ ...s, focusLayerId: prev }))
			},
			squash({ prev }, { next }) {
				return { prev, next }
			},
		}
	)

	/**
	 * Set the hinted shape ids.
	 *
	 * @param ids - The ids to set as hinted.
	 * @public
	 */
	setHintingIds(ids: TLShapeId[]): this {
		// always ephemeral
		this.store.update(this.pageState.id, (s) => ({ ...s, hintingIds: dedupe(ids) }))
		return this
	}

	/**
	 * The current editing shape's id.
	 *
	 * @public
	 */
	get editingId() {
		return this.pageState.editingId
	}

	/**
	 * The current cropping shape's id.
	 *
	 * @public
	 */
	get croppingId() {
		return this.pageState.croppingId
	}

	@computed get editingShape() {
		if (!this.editingId) return null
		return this.getShapeById(this.editingId) ?? null
	}

	/**
	 * Set the current editing id.
	 *
	 * @param id - The id of the shape to edit or null to clear the editing id.
	 * @public
	 */
	setEditingId(id: TLShapeId | null): this {
		if (!id) {
			this.setInstancePageState({ editingId: null })
		} else {
			if (id !== this.editingId) {
				const shape = this.getShapeById(id)!
				const util = this.getShapeUtil(shape)
				if (shape && util.canEdit(shape)) {
					this.setInstancePageState({ editingId: id, hoveredId: null }, false)
					const { viewportPageBounds } = this
					const localEditingBounds = util.getEditingBounds(shape)!
					const pageTransform = this.getPageTransformById(id)!
					const pageEditingBounds = Box2d.FromPoints(
						Matrix2d.applyToPoints(pageTransform, localEditingBounds.corners)
					)

					if (!viewportPageBounds.contains(pageEditingBounds)) {
						if (
							pageEditingBounds.width > viewportPageBounds.width ||
							pageEditingBounds.height > viewportPageBounds.height
						) {
							this.zoomToBounds(
								pageEditingBounds.minX,
								pageEditingBounds.minY,
								pageEditingBounds.width,
								pageEditingBounds.height
							)
						} else {
							this.centerOnPoint(pageEditingBounds.midX, pageEditingBounds.midY)
						}
					}
				}
			}
		}

		return this
	}

	setCroppingId(id: TLShapeId | null): this {
		if (id !== this.croppingId) {
			if (!id) {
				this.setInstancePageState({ croppingId: null })
				if (this.isInAny('select.crop', 'select.pointing_crop_handle', 'select.cropping')) {
					this.setSelectedTool('select.idle')
				}
			} else {
				const shape = this.getShapeById(id)!
				const util = this.getShapeUtil(shape)
				if (shape && util.canCrop(shape)) {
					this.setInstancePageState({ croppingId: id, hoveredId: null })
				}
			}
		}
		return this
	}

	getParentIdForNewShapeAtPoint(point: VecLike, shapeType: TLShape['type']) {
		const shapes = this.sortedShapesArray

		for (let i = shapes.length - 1; i >= 0; i--) {
			const shape = shapes[i]
			const util = this.getShapeUtil(shape)
			if (!util.canReceiveNewChildrenOfType(shape, shapeType)) continue
			const maskedPageBounds = this.getMaskedPageBoundsById(shape.id)
			if (
				maskedPageBounds &&
				maskedPageBounds.containsPoint(point) &&
				util.hitTestPoint(shape, this.getPointInShapeSpace(shape, point))
			) {
				return shape.id
			}
		}

		return this.focusLayerId
	}

	getDroppingShape(point: VecLike, droppingShapes: TLShape[] = []) {
		const shapes = this.sortedShapesArray

		for (let i = shapes.length - 1; i >= 0; i--) {
			const shape = shapes[i]
			// don't allow dropping a shape on itself or one of it's children
			if (droppingShapes.find((s) => s.id === shape.id || this.hasAncestor(shape, s.id))) continue
			const util = this.getShapeUtil(shape)
			if (!util.canDropShapes(shape, droppingShapes)) continue
			const maskedPageBounds = this.getMaskedPageBoundsById(shape.id)
			if (
				maskedPageBounds &&
				maskedPageBounds.containsPoint(point) &&
				util.hitTestPoint(shape, this.getPointInShapeSpace(shape, point))
			) {
				return shape
			}
		}

		return undefined
	}

	// This returns the node that should be selected when you click on this one, assuming there is nothing
	// already selected. It will not return anything higher than or including the current focus layer.
	getOutermostSelectableShape(shape: TLShape, filter?: (shape: TLShape) => boolean): TLShape {
		let match = shape
		let node = shape as TLShape | undefined
		while (node) {
			if (
				node.type === 'group' &&
				this.focusLayerId !== node.id &&
				!this.hasAncestor(this.focusLayerShape, node.id) &&
				(filter?.(node) ?? true)
			) {
				match = node
			} else if (this.focusLayerId === node.id) {
				break
			}
			node = this.getParentShape(node)
		}

		return match
	}

	/* --------------------- Shapes --------------------- */

	/**
	 * The app's set of styles.
	 *
	 * @public
	 */
	static styles = STYLES

	/**
	 * The current page bounds of all the selected shapes (Not the same thing as the page bounds of
	 * the selection bounding box when the selection has been rotated)
	 *
	 * @readonly
	 * @public
	 */
	@computed get selectedPageBounds(): Box2d | null {
		const {
			pageState: { selectedIds },
		} = this

		if (selectedIds.length === 0) return null

		return Box2d.Common(compact(selectedIds.map((id) => this.getPageBoundsById(id))))
	}

	/** The rotation of the selection bounding box. */
	@computed get selectionRotation(): number {
		const { selectedIds } = this
		if (selectedIds.length === 0) {
			return 0
		}
		if (selectedIds.length === 1) {
			return this.getPageRotationById(this.selectedIds[0])
		}

		const allRotations = selectedIds.map((id) => this.getPageRotationById(id) % (Math.PI / 2))
		// if the rotations are all compatible with each other, return the rotation of any one of them
		if (allRotations.every((rotation) => Math.abs(rotation - allRotations[0]) < Math.PI / 180)) {
			return this.getPageRotationById(selectedIds[0])
		}
		return 0
	}

	@computed get selectionBounds(): Box2d | undefined {
		const { selectedIds } = this

		if (selectedIds.length === 0) {
			return undefined
		}

		const { selectionRotation } = this
		if (selectionRotation === 0) {
			return this.selectedPageBounds!
		}

		if (selectedIds.length === 1) {
			const bounds = this.getBounds(this.getShapeById(selectedIds[0])!).clone()
			bounds.point = Matrix2d.applyToPoint(this.getPageTransformById(selectedIds[0])!, bounds.point)
			return bounds
		}

		// need to 'un-rotate' all the outlines of the existing nodes so we can fit them inside a box
		const allPoints = this.selectedIds
			.flatMap((id) => {
				const pageTransform = this.getPageTransformById(id)
				if (!pageTransform) return []
				return this.getOutlineById(id).map((point) => Matrix2d.applyToPoint(pageTransform, point))
			})
			.map((p) => Vec2d.Rot(p, -selectionRotation))
		const box = Box2d.FromPoints(allPoints)
		// now position box so that it's top-left corner is in the right place
		box.point = box.point.rot(selectionRotation)
		return box
	}

	@computed get selectionPageCenter() {
		const { selectionBounds, selectionRotation } = this
		if (!selectionBounds) return null
		return Vec2d.RotWith(selectionBounds.center, selectionBounds.point, selectionRotation)
	}

	/**
	 * An array containing all of the shapes in the current page.
	 *
	 * @example
	 *
	 * ```ts
	 * editor.shapesArray
	 * ```
	 *
	 * @readonly
	 * @public
	 */
	@computed get shapesArray() {
		return Array.from(this.shapeIds, (id) => this.store.get(id)! as TLShape)
	}

	/**
	 * An array containing all of the shapes in the current page, sorted in z-index order (accounting
	 * for nested shapes): e.g. A, B, BA, BB, C.
	 *
	 * @example
	 *
	 * ```ts
	 * editor.sortedShapesArray
	 * ```
	 *
	 * @readonly
	 * @public
	 */
	@computed get sortedShapesArray(): TLShape[] {
		const shapes = new Set(this.shapesArray.sort(sortByIndex))

		const results: TLShape[] = []

		function pushShapeWithDescendants(shape: TLShape): void {
			results.push(shape)
			shapes.delete(shape)

			shapes.forEach((otherShape) => {
				if (otherShape.parentId === shape.id) {
					pushShapeWithDescendants(otherShape)
				}
			})
		}

		shapes.forEach((shape) => {
			const parent = this.getShapeById(shape.parentId)
			if (!isShape(parent)) {
				pushShapeWithDescendants(shape)
			}
		})

		return results
	}

	/**
	 * An array containing all of the currently selected shapes.
	 *
	 * @example
	 *
	 * ```ts
	 * editor.selectedShapes
	 * ```
	 *
	 * @public
	 * @readonly
	 */
	@computed get selectedShapes(): TLShape[] {
		const { selectedIds } = this.pageState
		return compact(selectedIds.map((id) => this.store.get(id)))
	}

	/**
	 * The app's only selected shape.
	 *
	 * @example
	 *
	 * ```ts
	 * editor.onlySelectedShape
	 * ```
	 *
	 * @returns Null if there is no shape or more than one selected shape, otherwise the selected
	 *   shape.
	 * @public
	 * @readonly
	 */
	@computed get onlySelectedShape(): TLShape | null {
		const { selectedShapes } = this
		return selectedShapes.length === 1 ? selectedShapes[0] : null
	}

	/**
	 * Get whether a shape matches the type of a TLShapeUtil.
	 *
	 * @example
	 *
	 * ```ts
	 * const isArrowShape = isShapeOfType(someShape, ArrowShapeUtil)
	 * ```
	 *
	 * @param util - the TLShapeUtil constructor to test against
	 * @param shape - the shape to test
	 *
	 * @public
	 */
	isShapeOfType<T extends TLUnknownShape>(
		shape: TLUnknownShape,
		util: { new (...args: any): ShapeUtil<T>; type: string }
	): shape is T {
		return shape.type === util.type
	}

	/**
	 * Get a shape by its id.
	 *
	 * @example
	 *
	 * ```ts
	 * editor.getShapeById('box1')
	 * ```
	 *
	 * @param id - The id of the shape to get.
	 * @public
	 */
	getShapeById<T extends TLShape = TLShape>(id: TLParentId): T | undefined {
		if (!isShapeId(id)) return undefined
		return this.store.get(id) as T
	}

	/**
	 * Get the parent shape for a given shape. Returns undefined if the shape is the direct child of
	 * the page.
	 *
	 * @example
	 *
	 * ```ts
	 * editor.getParentShape(myShape)
	 * ```
	 *
	 * @public
	 */
	getParentShape(shape?: TLShape): TLShape | undefined {
		if (shape === undefined || !isShapeId(shape.parentId)) return undefined
		return this.store.get(shape.parentId)
	}

	/**
	 * If siblingShape and targetShape are siblings, this returns targetShape. If targetShape has an
	 * ancestor who is a sibling of siblingShape, this returns that ancestor. Otherwise, this returns
	 * undefined
	 */
	private getNearestSiblingShape(
		siblingShape: TLShape,
		targetShape: TLShape | undefined
	): TLShape | undefined {
		if (!targetShape) {
			return undefined
		}
		if (targetShape.parentId === siblingShape.parentId) {
			return targetShape
		}

		const ancestor = this.findAncestor(
			targetShape,
			(ancestor) => ancestor.parentId === siblingShape.parentId
		)

		return ancestor
	}

	/** Get the id of the containing page for a given shape. */
	getParentPageId(shape?: TLShape): TLPageId | undefined {
		if (shape === undefined) return undefined
		if (isPageId(shape.parentId)) {
			return shape.parentId
		} else {
			return this.getParentPageId(this.getShapeById(shape.parentId))
		}
	}

	/**
	 * Get whether the given shape is the descendant of the given page.
	 *
	 * @example
	 *
	 * ```ts
	 * editor.isShapeInPage(myShape)
	 * editor.isShapeInPage(myShape, 'page1')
	 * ```
	 *
	 * @param shape - The shape to check.
	 * @param pageId - The id of the page to check against. Defaults to the current page.
	 * @public
	 */
	isShapeInPage(shape: TLShape, pageId = this.currentPageId): boolean {
		let shapeIsInPage = false

		if (shape.parentId === pageId) {
			shapeIsInPage = true
		} else {
			let parent = this.getShapeById(shape.parentId)
			isInPageSearch: while (parent) {
				if (parent.parentId === pageId) {
					shapeIsInPage = true
					break isInPageSearch
				}
				parent = this.getShapeById(parent.parentId)
			}
		}

		return shapeIsInPage
	}

	/* --------------------- Styles --------------------- */

	/**
	 * A mapping of color ids to CSS color values.
	 *
	 * @internal
	 */
	private colors: Map<TLColorStyle['id'], string>

	/**
	 * A mapping of size ids to size values.
	 *
	 * @internal
	 */
	private sizes = {
		s: 2,
		m: 3.5,
		l: 5,
		xl: 10,
	}

	/**
	 * Get the CSS color value for a given color id.
	 *
	 * @example
	 *
	 * ```ts
	 * editor.getCssColor('red')
	 * ```
	 *
	 * @param id - The id of the color to get.
	 * @public
	 */
	getCssColor(id: TLColorStyle['id']): string {
		return this.colors.get(id)!
	}

	/**
	 * Get the stroke width value for a given size id.
	 *
	 * @example
	 *
	 * ```ts
	 * editor.getStrokeWidth('m')
	 * ```
	 *
	 * @param id - The id of the size to get.
	 * @public
	 */
	getStrokeWidth(id: TLSizeStyle['id']): number {
		return this.sizes[id]
	}

	/* ------------------- Statechart ------------------- */

	/**
	 * The id of the current selected tool.
	 *
	 * @public
	 */
	get currentToolId(): string {
		const activeTool = this.root.current.value
		let activeToolId = activeTool?.id

		// Often a tool will transition into one of the following select states after the initial pointerdown: 'translating', 'resizing', 'dragging_handle'
		// It should then supply the tool id to the `onInteractionEnd` property to tell us which tool initially triggered the interaction.
		// If tool lock mode is on then tldraw will switch to the given tool id.
		// If tool lock mode is off then tldraw will switch back to the select tool when the interaction ends.

		if (activeToolId === 'select' || activeToolId === 'zoom') {
			const currentChildState = activeTool?.current.value as any
			activeToolId = currentChildState?.info?.onInteractionEnd ?? 'select'
		}

		return activeToolId ?? 'select'
	}

	/**
	 * Set the selected tool.
	 *
	 * @example
	 *
	 * ```ts
	 * editor.setSelectedTool('hand')
	 * editor.setSelectedTool('hand', { date: Date.now() })
	 * ```
	 *
	 * @param id - The id of the tool to select.
	 * @param info - Arbitrary data to pass along into the transition.
	 * @public
	 */
	setSelectedTool(id: string, info = {}) {
		this.root.transition(id, info)
		return this
	}

	/**
	 * Get a descendant by its path.
	 *
	 * @example
	 *
	 * ```ts
	 * state.getStateDescendant('select')
	 * state.getStateDescendant('select.brushing')
	 * ```
	 *
	 * @param path - The descendant's path of state ids, separated by periods.
	 * @public
	 */
	getStateDescendant(path: string): StateNode | undefined {
		const ids = path.split('.').reverse()
		let state = this.root as StateNode
		while (ids.length > 0) {
			const id = ids.pop()
			if (!id) return state
			const childState = state.children?.[id]
			if (!childState) return undefined
			state = childState
		}
		return state
	}

	/**
	 * Get whether a certain tool (or other state node) is currently active.
	 *
	 * @example
	 *
	 * ```ts
	 * editor.isIn('select')
	 * editor.isIn('select.brushing')
	 * ```
	 *
	 * @param path - The path of active states, separated by periods.
	 * @public
	 */
	isIn(path: string): boolean {
		const ids = path.split('.').reverse()
		let state = this.root as StateNode
		while (ids.length > 0) {
			const id = ids.pop()
			if (!id) return true
			const current = state.current.value
			if (current?.id === id) {
				if (ids.length === 0) return true
				state = current
				continue
			} else return false
		}
		return false
	}

	/**
	 * Get whether the state node is in any of the given active paths.
	 *
	 * @example
	 *
	 * ```ts
	 * state.isInAny('select', 'erase')
	 * state.isInAny('select.brushing', 'erase.idle')
	 * ```
	 *
	 * @public
	 */
	isInAny(...paths: string[]): boolean {
		return paths.some((path) => this.isIn(path))
	}

	/* --------------------- Inputs --------------------- */

	/**
	 * The app's current input state.
	 *
	 * @public
	 */
	inputs = {
		/** The most recent pointer down's position in page space. */
		originPagePoint: new Vec2d(),
		/** The most recent pointer down's position in screen space. */
		originScreenPoint: new Vec2d(),
		/** The previous pointer position in page space. */
		previousPagePoint: new Vec2d(),
		/** The previous pointer position in screen space. */
		previousScreenPoint: new Vec2d(),
		/** The most recent pointer position in page space. */
		currentPagePoint: new Vec2d(),
		/** The most recent pointer position in screen space. */
		currentScreenPoint: new Vec2d(),
		/** A set containing the currently pressed keys. */
		keys: new Set<string>(),
		/** A set containing the currently pressed buttons. */
		buttons: new Set<number>(),
		/** Whether the input is from a pe. */
		isPen: false,
		/** Whether the shift key is currently pressed. */
		shiftKey: false,
		/** Whether the control or command key is currently pressed. */
		ctrlKey: false,
		/** Whether the alt or option key is currently pressed. */
		altKey: false,
		/** Whether the user is dragging. */
		isDragging: false,
		/** Whether the user is pointing. */
		isPointing: false,
		/** Whether the user is pinching. */
		isPinching: false,
		/** Whether the user is editing. */
		isEditing: false,
		/** Whether the user is panning. */
		isPanning: false,
		/** Velocity of mouse pointer, in pixels per millisecond */
		pointerVelocity: new Vec2d(),
	}

	/**
	 * Update the input points from a pointer or pinch event.
	 *
	 * @param info - The event info.
	 * @internal
	 */
	private _updateInputsFromEvent(info: TLPointerEventInfo | TLPinchEventInfo) {
		const { previousScreenPoint, previousPagePoint, currentScreenPoint, currentPagePoint } =
			this.inputs

		const { screenBounds } = this.store.unsafeGetWithoutCapture(TLINSTANCE_ID)!
		const { x: sx, y: sy, z: sz } = info.point
		const { x: cx, y: cy, z: cz } = this.camera

		previousScreenPoint.setTo(currentScreenPoint)
		previousPagePoint.setTo(currentPagePoint)

		const px = (sx - screenBounds.x) / cz - cx
		const py = (sy - screenBounds.y) / cz - cy

		currentScreenPoint.set(sx, sy)
		currentPagePoint.set(px, py, sz ?? 0.5)

		this.inputs.isPen = info.type === 'pointer' && info.isPen

		// Reset velocity on pointer down
		if (info.name === 'pointer_down') {
			this.inputs.pointerVelocity = new Vec2d()
		}

		// todo: We only have to do this if there are multiple users in the document
		this.store.put([
			{
				id: TLPOINTER_ID,
				typeName: 'pointer',
				x: currentPagePoint.x,
				y: currentPagePoint.y,
				lastActivityTimestamp: Date.now(),
			},
		])
	}

	/* --------------------- Events --------------------- */

	/**
	 * A manager for recording multiple click events.
	 *
	 * @internal
	 */
	protected _clickManager = new ClickManager(this)

	/**
	 * Prevent a double click event from firing the next time the user clicks
	 *
	 * @public
	 */
	cancelDoubleClick() {
		this._clickManager.cancelDoubleClickTimeout()
	}

	/**
	 * The previous cursor. Used for restoring the cursor after pan events.
	 *
	 * @internal
	 */
	private _prevCursor: TLCursorType = 'default'

	/** @internal */
	private _shiftKeyTimeout = -1 as any

	/** @internal */
	private _setShiftKeyTimeout = () => {
		this.inputs.shiftKey = false
		this.dispatch({
			type: 'keyboard',
			name: 'key_up',
			key: 'Shift',
			shiftKey: this.inputs.shiftKey,
			ctrlKey: this.inputs.ctrlKey,
			altKey: this.inputs.altKey,
			code: 'ShiftLeft',
		})
	}

	/** @internal */
	private _altKeyTimeout = -1 as any

	/** @internal */
	private _setAltKeyTimeout = () => {
		this.inputs.altKey = false
		this.dispatch({
			type: 'keyboard',
			name: 'key_up',
			key: 'Alt',
			shiftKey: this.inputs.shiftKey,
			ctrlKey: this.inputs.ctrlKey,
			altKey: this.inputs.altKey,
			code: 'AltLeft',
		})
	}

	/** @internal */
	private _ctrlKeyTimeout = -1 as any

	/** @internal */
	private _setCtrlKeyTimeout = () => {
		this.inputs.ctrlKey = false
		this.dispatch({
			type: 'keyboard',
			name: 'key_up',
			key: 'Ctrl',
			shiftKey: this.inputs.shiftKey,
			ctrlKey: this.inputs.ctrlKey,
			altKey: this.inputs.altKey,
			code: 'ControlLeft',
		})
	}

	/** @internal */
	private _restoreToolId = 'select'

	/** @internal */
	private _pinchStart = 1

	/** @internal */
	private _didPinch = false

	/** @internal */
	private _selectedIdsAtPointerDown: TLShapeId[] = []

	/** @internal */
	capturedPointerId: number | null = null

	/**
	 * Dispatch an event to the editor.
	 *
	 * @example
	 *
	 * ```ts
	 * editor.dispatch(myPointerEvent)
	 * ```
	 *
	 * @param info - The event info.
	 * @public
	 */
	dispatch = (info: TLEventInfo): this => {
		// prevent us from spamming similar event errors if we're crashed.
		// todo: replace with new readonly mode?
		if (this.crashingError) return this

		const { inputs } = this
		const { type } = info

		this.batch(() => {
			if (info.type === 'misc') {
				// stop panning if the interaction is cancelled or completed
				if (info.name === 'cancel' || info.name === 'complete') {
					this.inputs.isDragging = false

					if (this.inputs.isPanning) {
						this.inputs.isPanning = false
						this.setCursor({
							type: this._prevCursor,
						})
					}
				}

				this.root.handleEvent(info)
				return
			}

			if (info.shiftKey) {
				clearInterval(this._shiftKeyTimeout)
				this._shiftKeyTimeout = -1
				inputs.shiftKey = true
			} else if (!info.shiftKey && inputs.shiftKey && this._shiftKeyTimeout === -1) {
				this._shiftKeyTimeout = setTimeout(this._setShiftKeyTimeout, 150)
			}

			if (info.altKey) {
				clearInterval(this._altKeyTimeout)
				this._altKeyTimeout = -1
				inputs.altKey = true
			} else if (!info.altKey && inputs.altKey && this._altKeyTimeout === -1) {
				this._altKeyTimeout = setTimeout(this._setAltKeyTimeout, 150)
			}

			if (info.ctrlKey) {
				clearInterval(this._ctrlKeyTimeout)
				this._ctrlKeyTimeout = -1
				inputs.ctrlKey = true /** @internal */ /** @internal */ /** @internal */
			} else if (!info.ctrlKey && inputs.ctrlKey && this._ctrlKeyTimeout === -1) {
				this._ctrlKeyTimeout = setTimeout(this._setCtrlKeyTimeout, 150)
			}

			const { originPagePoint, originScreenPoint, currentPagePoint, currentScreenPoint } = inputs

			if (!inputs.isPointing) {
				inputs.isDragging = false
			}

			switch (type) {
				case 'pinch': {
					if (!this.canMoveCamera) return
					this._updateInputsFromEvent(info)

					switch (info.name) {
						case 'pinch_start': {
							if (inputs.isPinching) return

							if (!inputs.isEditing) {
								this._pinchStart = this.camera.z
								if (!this._selectedIdsAtPointerDown.length) {
									this._selectedIdsAtPointerDown = this.selectedIds.slice()
								}

								this._didPinch = true

								inputs.isPinching = true

								this.interrupt()
							}

							return // Stop here!
						}
						case 'pinch': {
							if (!inputs.isPinching) return

							const {
								point: { x, y, z = 1 },
								delta: { x: dx, y: dy },
							} = info

							const {
								camera: { x: cx, y: cy, z: cz },
							} = this

							const zoom = Math.min(MAX_ZOOM, Math.max(MIN_ZOOM, z))

							this.setCamera(
								cx + dx / cz - x / cz + x / zoom,
								cy + dy / cz - y / cz + y / zoom,
								zoom
							)

							return // Stop here!
						}
						case 'pinch_end': {
							if (!inputs.isPinching) return this

							inputs.isPinching = false
							const { _selectedIdsAtPointerDown } = this
							this.setSelectedIds(this._selectedIdsAtPointerDown, true)
							this._selectedIdsAtPointerDown = []

							const {
								camera: { x: cx, y: cy, z: cz },
							} = this

							let zoom: number | undefined

							if (cz > 0.9 && cz < 1.05) {
								zoom = 1
							} else if (cz > 0.49 && cz < 0.505) {
								zoom = 0.5
							}

							if (cz > this._pinchStart - 0.1 && cz < this._pinchStart + 0.05) {
								zoom = this._pinchStart
							}

							if (zoom !== undefined) {
								const { x, y } = this.viewportScreenCenter
								this.animateCamera(
									cx + (x / zoom - x) - (x / cz - x),
									cy + (y / zoom - y) - (y / cz - y),
									zoom,
									{ duration: 100 }
								)
							}

							if (this._didPinch) {
								this._didPinch = false
								requestAnimationFrame(() => {
									if (!this._didPinch) {
										this.setSelectedIds(_selectedIdsAtPointerDown, true)
									}
								})
							}

							return // Stop here!
						}
					}
				}
				case 'wheel': {
					if (!this.canMoveCamera) return

					if (this.isMenuOpen) {
						// noop
					} else {
						if (inputs.ctrlKey) {
							// todo: Start or update the zoom end interval

							// If the alt or ctrl keys are pressed,
							// zoom or pan the camera and then return.
							const { x, y } = this.inputs.currentScreenPoint
							const { x: cx, y: cy, z: cz } = this.camera

							const zoom = Math.min(MAX_ZOOM, Math.max(MIN_ZOOM, cz + (info.delta.z ?? 0) * cz))

							this.setCamera(
								cx + (x / zoom - x) - (x / cz - x),
								cy + (y / zoom - y) - (y / cz - y),
								zoom
							)

							// We want to return here because none of the states in our
							// statechart should respond to this event (a camera zoom)
							return
						}

						// Update the camera here, which will dispatch a pointer move...
						// this will also update the pointer position, etc
						this.pan(info.delta.x, info.delta.y)

						if (
							!inputs.isDragging &&
							inputs.isPointing &&
							originPagePoint.dist(currentPagePoint) >
								(this.isCoarsePointer ? COARSE_DRAG_DISTANCE : DRAG_DISTANCE) / this.zoomLevel
						) {
							inputs.isDragging = true
						}
					}
					break
				}
				case 'pointer': {
					// If we're pinching, return
					if (inputs.isPinching) return

					this._updateInputsFromEvent(info)

					const { isPen } = info

					switch (info.name) {
						case 'pointer_down': {
							this._selectedIdsAtPointerDown = this.selectedIds.slice()

							// Firefox bug fix...
							// If it's a left-mouse-click, we store the pointer id for later user
							if (info.button === 0) {
								this.capturedPointerId = info.pointerId
							}

							// Add the button from the buttons set
							inputs.buttons.add(info.button)

							inputs.isPointing = true
							inputs.isDragging = false

							if (this.isPenMode) {
								if (!isPen) {
									// decrement the remaining taps before exiting pen mode
									this._touchEventsRemainingBeforeExitingPenMode--
									if (this._touchEventsRemainingBeforeExitingPenMode === 0) {
										this.setPenMode(false)
									} else {
										return
									}
								} else {
									// reset the remaining taps before exiting pen mode
									this._touchEventsRemainingBeforeExitingPenMode = 3
								}
							} else {
								if (isPen) {
									this.setPenMode(true)
								}
							}

							if (info.button === 5) {
								// Eraser button activates eraser
								this._restoreToolId = this.currentToolId
								this.complete()
								this.setSelectedTool('eraser')
							} else if (info.button === 1) {
								// Middle mouse pan activates panning
								if (!this.inputs.isPanning) {
									this._prevCursor = this.instanceState.cursor.type
								}

								this.inputs.isPanning = true
							}

							if (this.inputs.isPanning) {
								this.stopCameraAnimation()
								this.setCursor({
									type: 'grabbing',
								})
								return this
							}

							originScreenPoint.setTo(currentScreenPoint)
							originPagePoint.setTo(currentPagePoint)
							break
						}
						case 'pointer_move': {
							// If the user is in pen mode, but the pointer is not a pen, stop here.
							if (!isPen && this.isPenMode) {
								return
							}

							if (this.inputs.isPanning && this.inputs.isPointing) {
								// Handle panning
								const { currentScreenPoint, previousScreenPoint } = this.inputs
								const delta = Vec2d.Sub(currentScreenPoint, previousScreenPoint)
								this.pan(delta.x, delta.y)
								return
							}

							if (
								!inputs.isDragging &&
								inputs.isPointing &&
								originPagePoint.dist(currentPagePoint) >
									(this.isCoarsePointer ? COARSE_DRAG_DISTANCE : DRAG_DISTANCE) / this.zoomLevel
							) {
								inputs.isDragging = true
							}
							break
						}
						case 'pointer_up': {
							// Remove the button from the buttons set
							inputs.buttons.delete(info.button)

							inputs.isPointing = false
							inputs.isDragging = false

							if (this.isMenuOpen) {
								// Suppressing pointerup here as <ContextMenu/> doesn't seem to do what we what here.
								return
							}

							if (!isPen && this.isPenMode) {
								return
							}

							// Firefox bug fix...
							// If it's the same pointer that we stored earlier...
							// ... then it's probably still a left-mouse-click!
							if (this.capturedPointerId === info.pointerId) {
								this.capturedPointerId = null
								info.button = 0
							}

							if (inputs.isPanning) {
								if (info.button === 1) {
									if (!this.inputs.keys.has(' ')) {
										inputs.isPanning = false

										this.slideCamera({
											speed: Math.min(2, this.inputs.pointerVelocity.len()),
											direction: this.inputs.pointerVelocity,
											friction: HAND_TOOL_FRICTION,
										})
										this.setCursor({
											type: this._prevCursor,
										})
									} else {
										this.slideCamera({
											speed: Math.min(2, this.inputs.pointerVelocity.len()),
											direction: this.inputs.pointerVelocity,
											friction: HAND_TOOL_FRICTION,
										})
										this.setCursor({
											type: 'grab',
										})
									}
								} else if (info.button === 0) {
									this.slideCamera({
										speed: Math.min(2, this.inputs.pointerVelocity.len()),
										direction: this.inputs.pointerVelocity,
										friction: HAND_TOOL_FRICTION,
									})
									this.setCursor({
										type: 'grab',
									})
								}
							} else {
								if (info.button === 5) {
									// Eraser button activates eraser
									this.complete()
									this.setSelectedTool(this._restoreToolId)
								}
							}

							break
						}
					}

					break
				}
				case 'keyboard': {
<<<<<<< HEAD
					if (info.key === 'ShiftRight') info.key = 'ShiftLeft'
					if (info.key === 'MetaRight') info.key = 'MetaLeft'
=======
					// please, please
					if (info.code === 'ControlRight') info.code = 'ControlLeft'
>>>>>>> 6f8533df

					switch (info.name) {
						case 'key_down': {
							// Add the key from the keys set
							inputs.keys.add(info.code)

							// If the space key is pressed (but meta / control isn't!) activate panning
							if (!info.ctrlKey && info.code === 'Space') {
								if (!this.inputs.isPanning) {
									this._prevCursor = this.instanceState.cursor.type
								}

								this.inputs.isPanning = true
								this.setCursor({
									type: this.inputs.isPointing ? 'grabbing' : 'grab',
								})
							}

							break
						}
						case 'key_up': {
							// Remove the key from the keys set
							inputs.keys.delete(info.code)

							if (info.code === 'Space' && !this.inputs.buttons.has(1)) {
								this.inputs.isPanning = false
								this.setCursor({
									type: this._prevCursor,
								})
							}

							break
						}
						case 'key_repeat': {
							// noop
							break
						}
					}
					break
				}
			}

			// Correct the info name for right / middle clicks
			if (info.type === 'pointer') {
				if (info.button === 1) {
					info.name = 'middle_click'
				} else if (info.button === 2) {
					info.name = 'right_click'
				}

				// If a pointer event, send the event to the click manager.
				if (info.isPen === this.isPenMode) {
					switch (info.name) {
						case 'pointer_down': {
							const otherEvent = this._clickManager.transformPointerDownEvent(info)
							if (info.name !== otherEvent.name) {
								this.root.handleEvent(info)
								this.emit('event', info)
								this.root.handleEvent(otherEvent)
								this.emit('event', otherEvent)
								return
							}

							break
						}
						case 'pointer_up': {
							const otherEvent = this._clickManager.transformPointerUpEvent(info)
							if (info.name !== otherEvent.name) {
								this.root.handleEvent(info)
								this.emit('event', info)
								this.root.handleEvent(otherEvent)
								this.emit('event', otherEvent)
								return
							}

							break
						}
						case 'pointer_move': {
							this._clickManager.handleMove()
							break
						}
					}
				}
			}

			// Send the event to the statechart. It will be handled by all
			// active states, starting at the root.
			this.root.handleEvent(info)
			this.emit('event', info)
		})

		return this
	}

	replaceStoreContentsWithRecordsForOtherDocument(records: TLRecord[]) {
		transact(() => {
			this.store.clear()
			const [shapes, nonShapes] = partition(records, (record) => record.typeName === 'shape')
			this.store.put(nonShapes, 'initialize')
			this.store.ensureStoreIsUsable()
			this.store.put(shapes, 'initialize')
			this.history.clear()
			this.updateViewportScreenBounds()
			this.updateCullingBounds()

			const bounds = this.allShapesCommonBounds
			if (bounds) {
				this.zoomToBounds(bounds.minX, bounds.minY, bounds.width, bounds.height, 1)
			}
		})
	}

	getContent(ids: TLShapeId[] = this.selectedIds): TLContent | undefined {
		if (!ids) return
		if (ids.length === 0) return

		const pageTransforms: Record<string, Matrix2dModel> = {}

		let shapes = dedupe(
			ids
				.map((id) => this.getShapeById(id)!)
				.sort(sortByIndex)
				.flatMap((shape) => {
					const allShapes = [shape]
					this.visitDescendants(shape.id, (descendant) => {
						allShapes.push(this.getShapeById(descendant)!)
					})
					return allShapes
				})
		)

		shapes = shapes.map((shape) => {
			pageTransforms[shape.id] = this.getPageTransformById(shape.id)!

			shape = structuredClone(shape) as typeof shape

			if (this.isShapeOfType(shape, ArrowShapeUtil)) {
				const startBindingId =
					shape.props.start.type === 'binding' ? shape.props.start.boundShapeId : undefined

				const endBindingId =
					shape.props.end.type === 'binding' ? shape.props.end.boundShapeId : undefined

				const info = this.getShapeUtil(ArrowShapeUtil).getArrowInfo(shape)

				if (shape.props.start.type === 'binding') {
					if (!shapes.some((s) => s.id === startBindingId)) {
						// Uh oh, the arrow's bound-to shape isn't among the shapes
						// that we're getting the content for. We should try to adjust
						// the arrow so that it appears in the place it would be
						if (info?.isValid) {
							const { x, y } = info.start.point
							shape.props.start = {
								type: 'point',
								x,
								y,
							}
						} else {
							const { start } = getArrowTerminalsInArrowSpace(this, shape)
							shape.props.start = {
								type: 'point',
								x: start.x,
								y: start.y,
							}
						}
					}
				}

				if (shape.props.end.type === 'binding') {
					if (!shapes.some((s) => s.id === endBindingId)) {
						if (info?.isValid) {
							const { x, y } = info.end.point
							shape.props.end = {
								type: 'point',
								x,
								y,
							}
						} else {
							const { end } = getArrowTerminalsInArrowSpace(this, shape)
							shape.props.end = {
								type: 'point',
								x: end.x,
								y: end.y,
							}
						}
					}
				}

				const infoAfter = getIsArrowStraight(shape)
					? getStraightArrowInfo(this, shape)
					: getCurvedArrowInfo(this, shape)

				if (info?.isValid && infoAfter?.isValid && !getIsArrowStraight(shape)) {
					const mpA = Vec2d.Med(info.start.handle, info.end.handle)
					const distA = Vec2d.Dist(info.middle, mpA)
					const distB = Vec2d.Dist(infoAfter.middle, mpA)
					if (shape.props.bend < 0) {
						shape.props.bend += distB - distA
					} else {
						shape.props.bend -= distB - distA
					}
				}

				return shape
			}

			return shape
		})

		const rootShapeIds: TLShapeId[] = []

		shapes.forEach((shape) => {
			if (shapes.find((s) => s.id === shape.parentId) === undefined) {
				// Need to get page point and rotation of the shape because shapes in
				// groups use local position/rotation

				const pagePoint = this.getPagePointById(shape.id)!
				const pageRotation = this.getPageRotationById(shape.id)!
				shape.x = pagePoint.x
				shape.y = pagePoint.y
				shape.rotation = pageRotation
				shape.parentId = this.currentPageId

				rootShapeIds.push(shape.id)
			}
		})

		const assetsSet = new Set<TLAssetId>()

		shapes.forEach((shape) => {
			if ('assetId' in shape.props) {
				if (shape.props.assetId !== null) {
					assetsSet.add(shape.props.assetId)
				}
			}
		})

		return {
			shapes,
			rootShapeIds,
			schema: this.store.schema.serialize(),
			assets: compact(Array.from(assetsSet).map((id) => this.getAssetById(id))),
		}
	}

	/* --------------------- Commands --------------------- */

	putContent(
		content: TLContent,
		options: {
			point?: VecLike
			select?: boolean
			preservePosition?: boolean
			preserveIds?: boolean
		} = {}
	): this {
		if (this.isReadOnly) return this

		if (!content.schema) {
			throw Error('Could not put content: content is missing a schema.')
		}

		const { select = false, preserveIds = false, preservePosition = false } = options
		let { point = undefined } = options

		// decide on a parent for the put shapes; if the parent is among the put shapes(?) then use its parent

		const { currentPageId } = this
		const { assets, shapes, rootShapeIds } = content

		const idMap = new Map<any, TLShapeId>(shapes.map((shape) => [shape.id, createShapeId()]))

		// By default, the paste parent will be the current page.
		let pasteParentId = this.currentPageId as TLPageId | TLShapeId
		let lowestDepth = Infinity
		let lowestAncestors: TLShape[] = []

		// Among the selected shapes, find the shape with the fewest ancestors and use its first ancestor.
		for (const shape of this.selectedShapes) {
			if (lowestDepth === 0) break

			const ancestors = this.getAncestors(shape)
			if (shape.type === 'frame') ancestors.push(shape)

			const depth = shape.type === 'frame' ? ancestors.length + 1 : ancestors.length

			if (depth < lowestDepth) {
				lowestDepth = depth
				lowestAncestors = ancestors
				pasteParentId = shape.type === 'frame' ? shape.id : shape.parentId
			} else if (depth === lowestDepth) {
				if (lowestAncestors.length !== ancestors.length) {
					throw Error(`Ancestors: ${lowestAncestors.length} !== ${ancestors.length}`)
				}

				if (lowestAncestors.length === 0) {
					pasteParentId = currentPageId
					break
				} else {
					pasteParentId = currentPageId
					for (let i = 0; i < lowestAncestors.length; i++) {
						if (ancestors[i] !== lowestAncestors[i]) break
						pasteParentId = ancestors[i].id
					}
				}
			}
		}

		let isDuplicating = false

		if (!isPageId(pasteParentId)) {
			const parent = this.getShapeById(pasteParentId)
			if (parent) {
				if (!this.viewportPageBounds.includes(this.getPageBounds(parent)!)) {
					pasteParentId = currentPageId
				} else {
					if (rootShapeIds.length === 1) {
						const rootShape = shapes.find((s) => s.id === rootShapeIds[0])!
						if (
							this.isShapeOfType(parent, FrameShapeUtil) &&
							this.isShapeOfType(rootShape, FrameShapeUtil) &&
							rootShape.props.w === parent?.props.w &&
							rootShape.props.h === parent?.props.h
						) {
							isDuplicating = true
						}
					}
				}
			} else {
				pasteParentId = currentPageId
			}
		}

		if (!isDuplicating) {
			isDuplicating = idMap.has(pasteParentId)
		}

		if (isDuplicating) {
			pasteParentId = this.getShapeById(pasteParentId)!.parentId
		}

		let index = this.getHighestIndexForParent(pasteParentId)

		const rootShapes: TLShape[] = []

		const newShapes: TLShape[] = shapes.map((shape): TLShape => {
			let newShape: TLShape

			if (preserveIds) {
				newShape = deepCopy(shape)
				idMap.set(shape.id, shape.id)
			} else {
				const id = idMap.get(shape.id)!

				// Create the new shape (new except for the id)
				newShape = deepCopy({ ...shape, id })
			}

			if (rootShapeIds.includes(shape.id)) {
				newShape.parentId = currentPageId
				rootShapes.push(newShape)
			}

			// Assign the child to its new parent.

			// If the child's parent is among the putting shapes, then assign
			// it to the new parent's id.
			if (idMap.has(newShape.parentId)) {
				newShape.parentId = idMap.get(shape.parentId)!
			} else {
				rootShapeIds.push(newShape.id)
				// newShape.parentId = pasteParentId
				newShape.index = index
				index = getIndexAbove(index)
			}

			if (this.isShapeOfType(newShape, ArrowShapeUtil)) {
				if (newShape.props.start.type === 'binding') {
					const mappedId = idMap.get(newShape.props.start.boundShapeId)
					newShape.props.start = mappedId
						? { ...newShape.props.start, boundShapeId: mappedId }
						: // this shouldn't happen, if you copy an arrow but not it's bound shape it should
						  // convert the binding to a point at the time of copying
						  { type: 'point', x: 0, y: 0 }
				}
				if (newShape.props.end.type === 'binding') {
					const mappedId = idMap.get(newShape.props.end.boundShapeId)
					newShape.props.end = mappedId
						? { ...newShape.props.end, boundShapeId: mappedId }
						: // this shouldn't happen, if you copy an arrow but not it's bound shape it should
						  // convert the binding to a point at the time of copying
						  { type: 'point', x: 0, y: 0 }
				}
			}

			return newShape
		})

		if (newShapes.length + this.shapeIds.size > MAX_SHAPES_PER_PAGE) {
			// There's some complexity here involving children
			// that might be created without their parents, so
			// if we're going over the limit then just don't paste.
			alertMaxShapes(this)
			return this
		}

		// Migrate the new shapes

		let assetsToCreate: TLAsset[] = []

		if (assets) {
			for (let i = 0; i < assets.length; i++) {
				const asset = assets[i]
				const result = this.store.schema.migratePersistedRecord(asset, content.schema)
				if (result.type === 'success') {
					assets[i] = result.value as TLAsset
				} else {
					throw Error(
						`Could not put content: could not migrate content for asset:\n${JSON.stringify(
							asset,
							null,
							2
						)}`
					)
				}
			}

			const assetsToUpdate: (TLImageAsset | TLVideoAsset)[] = []

			assetsToCreate = assets
				.filter((asset) => !this.store.has(asset.id))
				.map((asset) => {
					if (asset.type === 'image' || asset.type === 'video') {
						if (asset.props.src && asset.props.src?.startsWith('data:image')) {
							assetsToUpdate.push(structuredClone(asset))
							asset.props.src = null
						} else {
							assetsToUpdate.push(structuredClone(asset))
						}
					}

					return asset
				})

			Promise.allSettled(
				assetsToUpdate.map(async (asset) => {
					const file = await dataUrlToFile(
						asset.props.src!,
						asset.props.name,
						asset.props.mimeType ?? 'image/png'
					)

					const newAsset = await this.onCreateAssetFromFile(file)

					return [asset, newAsset] as const
				})
			).then((assets) => {
				this.updateAssets(
					compact(
						assets.map((result) =>
							result.status === 'fulfilled'
								? { ...result.value[1], id: result.value[0].id }
								: undefined
						)
					)
				)
			})
		}

		for (let i = 0; i < newShapes.length; i++) {
			const shape = newShapes[i]
			const result = this.store.schema.migratePersistedRecord(shape, content.schema)
			if (result.type === 'success') {
				newShapes[i] = result.value as TLShape
			} else {
				throw Error(
					`Could not put content: could not migrate content for shape:\n${JSON.stringify(
						shape,
						null,
						2
					)}`
				)
			}
		}

		this.batch(() => {
			// Create any assets that need to be created
			if (assetsToCreate.length > 0) {
				this.createAssets(assetsToCreate)
			}

			// Create the shapes with root shapes as children of the page
			this.createShapes(newShapes, select)

			// And then, if needed, reparent the root shapes to the paste parent
			if (pasteParentId !== currentPageId) {
				this.reparentShapesById(
					rootShapes.map((s) => s.id),
					pasteParentId
				)
			}

			const newCreatedShapes = newShapes.map((s) => this.getShapeById(s.id)!)
			const bounds = Box2d.Common(newCreatedShapes.map((s) => this.getPageBounds(s)!))

			if (point === undefined) {
				if (!isPageId(pasteParentId)) {
					// Put the shapes in the middle of the (on screen) parent
					const shape = this.getShapeById(pasteParentId)!
					const util = this.getShapeUtil(shape)
					point = util.center(shape)
				} else {
					const { viewportPageBounds } = this
					if (preservePosition || viewportPageBounds.includes(Box2d.From(bounds))) {
						// Otherwise, put shapes where they used to be
						point = bounds.center
					} else {
						// If the old bounds are outside of the viewport...
						// put the shapes in the middle of the viewport
						point = viewportPageBounds.center
					}
				}
			}

			if (rootShapes.length === 1) {
				const onlyRoot = rootShapes[0] as TLFrameShape
				// If the old bounds are in the viewport...
				if (onlyRoot.type === 'frame') {
					while (
						this.getShapesAtPoint(point).some(
							(shape) =>
								this.isShapeOfType(shape, FrameShapeUtil) &&
								shape.props.w === onlyRoot.props.w &&
								shape.props.h === onlyRoot.props.h
						)
					) {
						point.x += bounds.w + 16
					}
				}
			}

			this.updateShapes(
				rootShapes.map((s) => {
					const delta = {
						x: (s.x ?? 0) - (bounds.x + bounds.w / 2),
						y: (s.y ?? 0) - (bounds.y + bounds.h / 2),
					}

					return { id: s.id, type: s.type, x: point!.x + delta.x, y: point!.y + delta.y }
				})
			)
		})

		return this
	}

	/* --------------------- Shapes --------------------- */

	getHighestIndexForParent(parentId: TLShapeId | TLPageId) {
		const children = this._parentIdsToChildIds.value[parentId]

		if (!children || children.length === 0) {
			return 'a1'
		}
		return getIndexAbove(children[children.length - 1][1])
	}

	/**
	 * Create shapes.
	 *
	 * @example
	 *
	 * ```ts
	 * editor.createShapes([{ id: 'box1', type: 'box' }])
	 * ```
	 *
	 * @param partials - The shape partials to create.
	 * @param select - Whether to select the created shapes. Defaults to false.
	 * @public
	 */
	createShapes(partials: TLShapePartial[], select = false) {
		this._createShapes(partials, select)
		return this
	}

	/** @internal */
	private _createShapes = this.history.createCommand(
		'createShapes',
		(partials: TLShapePartial[], select = false) => {
			if (this.isReadOnly) return null
			if (partials.length <= 0) return null

			const { shapeIds, selectedIds } = this

			const prevSelectedIds = select ? selectedIds : undefined

			const maxShapesReached = partials.length + shapeIds.size > MAX_SHAPES_PER_PAGE

			if (maxShapesReached) {
				alertMaxShapes(this)
			}

			const partialsToCreate = maxShapesReached
				? partials.slice(0, MAX_SHAPES_PER_PAGE - shapeIds.size)
				: partials

			if (partialsToCreate.length === 0) return null

			return {
				data: {
					currentPageId: this.currentPageId,
					createdIds: partials.map((p) => p.id),
					prevSelectedIds,
					partials: partialsToCreate,
					select,
				},
			}
		},
		{
			do: ({ createdIds, partials, select }) => {
				const { focusLayerId } = this

				// 1. Parents

				// Make sure that each partial will become the child of either the
				// page or another shape that exists (or that will exist) in this page.

				partials = partials.map((partial) => {
					if (
						// No parentId provided
						!partial.parentId ||
						// A parentId is proved but the parent is neither a) in the store
						// or b) among the other creating shape partials
						(!this.store.get(partial.parentId) && !partials.find((p) => p.id === partial.parentId))
					) {
						partial = { ...partial }
						const parentId = this.getParentIdForNewShapeAtPoint(
							{ x: partial.x ?? 0, y: partial.y ?? 0 },
							partial.type
						)
						partial.parentId = parentId
						// If the parent is a shape (rather than a page) then insert the
						// shapes into the shape's children. Adjust the point and page rotation to be
						// preserved relative to the parent.
						if (isShapeId(parentId)) {
							const point = this.getPointInShapeSpace(this.getShapeById(parentId)!, {
								x: partial.x ?? 0,
								y: partial.y ?? 0,
							})
							partial.x = point.x
							partial.y = point.y
							partial.rotation = -this.getPageRotationById(parentId) + (partial.rotation ?? 0)
						}
						return partial
					}
					return partial
				})

				// 2. Indices

				// Get the highest index among the parents of each of the
				// the shapes being created; we'll increment from there.

				const parentIndices = new Map<string, string>()

				const shapeRecordsToCreate: TLShape[] = []

				for (const partial of partials) {
					const util = this.getShapeUtil(partial)

					// If an index is not explicitly provided, then add the
					// shapes to the top of their parents' children; using the
					// value in parentsMappedToIndex, get the index above, use it,
					// and set it back to parentsMappedToIndex for next time.
					let index = partial.index

					if (!index) {
						const parentId = partial.parentId ?? focusLayerId
						if (!parentIndices.has(parentId)) {
							parentIndices.set(parentId, this.getHighestIndexForParent(parentId))
						}
						index = parentIndices.get(parentId)!
						parentIndices.set(parentId, getIndexAbove(index))
					}

					// The initial props starts as the shape utility's default props
					const initialProps = util.defaultProps()

					// We then look up each key in the tab state's props; and if it's there,
					// we use the value from the tab state's props instead of the default.
					// Note that props will never include opacity.
					const { propsForNextShape } = this.instanceState
					for (const key in initialProps) {
						if (key in propsForNextShape) {
							if (key === 'url') continue
							;(initialProps as any)[key] = (propsForNextShape as any)[key]
						}
					}

					// When we create the shape, take in the partial (the props coming into the
					// function) and merge it with the default props.
					let shapeRecordToCreate = (
						this.store.schema.types.shape as RecordType<
							TLShape,
							'type' | 'props' | 'index' | 'parentId'
						>
					).create({
						...partial,
						index,
						parentId: partial.parentId ?? focusLayerId,
						props: 'props' in partial ? { ...initialProps, ...partial.props } : initialProps,
					})

					if (shapeRecordToCreate.index === undefined) {
						throw Error('no index!')
					}

					const next = this.getShapeUtil(shapeRecordToCreate).onBeforeCreate?.(shapeRecordToCreate)

					if (next) {
						shapeRecordToCreate = next
					}

					shapeRecordsToCreate.push(shapeRecordToCreate)
				}

				this.store.put(shapeRecordsToCreate)

				// If we're also selecting the newly created shapes, attempt to select all of them;

				// the engine will filter out any shapes that are descendants of other new shapes.
				if (select) {
					this.store.update(this.pageState.id, (state) => ({
						...state,
						selectedIds: createdIds,
					}))
				}
			},
			undo: ({ createdIds, prevSelectedIds }) => {
				this.store.remove(createdIds)

				if (prevSelectedIds) {
					this.store.update(this.pageState.id, (state) => ({
						...state,
						selectedIds: prevSelectedIds,
					}))
				}
			},
		}
	)

	private animatingShapes = new Map<TLShapeId, string>()

	/**
	 * Animate shapes.
	 *
	 * @example
	 *
	 * ```ts
	 * editor.animateShapes([{ id: 'box1', type: 'box', x: 100, y: 100 }])
	 * ```
	 *
	 * @param partials - The shape partials to update.
	 * @public
	 */
	animateShapes(
		partials: (TLShapePartial | null | undefined)[],
		options: {
			/** The animation's duration in milliseconds. */
			duration?: number
			/** The animation's easing function. */
			ease?: (t: number) => number
		} = {}
	) {
		const { duration = 500, ease = EASINGS.linear } = options

		const animationId = uniqueId()

		let remaining = duration
		let t: number

		type FromTo = { prop: string; from: number; to: number }
		type ShapeAnimation = { partial: TLShapePartial; values: FromTo[] }

		const animations: ShapeAnimation[] = []

		partials.forEach((partial) => {
			if (!partial) return

			const result: ShapeAnimation = {
				partial,
				values: [],
			}

			const shape = this.getShapeById(partial.id)!

			if (!shape) return

			for (const key of ['x', 'y', 'rotation'] as const) {
				if (partial[key] !== undefined && shape[key] !== partial[key]) {
					result.values.push({ prop: key, from: shape[key], to: partial[key] as number })
				}
			}

			animations.push(result)
			this.animatingShapes.set(shape.id, animationId)
		})

		let value: ShapeAnimation

		const handleTick = (elapsed: number) => {
			remaining -= elapsed

			if (remaining < 0) {
				const { animatingShapes } = this
				const partialsToUpdate = partials.filter(
					(p) => p && animatingShapes.get(p.id) === animationId
				)
				if (partialsToUpdate.length) {
					this.updateShapes(partialsToUpdate, false)
					// update shapes also removes the shape from animating shapes
				}

				this.removeListener('tick', handleTick)
				return
			}

			t = ease(1 - remaining / duration)

			const { animatingShapes } = this

			try {
				const tPartials: TLShapePartial[] = []

				for (let i = 0; i < animations.length; i++) {
					value = animations[i]

					if (animatingShapes.get(value.partial.id) === animationId) {
						tPartials.push({
							id: value.partial.id,
							type: value.partial.type,
							...value.values.reduce((acc, { prop, from, to }) => {
								acc[prop] = from + (to - from) * t
								return acc
							}, {} as any),
						})
					}
				}

				this._updateShapes(tPartials, true)
			} catch (e) {
				// noop
			}
		}

		this.addListener('tick', handleTick)

		return this
	}

	/**
	 * Update shapes.
	 *
	 * @example
	 *
	 * ```ts
	 * editor.updateShapes([{ id: 'box1', type: 'box', x: 100, y: 100 }])
	 * ```
	 *
	 * @param partials - The shape partials to update.
	 * @param squashing - Whether the change is ephemeral.
	 * @public
	 */
	updateShapes(partials: (TLShapePartial | null | undefined)[], squashing = false) {
		let compactedPartials = compact(partials)
		if (this.animatingShapes.size > 0) {
			compactedPartials.forEach((p) => this.animatingShapes.delete(p.id))
		}

		compactedPartials = compactedPartials.filter((p) => {
			const shape = this.getShapeById(p.id)
			if (!shape) return false

			// Only allow changes to unlocked shapes or changes to the isLocked property (otherwise we cannot unlock a shape)
			if (this.isShapeOrAncestorLocked(shape) && !Object.hasOwn(p, 'isLocked')) return false
			return true
		})

		this._updateShapes(compactedPartials, squashing)
		return this
	}

	/** @internal */
	private _updateShapes = this.history.createCommand(
		'updateShapes',
		(_partials: (TLShapePartial | null | undefined)[], squashing = false) => {
			if (this.isReadOnly) return null

			const partials = compact(_partials)

			const snapshots = Object.fromEntries(
				compact(partials.map(({ id }) => this.getShapeById(id))).map((shape) => {
					return [shape.id, shape]
				})
			)

			if (partials.length <= 0) return null

			const updated = compact(
				partials.map((partial) => {
					const prev = snapshots[partial.id]
					if (!prev) return null
					let newRecord = null as null | TLShape
					for (const [k, v] of Object.entries(partial)) {
						if (v === undefined) continue
						switch (k) {
							case 'id':
							case 'type':
							case 'typeName': {
								continue
							}
							default: {
								if (v !== (prev as any)[k]) {
									if (!newRecord) {
										newRecord = { ...prev }
									}

									if (k === 'props') {
										const nextProps = { ...prev.props } as Record<string, unknown>
										for (const [propKey, propValue] of Object.entries(v as object)) {
											if (propValue === undefined) continue
											nextProps[propKey] = propValue
										}
										newRecord!.props = nextProps
									} else {
										;(newRecord as any)[k] = v
									}
								}
							}
						}
					}

					return newRecord ?? prev
				})
			)

			const updates = Object.fromEntries(updated.map((shape) => [shape.id, shape]))

			return { data: { snapshots, updates }, squashing }
		},
		{
			do: ({ updates }) => {
				// Iterate through array; if any shape has an onUpdate handler, call it
				// and, if the handler returns a new shape, replace the old shape with
				// the new one. This is used for example when repositioning a text shape
				// based on its new text content.
				const result = Object.values(updates)
				for (let i = 0; i < result.length; i++) {
					const shape = result[i]
					const current = this.store.get(shape.id)
					if (!current) continue
					const next = this.getShapeUtil(shape).onBeforeUpdate?.(current, shape)
					if (next) {
						result[i] = next
					}
				}
				this.store.put(result)
			},
			undo: ({ snapshots }) => {
				this.store.put(Object.values(snapshots))
			},
			squash(prevData, nextData) {
				return {
					// keep the oldest snapshots
					snapshots: { ...nextData.snapshots, ...prevData.snapshots },
					// keep the newest updates
					updates: { ...prevData.updates, ...nextData.updates },
				}
			},
		}
	)

	/** @internal */
	private _getUnlockedShapeIds(ids: TLShapeId[]): TLShapeId[] {
		return ids.filter((id) => !this.getShapeById(id)?.isLocked)
	}

	/**
	 * Delete shapes.
	 *
	 * @example
	 *
	 * ```ts
	 * editor.deleteShapes()
	 * editor.deleteShapes(['box1', 'box2'])
	 * ```
	 *
	 * @param ids - The ids of the shapes to delete. Defaults to the selected shapes.
	 * @public
	 */
	deleteShapes(ids: TLShapeId[] = this.selectedIds) {
		this._deleteShapes(this._getUnlockedShapeIds(ids))
		return this
	}

	/** @internal */
	private _deleteShapes = this.history.createCommand(
		'delete_shapes',
		(ids: TLShapeId[]) => {
			if (this.isReadOnly) return null
			if (ids.length === 0) return null
			const prevSelectedIds = [...this.pageState.selectedIds]

			const allIds = new Set(ids)

			for (const id of ids) {
				this.visitDescendants(id, (childId) => {
					allIds.add(childId)
				})
			}

			const deletedIds = [...allIds]
			const arrowBindings = this._arrowBindingsIndex.value
			const snapshots = compact(
				deletedIds.flatMap((id) => {
					const shape = this.getShapeById(id)

					// Add any bound arrows to the snapshots, so that we can restore the bindings on undo
					const bindings = arrowBindings[id]
					if (bindings && bindings.length > 0) {
						return bindings.map(({ arrowId }) => this.getShapeById(arrowId)).concat(shape)
					}
					return shape
				})
			)

			const postSelectedIds = prevSelectedIds.filter((id) => !allIds.has(id))

			return { data: { deletedIds, snapshots, prevSelectedIds, postSelectedIds } }
		},
		{
			do: ({ deletedIds, postSelectedIds }) => {
				this.store.remove(deletedIds)
				this.store.update(this.pageState.id, (state) => ({
					...state,
					selectedIds: postSelectedIds,
				}))
			},
			undo: ({ snapshots, prevSelectedIds }) => {
				this.store.put(snapshots)
				this.store.update(this.pageState.id, (state) => ({
					...state,
					selectedIds: prevSelectedIds,
				}))
			},
		}
	)

	/**
	 * Get the editor's locale.
	 * @public
	 */
	get locale() {
		return this.user.locale
	}

	/**
	 * Update the editor's locale. This affects which translations are used when rendering UI elements.
	 *
	 * @example
	 *
	 * ```ts
	 * editor.setLocale('fr')
	 * ```
	 */
	setLocale(locale: string) {
		this.user.updateUserPreferences({ locale })
	}

	/**
	 * Update a page.
	 *
	 * @example
	 *
	 * ```ts
	 * editor.updatePage({ id: 'page2', name: 'Page 2' })
	 * ```
	 *
	 * @param partial - The partial of the shape to update.
	 * @public
	 */
	updatePage(partial: RequiredKeys<TLPage, 'id'>, squashing = false) {
		this._updatePage(partial, squashing)
		return this
	}

	/** @internal */
	private _updatePage = this.history.createCommand(
		'updatePage',
		(partial: RequiredKeys<TLPage, 'id'>, squashing = false) => {
			if (this.isReadOnly) return null

			const prev = this.getPageById(partial.id)

			if (!prev) return null

			return { data: { prev, partial }, squashing }
		},
		{
			do: ({ partial }) => {
				this.store.update(partial.id, (page) => ({ ...page, ...partial }))
			},
			undo: ({ prev, partial }) => {
				this.store.update(partial.id, () => prev)
			},
			squash(prevData, nextData) {
				return {
					prev: { ...prevData.prev, ...nextData.prev },
					partial: nextData.partial,
				}
			},
		}
	)

	/**
	 * Create a page.
	 *
	 * @example
	 *
	 * ```ts
	 * editor.createPage('New Page')
	 * editor.createPage('New Page', 'page1')
	 * ```
	 *
	 * @param id - The new page's id.
	 * @param title - The new page's title.
	 * @public
	 */
	createPage(title: string, id: TLPageId = PageRecordType.createId(), belowPageIndex?: string) {
		this._createPage(title, id, belowPageIndex)
		return this
	}

	/** @internal */
	private _createPage = this.history.createCommand(
		'createPage',
		(title: string, id: TLPageId = PageRecordType.createId(), belowPageIndex?: string) => {
			if (this.isReadOnly) return null
			if (this.pages.length >= MAX_PAGES) return null
			const pageInfo = this.pages
			const topIndex = belowPageIndex ?? pageInfo[pageInfo.length - 1]?.index ?? 'a1'
			const bottomIndex = pageInfo[pageInfo.findIndex((p) => p.index === topIndex) + 1]?.index

			const prevPageState = { ...this.pageState }
			const prevInstanceState = { ...this.instanceState }

			title = getIncrementedName(
				title,
				pageInfo.map((p) => p.name)
			)

			const newPage = PageRecordType.create({
				id,
				name: title,
				index:
					bottomIndex && topIndex !== bottomIndex
						? getIndexBetween(topIndex, bottomIndex)
						: getIndexAbove(topIndex),
			})

			const newCamera = CameraRecordType.create({
				id: CameraRecordType.createId(newPage.id),
			})

			const newTabPageState = InstancePageStateRecordType.create({
				id: InstancePageStateRecordType.createId(newPage.id),
				pageId: newPage.id,
			})

			return {
				data: {
					prevPageState,
					prevTabState: prevInstanceState,
					newPage,
					newTabPageState,
					newCamera,
				},
			}
		},
		{
			do: ({ newPage, newTabPageState, newCamera }) => {
				this.store.put([
					newPage,
					newCamera,
					newTabPageState,
					{ ...this.instanceState, currentPageId: newPage.id },
				])
				this.updateCullingBounds()
			},
			undo: ({ newPage, prevPageState, prevTabState, newTabPageState, newCamera }) => {
				this.store.put([prevPageState, prevTabState])
				this.store.remove([newTabPageState.id, newPage.id, newCamera.id])

				this.updateCullingBounds()
			},
		}
	)

	duplicatePage(id: TLPageId = this.currentPageId, createId: TLPageId = PageRecordType.createId()) {
		if (this.pages.length >= MAX_PAGES) return
		const page = this.getPageById(id)
		if (!page) return

		const camera = { ...this.camera }
		const content = this.getContent(this.getSortedChildIds(page.id))

		this.batch(() => {
			this.createPage(page.name + ' Copy', createId, page.index)
			this.setCurrentPageId(createId)
			this.setCamera(camera.x, camera.y, camera.z)

			// will change page automatically
			if (content) {
				return this.putContent(content)
			}
		})
	}

	/**
	 * Delete a page.
	 *
	 * @example
	 *
	 * ```ts
	 * editor.deletePage('page1')
	 * ```
	 *
	 * @param id - The id of the page to delete.
	 * @public
	 */
	deletePage(id: TLPageId) {
		this._deletePage(id)
	}

	/** @internal */
	private _deletePage = this.history.createCommand(
		'delete_page',
		(id: TLPageId) => {
			if (this.isReadOnly) return null
			const { pages } = this
			if (pages.length === 1) return null

			const deletedPage = this.getPageById(id)
			const deletedPageStates = this._pageStates.value.filter((s) => s.pageId === id)

			if (!deletedPage) return null

			if (id === this.currentPageId) {
				const index = pages.findIndex((page) => page.id === id)
				const next = pages[index - 1] ?? pages[index + 1]
				this.setCurrentPageId(next.id)
			}

			return { data: { id, deletedPage, deletedPageStates } }
		},
		{
			do: ({ deletedPage, deletedPageStates }) => {
				const { pages } = this
				if (pages.length === 1) return

				if (deletedPage.id === this.currentPageId) {
					const index = pages.findIndex((page) => page.id === deletedPage.id)
					const next = pages[index - 1] ?? pages[index + 1]
					this.setCurrentPageId(next.id)
				}

				this.store.remove(deletedPageStates.map((s) => s.id)) // remove the page state
				this.store.remove([deletedPage.id]) // remove the page
				this.updateCullingBounds()
			},
			undo: ({ deletedPage, deletedPageStates }) => {
				this.store.put([deletedPage])
				this.store.put(deletedPageStates)
				this.updateCullingBounds()
			},
		}
	)

	/**
	 * Update a page state.
	 *
	 * @example
	 *
	 * ```ts
	 * editor.setInstancePageState({ id: 'page1', editingId: 'shape:123' })
	 * editor.setInstancePageState({ id: 'page1', editingId: 'shape:123' }, true)
	 * ```
	 *
	 * @param partial - The partial of the page state object containing the changes.
	 * @param ephemeral - Whether the command is ephemeral.
	 * @public
	 */
	setInstancePageState(partial: Partial<TLInstancePageState>, ephemeral = false) {
		this._setInstancePageState(partial, ephemeral)
	}

	/** @internal */
	private _setInstancePageState = this.history.createCommand(
		'setInstancePageState',
		(partial: Partial<TLInstancePageState>, ephemeral = false) => {
			const prev = this.store.get(partial.id ?? this.pageState.id)!
			return { data: { prev, partial }, ephemeral }
		},
		{
			do: ({ prev, partial }) => {
				this.store.update(prev.id, (state) => ({ ...state, ...partial }))
			},
			undo: ({ prev }) => {
				this.store.update(prev.id, () => prev)
			},
		}
	)

	/**
	 * Select one or more shapes.
	 *
	 * @example
	 *
	 * ```ts
	 * editor.setSelectedIds(['id1'])
	 * editor.setSelectedIds(['id1', 'id2'])
	 * ```
	 *
	 * @param ids - The ids to select.
	 * @param squashing - Whether the change should create a new history entry or combine with the
	 *   previous (if the previous is the same type).
	 * @public
	 */
	setSelectedIds(ids: TLShapeId[], squashing = false) {
		this._setSelectedIds(ids, squashing)
		return this
	}

	/** @internal */
	private _setSelectedIds = this.history.createCommand(
		'setSelectedIds',
		(ids: TLShapeId[], squashing = false) => {
			const prevSelectedIds = this.pageState.selectedIds

			const prevSet = new Set(this.pageState.selectedIds)

			if (ids.length === prevSet.size && ids.every((id) => prevSet.has(id))) return null

			return { data: { ids, prevSelectedIds }, squashing, preservesRedoStack: true }
		},
		{
			do: ({ ids }) => {
				this.store.update(this.pageState.id, (state) => ({ ...state, selectedIds: ids }))
			},
			undo: ({ prevSelectedIds }) => {
				this.store.update(this.pageState.id, () => ({
					...this.pageState,
					selectedIds: prevSelectedIds,
				}))
			},
			squash(prev, next) {
				return { ids: next.ids, prevSelectedIds: prev.prevSelectedIds }
			},
		}
	)

	/**
	 * Determine whether or not a shape is selected
	 *
	 * @example
	 *
	 * ```ts
	 * editor.isSelected('id1')
	 * ```
	 *
	 * @param id - The id of the shape to check.
	 * @public
	 */
	isSelected(id: TLShapeId) {
		return this.selectedIdsSet.has(id)
	}

	/**
	 * Determine whether a not a shape is within the current selection. A shape is within the
	 * selection if it or any of its parents is selected.
	 *
	 * @param id - The id of the shape to check.
	 * @public
	 */
	isWithinSelection(id: TLShapeId) {
		const shape = this.getShapeById(id)
		if (!shape) return false

		if (this.isSelected(id)) return true

		return !!this.findAncestor(shape, (parent) => this.isSelected(parent.id))
	}

	/* --------------------- Assets --------------------- */

	/** @internal */
	@computed private get _assets() {
		return this.store.query.records('asset')
	}

	/** Get all assets in the editor. */
	get assets() {
		return this._assets.value
	}

	/**
	 * Create one or more assets.
	 *
	 * @example
	 *
	 * ```ts
	 * editor.createAssets([...myAssets])
	 * ```
	 *
	 * @param assets - The assets to create.
	 * @public
	 */
	createAssets(assets: TLAsset[]) {
		this._createAssets(assets)
		return this
	}

	/** @internal */
	private _createAssets = this.history.createCommand(
		'createAssets',
		(assets: TLAsset[]) => {
			if (this.isReadOnly) return null
			if (assets.length <= 0) return null

			return { data: { assets } }
		},
		{
			do: ({ assets }) => {
				this.store.put(assets)
			},
			undo: ({ assets }) => {
				// todo: should we actually remove assets here? or on cleanup elsewhere?
				this.store.remove(assets.map((a) => a.id))
			},
		}
	)

	/**
	 * Delete one or more assets.
	 *
	 * @example
	 *
	 * ```ts
	 * editor.deleteAssets(['asset1', 'asset2'])
	 * ```
	 *
	 * @param ids - The assets to delete.
	 * @public
	 */
	deleteAssets(ids: TLAssetId[]) {
		this._deleteAssets(ids)
		return this
	}

	/** @internal */
	private _deleteAssets = this.history.createCommand(
		'deleteAssets',
		(ids: TLAssetId[]) => {
			if (this.isReadOnly) return
			if (ids.length <= 0) return

			const prev = compact(ids.map((id) => this.store.get(id)))

			return { data: { ids, prev } }
		},
		{
			do: ({ ids }) => {
				this.store.remove(ids)
			},
			undo: ({ prev }) => {
				this.store.put(prev)
			},
		}
	)

	/**
	 * Update one or more assets.
	 *
	 * @example
	 *
	 * ```ts
	 * editor.updateAssets([{ id: 'asset1', name: 'New name' }])
	 * ```
	 *
	 * @param assets - The assets to update.
	 * @public
	 */
	updateAssets(assets: TLAssetPartial[]) {
		this._updateAssets(assets)
		return this
	}

	/** @internal */
	private _updateAssets = this.history.createCommand(
		'updateAssets',
		(assets: TLAssetPartial[]) => {
			if (this.isReadOnly) return
			if (assets.length <= 0) return

			const snapshots: Record<string, TLAsset> = {}

			return { data: { snapshots, assets } }
		},
		{
			do: ({ assets, snapshots }) => {
				this.store.put(
					assets.map((a) => {
						const asset = this.store.get(a.id)!
						snapshots[a.id] = asset

						return {
							...asset,
							...a,
						}
					})
				)
			},
			undo: ({ snapshots }) => {
				this.store.put(Object.values(snapshots))
			},
		}
	)

	/**
	 * Get an asset by its src property.
	 *
	 * @example
	 *
	 * ```ts
	 * editor.getAssetBySource('https://example.com/image.png')
	 * ```
	 *
	 * @param src - The source value of the asset.
	 * @public
	 */
	getAssetBySrc(src: string) {
		return this.assets.find((a) => a.props.src === src)
	}

	/**
	 * Get an asset by its id.
	 *
	 * @example
	 *
	 * ```ts
	 * editor.getAssetById('asset1')
	 * ```
	 *
	 * @param id - The id of the asset.
	 * @public
	 */
	getAssetById(id: TLAssetId): TLAsset | undefined {
		return this.store.get(id) as TLAsset | undefined
	}

	/* ------------------- SubCommands ------------------ */
	async getSvg(
		ids: TLShapeId[] = this.selectedIds.length
			? this.selectedIds
			: (Object.keys(this.shapeIds) as TLShapeId[]),
		opts = {} as Partial<{
			scale: number
			background: boolean
			padding: number
			darkMode?: boolean
			preserveAspectRatio: React.SVGAttributes<SVGSVGElement>['preserveAspectRatio']
		}>
	) {
		if (ids.length === 0) return
		if (!window.document) throw Error('No document')

		const {
			scale = 1,
			background = false,
			padding = SVG_PADDING,
			darkMode = this.isDarkMode,
			preserveAspectRatio = false,
		} = opts

		const realContainerEl = this.getContainer()
		const realContainerStyle = getComputedStyle(realContainerEl)

		// Get the styles from the container. We'll use these to pull out colors etc.
		// NOTE: We can force force a light theme here because we don't want export
		const fakeContainerEl = document.createElement('div')
		fakeContainerEl.className = `tl-container tl-theme__${
			darkMode ? 'dark' : 'light'
		} tl-theme__force-sRGB`
		document.body.appendChild(fakeContainerEl)

		const containerStyle = getComputedStyle(fakeContainerEl)
		const fontsUsedInExport = new Map<string, string>()

		const colors: TLExportColors = {
			fill: Object.fromEntries(
				STYLES.color.map((color) => [
					color.id,
					containerStyle.getPropertyValue(`--palette-${color.id}`),
				])
			) as Record<TLColorType, string>,
			pattern: Object.fromEntries(
				STYLES.color.map((color) => [
					color.id,
					containerStyle.getPropertyValue(`--palette-${color.id}-pattern`),
				])
			) as Record<TLColorType, string>,
			semi: Object.fromEntries(
				STYLES.color.map((color) => [
					color.id,
					containerStyle.getPropertyValue(`--palette-${color.id}-semi`),
				])
			) as Record<TLColorType, string>,
			highlight: Object.fromEntries(
				STYLES.color.map((color) => [
					color.id,
					containerStyle.getPropertyValue(`--palette-${color.id}-highlight`),
				])
			) as Record<TLColorType, string>,
			text: containerStyle.getPropertyValue(`--color-text`),
			background: containerStyle.getPropertyValue(`--color-background`),
			solid: containerStyle.getPropertyValue(`--palette-solid`),
		}

		// Remove containerEl from DOM (temp DOM node)
		document.body.removeChild(fakeContainerEl)

		// ---Figure out which shapes we need to include
		const shapeIdsToInclude = this.getShapeAndDescendantIds(ids)
		const renderingShapes = this.computeUnorderedRenderingShapes([this.currentPageId]).filter(
			({ id }) => shapeIdsToInclude.has(id)
		)

		// --- Common bounding box of all shapes
		let bbox = null
		for (const { maskedPageBounds } of renderingShapes) {
			if (!maskedPageBounds) continue
			if (bbox) {
				bbox.union(maskedPageBounds)
			} else {
				bbox = maskedPageBounds.clone()
			}
		}

		// no unmasked shapes to export
		if (!bbox) return

		const singleFrameShapeId =
			ids.length === 1 && this.getShapeById(ids[0])?.type === 'frame' ? ids[0] : null
		if (!singleFrameShapeId) {
			// Expand by an extra 32 pixels
			bbox.expandBy(padding)
		}

		// We want the svg image to be BIGGER THAN USUAL to account for image quality
		const w = bbox.width * scale
		const h = bbox.height * scale

		// --- Create the SVG

		// Embed our custom fonts
		const svg = window.document.createElementNS('http://www.w3.org/2000/svg', 'svg')

		if (preserveAspectRatio) {
			svg.setAttribute('preserveAspectRatio', preserveAspectRatio)
		}

		svg.setAttribute('direction', 'ltr')
		svg.setAttribute('width', w + '')
		svg.setAttribute('height', h + '')
		svg.setAttribute('viewBox', `${bbox.minX} ${bbox.minY} ${bbox.width} ${bbox.height}`)
		svg.setAttribute('stroke-linecap', 'round')
		svg.setAttribute('stroke-linejoin', 'round')
		// Add current background color, or else background will be transparent

		if (background) {
			if (singleFrameShapeId) {
				svg.style.setProperty('background', colors.solid)
			} else {
				svg.style.setProperty('background-color', colors.background)
			}
		} else {
			svg.style.setProperty('background-color', 'transparent')
		}

		// Add the defs to the svg
		const defs = window.document.createElementNS('http://www.w3.org/2000/svg', 'defs')

		for (const element of Array.from(exportPatternSvgDefs(colors.solid))) {
			defs.appendChild(element)
		}

		try {
			document.body.focus?.() // weird but necessary
		} catch (e) {
			// not implemented
		}

		svg.append(defs)

		const unorderedShapeElements = (
			await Promise.all(
				renderingShapes.map(async ({ id, opacity, index, backgroundIndex }) => {
					// Don't render the frame if we're only exporting a single frame
					if (id === singleFrameShapeId) return []

					const shape = this.getShapeById(id)!
					const util = this.getShapeUtil(shape)

					let font: string | undefined
					if ('font' in shape.props) {
						if (shape.props.font) {
							if (fontsUsedInExport.has(shape.props.font)) {
								font = fontsUsedInExport.get(shape.props.font)!
							} else {
								// For some reason these styles aren't present in the fake element
								// so we need to get them from the real element
								font = realContainerStyle.getPropertyValue(`--tl-font-${shape.props.font}`)
								fontsUsedInExport.set(shape.props.font, font)
							}
						}
					}

					let shapeSvgElement = await util.toSvg?.(shape, font, colors)
					let backgroundSvgElement = await util.toBackgroundSvg?.(shape, font, colors)

					// wrap the shapes in groups so we can apply properties without overwriting ones from the shape util
					if (shapeSvgElement) {
						const outerElement = document.createElementNS('http://www.w3.org/2000/svg', 'g')
						outerElement.appendChild(shapeSvgElement)
						shapeSvgElement = outerElement
					}
					if (backgroundSvgElement) {
						const outerElement = document.createElementNS('http://www.w3.org/2000/svg', 'g')
						outerElement.appendChild(backgroundSvgElement)
						backgroundSvgElement = outerElement
					}

					if (!shapeSvgElement && !backgroundSvgElement) {
						const bounds = this.getPageBounds(shape)!
						const elm = window.document.createElementNS('http://www.w3.org/2000/svg', 'rect')
						elm.setAttribute('width', bounds.width + '')
						elm.setAttribute('height', bounds.height + '')
						elm.setAttribute('fill', colors.solid)
						elm.setAttribute('stroke', colors.pattern.grey)
						elm.setAttribute('stroke-width', '1')
						shapeSvgElement = elm
					}

					let pageTransform = this.getPageTransform(shape)!.toCssString()
					if ('scale' in shape.props) {
						if (shape.props.scale !== 1) {
							pageTransform = `${pageTransform} scale(${shape.props.scale}, ${shape.props.scale})`
						}
					}

					shapeSvgElement?.setAttribute('transform', pageTransform)
					backgroundSvgElement?.setAttribute('transform', pageTransform)
					shapeSvgElement?.setAttribute('opacity', opacity + '')
					backgroundSvgElement?.setAttribute('opacity', opacity + '')

					// Create svg mask if shape has a frame as parent
					const pageMask = this.getPageMaskById(shape.id)
					if (pageMask) {
						// Create a clip path and add it to defs
						const clipPathEl = document.createElementNS('http://www.w3.org/2000/svg', 'clipPath')
						defs.appendChild(clipPathEl)
						const id = nanoid()
						clipPathEl.id = id

						// Create a polyline mask that does the clipping
						const mask = document.createElementNS('http://www.w3.org/2000/svg', 'path')
						mask.setAttribute('d', `M${pageMask.map(({ x, y }) => `${x},${y}`).join('L')}Z`)
						clipPathEl.appendChild(mask)

						// Create group that uses the clip path and wraps the shape elements
						if (shapeSvgElement) {
							const outerElement = document.createElementNS('http://www.w3.org/2000/svg', 'g')
							outerElement.setAttribute('clip-path', `url(#${id})`)
							outerElement.appendChild(shapeSvgElement)
							shapeSvgElement = outerElement
						}

						if (backgroundSvgElement) {
							const outerElement = document.createElementNS('http://www.w3.org/2000/svg', 'g')
							outerElement.setAttribute('clip-path', `url(#${id})`)
							outerElement.appendChild(backgroundSvgElement)
							backgroundSvgElement = outerElement
						}
					}

					const elements = []
					if (shapeSvgElement) {
						elements.push({ zIndex: index, element: shapeSvgElement })
					}
					if (backgroundSvgElement) {
						elements.push({ zIndex: backgroundIndex, element: backgroundSvgElement })
					}

					return elements
				})
			)
		).flat()

		for (const { element } of unorderedShapeElements.sort((a, b) => a.zIndex - b.zIndex)) {
			svg.appendChild(element)
		}

		// Add styles to the defs
		let styles = ``
		const style = window.document.createElementNS('http://www.w3.org/2000/svg', 'style')

		// Insert fonts into app
		const fontInstances: FontFace[] = []

		if ('fonts' in document) {
			document.fonts.forEach((font) => fontInstances.push(font))
		}

		await Promise.all(
			fontInstances.map(async (font) => {
				const fileReader = new FileReader()

				let isUsed = false

				fontsUsedInExport.forEach((fontName) => {
					if (fontName.includes(font.family)) {
						isUsed = true
					}
				})

				if (!isUsed) return

				const url = (font as any).$$_url

				const fontFaceRule = (font as any).$$_fontface

				if (url) {
					const fontFile = await (await fetch(url)).blob()

					const base64Font = await new Promise<string>((resolve, reject) => {
						fileReader.onload = () => resolve(fileReader.result as string)
						fileReader.onerror = () => reject(fileReader.error)
						fileReader.readAsDataURL(fontFile)
					})

					const newFontFaceRule = '\n' + fontFaceRule.replaceAll(url, base64Font)
					styles += newFontFaceRule
				}
			})
		)

		style.textContent = styles

		defs.append(style)

		return svg
	}

	/**
	 * Rename a page.
	 *
	 * @example
	 *
	 * ```ts
	 * editor.renamePage('page1', 'My Page')
	 * ```
	 *
	 * @param id - The id of the page to rename.
	 * @param name - The new name.
	 * @public
	 */
	renamePage(id: TLPageId, name: string, squashing = false) {
		if (this.isReadOnly) return this
		this.updatePage({ id, name }, squashing)
		return this
	}

	/**
	 * Move shapes to page.
	 *
	 * @example
	 *
	 * ```ts
	 * editor.moveShapesToPage(['box1', 'box2'], 'page1')
	 * ```
	 *
	 * @param ids - The ids of the shapes to move.
	 * @param pageId - The id of the page where the shapes will be moved.
	 * @public
	 */
	moveShapesToPage(ids: TLShapeId[], pageId: TLPageId): this {
		if (ids.length === 0) return this
		if (this.isReadOnly) return this

		const { currentPageId } = this

		if (pageId === currentPageId) return this
		if (!this.store.has(pageId)) return this

		// Basically copy the shapes
		const content = this.getContent(ids)

		// Just to be sure
		if (!content) return this

		// If there is no space on pageId, or if the selected shapes
		// would take the new page above the limit, don't move the shapes
		if (this.getShapeIdsInPage(pageId).size + content.shapes.length > MAX_SHAPES_PER_PAGE) {
			alertMaxShapes(this, pageId)
			return this
		}

		const fromPageZ = this.camera.z

		this.history.batch(() => {
			// Delete the shapes on the current page
			this.deleteShapes(ids)

			// Move to the next page
			this.setCurrentPageId(pageId)

			// Put the shape content onto the new page; parents and indices will
			// be taken care of by the putContent method; make sure to pop any focus
			// layers so that the content will be put onto the page.
			this.setFocusLayer(null)
			this.selectNone()
			this.putContent(content, { select: true, preserveIds: true, preservePosition: true })

			// Force the new page's camera to be at the same zoom level as the
			// "from" page's camera, then center the "to" page's camera on the
			// pasted shapes
			const {
				center: { x, y },
			} = this.selectionBounds!
			this.setCamera(this.camera.x, this.camera.y, fromPageZ)
			this.centerOnPoint(x, y)
		})

		return this
	}

	toggleLock(ids: TLShapeId[] = this.selectedIds): this {
		if (this.isReadOnly || ids.length === 0) return this

		let allLocked = true,
			allUnlocked = true
		const shapes: TLShape[] = []
		for (const id of ids) {
			const shape = this.getShapeById(id)
			if (shape) {
				shapes.push(shape)
				if (shape.isLocked) {
					allUnlocked = false
				} else {
					allLocked = false
				}
			}
		}
		if (allUnlocked) {
			this.updateShapes(shapes.map((shape) => ({ id: shape.id, type: shape.type, isLocked: true })))
			this.setSelectedIds([])
		} else if (allLocked) {
			this.updateShapes(
				shapes.map((shape) => ({ id: shape.id, type: shape.type, isLocked: false }))
			)
		} else {
			this.updateShapes(shapes.map((shape) => ({ id: shape.id, type: shape.type, isLocked: true })))
		}

		return this
	}

	/**
	 * Reorder shapes.
	 *
	 * @param operation - The operation to perform.
	 * @param ids - The ids to reorder.
	 * @public
	 */
	reorderShapes(operation: 'toBack' | 'toFront' | 'forward' | 'backward', ids: TLShapeId[]) {
		if (this.isReadOnly) return this
		if (ids.length === 0) return this
		// this.emit('reorder-shapes', { pageId: this.currentPageId, ids, operation })

		const parents = this.getParentsMappedToChildren(ids)

		const changes: TLShapePartial[] = []

		switch (operation) {
			case 'toBack': {
				parents.forEach((movingSet, parentId) => {
					const siblings = compact(
						this.getSortedChildIds(parentId).map((id) => this.getShapeById(id))
					)

					if (movingSet.size === siblings.length) return

					let below: string | undefined
					let above: string | undefined

					for (const shape of siblings) {
						if (!movingSet.has(shape)) {
							above = shape.index
							break
						}
						movingSet.delete(shape)
						below = shape.index
					}

					if (movingSet.size === 0) return

					const indices = getIndicesBetween(below, above, movingSet.size)

					Array.from(movingSet.values())
						.sort(sortByIndex)
						.forEach((node, i) =>
							changes.push({ id: node.id as any, type: node.type, index: indices[i] })
						)
				})

				break
			}
			case 'toFront': {
				parents.forEach((movingSet, parentId) => {
					const siblings = compact(
						this.getSortedChildIds(parentId).map((id) => this.getShapeById(id))
					)
					const len = siblings.length

					if (movingSet.size === len) return

					let below: string | undefined
					let above: string | undefined

					for (let i = len - 1; i > -1; i--) {
						const shape = siblings[i]

						if (!movingSet.has(shape)) {
							below = shape.index
							break
						}

						movingSet.delete(shape)
						above = shape.index
					}

					if (movingSet.size === 0) return

					const indices = getIndicesBetween(below, above, movingSet.size)

					Array.from(movingSet.values())
						.sort(sortByIndex)
						.forEach((node, i) =>
							changes.push({ id: node.id as any, type: node.type, index: indices[i] })
						)
				})

				break
			}
			case 'forward': {
				parents.forEach((movingSet, parentId) => {
					const siblings = compact(
						this.getSortedChildIds(parentId).map((id) => this.getShapeById(id))
					)
					const len = siblings.length

					if (movingSet.size === len) return

					const movingIndices = new Set(Array.from(movingSet).map((n) => siblings.indexOf(n)))

					let selectIndex = -1
					let isSelecting = false
					let below: string | undefined
					let above: string | undefined
					let count: number

					for (let i = 0; i < len; i++) {
						const isMoving = movingIndices.has(i)

						if (!isSelecting && isMoving) {
							isSelecting = true
							selectIndex = i
							above = undefined
						} else if (isSelecting && !isMoving) {
							isSelecting = false
							count = i - selectIndex
							below = siblings[i].index
							above = siblings[i + 1]?.index

							const indices = getIndicesBetween(below, above, count)

							for (let k = 0; k < count; k++) {
								const node = siblings[selectIndex + k]
								changes.push({ id: node.id as any, type: node.type, index: indices[k] })
							}
						}
					}
				})

				break
			}
			case 'backward': {
				parents.forEach((movingSet, parentId) => {
					const siblings = compact(
						this.getSortedChildIds(parentId).map((id) => this.getShapeById(id))
					)
					const len = siblings.length

					if (movingSet.size === len) return

					const movingIndices = new Set(Array.from(movingSet).map((n) => siblings.indexOf(n)))

					let selectIndex = -1
					let isSelecting = false
					let count: number

					for (let i = len - 1; i > -1; i--) {
						const isMoving = movingIndices.has(i)

						if (!isSelecting && isMoving) {
							isSelecting = true
							selectIndex = i
						} else if (isSelecting && !isMoving) {
							isSelecting = false
							count = selectIndex - i

							const indices = getIndicesBetween(siblings[i - 1]?.index, siblings[i].index, count)

							for (let k = 0; k < count; k++) {
								const node = siblings[i + k + 1]
								changes.push({ id: node.id as any, type: node.type, index: indices[k] })
							}
						}
					}
				})

				break
			}
		}

		this.updateShapes(changes)
		return this
	}

	/**
	 * Send shapes to the back of the page's object list.
	 *
	 * @example
	 *
	 * ```ts
	 * editor.sendToBack()
	 * editor.sendToBack(['id1', 'id2'])
	 * ```
	 *
	 * @param ids - The ids of the shapes to move. Defaults to the ids of the selected shapes.
	 * @public
	 */
	sendToBack(ids = this.pageState.selectedIds) {
		this.reorderShapes('toBack', ids)
		return this
	}

	/**
	 * Send shapes backward in the page's object list.
	 *
	 * @example
	 *
	 * ```ts
	 * editor.sendBackward()
	 * editor.sendBackward(['id1', 'id2'])
	 * ```
	 *
	 * @param ids - The ids of the shapes to move. Defaults to the ids of the selected shapes.
	 * @public
	 */
	sendBackward(ids = this.pageState.selectedIds) {
		this.reorderShapes('backward', ids)
		return this
	}

	/**
	 * Bring shapes forward in the page's object list.
	 *
	 * @example
	 *
	 * ```ts
	 * editor.bringForward()
	 * editor.bringForward(['id1', 'id2'])
	 * ```
	 *
	 * @param ids - The ids of the shapes to move. Defaults to the ids of the selected shapes.
	 * @public
	 */
	bringForward(ids = this.pageState.selectedIds) {
		this.reorderShapes('forward', ids)
		return this
	}

	/**
	 * Bring shapes to the front of the page's object list.
	 *
	 * @example
	 *
	 * ```ts
	 * editor.bringToFront()
	 * editor.bringToFront(['id1', 'id2'])
	 * ```
	 *
	 * @param ids - The ids of the shapes to move. Defaults to the ids of the selected shapes.
	 * @public
	 */
	bringToFront(ids = this.pageState.selectedIds) {
		this.reorderShapes('toFront', ids)
		return this
	}

	/**
	 * Flip shape positions.
	 *
	 * @example
	 *
	 * ```ts
	 * editor.flipShapes('horizontal')
	 * editor.flipShapes('horizontal', ['box1', 'box2'])
	 * ```
	 *
	 * @param operation - Whether to flip horizontally or vertically.
	 * @param ids - The ids of the shapes to flip. Defaults to selected shapes.
	 * @public
	 */
	flipShapes(operation: 'horizontal' | 'vertical', ids: TLShapeId[] = this.selectedIds) {
		if (this.isReadOnly) return this

		let shapes = compact(ids.map((id) => this.getShapeById(id)))

		if (!shapes.length) return this

		shapes = compact(
			shapes
				.map((shape) => {
					if (shape.type === 'group') {
						return this.getSortedChildIds(shape.id).map((id) => this.getShapeById(id))
					}

					return shape
				})
				.flat()
		)

		const scaleOriginPage = Box2d.Common(compact(shapes.map((id) => this.getPageBounds(id)))).center

		this.batch(() => {
			for (const shape of shapes) {
				const util = this.getShapeUtil(shape)
				const bounds = util.bounds(shape)
				const initialPageTransform = this.getPageTransformById(shape.id)
				if (!initialPageTransform) continue
				this.resizeShape(
					shape.id,
					{ x: operation === 'horizontal' ? -1 : 1, y: operation === 'vertical' ? -1 : 1 },
					{
						initialBounds: bounds,
						initialPageTransform,
						initialShape: shape,
						mode: 'scale_shape',
						scaleOrigin: scaleOriginPage,
						scaleAxisRotation: 0,
					}
				)
			}
		})

		return this
	}

	/**
	 * Stack shape.
	 *
	 * @example
	 *
	 * ```ts
	 * editor.stackShapes('horizontal')
	 * editor.stackShapes('horizontal', ['box1', 'box2'])
	 * editor.stackShapes('horizontal', ['box1', 'box2'], 20)
	 * ```
	 *
	 * @param operation - Whether to stack horizontally or vertically.
	 * @param ids - The ids of the shapes to stack. Defaults to selected shapes.
	 * @param gap - A specific gap to use when stacking.
	 * @public
	 */
	stackShapes(
		operation: 'horizontal' | 'vertical',
		ids: TLShapeId[] = this.pageState.selectedIds,
		gap?: number
	) {
		if (this.isReadOnly) return this

		const shapes = compact(ids.map((id) => this.getShapeById(id))).filter((shape) => {
			if (!shape) return false

			if (this.isShapeOfType(shape, ArrowShapeUtil)) {
				if (shape.props.start.type === 'binding' || shape.props.end.type === 'binding') {
					return false
				}
			}

			return true
		})

		const len = shapes.length

		if ((gap === undefined && len < 3) || len < 2) return this

		const pageBounds = Object.fromEntries(
			shapes.map((shape) => [shape.id, this.getPageBounds(shape)!])
		)

		let val: 'x' | 'y'
		let min: 'minX' | 'minY'
		let max: 'maxX' | 'maxY'
		let dim: 'width' | 'height'

		if (operation === 'horizontal') {
			val = 'x'
			min = 'minX'
			max = 'maxX'
			dim = 'width'
		} else {
			val = 'y'
			min = 'minY'
			max = 'maxY'
			dim = 'height'
		}

		let shapeGap: number

		if (gap === undefined) {
			const gaps: { gap: number; count: number }[] = []

			shapes.sort((a, b) => pageBounds[a.id][min] - pageBounds[b.id][min])

			// Collect all of the gaps between shapes. We want to find
			// patterns (equal gaps between shapes) and use the most common
			// one as the gap for all of the shapes.
			for (let i = 0; i < len - 1; i++) {
				const shape = shapes[i]
				const nextShape = shapes[i + 1]

				const bounds = pageBounds[shape.id]
				const nextBounds = pageBounds[nextShape.id]

				const gap = nextBounds[min] - bounds[max]

				const current = gaps.find((g) => g.gap === gap)

				if (current) {
					current.count++
				} else {
					gaps.push({ gap, count: 1 })
				}
			}

			// Which gap is the most common?
			let maxCount = 0
			gaps.forEach((g) => {
				if (g.count > maxCount) {
					maxCount = g.count
					shapeGap = g.gap
				}
			})

			// If there is no most-common gap, use the average gap.
			if (maxCount === 1) {
				shapeGap = Math.max(0, gaps.reduce((a, c) => a + c.gap * c.count, 0) / (len - 1))
			}
		} else {
			// If a gap was provided, then use that instead.
			shapeGap = gap
		}

		const changes: TLShapePartial[] = []

		let v = pageBounds[shapes[0].id][max]

		shapes.forEach((shape, i) => {
			if (i === 0) return

			const delta = { x: 0, y: 0 }
			delta[val] = v + shapeGap - pageBounds[shape.id][val]

			const parent = this.getParentShape(shape)
			const localDelta = parent ? Vec2d.Rot(delta, -this.getPageRotation(parent)) : delta

			const translateStartChanges = this.getShapeUtil(shape).onTranslateStart?.(shape)

			changes.push(
				translateStartChanges
					? {
							...translateStartChanges,
							[val]: shape[val] + localDelta[val],
					  }
					: {
							id: shape.id as any,
							type: shape.type,
							[val]: shape[val] + localDelta[val],
					  }
			)

			v += pageBounds[shape.id][dim] + shapeGap
		})

		this.updateShapes(changes)
		return this
	}

	/**
	 * Pack shapes into a grid centered on their current position. Based on potpack
	 * (https://github.com/mapbox/potpack)
	 *
	 * @param ids - The ids of the shapes to pack. Defaults to selected shapes.
	 * @param padding - The padding to apply to the packed shapes.
	 */
	packShapes(ids: TLShapeId[] = this.pageState.selectedIds, padding = 16) {
		if (this.isReadOnly) return this
		if (ids.length < 2) return this

		const shapes = compact(
			ids
				.map((id) => this.getShapeById(id))
				.filter((shape) => {
					if (!shape) return false

					if (this.isShapeOfType(shape, ArrowShapeUtil)) {
						if (shape.props.start.type === 'binding' || shape.props.end.type === 'binding') {
							return false
						}
					}

					return true
				})
		)
		const shapePageBounds: Record<string, Box2d> = {}
		const nextShapePageBounds: Record<string, Box2d> = {}

		let shape: TLShape,
			bounds: Box2d,
			area = 0

		for (let i = 0; i < shapes.length; i++) {
			shape = shapes[i]
			bounds = this.getPageBounds(shape)!
			shapePageBounds[shape.id] = bounds
			nextShapePageBounds[shape.id] = bounds.clone()
			area += bounds.width * bounds.height
		}

		const commonBounds = Box2d.Common(compact(Object.values(shapePageBounds)))

		const maxWidth = commonBounds.width

		// sort the shapes by height, descending
		shapes.sort((a, b) => shapePageBounds[b.id].height - shapePageBounds[a.id].height)

		// Start with is (sort of) the square of the area
		const startWidth = Math.max(Math.ceil(Math.sqrt(area / 0.95)), maxWidth)

		// first shape fills the width and is infinitely tall
		const spaces: Box2d[] = [new Box2d(commonBounds.x, commonBounds.y, startWidth, Infinity)]

		let width = 0
		let height = 0
		let space: Box2d
		let last: Box2d

		for (let i = 0; i < shapes.length; i++) {
			shape = shapes[i]
			bounds = nextShapePageBounds[shape.id]

			// starting at the back (smaller shapes)
			for (let i = spaces.length - 1; i >= 0; i--) {
				space = spaces[i]

				// find a space that is big enough to contain the shape
				if (bounds.width > space.width || bounds.height > space.height) continue

				// add the shape to its top-left corner
				bounds.x = space.x
				bounds.y = space.y

				height = Math.max(height, bounds.maxY)
				width = Math.max(width, bounds.maxX)

				if (bounds.width === space.width && bounds.height === space.height) {
					// remove the space on a perfect fit
					last = spaces.pop()!
					if (i < spaces.length) spaces[i] = last
				} else if (bounds.height === space.height) {
					// fit the shape into the space (width)
					space.x += bounds.width + padding
					space.width -= bounds.width + padding
				} else if (bounds.width === space.width) {
					// fit the shape into the space (height)
					space.y += bounds.height + padding
					space.height -= bounds.height + padding
				} else {
					// split the space into two spaces
					spaces.push(
						new Box2d(
							space.x + (bounds.width + padding),
							space.y,
							space.width - (bounds.width + padding),
							bounds.height
						)
					)
					space.y += bounds.height + padding
					space.height -= bounds.height + padding
				}
				break
			}
		}

		const commonAfter = Box2d.Common(Object.values(nextShapePageBounds))
		const centerDelta = Vec2d.Sub(commonBounds.center, commonAfter.center)

		let nextBounds: Box2d

		const changes: TLShapePartial<any>[] = []

		for (let i = 0; i < shapes.length; i++) {
			shape = shapes[i]
			bounds = shapePageBounds[shape.id]
			nextBounds = nextShapePageBounds[shape.id]

			const delta = this.getDeltaInParentSpace(
				shape,
				Vec2d.Sub(nextBounds.point, bounds.point).add(centerDelta)
			)

			const change: TLShapePartial = {
				id: shape.id,
				type: shape.type,
				x: shape.x + delta.x,
				y: shape.y + delta.y,
			}

			const translateStartChange = this.getShapeUtil(shape).onTranslateStart?.({
				...shape,
				...change,
			})

			if (translateStartChange) {
				changes.push({ ...change, ...translateStartChange })
			} else {
				changes.push(change)
			}
		}

		if (changes.length) {
			this.updateShapes(changes)
		}

		return this
	}

	/**
	 * Align shape positions.
	 *
	 * @example
	 *
	 * ```ts
	 * editor.alignShapes('left')
	 * editor.alignShapes('left', ['box1', 'box2'])
	 * ```
	 *
	 * @param operation - The align operation to apply.
	 * @param ids - The ids of the shapes to align. Defaults to selected shapes.
	 * @public
	 */
	alignShapes(
		operation: 'left' | 'center-horizontal' | 'right' | 'top' | 'center-vertical' | 'bottom',
		ids: TLShapeId[] = this.pageState.selectedIds
	) {
		if (this.isReadOnly) return this
		if (ids.length < 2) return this

		const shapes = compact(ids.map((id) => this.getShapeById(id)))
		const shapePageBounds = Object.fromEntries(
			shapes.map((shape) => [shape.id, this.getPageBounds(shape)])
		)
		const commonBounds = Box2d.Common(compact(Object.values(shapePageBounds)))

		const changes: TLShapePartial[] = []

		shapes.forEach((shape) => {
			const pageBounds = shapePageBounds[shape.id]
			if (!pageBounds) return

			const delta = { x: 0, y: 0 }

			switch (operation) {
				case 'top': {
					delta.y = commonBounds.minY - pageBounds.minY
					break
				}
				case 'center-vertical': {
					delta.y = commonBounds.midY - pageBounds.minY - pageBounds.height / 2
					break
				}
				case 'bottom': {
					delta.y = commonBounds.maxY - pageBounds.minY - pageBounds.height
					break
				}
				case 'left': {
					delta.x = commonBounds.minX - pageBounds.minX
					break
				}
				case 'center-horizontal': {
					delta.x = commonBounds.midX - pageBounds.minX - pageBounds.width / 2
					break
				}
				case 'right': {
					delta.x = commonBounds.maxX - pageBounds.minX - pageBounds.width
					break
				}
			}

			const parent = this.getParentShape(shape)
			const localDelta = parent ? Vec2d.Rot(delta, -this.getPageRotation(parent)) : delta

			const translateChanges = this.getShapeUtil(shape).onTranslateStart?.(shape)

			changes.push(
				translateChanges
					? {
							...translateChanges,
							x: shape.x + localDelta.x,
							y: shape.y + localDelta.y,
					  }
					: {
							id: shape.id,
							type: shape.type,
							x: shape.x + localDelta.x,
							y: shape.y + localDelta.y,
					  }
			)
		})

		this.updateShapes(changes)
		return this
	}

	/**
	 * Distribute shape positions.
	 *
	 * @example
	 *
	 * ```ts
	 * editor.distributeShapes('left')
	 * editor.distributeShapes('left', ['box1', 'box2'])
	 * ```
	 *
	 * @param operation - Whether to distribute shapes horizontally or vertically.
	 * @param ids - The ids of the shapes to distribute. Defaults to selected shapes.
	 * @public
	 */
	distributeShapes(
		operation: 'horizontal' | 'vertical',
		ids: TLShapeId[] = this.pageState.selectedIds
	) {
		if (this.isReadOnly) return this
		if (ids.length < 3) return this

		const len = ids.length
		const shapes = compact(ids.map((id) => this.getShapeById(id)))
		const pageBounds = Object.fromEntries(
			shapes.map((shape) => [shape.id, this.getPageBounds(shape)!])
		)

		let val: 'x' | 'y'
		let min: 'minX' | 'minY'
		let max: 'maxX' | 'maxY'
		let mid: 'midX' | 'midY'
		let dim: 'width' | 'height'

		if (operation === 'horizontal') {
			val = 'x'
			min = 'minX'
			max = 'maxX'
			mid = 'midX'
			dim = 'width'
		} else {
			val = 'y'
			min = 'minY'
			max = 'maxY'
			mid = 'midY'
			dim = 'height'
		}
		const changes: TLShapePartial[] = []

		// Clustered
		const first = shapes.sort((a, b) => pageBounds[a.id][min] - pageBounds[b.id][min])[0]
		const last = shapes.sort((a, b) => pageBounds[b.id][max] - pageBounds[a.id][max])[0]

		const midFirst = pageBounds[first.id][mid]
		const step = (pageBounds[last.id][mid] - midFirst) / (len - 1)
		const v = midFirst + step

		shapes
			.filter((shape) => shape !== first && shape !== last)
			.sort((a, b) => pageBounds[a.id][mid] - pageBounds[b.id][mid])
			.forEach((shape, i) => {
				const delta = { x: 0, y: 0 }
				delta[val] = v + step * i - pageBounds[shape.id][dim] / 2 - pageBounds[shape.id][val]

				const parent = this.getParentShape(shape)
				const localDelta = parent ? Vec2d.Rot(delta, -this.getPageRotation(parent)) : delta
				const translateStartChanges = this.getShapeUtil(shape).onTranslateStart?.(shape)

				changes.push(
					translateStartChanges
						? {
								...translateStartChanges,
								[val]: shape[val] + localDelta[val],
						  }
						: {
								id: shape.id,
								type: shape.type,
								[val]: shape[val] + localDelta[val],
						  }
				)
			})

		this.updateShapes(changes)
		return this
	}

	/** @internal */
	private _resizeUnalignedShape(
		id: TLShapeId,
		scale: VecLike,
		options: {
			initialBounds: Box2d
			scaleOrigin: VecLike
			scaleAxisRotation: number
			initialShape: TLShape
			initialPageTransform: MatLike
		}
	) {
		const { type } = options.initialShape
		// If a shape is not aligned with the scale axis we need to treat it differently to avoid skewing.
		// Instead of skewing we normalize the scale aspect ratio (i.e. keep the same scale magnitude in both axes)
		// and then after applying the scale to the shape we also rotate it if required and translate it so that it's center
		// point ends up in the right place.

		const shapeScale = new Vec2d(scale.x, scale.y)

		// // make sure we are constraining aspect ratio, and using the smallest scale axis to avoid shapes getting bigger
		// // than the selection bounding box
		if (Math.abs(scale.x) > Math.abs(scale.y)) {
			shapeScale.x = Math.sign(scale.x) * Math.abs(scale.y)
		} else {
			shapeScale.y = Math.sign(scale.y) * Math.abs(scale.x)
		}

		// first we can scale the shape about its center point
		this.resizeShape(id, shapeScale, {
			initialShape: options.initialShape,
			initialBounds: options.initialBounds,
		})

		// then if the shape is flipped in one axis only, we need to apply an extra rotation
		// to make sure the shape is mirrored correctly
		if (Math.sign(scale.x) * Math.sign(scale.y) < 0) {
			let { rotation } = Matrix2d.Decompose(options.initialPageTransform)
			rotation -= 2 * rotation
			this.updateShapes([{ id, type, rotation }], true)
		}

		// Next we need to translate the shape so that it's center point ends up in the right place.
		// To do that we first need to calculate the center point of the shape in page space before the scale was applied.
		const preScaleShapePageCenter = Matrix2d.applyToPoint(
			options.initialPageTransform,
			options.initialBounds.center
		)

		// And now we scale the center point by the original scale factor
		const postScaleShapePageCenter = this._scalePagePoint(
			preScaleShapePageCenter,
			options.scaleOrigin,
			scale,
			options.scaleAxisRotation
		)

		// now calculate how far away the shape is from where it needs to be
		const currentPageCenter = this.getPageCenterById(id)
		const currentPagePoint = this.getPagePointById(id)
		if (!currentPageCenter || !currentPagePoint) return this
		const pageDelta = Vec2d.Sub(postScaleShapePageCenter, currentPageCenter)

		// and finally figure out what the shape's new position should be
		const postScaleShapePagePoint = Vec2d.Add(currentPagePoint, pageDelta)
		const { x, y } = this.getPointInParentSpace(id, postScaleShapePagePoint)

		this.updateShapes([{ id, type, x, y }], true)

		return this
	}

	/** @internal */
	private _scalePagePoint(
		point: VecLike,
		scaleOrigin: VecLike,
		scale: VecLike,
		scaleAxisRotation: number
	) {
		const relativePoint = Vec2d.RotWith(point, scaleOrigin, -scaleAxisRotation).sub(scaleOrigin)

		// calculate the new point position relative to the scale origin
		const newRelativePagePoint = Vec2d.MulV(relativePoint, scale)

		// and rotate it back to page coords to get the new page point of the resized shape
		const destination = Vec2d.Add(newRelativePagePoint, scaleOrigin).rotWith(
			scaleOrigin,
			scaleAxisRotation
		)

		return destination
	}

	resizeShape(
		id: TLShapeId,
		scale: VecLike,
		options?: {
			initialBounds?: Box2d
			scaleOrigin?: VecLike
			scaleAxisRotation?: number
			initialShape?: TLShape
			initialPageTransform?: MatLike
			dragHandle?: TLResizeHandle
			mode?: TLResizeMode
		}
	) {
		if (this.isReadOnly) return this

		if (!Number.isFinite(scale.x)) scale = new Vec2d(1, scale.y)
		if (!Number.isFinite(scale.y)) scale = new Vec2d(scale.x, 1)

		const initialShape = options?.initialShape ?? this.getShapeById(id)
		if (!initialShape) return this

		const scaleOrigin = options?.scaleOrigin ?? this.getPageBoundsById(id)?.center
		if (!scaleOrigin) return this

		const pageRotation = this.getPageRotationById(id)

		if (pageRotation == null) return this

		const scaleAxisRotation = options?.scaleAxisRotation ?? pageRotation

		const pageTransform = options?.initialPageTransform ?? this.getPageTransformById(id)
		if (!pageTransform) return this

		const initialBounds = options?.initialBounds ?? this.getBoundsById(id)

		if (!initialBounds) return this

		if (!areAnglesCompatible(pageRotation, scaleAxisRotation)) {
			// shape is awkwardly rotated, keep the aspect ratio locked and adopt the scale factor
			// from whichever axis is being scaled the least, to avoid the shape getting bigger
			// than the bounds of the selection
			// const minScale = Math.min(Math.abs(scale.x), Math.abs(scale.y))
			return this._resizeUnalignedShape(id, scale, {
				...options,
				initialBounds,
				scaleOrigin,
				scaleAxisRotation,
				initialPageTransform: pageTransform,
				initialShape,
			})
		}

		const util = this.getShapeUtil(initialShape)

		if (util.isAspectRatioLocked(initialShape)) {
			if (Math.abs(scale.x) > Math.abs(scale.y)) {
				scale = new Vec2d(scale.x, Math.sign(scale.y) * Math.abs(scale.x))
			} else {
				scale = new Vec2d(Math.sign(scale.x) * Math.abs(scale.y), scale.y)
			}
		}

		if (util.onResize && util.canResize(initialShape)) {
			// get the model changes from the shape util
			const newPagePoint = this._scalePagePoint(
				Matrix2d.applyToPoint(pageTransform, new Vec2d(0, 0)),
				scaleOrigin,
				scale,
				scaleAxisRotation
			)

			const newLocalPoint = this.getPointInParentSpace(initialShape.id, newPagePoint)

			// resize the shape's local bounding box
			const myScale = new Vec2d(scale.x, scale.y)
			// the shape is aligned with the rest of the shapes in the selection, but may be
			// 90deg offset from the main rotation of the selection, in which case
			// we need to flip the width and height scale factors
			const areWidthAndHeightAlignedWithCorrectAxis = approximately(
				(pageRotation - scaleAxisRotation) % Math.PI,
				0
			)
			myScale.x = areWidthAndHeightAlignedWithCorrectAxis ? scale.x : scale.y
			myScale.y = areWidthAndHeightAlignedWithCorrectAxis ? scale.y : scale.x

			// adjust initial model for situations where the parent has moved during the resize
			// e.g. groups
			const initialPagePoint = Matrix2d.applyToPoint(pageTransform, new Vec2d())

			// need to adjust the shape's x and y points in case the parent has moved since start of resizing
			const { x, y } = this.getPointInParentSpace(initialShape.id, initialPagePoint)

			this.updateShapes(
				[
					{
						id,
						type: initialShape.type as any,
						x: newLocalPoint.x,
						y: newLocalPoint.y,
						...util.onResize(
							{ ...initialShape, x, y },
							{
								newPoint: newLocalPoint,
								handle: options?.dragHandle ?? 'bottom_right',
								// don't set isSingle to true for children
								mode: options?.mode ?? 'scale_shape',
								scaleX: myScale.x,
								scaleY: myScale.y,
								initialBounds,
								initialShape,
							}
						),
					},
				],
				true
			)
		} else {
			const initialPageCenter = Matrix2d.applyToPoint(pageTransform, initialBounds.center)
			// get the model changes from the shape util
			const newPageCenter = this._scalePagePoint(
				initialPageCenter,
				scaleOrigin,
				scale,
				scaleAxisRotation
			)

			const initialPageCenterInParentSpace = this.getPointInParentSpace(
				initialShape.id,
				initialPageCenter
			)
			const newPageCenterInParentSpace = this.getPointInParentSpace(initialShape.id, newPageCenter)

			const delta = Vec2d.Sub(newPageCenterInParentSpace, initialPageCenterInParentSpace)
			// apply the changes to the model
			this.updateShapes(
				[
					{
						id,
						type: initialShape.type as any,
						x: initialShape.x + delta.x,
						y: initialShape.y + delta.y,
					},
				],
				true
			)
		}

		return this
	}

	/**
	 * Stretch shape sizes and positions to fill their common bounding box.
	 *
	 * @example
	 *
	 * ```ts
	 * editor.stretchShapes('horizontal')
	 * editor.stretchShapes('horizontal', ['box1', 'box2'])
	 * ```
	 *
	 * @param operation - Whether to stretch shapes horizontally or vertically.
	 * @param ids - The ids of the shapes to stretch. Defaults to selected shapes.
	 * @public
	 */
	stretchShapes(
		operation: 'horizontal' | 'vertical',
		ids: TLShapeId[] = this.pageState.selectedIds
	) {
		if (this.isReadOnly) return this
		if (ids.length < 2) return this

		const shapes = compact(ids.map((id) => this.getShapeById(id)))
		const shapeBounds = Object.fromEntries(shapes.map((shape) => [shape.id, this.getBounds(shape)]))
		const shapePageBounds = Object.fromEntries(
			shapes.map((shape) => [shape.id, this.getPageBounds(shape)!])
		)
		const commonBounds = Box2d.Common(compact(Object.values(shapePageBounds)))

		const changes: TLShapePartial[] = []

		switch (operation) {
			case 'vertical': {
				this.batch(() => {
					for (const shape of shapes) {
						const pageRotation = this.getPageRotation(shape)
						if (pageRotation % PI2) continue
						const bounds = shapeBounds[shape.id]
						const pageBounds = shapePageBounds[shape.id]
						const localOffset = this.getDeltaInParentSpace(
							shape,
							new Vec2d(0, commonBounds.minY - pageBounds.minY)
						)
						const { x, y } = Vec2d.Add(localOffset, shape)
						this.updateShapes([{ id: shape.id, type: shape.type, x, y }], true)
						const scale = new Vec2d(1, commonBounds.height / pageBounds.height)
						this.resizeShape(shape.id, scale, {
							initialBounds: bounds,
							scaleOrigin: new Vec2d(pageBounds.center.x, commonBounds.minY),
							scaleAxisRotation: 0,
						})
					}
				})
				break
			}
			case 'horizontal': {
				this.batch(() => {
					for (const shape of shapes) {
						const bounds = shapeBounds[shape.id]
						const pageBounds = shapePageBounds[shape.id]
						const pageRotation = this.getPageRotation(shape)
						if (pageRotation % PI2) continue
						const localOffset = this.getDeltaInParentSpace(
							shape,
							new Vec2d(commonBounds.minX - pageBounds.minX, 0)
						)
						const { x, y } = Vec2d.Add(localOffset, shape)
						this.updateShapes([{ id: shape.id, type: shape.type, x, y }], true)
						const scale = new Vec2d(commonBounds.width / pageBounds.width, 1)
						this.resizeShape(shape.id, scale, {
							initialBounds: bounds,
							scaleOrigin: new Vec2d(commonBounds.minX, pageBounds.center.y),
							scaleAxisRotation: 0,
						})
					}
				})

				break
			}
		}

		this.updateShapes(changes)
		return this
	}

	/**
	 * Reparent shapes to a new parent. This operation preserves the shape's current page positions /
	 * rotations.
	 *
	 * @example
	 *
	 * ```ts
	 * editor.reparentShapesById(['box1', 'box2'], 'frame1')
	 * ```
	 *
	 * @param ids - The ids of the shapes to reparent.
	 * @param parentId - The id of the new parent shape.
	 * @param insertIndex - The index to insert the children.
	 * @public
	 */
	reparentShapesById(ids: TLShapeId[], parentId: TLParentId, insertIndex?: string) {
		const changes: TLShapePartial[] = []

		const parentTransform = isPageId(parentId)
			? Matrix2d.Identity()
			: this.getPageTransformById(parentId)!

		const parentPageRotation = parentTransform.decompose().rotation

		let indices: string[] = []

		const sibs = compact(this.getSortedChildIds(parentId).map((id) => this.getShapeById(id)))

		if (insertIndex) {
			const sibWithInsertIndex = sibs.find((s) => s.index === insertIndex)
			if (sibWithInsertIndex) {
				// If there's a sibling with the same index as the insert index...
				const sibAbove = sibs[sibs.indexOf(sibWithInsertIndex) + 1]
				if (sibAbove) {
					// If the sibling has a sibling above it, insert the shapes
					// between the sibling and its sibling above it.
					indices = getIndicesBetween(insertIndex, sibAbove.index, ids.length)
				} else {
					// Or if the sibling is the top sibling, insert the shapes
					// above the sibling
					indices = getIndicesAbove(insertIndex, ids.length)
				}
			} else {
				// If there's no collision, then we can start at the insert index
				const sibAbove = sibs.sort(sortByIndex).find((s) => s.index > insertIndex)

				if (sibAbove) {
					// If the siblings include a sibling with a higher index, insert the shapes
					// between the insert index and the sibling with the higher index.
					indices = getIndicesBetween(insertIndex, sibAbove.index, ids.length)
				} else {
					// Otherwise, we're at the top of the order, so insert the shapes above
					// the insert index.
					indices = getIndicesAbove(insertIndex, ids.length)
				}
			}
		} else {
			// If insert index is not specified, start the index at the top.
			const sib = sibs.length && sibs[sibs.length - 1]
			indices = sib ? getIndicesAbove(sib.index, ids.length) : getIndices(ids.length)
		}

		let id: TLShapeId
		for (let i = 0; i < ids.length; i++) {
			id = ids[i]
			const shape = this.getShapeById(id)
			const pagePoint = this.getPagePointById(id)

			if (!shape || !pagePoint) continue

			const newPoint = Matrix2d.applyToPoint(Matrix2d.Inverse(parentTransform), pagePoint)
			const newRotation = this.getPageRotation(shape) - parentPageRotation

			changes.push({
				id: shape.id,
				type: shape.type,
				parentId: parentId,
				x: newPoint.x,
				y: newPoint.y,
				rotation: newRotation,
				index: indices[i],
			})
		}

		this.updateShapes(changes)
		return this
	}

	/**
	 * Select one or more shapes.
	 *
	 * @example
	 *
	 * ```ts
	 * editor.select('id1')
	 * editor.select('id1', 'id2')
	 * ```
	 *
	 * @param ids - The ids to select.
	 * @public
	 */
	select(...ids: TLShapeId[]) {
		this.setSelectedIds(ids)
		return this
	}

	/**
	 * Remove a shape from the existing set of selected shapes.
	 *
	 * @example
	 *
	 * ```ts
	 * editor.deselect(shape.id)
	 * ```
	 *
	 * @public
	 */
	deselect(...ids: TLShapeId[]) {
		const { selectedIds } = this
		if (selectedIds.length > 0 && ids.length > 0) {
			this.setSelectedIds(selectedIds.filter((id) => !ids.includes(id)))
		}
		return this
	}

	/**
	 * Select all direct children of the current page.
	 *
	 * @example
	 *
	 * ```ts
	 * editor.selectAll()
	 * ```
	 *
	 * @public
	 */
	selectAll() {
		const ids = this.getSortedChildIds(this.currentPageId)
		// page might have no shapes
		if (ids.length <= 0) return this
		this.setSelectedIds(this._getUnlockedShapeIds(ids))

		return this
	}

	getShapeAndDescendantIds(ids: TLShapeId[]): Set<TLShapeId> {
		const idsToInclude = new Set<TLShapeId>()

		const idsToCheck = [...ids]

		while (idsToCheck.length > 0) {
			const id = idsToCheck.pop()
			if (!id) break
			if (idsToInclude.has(id)) continue
			idsToInclude.add(id)
			this.getSortedChildIds(id).forEach((id) => {
				idsToCheck.push(id)
			})
		}

		return idsToInclude
	}

	/**
	 * Clear the selection.
	 *
	 * @example
	 *
	 * ```ts
	 * editor.selectNone()
	 * ```
	 *
	 * @public
	 */
	selectNone(): this {
		if (this.selectedIds.length > 0) {
			this.setSelectedIds([])
		}

		return this
	}

	/**
	 * Set the current page.
	 *
	 * @example
	 *
	 * ```ts
	 * editor.setCurrentPageId('page1')
	 * ```
	 *
	 * @param pageId - The id of the page to set as the current page.
	 * @param options - Options for setting the current page.
	 * @public
	 */
	setCurrentPageId(pageId: TLPageId, { stopFollowing = true }: TLViewportOptions = {}): this {
		this._setCurrentPageId(pageId, { stopFollowing })
		return this
	}

	/** @internal */
	private _setCurrentPageId = this.history.createCommand(
		'setCurrentPage',
		(pageId: TLPageId, { stopFollowing = true }: TLViewportOptions = {}) => {
			if (!this.store.has(pageId)) {
				console.error("Tried to set the current page id to a page that doesn't exist.")
				return
			}

			if (stopFollowing && this.instanceState.followingUserId) {
				this.stopFollowingUser()
			}

			return {
				data: { toId: pageId, fromId: this.currentPageId },
				squashing: true,
				preservesRedoStack: true,
			}
		},
		{
			do: ({ toId }) => {
				if (!this.getPageStateByPageId(toId)) {
					const camera = CameraRecordType.create({
						id: CameraRecordType.createId(toId),
					})
					this.store.put([
						camera,
						InstancePageStateRecordType.create({
							id: InstancePageStateRecordType.createId(toId),
							pageId: toId,
						}),
					])
				}

				this.store.put([{ ...this.instanceState, currentPageId: toId }])

				this.updateCullingBounds()
			},
			undo: ({ fromId }) => {
				this.store.put([{ ...this.instanceState, currentPageId: fromId }])

				this.updateCullingBounds()
			},
			squash: ({ fromId }, { toId }) => {
				return { toId, fromId }
			},
		}
	)

	/** Set the current user tab state */
	updateInstanceState(
		partial: Partial<Omit<TLInstance, 'currentPageId'>>,
		ephemeral = false,
		squashing = false
	) {
		this._updateInstanceState(partial, ephemeral, squashing)
		return this
	}

	/** @internal */
	private _updateInstanceState = this.history.createCommand(
		'updateTabState',
		(partial: Partial<Omit<TLInstance, 'currentPageId'>>, ephemeral = false, squashing = false) => {
			const prev = this.instanceState
			const next = { ...prev, ...partial }

			return {
				data: { prev, next },
				squashing,
				ephemeral,
			}
		},
		{
			do: ({ next }) => {
				this.store.put([next])
			},
			undo: ({ prev }) => {
				this.store.put([prev])
			},
			squash({ prev }, { next }) {
				return { prev, next }
			},
		}
	)

	@computed get hoveredId() {
		return this.pageState.hoveredId
	}

	@computed get hoveredShape() {
		if (!this.hoveredId) return null
		return this.getShapeById(this.hoveredId) ?? null
	}

	/**
	 * Set the current hovered shape.
	 *
	 * @example
	 *
	 * ```ts
	 * editor.setHoveredId('box1')
	 * editor.setHoveredId() // Clears the hovered shape.
	 * ```
	 *
	 * @param id - The id of the page to set as the current page
	 * @public
	 */
	setHoveredId(id: TLShapeId | null = null): this {
		if (id === this.pageState.hoveredId) return this

		this.setInstancePageState({ hoveredId: id }, true)
		return this
	}

	/**
	 * Set the current erasing shapes.
	 *
	 * @example
	 *
	 * ```ts
	 * editor.setErasingIds(['box1', 'box2'])
	 * editor.setErasingIds() // Clears the erasing set
	 * ```
	 *
	 * @param ids - The ids of shapes to set as erasing.
	 * @public
	 */
	setErasingIds(ids: TLShapeId[] = []): this {
		const erasingIds = this.erasingIdsSet
		if (ids.length === erasingIds.size && ids.every((id) => erasingIds.has(id))) return this

		this.setInstancePageState({ erasingIds: ids }, true)
		return this
	}

	/**
	 * Set the current cursor.
	 *
	 * @example
	 *
	 * ```ts
	 * editor.setCursor({ type: 'default' })
	 * editor.setCursor({ type: 'default', rotation: Math.PI / 2, color: 'red' })
	 * ```
	 *
	 * @param cursor - A partial of the cursor object.
	 * @public
	 */
	setCursor(cursor: Partial<TLCursor>): this {
		const current = this.cursor
		const next = {
			...current,
			rotation: 0,
			...cursor,
		}

		if (
			!(
				current.type === next.type &&
				current.rotation === next.rotation &&
				current.color === next.color
			)
		) {
			this.updateInstanceState({ cursor: next }, true)
		}

		return this
	}

	/**
	 * Set the current scribble.
	 *
	 * @example
	 *
	 * ```ts
	 * editor.setScribble(nextScribble)
	 * editor.setScribble() // clears the scribble
	 * ```
	 *
	 * @param scribble - The new scribble object.
	 * @public
	 */
	setScribble(scribble: TLScribble | null = null): this {
		this.updateInstanceState({ scribble }, true)
		return this
	}

	/**
	 * Set the current brush.
	 *
	 * @example
	 *
	 * ```ts
	 * editor.setBrush({ x: 0, y: 0, w: 100, h: 100 })
	 * editor.setBrush() // Clears the brush
	 * ```
	 *
	 * @param brush - The brush box model to set, or null for no brush model.
	 * @public
	 */
	setBrush(brush: Box2dModel | null = null): this {
		if (!brush && !this.brush) return this
		this.updateInstanceState({ brush }, true)
		return this
	}

	/**
	 * Set the current zoom brush.
	 *
	 * @example
	 *
	 * ```ts
	 * editor.setZoomBrush({ x: 0, y: 0, w: 100, h: 100 })
	 * editor.setZoomBrush() // Clears the zoom
	 * ```
	 *
	 * @param zoomBrush - The zoom box model to set, or null for no zoom model.
	 * @public
	 */
	setZoomBrush(zoomBrush: Box2dModel | null = null): this {
		if (!zoomBrush && !this.zoomBrush) return this
		this.updateInstanceState({ zoomBrush }, true)
		return this
	}

	/**
	 * Rotate shapes by a delta in radians.
	 *
	 * @example
	 *
	 * ```ts
	 * editor.rotateShapesBy(['box1', 'box2'], Math.PI)
	 * editor.rotateShapesBy(['box1', 'box2'], Math.PI / 2)
	 * ```
	 *
	 * @param ids - The ids of the shapes to move.
	 * @param delta - The delta in radians to apply to the selection rotation.
	 */
	rotateShapesBy(ids: TLShapeId[], delta: number): this {
		if (ids.length <= 0) return this

		const snapshot = getRotationSnapshot({ editor: this })
		applyRotationToSnapshotShapes({ delta, snapshot, editor: this, stage: 'one-off' })

		return this
	}

	/**
	 * Move shapes by a delta.
	 *
	 * @example
	 *
	 * ```ts
	 * editor.nudgeShapes(['box1', 'box2'], { x: 0, y: 1 })
	 * editor.nudgeShapes(['box1', 'box2'], { x: 0, y: 1 }, true)
	 * ```
	 *
	 * @param ids - The ids of the shapes to move.
	 * @param direction - The direction in which to move the shapes.
	 * @param major - Whether this is a major nudge, e.g. a shift + arrow nudge.
	 */
	nudgeShapes(ids: TLShapeId[], direction: Vec2dModel, major = false, ephemeral = false) {
		if (ids.length <= 0) return this

		const step = this.isGridMode
			? major
				? this.gridSize * GRID_INCREMENT
				: this.gridSize
			: major
			? MAJOR_NUDGE_FACTOR
			: MINOR_NUDGE_FACTOR

		const steppedDelta = Vec2d.Mul(direction, step)
		const changes: TLShapePartial[] = []

		for (const id of ids) {
			const shape = this.getShapeById(id)

			if (!shape) {
				throw Error(`Could not find a shape with the id ${id}.`)
			}

			const localDelta = this.getDeltaInParentSpace(shape, steppedDelta)
			const translateStartChanges = this.getShapeUtil(shape).onTranslateStart?.(shape)

			changes.push(
				translateStartChanges
					? {
							...translateStartChanges,
							x: shape.x + localDelta.x,
							y: shape.y + localDelta.y,
					  }
					: {
							id,
							x: shape.x + localDelta.x,
							y: shape.y + localDelta.y,
							type: shape.type,
					  }
			)
		}

		this.updateShapes(changes, ephemeral)

		return this
	}

	/**
	 * Duplicate shapes.
	 *
	 * @example
	 *
	 * ```ts
	 * editor.duplicateShapes()
	 * editor.duplicateShapes(['id1', 'id2'])
	 * editor.duplicateShapes(['id1', 'id2'], { x: 8, y: 8 })
	 * ```
	 *
	 * @param ids - The ids of the shapes to duplicate. Defaults to the ids of the selected shapes.
	 * @param offset - The offset (in pixels) to apply to the duplicated shapes.
	 * @public
	 */
	duplicateShapes(ids: TLShapeId[] = this.selectedIds, offset?: VecLike) {
		if (ids.length <= 0) return this

		const initialIds = new Set(ids)
		const idsToCreate: TLShapeId[] = []
		const idsToCheck = [...ids]

		while (idsToCheck.length > 0) {
			const id = idsToCheck.pop()
			if (!id) break
			idsToCreate.push(id)
			this.getSortedChildIds(id).forEach((childId) => idsToCheck.push(childId))
		}

		idsToCreate.reverse()

		const idsMap = new Map<any, TLShapeId>(idsToCreate.map((id) => [id, createShapeId()]))

		const shapesToCreate = compact(
			idsToCreate.map((id) => {
				const shape = this.getShapeById(id)

				if (!shape) {
					return null
				}

				const createId = idsMap.get(id)!

				let ox = 0
				let oy = 0

				if (offset && initialIds.has(id)) {
					const parentTransform = this.getParentTransform(shape)
					const vec = new Vec2d(offset.x, offset.y).rot(
						-Matrix2d.Decompose(parentTransform).rotation
					)
					ox = vec.x
					oy = vec.y
				}

				const parentId = shape.parentId ?? this.currentPageId
				const siblings = this.getSortedChildIds(parentId)
				const currentIndex = siblings.indexOf(shape.id)
				const siblingAboveId = siblings[currentIndex + 1]
				const siblingAbove = siblingAboveId ? this.getShapeById(siblingAboveId) : null

				const index = siblingAbove
					? getIndexBetween(shape.index, siblingAbove.index)
					: getIndexAbove(shape.index)

				let newShape: TLShape = deepCopy(shape)

				if (
					this.isShapeOfType(shape, ArrowShapeUtil) &&
					this.isShapeOfType(newShape, ArrowShapeUtil)
				) {
					const info = this.getShapeUtil(ArrowShapeUtil).getArrowInfo(shape)
					let newStartShapeId: TLShapeId | undefined = undefined
					let newEndShapeId: TLShapeId | undefined = undefined

					if (shape.props.start.type === 'binding') {
						newStartShapeId = idsMap.get(shape.props.start.boundShapeId)

						if (!newStartShapeId) {
							if (info?.isValid) {
								const { x, y } = info.start.point
								newShape.props.start = {
									type: 'point',
									x,
									y,
								}
							} else {
								const { start } = getArrowTerminalsInArrowSpace(this, shape)
								newShape.props.start = {
									type: 'point',
									x: start.x,
									y: start.y,
								}
							}
						}
					}

					if (shape.props.end.type === 'binding') {
						newEndShapeId = idsMap.get(shape.props.end.boundShapeId)
						if (!newEndShapeId) {
							if (info?.isValid) {
								const { x, y } = info.end.point
								newShape.props.end = {
									type: 'point',
									x,
									y,
								}
							} else {
								const { end } = getArrowTerminalsInArrowSpace(this, shape)
								newShape.props.start = {
									type: 'point',
									x: end.x,
									y: end.y,
								}
							}
						}
					}

					const infoAfter = getIsArrowStraight(newShape)
						? getStraightArrowInfo(this, newShape)
						: getCurvedArrowInfo(this, newShape)

					if (info?.isValid && infoAfter?.isValid && !getIsArrowStraight(shape)) {
						const mpA = Vec2d.Med(info.start.handle, info.end.handle)
						const distA = Vec2d.Dist(info.middle, mpA)
						const distB = Vec2d.Dist(infoAfter.middle, mpA)
						if (newShape.props.bend < 0) {
							newShape.props.bend += distB - distA
						} else {
							newShape.props.bend -= distB - distA
						}
					}

					if (newShape.props.start.type === 'binding' && newStartShapeId) {
						newShape.props.start.boundShapeId = newStartShapeId
					}

					if (newShape.props.end.type === 'binding' && newEndShapeId) {
						newShape.props.end.boundShapeId = newEndShapeId
					}
				}

				newShape = { ...newShape, id: createId, x: shape.x + ox, y: shape.y + oy, index }

				return newShape
			})
		)

		shapesToCreate.forEach((shape) => {
			if (isShapeId(shape.parentId)) {
				if (idsMap.has(shape.parentId)) {
					shape.parentId = idsMap.get(shape.parentId)!
				}
			}
		})

		this.history.batch(() => {
			const maxShapesReached = shapesToCreate.length + this.shapeIds.size > MAX_SHAPES_PER_PAGE

			if (maxShapesReached) {
				alertMaxShapes(this)
			}

			const newShapes = maxShapesReached
				? shapesToCreate.slice(0, MAX_SHAPES_PER_PAGE - this.shapeIds.size)
				: shapesToCreate

			const ids = newShapes.map((s) => s.id)

			this.createShapes(newShapes)
			this.setSelectedIds(ids)

			if (offset !== undefined) {
				// If we've offset the duplicated shapes, check to see whether their new bounds is entirely
				// contained in the current viewport. If not, then animate the camera to be centered on the
				// new shapes.
				const { viewportPageBounds, selectedPageBounds } = this
				if (selectedPageBounds && !viewportPageBounds.contains(selectedPageBounds)) {
					this.centerOnPoint(selectedPageBounds.center.x, selectedPageBounds.center.y, {
						duration: ANIMATION_MEDIUM_MS,
					})
				}
			}
		})

		return this
	}

	/**
	 * Set the current props (generally styles).
	 *
	 * @example
	 *
	 * ```ts
	 * editor.setProp('color', 'red')
	 * editor.setProp('color', 'red', true)
	 * ```
	 *
	 * @param key - The key to set.
	 * @param value - The value to set.
	 * @param ephemeral - Whether the style is ephemeral. Defaults to false.
	 * @public
	 */
	setProp(key: TLShapeProp, value: any, ephemeral = false, squashing = false) {
		const children: (TLShape | undefined)[] = []
		// We can have many deep levels of grouped shape
		// Making a recursive function to look through all the levels
		const getChildProp = (id: TLShape['id']) => {
			const childIds = this.getSortedChildIds(id)
			for (const childId of childIds) {
				const childShape = this.getShapeById(childId)
				if (childShape?.type === 'group') {
					getChildProp(childShape.id)
				}
				children.push(childShape)
			}
		}

		this.history.batch(() => {
			this.updateInstanceState(
				{
					propsForNextShape: setPropsForNextShape(this.instanceState.propsForNextShape, {
						[key]: value,
					}),
				},
				ephemeral,
				squashing
			)

			if (this.isIn('select')) {
				const {
					pageState: { selectedIds },
				} = this

				if (selectedIds.length > 0) {
					const shapes = compact(
						selectedIds.map((id) => {
							const shape = this.getShapeById(id)
							if (shape?.type === 'group') {
								const childIds = this.getSortedChildIds(shape.id)
								for (const childId of childIds) {
									const childShape = this.getShapeById(childId)
									if (childShape?.type === 'group') {
										getChildProp(childShape.id)
									}
									children.push(childShape)
								}
								return children
							} else {
								return shape
							}
						})
					)
						.flat()
						.filter(
							(shape) =>
								shape!.props[key as keyof TLShape['props']] !== undefined && shape?.type !== 'group'
						) as TLShape[]

					this.updateShapes(
						shapes.map((shape) => {
							const props = { ...shape.props, [key]: value }
							if (key === 'color' && 'labelColor' in props) {
								props.labelColor = 'black'
							}

							return {
								id: shape.id,
								type: shape.type,
								props,
							}
						}),
						ephemeral
					)

					if (key !== 'color' && key !== 'opacity') {
						const changes: TLShapePartial[] = []

						for (const shape of shapes) {
							const currentShape = this.getShapeById(shape.id)
							if (!currentShape) continue
							const util = this.getShapeUtil(currentShape)

							const boundsA = util.bounds(shape)
							const boundsB = util.bounds(currentShape)

							const change: TLShapePartial = { id: shape.id, type: shape.type }

							let didChange = false

							if (boundsA.width !== boundsB.width) {
								didChange = true

								if (this.isShapeOfType(shape, TextShapeUtil)) {
									switch (shape.props.align) {
										case 'middle': {
											change.x = currentShape.x + (boundsA.width - boundsB.width) / 2
											break
										}
										case 'end': {
											change.x = currentShape.x + boundsA.width - boundsB.width
											break
										}
									}
								} else {
									change.x = currentShape.x + (boundsA.width - boundsB.width) / 2
								}
							}

							if (boundsA.height !== boundsB.height) {
								didChange = true
								change.y = currentShape.y + (boundsA.height - boundsB.height) / 2
							}

							if (didChange) {
								changes.push(change)
							}
						}

						if (changes.length) {
							this.updateShapes(changes, ephemeral)
						}
					}
				}
			}

			this.updateInstanceState(
				{
					propsForNextShape: setPropsForNextShape(this.instanceState.propsForNextShape, {
						[key]: value,
					}),
				},
				ephemeral,
				squashing
			)
		})

		return this
	}

	/** @internal */
	private _willSetInitialBounds = true

	/** @internal */
	private _setCamera(x: number, y: number, z = this.camera.z) {
		const currentCamera = this.camera
		if (currentCamera.x === x && currentCamera.y === y && currentCamera.z === z) return this
		const nextCamera = { ...currentCamera, x, y, z }

		this.batch(() => {
			this.store.put([nextCamera])

			const { currentScreenPoint } = this.inputs

			this.dispatch({
				type: 'pointer',
				target: 'canvas',
				name: 'pointer_move',
				point: currentScreenPoint,
				pointerId: 0,
				ctrlKey: this.inputs.ctrlKey,
				altKey: this.inputs.altKey,
				shiftKey: this.inputs.shiftKey,
				button: 0,
				isPen: this.isPenMode ?? false,
			})

			this._cameraManager.tick()
		})

		return this
	}

	/**
	 * Set the current camera.
	 *
	 * @example
	 *
	 * ```ts
	 * editor.setCamera(0, 0)
	 * editor.setCamera(0, 0, 1)
	 * ```
	 *
	 * @param x - The camera's x position.
	 * @param y - The camera's y position.
	 * @param z - The camera's z position. Defaults to the current zoom.
	 * @param options - Options for the camera change.
	 * @public
	 */
	setCamera(
		x: number,
		y: number,
		z = this.camera.z,
		{ stopFollowing = true }: TLViewportOptions = {}
	) {
		this.stopCameraAnimation()
		if (stopFollowing && this.instanceState.followingUserId) {
			this.stopFollowingUser()
		}
		x = Number.isNaN(x) ? 0 : x
		y = Number.isNaN(y) ? 0 : y
		z = Number.isNaN(z) ? 1 : z
		this._setCamera(x, y, z)
		return this
	}

	enableAnimations = true

	/**
	 * Animate the camera.
	 *
	 * @example
	 *
	 * ```ts
	 * editor.animateCamera(0, 0)
	 * editor.animateCamera(0, 0, 1)
	 * editor.animateCamera(0, 0, 1, { duration: 1000, easing: (t) => t * t })
	 * ```
	 *
	 * @param x - The camera's x position.
	 * @param y - The camera's y position.
	 * @param z - The camera's z position. Defaults to the current zoom.
	 * @param opts - Options for the animation.
	 * @public
	 */
	animateCamera(
		x: number,
		y: number,
		z = this.camera.z,
		opts: TLAnimationOptions = DEFAULT_ANIMATION_OPTIONS
	) {
		x = Number.isNaN(x) ? 0 : x
		y = Number.isNaN(y) ? 0 : y
		z = Number.isNaN(z) ? 1 : z
		const { width, height } = this.viewportScreenBounds
		const w = width / z
		const h = height / z

		const targetViewport = new Box2d(-x, -y, w, h)

		if (!this.enableAnimations) {
			return this.setCamera(x, y, this.viewportScreenBounds.width / w)
		}

		return this._animateToViewport(targetViewport, opts)
	}

	/**
	 * Center the camera on a point (in page space).
	 *
	 * @example
	 *
	 * ```ts
	 * editor.centerOnPoint(100, 100)
	 * ```
	 *
	 * @param x - The x position of the point.
	 * @param y - The y position of the point.
	 * @param opts - The options for an animation.
	 * @public
	 */
	centerOnPoint(x: number, y: number, opts?: TLAnimationOptions): this {
		if (!this.canMoveCamera) return this

		const {
			viewportPageBounds: { width: pw, height: ph },
			camera,
		} = this

		if (opts?.duration) {
			this.animateCamera(-(x - pw / 2), -(y - ph / 2), camera.z, opts)
		} else {
			this.setCamera(-(x - pw / 2), -(y - ph / 2), camera.z)
		}
		return this
	}

	/**
	 * Move the camera to the nearest content.
	 *
	 * @public
	 */
	zoomToContent() {
		const bounds = this.selectedPageBounds ?? this.allShapesCommonBounds

		if (bounds) {
			this.zoomToBounds(
				bounds.minX,
				bounds.minY,
				bounds.width,
				bounds.height,
				Math.min(1, this.zoomLevel),
				{ duration: 220 }
			)
		}

		return this
	}

	/**
	 * Zoom the camera to fit the current page's content in the viewport.
	 *
	 * @example
	 *
	 * ```ts
	 * editor.zoomToFit()
	 * ```
	 *
	 * @public
	 */
	zoomToFit(opts?: TLAnimationOptions): this {
		if (!this.canMoveCamera) return this

		const ids = [...this.shapeIds]
		if (ids.length <= 0) return this

		const pageBounds = Box2d.Common(compact(ids.map((id) => this.getPageBoundsById(id))))
		this.zoomToBounds(
			pageBounds.minX,
			pageBounds.minY,
			pageBounds.width,
			pageBounds.height,
			undefined,
			opts
		)
		return this
	}

	/**
	 * Set the zoom back to 100%.
	 *
	 * @example
	 *
	 * ```ts
	 * editor.resetZoom()
	 * ```
	 *
	 * @param opts - The options for an animation.
	 * @public
	 */
	resetZoom(point = this.viewportScreenCenter, opts?: TLAnimationOptions): this {
		if (!this.canMoveCamera) return this

		const { x: cx, y: cy, z: cz } = this.camera
		const { x, y } = point
		if (opts?.duration) {
			this.animateCamera(cx + (x / 1 - x) - (x / cz - x), cy + (y / 1 - y) - (y / cz - y), 1, opts)
		} else {
			this.setCamera(cx + (x / 1 - x) - (x / cz - x), cy + (y / 1 - y) - (y / cz - y), 1)
		}

		return this
	}

	/**
	 * Zoom the camera in.
	 *
	 * @example
	 *
	 * ```ts
	 * editor.zoomIn()
	 * editor.zoomIn(editor.viewportScreenCenter, { duration: 120 })
	 * editor.zoomIn(editor.inputs.currentScreenPoint, { duration: 120 })
	 * ```
	 *
	 * @param opts - The options for an animation.
	 * @public
	 */
	zoomIn(point = this.viewportScreenCenter, opts?: TLAnimationOptions): this {
		if (!this.canMoveCamera) return this

		const { x: cx, y: cy, z: cz } = this.camera

		let zoom = MAX_ZOOM

		for (let i = 1; i < ZOOMS.length; i++) {
			const z1 = ZOOMS[i - 1]
			const z2 = ZOOMS[i]
			if (z2 - cz <= (z2 - z1) / 2) continue
			zoom = z2
			break
		}

		const { x, y } = point
		if (opts?.duration) {
			this.animateCamera(
				cx + (x / zoom - x) - (x / cz - x),
				cy + (y / zoom - y) - (y / cz - y),
				zoom,
				opts
			)
		} else {
			this.setCamera(cx + (x / zoom - x) - (x / cz - x), cy + (y / zoom - y) - (y / cz - y), zoom)
		}

		return this
	}

	/**
	 * Zoom the camera out.
	 *
	 * @example
	 *
	 * ```ts
	 * editor.zoomOut()
	 * editor.zoomOut(editor.viewportScreenCenter, { duration: 120 })
	 * editor.zoomOut(editor.inputs.currentScreenPoint, { duration: 120 })
	 * ```
	 *
	 * @param opts - The options for an animation.
	 * @public
	 */
	zoomOut(point = this.viewportScreenCenter, opts?: TLAnimationOptions): this {
		if (!this.canMoveCamera) return this

		const { x: cx, y: cy, z: cz } = this.camera

		let zoom = MIN_ZOOM

		for (let i = ZOOMS.length - 1; i > 0; i--) {
			const z1 = ZOOMS[i - 1]
			const z2 = ZOOMS[i]
			if (z2 - cz >= (z2 - z1) / 2) continue
			zoom = z1
			break
		}

		const { x, y } = point

		if (opts?.duration) {
			this.animateCamera(
				cx + (x / zoom - x) - (x / cz - x),
				cy + (y / zoom - y) - (y / cz - y),
				zoom,
				opts
			)
		} else {
			this.setCamera(cx + (x / zoom - x) - (x / cz - x), cy + (y / zoom - y) - (y / cz - y), zoom)
		}

		return this
	}

	/**
	 * Zoom the camera to fit the current selection in the viewport.
	 *
	 * @example
	 *
	 * ```ts
	 * editor.zoomToSelection()
	 * ```
	 *
	 * @param opts - The options for an animation.
	 * @public
	 */
	zoomToSelection(opts?: TLAnimationOptions): this {
		if (!this.canMoveCamera) return this

		const ids = this.selectedIds
		if (ids.length <= 0) return this

		const selectedBounds = Box2d.Common(compact(ids.map((id) => this.getPageBoundsById(id))))

		this.zoomToBounds(
			selectedBounds.minX,
			selectedBounds.minY,
			selectedBounds.width,
			selectedBounds.height,
			Math.max(1, this.camera.z),
			opts
		)

		return this
	}

	/**
	 * Pan or pan/zoom the selected ids into view. This method tries to not change the zoom if
	 * possible.
	 *
	 * @param ids - The ids of the shapes to pan and zoom into view.
	 * @param opts - The options for an animation.
	 * @public
	 */
	panZoomIntoView(ids: TLShapeId[], opts?: TLAnimationOptions): this {
		if (!this.canMoveCamera) return this

		if (ids.length <= 0) return this
		const selectedBounds = Box2d.Common(compact(ids.map((id) => this.getPageBoundsById(id))))

		const { viewportPageBounds } = this

		if (viewportPageBounds.h < selectedBounds.h || viewportPageBounds.w < selectedBounds.w) {
			this.zoomToBounds(
				selectedBounds.minX,
				selectedBounds.minY,
				selectedBounds.width,
				selectedBounds.height,
				this.camera.z,
				opts
			)

			return this
		} else {
			// TODO: This buffer should calculate the 'active area' of the UI
			const bufferOffsets = this._activeAreaManager.offsets.value

			const pageTop = viewportPageBounds.y + bufferOffsets.top
			const pageRight = viewportPageBounds.maxY - bufferOffsets.right
			const pageBottom = viewportPageBounds.maxY - bufferOffsets.bottom
			const pageLeft = viewportPageBounds.x + bufferOffsets.left

			const selectedTop = selectedBounds.y
			const selectedRight = selectedBounds.maxX
			const selectedBottom = selectedBounds.maxY
			const selectedLeft = selectedBounds.x

			let offsetX = 0
			let offsetY = 0
			if (pageBottom < selectedBottom) {
				// off bottom
				offsetY = pageBottom - selectedBottom
			} else if (pageTop > selectedTop) {
				// off top
				offsetY = pageTop - selectedTop
			} else {
				// inside y-bounds
			}

			if (pageRight < selectedRight) {
				// off right
				offsetX = pageRight - selectedRight
			} else if (pageLeft > selectedLeft) {
				// off left
				offsetX = pageLeft - selectedLeft
			} else {
				// inside x-bounds
			}

			const { camera } = this

			if (opts?.duration) {
				this.animateCamera(camera.x + offsetX, camera.y + offsetY, camera.z, opts)
			} else {
				this.setCamera(camera.x + offsetX, camera.y + offsetY, camera.z)
			}
		}

		return this
	}

	/**
	 * Zoom the camera to fit a bounding box (in page space).
	 *
	 * @example
	 *
	 * ```ts
	 * editor.zoomToBounds(0, 0, 100, 100)
	 * ```
	 *
	 * @param x - The bounding box's x position.
	 * @param y - The bounding box's y position.
	 * @param width - The bounding box's width.
	 * @param height - The bounding box's height.
	 * @param targetZoom - The desired zoom level. Defaults to 0.1.
	 * @public
	 */
	zoomToBounds(
		x: number,
		y: number,
		width: number,
		height: number,
		targetZoom?: number,
		opts?: TLAnimationOptions
	): this {
		if (!this.canMoveCamera) return this

		const { viewportScreenBounds } = this

		const inset = Math.min(256, viewportScreenBounds.width * 0.28)

		let zoom = clamp(
			Math.min(
				(viewportScreenBounds.width - inset) / width,
				(viewportScreenBounds.height - inset) / height
			),
			MIN_ZOOM,
			MAX_ZOOM
		)

		if (targetZoom !== undefined) {
			zoom = Math.min(targetZoom, zoom)
		}

		if (opts?.duration) {
			this.animateCamera(
				-x + (viewportScreenBounds.width - width * zoom) / 2 / zoom,
				-y + (viewportScreenBounds.height - height * zoom) / 2 / zoom,
				zoom,
				opts
			)
		} else {
			this.setCamera(
				-x + (viewportScreenBounds.width - width * zoom) / 2 / zoom,
				-y + (viewportScreenBounds.height - height * zoom) / 2 / zoom,
				zoom
			)
		}

		return this
	}

	/**
	 * Pan the camera.
	 *
	 * @example
	 *
	 * ```ts
	 * editor.pan(100, 100)
	 * editor.pan(100, 100, { duration: 1000 })
	 * ```
	 *
	 * @param dx - The amount to pan on the x axis.
	 * @param dy - The amount to pan on the y axis.
	 * @param opts - The animation options
	 */
	pan(dx: number, dy: number, opts?: TLAnimationOptions): this {
		if (!this.canMoveCamera) return this

		const { camera } = this
		const { x: cx, y: cy, z: cz } = camera
		const d = new Vec2d(dx, dy).div(cz)

		if (opts?.duration ?? 0 > 0) {
			return this.animateCamera(cx + d.x, cy + d.y, cz, opts)
		} else {
			this.setCamera(cx + d.x, cy + d.y, cz)
		}

		return this
	}

	/**
	 * Stop the current camera animation, if any.
	 *
	 * @public
	 */
	stopCameraAnimation() {
		this.emit('stop-camera-animation')

		return this
	}

	/** @internal */
	private _viewportAnimation = null as null | {
		elapsed: number
		duration: number
		easing: (t: number) => number
		start: Box2d
		end: Box2d
	}

	/** @internal */
	private _animateViewport(ms: number) {
		if (!this._viewportAnimation) return

		const cancel = () => {
			this.removeListener('tick', this._animateViewport)
			this.removeListener('stop-camera-animation', cancel)
			this._viewportAnimation = null
		}

		this.once('stop-camera-animation', cancel)

		this._viewportAnimation.elapsed += ms

		const { elapsed, easing, duration, start, end } = this._viewportAnimation

		if (elapsed > duration) {
			const z = this.viewportScreenBounds.width / end.width
			const x = -end.x
			const y = -end.y

			this._setCamera(x, y, z)
			cancel()
			return
		}

		const remaining = duration - elapsed
		const t = easing(1 - remaining / duration)

		const left = start.minX + (end.minX - start.minX) * t
		const top = start.minY + (end.minY - start.minY) * t
		const right = start.maxX + (end.maxX - start.maxX) * t
		const bottom = start.maxY + (end.maxY - start.maxY) * t

		const easedViewport = new Box2d(left, top, right - left, bottom - top)

		const z = this.viewportScreenBounds.width / easedViewport.width
		const x = -easedViewport.x
		const y = -easedViewport.y

		this._setCamera(x, y, z)
	}

	/** @internal */
	private _animateToViewport(targetViewportPage: Box2d, opts = {} as TLAnimationOptions) {
		const { duration = 0, easing = EASINGS.easeInOutCubic } = opts
		const { animationSpeed, viewportPageBounds } = this

		// If we have an existing animation, then stop it; also stop following any user
		this.stopCameraAnimation()
		if (this.instanceState.followingUserId) {
			this.stopFollowingUser()
		}

		if (duration === 0 || animationSpeed === 0) {
			// If we have no animation, then skip the animation and just set the camera
			return this._setCamera(
				-targetViewportPage.x,
				-targetViewportPage.y,
				this.viewportScreenBounds.width / targetViewportPage.width
			)
		}

		// Set our viewport animation
		this._viewportAnimation = {
			elapsed: 0,
			duration: duration / animationSpeed,
			easing,
			start: viewportPageBounds.clone(),
			end: targetViewportPage,
		}

		// On each tick, animate the viewport
		this.addListener('tick', this._animateViewport)

		return this
	}

	slideCamera(
		opts = {} as {
			speed: number
			direction: Vec2d
			friction: number
			speedThreshold?: number
		}
	) {
		if (!this.canMoveCamera) return this

		this.stopCameraAnimation()

		const { animationSpeed } = this

		if (animationSpeed === 0) return

		const { speed, friction, direction, speedThreshold = 0.01 } = opts
		let currentSpeed = Math.min(speed, 1)

		const cancel = () => {
			this.removeListener('tick', moveCamera)
			this.removeListener('stop-camera-animation', cancel)
		}

		this.once('stop-camera-animation', cancel)

		const moveCamera = (elapsed: number) => {
			const { x: cx, y: cy, z: cz } = this.camera
			const movementVec = direction.clone().mul((currentSpeed * elapsed) / cz)

			// Apply friction
			currentSpeed *= 1 - friction
			if (currentSpeed < speedThreshold) {
				cancel()
			} else {
				this._setCamera(cx + movementVec.x, cy + movementVec.y, cz)
			}
		}

		this.addListener('tick', moveCamera)

		return this
	}

	/**
	 * Start viewport-following a user.
	 *
	 * @param userId - The id of the user to follow.
	 * @public
	 */
	startFollowingUser = (userId: string) => {
		// Currently, we get the leader's viewport page bounds from their user presence.
		// This is a placeholder until the ephemeral PR lands.
		// After that, we'll be able to get the required data from their instance presence instead.
		const leaderPresences = this.store.query.records('instance_presence', () => ({
			userId: { eq: userId },
		}))

		const thisUserId = this.user.id

		if (!thisUserId) {
			console.warn('You should set the userId for the current instance before following a user')
		}

		// If the leader is following us, then we can't follow them
		if (leaderPresences.value.some((p) => p.followingUserId === thisUserId)) {
			return
		}

		transact(() => {
			this.stopFollowingUser()

			this.updateInstanceState({ followingUserId: userId }, true)
		})

		const cancel = () => {
			this.removeListener('frame', moveTowardsUser)
			this.removeListener('stop-following', cancel)
		}

		let isCaughtUp = false

		const moveTowardsUser = () => {
			// Stop following if we can't find the user
			const leaderPresence = [...leaderPresences.value]
				.sort((a, b) => {
					return a.lastActivityTimestamp - b.lastActivityTimestamp
				})
				.pop()
			if (!leaderPresence) {
				this.stopFollowingUser()
				return
			}

			// Change page if leader is on a different page
			const isOnSamePage = leaderPresence.currentPageId === this.currentPageId
			const chaseProportion = isOnSamePage ? FOLLOW_CHASE_PROPORTION : 1
			if (!isOnSamePage) {
				this.setCurrentPageId(leaderPresence.currentPageId, { stopFollowing: false })
			}

			// Get the bounds of the follower (me) and the leader (them)
			const { center, width, height } = this.viewportPageBounds
			const leaderScreen = Box2d.From(leaderPresence.screenBounds)
			const leaderWidth = leaderScreen.width / leaderPresence.camera.z
			const leaderHeight = leaderScreen.height / leaderPresence.camera.z
			const leaderCenter = new Vec2d(
				leaderWidth / 2 - leaderPresence.camera.x,
				leaderHeight / 2 - leaderPresence.camera.y
			)

			// At this point, let's check if we're following someone who's following us.
			// If so, we can't try to contain their entire viewport
			// because that would become a feedback loop where we zoom, they zoom, etc.
			const isFollowingFollower = leaderPresence.followingUserId === thisUserId

			// Figure out how much to zoom
			const desiredWidth = width + (leaderWidth - width) * chaseProportion
			const desiredHeight = height + (leaderHeight - height) * chaseProportion
			const ratio = !isFollowingFollower
				? Math.min(width / desiredWidth, height / desiredHeight)
				: height / desiredHeight

			const targetZoom = clamp(this.camera.z * ratio, MIN_ZOOM, MAX_ZOOM)
			const targetWidth = this.viewportScreenBounds.w / targetZoom
			const targetHeight = this.viewportScreenBounds.h / targetZoom

			// Figure out where to move the camera
			const displacement = leaderCenter.sub(center)
			const targetCenter = Vec2d.Add(center, Vec2d.Mul(displacement, chaseProportion))

			// Now let's assess whether we've caught up to the leader or not
			const distance = Vec2d.Sub(targetCenter, center).len()
			const zoomChange = Math.abs(targetZoom - this.camera.z)

			// If we're chasing the leader...
			// Stop chasing if we're close enough
			if (distance < FOLLOW_CHASE_PAN_SNAP && zoomChange < FOLLOW_CHASE_ZOOM_SNAP) {
				isCaughtUp = true
				return
			}

			// If we're already caught up with the leader...
			// Only start moving again if we're far enough away
			if (
				isCaughtUp &&
				distance < FOLLOW_CHASE_PAN_UNSNAP &&
				zoomChange < FOLLOW_CHASE_ZOOM_UNSNAP
			) {
				return
			}

			// Update the camera!
			isCaughtUp = false
			this.stopCameraAnimation()
			this.setCamera(
				-(targetCenter.x - targetWidth / 2),
				-(targetCenter.y - targetHeight / 2),
				targetZoom,
				{ stopFollowing: false }
			)
		}

		this.once('stop-following', cancel)
		this.addListener('frame', moveTowardsUser)

		return this
	}

	/**
	 * Stop viewport-following a user.
	 *
	 * @public
	 */
	stopFollowingUser = () => {
		this.updateInstanceState({ followingUserId: null }, true)
		this.emit('stop-following')
		return this
	}

	animateToShape(shapeId: TLShapeId, opts: TLAnimationOptions = DEFAULT_ANIMATION_OPTIONS): this {
		if (!this.canMoveCamera) return this

		const activeArea = getActiveAreaScreenSpace(this)
		const viewportAspectRatio = activeArea.width / activeArea.height

		const shapePageBounds = this.getPageBoundsById(shapeId)

		if (!shapePageBounds) return this

		const shapeAspectRatio = shapePageBounds.width / shapePageBounds.height

		const targetViewportPage = shapePageBounds.clone()

		const z = shapePageBounds.width / activeArea.width
		targetViewportPage.width += (activeArea.left + activeArea.right) * z
		targetViewportPage.height += (activeArea.top + activeArea.bottom) * z
		targetViewportPage.x -= activeArea.left * z
		targetViewportPage.y -= activeArea.top * z

		if (shapeAspectRatio > viewportAspectRatio) {
			targetViewportPage.height = shapePageBounds.width / viewportAspectRatio
			targetViewportPage.y -= (targetViewportPage.height - shapePageBounds.height) / 2
		} else {
			targetViewportPage.width = shapePageBounds.height * viewportAspectRatio
			targetViewportPage.x -= (targetViewportPage.width - shapePageBounds.width) / 2
		}

		return this._animateToViewport(targetViewportPage, opts)
	}

	/**
	 * Blur the app, cancelling any interaction state.
	 *
	 * @example
	 *
	 * ```ts
	 * editor.blur()
	 * ```
	 *
	 * @public
	 */
	blur() {
		this.complete()
		this.getContainer().blur()
		this._isFocused.set(false)
		return this
	}

	/**
	 * Focus the editor.
	 *
	 * @example
	 *
	 * ```ts
	 * editor.focus()
	 * ```
	 *
	 * @public
	 */
	focus() {
		this.getContainer().focus()
		this._isFocused.set(true)
		return this
	}

	/**
	 * Dispatch a cancel event.
	 *
	 * @example
	 *
	 * ```ts
	 * editor.cancel()
	 * ```
	 *
	 * @public
	 */
	cancel() {
		this.dispatch({ type: 'misc', name: 'cancel' })
		return this
	}

	/**
	 * Dispatch an interrupt event.
	 *
	 * @example
	 *
	 * ```ts
	 * editor.interrupt()
	 * ```
	 *
	 * @public
	 */
	interrupt() {
		this.dispatch({ type: 'misc', name: 'interrupt' })
		return this
	}

	/**
	 * Dispatch a complete event.
	 *
	 * @example
	 *
	 * ```ts
	 * editor.complete()
	 * ```
	 *
	 * @public
	 */
	complete() {
		this.dispatch({ type: 'misc', name: 'complete' })
		return this
	}

	/* -------------------- Callbacks ------------------- */

	/**
	 * A callback fired when a file is converted to an asset. This callback should return the asset
	 * partial.
	 *
	 * @example
	 *
	 * ```ts
	 * editor.onCreateAssetFromFile(myFile)
	 * ```
	 *
	 * @param file - The file to upload.
	 * @public
	 */

	async onCreateAssetFromFile(file: File): Promise<TLAsset> {
		return await getMediaAssetFromFile(file)
	}

	/**
	 * A callback fired when a URL is converted to a bookmark. This callback should return the
	 * metadata for the bookmark.
	 *
	 * @example
	 *
	 * ```ts
	 * editor.onCreateBookmarkFromUrl(url, id)
	 * ```
	 *
	 * @param url - The url that was created.
	 * @public
	 */
	async onCreateBookmarkFromUrl(
		url: string
	): Promise<{ image: string; title: string; description: string }> {
		try {
			const resp = await fetch(url, { method: 'GET', mode: 'no-cors' })
			const html = await resp.text()
			const doc = new DOMParser().parseFromString(html, 'text/html')

			return {
				image: doc.head.querySelector('meta[property="og:image"]')?.getAttribute('content') ?? '',
				title: doc.head.querySelector('meta[property="og:title"]')?.getAttribute('content') ?? '',
				description:
					doc.head.querySelector('meta[property="og:description"]')?.getAttribute('content') ?? '',
			}
		} catch (error) {
			console.error(error)
			return { image: '', title: '', description: '' }
		}
	}

	/* ---------------- Text Measurement ---------------- */

	/**
	 * A helper for measuring text.
	 *
	 * @public
	 */
	textMeasure: TextManager

	/* --------------------- Groups --------------------- */

	groupShapes(ids: TLShapeId[] = this.selectedIds, groupId = createShapeId()) {
		if (this.isReadOnly) return this

		if (ids.length <= 1) return this

		const shapes = compact(this._getUnlockedShapeIds(ids).map((id) => this.getShapeById(id)))
		const sortedShapeIds = shapes.sort(sortByIndex).map((s) => s.id)
		const pageBounds = Box2d.Common(compact(shapes.map((id) => this.getPageBounds(id))))

		const { x, y } = pageBounds.point

		const parentId = this.findCommonAncestor(shapes) ?? this.currentPageId

		// Only group when the select tool is active
		if (this.currentToolId !== 'select') return this

		// If not already in idle, cancel the current interaction (get back to idle)
		if (!this.isIn('select.idle')) {
			this.cancel()
		}

		// Find all the shapes that have the same parentId, and use the highest index.
		const shapesWithRootParent = shapes
			.filter((shape) => shape.parentId === parentId)
			.sort(sortByIndex)

		const highestIndex = shapesWithRootParent[shapesWithRootParent.length - 1]?.index

		this.batch(() => {
			this.createShapes([
				{
					id: groupId,
					type: 'group',
					parentId,
					index: highestIndex,
					x,
					y,
					props: {
						opacity: '1',
					},
				},
			])
			this.reparentShapesById(sortedShapeIds, groupId)
			this.select(groupId)
		})

		return this
	}

	ungroupShapes(ids: TLShapeId[] = this.selectedIds) {
		if (this.isReadOnly) return this
		if (ids.length === 0) return this

		// Only ungroup when the select tool is active
		if (this.currentToolId !== 'select') return this

		// If not already in idle, cancel the current interaction (get back to idle)
		if (!this.isIn('select.idle')) {
			this.cancel()
		}

		// The ids of the selected shapes after ungrouping;
		// these include all of the grouped shapes children,
		// plus any shapes that were selected apart from the groups.
		const idsToSelect = new Set<TLShapeId>()

		// Get all groups in the selection
		const shapes = compact(ids.map((id) => this.getShapeById(id)))

		const groups: TLGroupShape[] = []

		shapes.forEach((shape) => {
			if (this.isShapeOfType(shape, GroupShapeUtil)) {
				groups.push(shape)
			} else {
				idsToSelect.add(shape.id)
			}
		})

		if (groups.length === 0) return this

		this.batch(() => {
			let group: TLGroupShape

			for (let i = 0, n = groups.length; i < n; i++) {
				group = groups[i]
				const childIds = this.getSortedChildIds(group.id)

				for (let j = 0, n = childIds.length; j < n; j++) {
					idsToSelect.add(childIds[j])
				}

				this.reparentShapesById(childIds, group.parentId, group.index)
			}

			this.deleteShapes(groups.map((group) => group.id))
			this.select(...idsToSelect)
		})

		return this
	}
}

function alertMaxShapes(editor: Editor, pageId = editor.currentPageId) {
	const name = editor.getPageById(pageId)!.name
	editor.emit('max-shapes', { name, pageId, count: MAX_SHAPES_PER_PAGE })
}<|MERGE_RESOLUTION|>--- conflicted
+++ resolved
@@ -3980,13 +3980,10 @@
 					break
 				}
 				case 'keyboard': {
-<<<<<<< HEAD
+					// please, please
 					if (info.key === 'ShiftRight') info.key = 'ShiftLeft'
-					if (info.key === 'MetaRight') info.key = 'MetaLeft'
-=======
-					// please, please
+					if (info.key === 'AltRight') info.key = 'AltLeft'
 					if (info.code === 'ControlRight') info.code = 'ControlLeft'
->>>>>>> 6f8533df
 
 					switch (info.name) {
 						case 'key_down': {
