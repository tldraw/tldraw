--- conflicted
+++ resolved
@@ -48,11 +48,7 @@
 	return {
 		size: 1 + strokeWidth,
 		thinning: 0.1,
-<<<<<<< HEAD
-		streamline: 0.5, // 0.62 + ((1 + strokeWidth) / 8) * 0.06,
-=======
 		streamline: 0.5,
->>>>>>> d9548556
 		smoothing: 0.5,
 		simulatePressure: !isPen,
 		easing: isPen ? PEN_EASING : EASINGS.easeOutSine,
