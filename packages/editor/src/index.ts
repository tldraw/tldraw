--- conflicted
+++ resolved
@@ -122,13 +122,7 @@
 	SIDES,
 	SVG_PADDING,
 } from './lib/constants'
-<<<<<<< HEAD
-export {
-	Editor,
-	type TLAnimationOptions,
-	type TLEditorOptions,
-	type TLResizeShapeOptions,
-} from './lib/editor/Editor'
+export { Editor, type TLEditorOptions, type TLResizeShapeOptions } from './lib/editor/Editor'
 export {
 	BindingUtil,
 	type BindingOnChangeOptions,
@@ -138,9 +132,6 @@
 	type BindingOnShapeDeleteOptions,
 	type TLBindingUtilConstructor,
 } from './lib/editor/bindings/BindingUtil'
-=======
-export { Editor, type TLEditorOptions, type TLResizeShapeOptions } from './lib/editor/Editor'
->>>>>>> a2f4d355
 export { HistoryManager } from './lib/editor/managers/HistoryManager'
 export type {
 	SideEffectManager,
