--- conflicted
+++ resolved
@@ -121,17 +121,8 @@
 	SIDES,
 	SVG_PADDING,
 } from './lib/constants'
-<<<<<<< HEAD
 export { Editor, type TLEditorOptions, type TLResizeShapeOptions } from './lib/editor/Editor'
-=======
-export {
-	Editor,
-	type TLAnimationOptions,
-	type TLEditorOptions,
-	type TLResizeShapeOptions,
-} from './lib/editor/Editor'
 export { HistoryManager } from './lib/editor/managers/HistoryManager'
->>>>>>> 15dd56a7
 export type {
 	SideEffectManager,
 	TLAfterChangeHandler,
@@ -236,22 +227,12 @@
 	type TLExternalContent,
 	type TLExternalContentSource,
 } from './lib/editor/types/external-content'
-<<<<<<< HEAD
-export {
-	type TLCommand,
-	type TLCommandHandler,
-	type TLHistoryEntry,
-	type TLHistoryMark,
-} from './lib/editor/types/history-types'
 export {
 	type RequiredKeys,
 	type TLCameraMoveOptions,
 	type TLCameraOptions,
 	type TLSvgOptions,
 } from './lib/editor/types/misc-types'
-=======
-export { type RequiredKeys, type TLSvgOptions } from './lib/editor/types/misc-types'
->>>>>>> 15dd56a7
 export { type TLResizeHandle, type TLSelectionHandle } from './lib/editor/types/selection-types'
 export { ContainerProvider, useContainer } from './lib/hooks/useContainer'
 export { getCursor } from './lib/hooks/useCursor'
