/* @tldraw/editor */

.tl-container {
	width: 100%;
	height: 100%;
	font-size: 12px;
	/* Spacing */
	--space-1: 2px;
	--space-2: 4px;
	--space-3: 8px;
	--space-4: 12px;
	--space-5: 16px;
	--space-6: 20px;
	--space-7: 28px;
	--space-8: 32px;
	--space-9: 64px;
	--space-10: 72px;
	/* Radius */
	--radius-0: 2px;
	--radius-1: 4px;
	--radius-2: 6px;
	--radius-3: 9px;
	--radius-4: 11px;

	/* Canvas z-index */
	--layer-canvas-hidden: -999999;
	--layer-canvas-background: 100;
	--layer-canvas-grid: 150;
	--layer-watermark: 200;
	--layer-canvas-shapes: 300;
	--layer-canvas-overlays: 500;
	--layer-canvas-blocker: 10000;

	/* Canvas overlays z-index */
	--layer-overlays-collaborator-scribble: 10;
	--layer-overlays-collaborator-brush: 20;
	--layer-overlays-collaborator-shape-indicator: 30;
	--layer-overlays-user-scribble: 40;
	--layer-overlays-user-brush: 50;
	--layer-overlays-user-indicator-selected: 60;
	--layer-overlays-user-indicator-hovered: 70;
	--layer-overlays-user-snapline: 90;
	--layer-overlays-selection-fg: 100;
	/* User handles need to be above selection edges / corners, matters for sticky note clone handles */
	--layer-overlays-user-handles: 105;
	--layer-overlays-user-indicator-hint: 110;
<<<<<<< HEAD
	--layer-overlays-user-arrow-hints: 115;
=======
	--layer-overlays-custom: 115;
>>>>>>> faba5d60
	--layer-overlays-collaborator-cursor-hint: 120;
	--layer-overlays-collaborator-cursor: 130;

	/* Text editor z-index */
	--layer-text-container: 1;
	--layer-text-content: 3;
	--layer-text-editor: 4;

	/* Error fallback z-index */
	--layer-error-overlay: 1;
	--layer-error-canvas: 2;
	--layer-error-canvas-after: 3;
	--layer-error-content: 4;

	/* Misc */
	--tl-zoom: 1;

	/* Cursor SVGs */
	--tl-cursor-none: none;
	--tl-cursor-default:
		url("data:image/svg+xml,<svg height='32' width='32' viewBox='0 0 32 32' xmlns='http://www.w3.org/2000/svg' style='color: black;'><defs><filter id='shadow' y='-40%' x='-40%' width='180px' height='180%' color-interpolation-filters='sRGB'><feDropShadow dx='1' dy='1' stdDeviation='1.2' flood-opacity='.5'/></filter></defs><g fill='none' transform='rotate(0 16 16)' filter='url(%23shadow)'><path d='m12 24.4219v-16.015l11.591 11.619h-6.781l-.411.124z' fill='white'/><path d='m21.0845 25.0962-3.605 1.535-4.682-11.089 3.686-1.553z' fill='white'/><path d='m19.751 24.4155-1.844.774-3.1-7.374 1.841-.775z' fill='black'/><path d='m13 10.814v11.188l2.969-2.866.428-.139h4.768z' fill='black'/></g></svg>")
			12 8,
		default;
	--tl-cursor-pointer:
		url("data:image/svg+xml,<svg height='32' width='32' viewBox='0 0 32 32' xmlns='http://www.w3.org/2000/svg' style='color: black;'><defs><filter id='shadow' y='-40%' x='-40%' width='180px' height='180%' color-interpolation-filters='sRGB'><feDropShadow dx='1' dy='1' stdDeviation='1.2' flood-opacity='.5'/></filter></defs><g fill='none' transform='rotate(0 16 16)' filter='url(%23shadow)'><path d='m13.3315 21.3799c-.284-.359-.629-1.093-1.243-1.984-.348-.504-1.211-1.453-1.468-1.935-.223-.426-.199-.617-.146-.97.094-.628.738-1.117 1.425-1.051.519.049.959.392 1.355.716.239.195.533.574.71.788.163.196.203.277.377.509.23.307.302.459.214.121-.071-.496-.187-1.343-.355-2.092-.128-.568-.159-.657-.281-1.093-.129-.464-.195-.789-.316-1.281-.084-.348-.235-1.059-.276-1.459-.057-.547-.087-1.439.264-1.849.275-.321.906-.418 1.297-.22.512.259.803 1.003.936 1.3.239.534.387 1.151.516 1.961.164 1.031.466 2.462.476 2.763.024-.369-.068-1.146-.004-1.5.058-.321.328-.694.666-.795.286-.085.621-.116.916-.055.313.064.643.288.766.499.362.624.369 1.899.384 1.831.086-.376.071-1.229.284-1.584.14-.234.497-.445.687-.479.294-.052.655-.068.964-.008.249.049.586.345.677.487.218.344.342 1.317.379 1.658.015.141.074-.392.293-.736.406-.639 1.843-.763 1.898.639.025.654.02.624.02 1.064 0 .517-.012.828-.04 1.202-.031.4-.117 1.304-.242 1.742-.086.301-.371.978-.652 1.384 0 0-1.074 1.25-1.191 1.813-.118.562-.079.566-.102.965-.023.398.121.922.121.922s-.802.104-1.234.035c-.391-.063-.875-.841-1-1.079-.172-.328-.539-.265-.682-.023-.225.383-.709 1.07-1.051 1.113-.668.084-2.054.031-3.139.02 0 0 .185-1.011-.227-1.358-.305-.259-.83-.784-1.144-1.06z' fill='white'/><g stroke='black' stroke-linecap='round' stroke-width='.75'><path d='m13.3315 21.3799c-.284-.359-.629-1.093-1.243-1.984-.348-.504-1.211-1.453-1.468-1.935-.223-.426-.199-.617-.146-.97.094-.628.738-1.117 1.425-1.051.519.049.959.392 1.355.716.239.195.533.574.71.788.163.196.203.277.377.509.23.307.302.459.214.121-.071-.496-.187-1.343-.355-2.092-.128-.568-.159-.657-.281-1.093-.129-.464-.195-.789-.316-1.281-.084-.348-.235-1.059-.276-1.459-.057-.547-.087-1.439.264-1.849.275-.321.906-.418 1.297-.22.512.259.803 1.003.936 1.3.239.534.387 1.151.516 1.961.164 1.031.466 2.462.476 2.763.024-.369-.068-1.146-.004-1.5.058-.321.328-.694.666-.795.286-.085.621-.116.916-.055.313.064.643.288.766.499.362.624.369 1.899.384 1.831.086-.376.071-1.229.284-1.584.14-.234.497-.445.687-.479.294-.052.655-.068.964-.008.249.049.586.345.677.487.218.344.342 1.317.379 1.658.015.141.074-.392.293-.736.406-.639 1.843-.763 1.898.639.025.654.02.624.02 1.064 0 .517-.012.828-.04 1.202-.031.4-.117 1.304-.242 1.742-.086.301-.371.978-.652 1.384 0 0-1.074 1.25-1.191 1.813-.118.562-.079.566-.102.965-.023.398.121.922.121.922s-.802.104-1.234.035c-.391-.063-.875-.841-1-1.079-.172-.328-.539-.265-.682-.023-.225.383-.709 1.07-1.051 1.113-.668.084-2.054.031-3.139.02 0 0 .185-1.011-.227-1.358-.305-.259-.83-.784-1.144-1.06z' stroke-linejoin='round'/><path d='m21.5664 21.7344v-3.459'/><path d='m19.5508 21.7461-.016-3.473'/><path d='m17.5547 18.3047.021 3.426'/></g></g></svg>")
			14 10,
		pointer;
	--tl-cursor-cross:
		url("data:image/svg+xml,<svg height='32' width='32' viewBox='0 0 32 32' xmlns='http://www.w3.org/2000/svg' style='color: black;'><defs><filter id='shadow' y='-40%' x='-40%' width='180px' height='180%' color-interpolation-filters='sRGB'><feDropShadow dx='1' dy='1' stdDeviation='1.2' flood-opacity='.5'/></filter></defs><g fill='none' transform='rotate(0 16 16)' filter='url(%23shadow)'><path d='m25 16h-6.01v-6h-2.98v6h-6.01v3h6.01v6h2.98v-6h6.01z' fill='white'/><path d='m23.9902 17.0103h-6v-6.01h-.98v6.01h-6v.98h6v6.01h.98v-6.01h6z' fill='%23231f1f'/></g></svg>")
			16 16,
		crosshair;
	--tl-cursor-move:
		url("data:image/svg+xml,<svg height='32' width='32' viewBox='0 0 32 32' xmlns='http://www.w3.org/2000/svg' style='color: black;'><defs><filter id='shadow' y='-40%' x='-40%' width='180px' height='180%' color-interpolation-filters='sRGB'><feDropShadow dx='1' dy='1' stdDeviation='1.2' flood-opacity='.5'/></filter></defs><g fill='none' transform='rotate(0 16 16)' filter='url(%23shadow)'><path d='m19 14h1v1h-1zm1 6h-1v-1h1zm-5-5h-1v-1h1zm0 5h-1v-1h1zm2-10.987-7.985 7.988 5.222 5.221 2.763 2.763 7.984-7.985z' fill='white'/><g fill='black'><path d='m23.5664 16.9971-2.557-2.809v1.829h-4.009-4.001v-1.829l-2.571 2.809 2.572 2.808-.001-1.808h4.001 4.009l-.001 1.808z'/><path d='m17.9873 17h.013v-4.001l1.807.001-2.807-2.571-2.809 2.57h1.809v4.001h.008v4.002l-1.828-.001 2.807 2.577 2.805-2.576h-1.805z'/></g></g></svg>")
			16 16,
		move;
	--tl-cursor-grab:
		url("data:image/svg+xml,<svg height='32' width='32' viewBox='0 0 32 32' xmlns='http://www.w3.org/2000/svg' style='color: black;'><defs><filter id='shadow' y='-40%' x='-40%' width='180px' height='180%' color-interpolation-filters='sRGB'><feDropShadow dx='1' dy='1' stdDeviation='1.2' flood-opacity='.5'/></filter></defs><g fill='none' transform='rotate(0 16 16)' filter='url(%23shadow)'><path d='m13.5557 17.5742c-.098-.375-.196-.847-.406-1.552-.167-.557-.342-.859-.47-1.233-.155-.455-.303-.721-.496-1.181-.139-.329-.364-1.048-.457-1.44-.119-.509.033-.924.244-1.206.253-.339.962-.49 1.357-.351.371.13.744.512.916.788.288.46.357.632.717 1.542.393.992.564 1.918.611 2.231l.085.452c-.001-.04-.043-1.122-.044-1.162-.035-1.029-.06-1.823-.038-2.939.002-.126.064-.587.084-.715.078-.5.305-.8.673-.979.412-.201.926-.215 1.401-.017.423.173.626.55.687 1.022.014.109.094.987.093 1.107-.013 1.025.006 1.641.015 2.174.004.231.003 1.625.017 1.469.061-.656.094-3.189.344-3.942.144-.433.405-.746.794-.929.431-.203 1.113-.07 1.404.243.285.305.446.692.482 1.153.032.405-.019.897-.02 1.245 0 .867-.021 1.324-.037 2.121-.001.038-.015.298.023.182.094-.28.188-.542.266-.745.049-.125.241-.614.359-.859.114-.234.211-.369.415-.688.2-.313.415-.448.668-.561.54-.235 1.109.112 1.301.591.086.215.009.713-.028 1.105-.061.647-.254 1.306-.352 1.648-.128.447-.274 1.235-.34 1.601-.072.394-.234 1.382-.359 1.82-.086.301-.371.978-.652 1.384 0 0-1.074 1.25-1.192 1.812-.117.563-.078.567-.101.965-.024.399.121.923.121.923s-.802.104-1.234.034c-.391-.062-.875-.841-1-1.078-.172-.328-.539-.265-.682-.023-.225.383-.709 1.07-1.051 1.113-.668.084-2.054.03-3.139.02 0 0 .185-1.011-.227-1.358-.305-.26-.83-.784-1.144-1.06l-.832-.921c-.284-.36-.629-1.093-1.243-1.985-.348-.504-1.027-1.085-1.284-1.579-.223-.425-.331-.954-.19-1.325.225-.594.675-.897 1.362-.832.519.05.848.206 1.238.537.225.19.573.534.75.748.163.195.203.276.377.509.23.307.302.459.214.121' fill='white'/><g stroke='black' stroke-linecap='round' stroke-width='.75'><path d='m13.5557 17.5742c-.098-.375-.196-.847-.406-1.552-.167-.557-.342-.859-.47-1.233-.155-.455-.303-.721-.496-1.181-.139-.329-.364-1.048-.457-1.44-.119-.509.033-.924.244-1.206.253-.339.962-.49 1.357-.351.371.13.744.512.916.788.288.46.357.632.717 1.542.393.992.564 1.918.611 2.231l.085.452c-.001-.04-.043-1.122-.044-1.162-.035-1.029-.06-1.823-.038-2.939.002-.126.064-.587.084-.715.078-.5.305-.8.673-.979.412-.201.926-.215 1.401-.017.423.173.626.55.687 1.022.014.109.094.987.093 1.107-.013 1.025.006 1.641.015 2.174.004.231.003 1.625.017 1.469.061-.656.094-3.189.344-3.942.144-.433.405-.746.794-.929.431-.203 1.113-.07 1.404.243.285.305.446.692.482 1.153.032.405-.019.897-.02 1.245 0 .867-.021 1.324-.037 2.121-.001.038-.015.298.023.182.094-.28.188-.542.266-.745.049-.125.241-.614.359-.859.114-.234.211-.369.415-.688.2-.313.415-.448.668-.561.54-.235 1.109.112 1.301.591.086.215.009.713-.028 1.105-.061.647-.254 1.306-.352 1.648-.128.447-.274 1.235-.34 1.601-.072.394-.234 1.382-.359 1.82-.086.301-.371.978-.652 1.384 0 0-1.074 1.25-1.192 1.812-.117.563-.078.567-.101.965-.024.399.121.923.121.923s-.802.104-1.234.034c-.391-.062-.875-.841-1-1.078-.172-.328-.539-.265-.682-.023-.225.383-.709 1.07-1.051 1.113-.668.084-2.054.03-3.139.02 0 0 .185-1.011-.227-1.358-.305-.26-.83-.784-1.144-1.06l-.832-.921c-.284-.36-.629-1.093-1.243-1.985-.348-.504-1.027-1.085-1.284-1.579-.223-.425-.331-.954-.19-1.325.225-.594.675-.897 1.362-.832.519.05.848.206 1.238.537.225.19.573.534.75.748.163.195.203.276.377.509.23.307.302.459.214.121' stroke-linejoin='round'/><path d='m20.5664 21.7344v-3.459'/><path d='m18.5508 21.7461-.016-3.473'/><path d='m16.5547 18.3047.021 3.426'/></g></g></svg>")
			16 16,
		grab;
	--tl-cursor-grabbing:
		url("data:image/svg+xml,<svg height='32' width='32' viewBox='0 0 32 32' xmlns='http://www.w3.org/2000/svg' style='color: black;'><defs><filter id='shadow' y='-40%' x='-40%' width='180px' height='180%' color-interpolation-filters='sRGB'><feDropShadow dx='1' dy='1' stdDeviation='1.2' flood-opacity='.5'/></filter></defs><g fill='none' transform='rotate(0 16 16)' filter='url(%23shadow)'><path d='m13.5732 12.0361c.48-.178 1.427-.069 1.677.473.213.462.396 1.241.406 1.075.024-.369-.024-1.167.137-1.584.117-.304.347-.59.686-.691.285-.086.62-.116.916-.055.313.064.642.287.765.499.362.623.368 1.899.385 1.831.064-.272.07-1.229.283-1.584.141-.235.497-.445.687-.479.294-.052.656-.068.964-.008.249.049.586.344.677.487.219.344.342 1.316.379 1.658.016.141.074-.393.293-.736.406-.639 1.844-.763 1.898.639.026.654.02.624.02 1.064 0 .516-.012.828-.04 1.202-.03.399-.116 1.304-.241 1.742-.086.301-.371.978-.653 1.384 0 0-1.074 1.25-1.191 1.812-.117.563-.078.567-.102.965-.023.399.121.923.121.923s-.801.104-1.234.034c-.391-.062-.875-.84-1-1.078-.172-.328-.539-.265-.682-.023-.224.383-.709 1.07-1.05 1.113-.669.084-2.055.03-3.14.02 0 0 .185-1.011-.227-1.358-.305-.26-.83-.784-1.144-1.06l-.832-.921c-.283-.36-1.002-.929-1.243-1.985-.213-.936-.192-1.395.037-1.77.232-.381.67-.589.854-.625.208-.042.692-.039.875.062.223.123.313.159.488.391.23.307.312.456.213.121-.076-.262-.322-.595-.434-.97-.109-.361-.401-.943-.38-1.526.008-.221.103-.771.832-1.042' fill='white'/><g stroke='black' stroke-width='.75'><path d='m13.5732 12.0361c.48-.178 1.427-.069 1.677.473.213.462.396 1.241.406 1.075.024-.369-.024-1.167.137-1.584.117-.304.347-.59.686-.691.285-.086.62-.116.916-.055.313.064.642.287.765.499.362.623.368 1.899.385 1.831.064-.272.07-1.229.283-1.584.141-.235.497-.445.687-.479.294-.052.656-.068.964-.008.249.049.586.344.677.487.219.344.342 1.316.379 1.658.016.141.074-.393.293-.736.406-.639 1.844-.763 1.898.639.026.654.02.624.02 1.064 0 .516-.012.828-.04 1.202-.03.399-.116 1.304-.241 1.742-.086.301-.371.978-.653 1.384 0 0-1.074 1.25-1.191 1.812-.117.563-.078.567-.102.965-.023.399.121.923.121.923s-.801.104-1.234.034c-.391-.062-.875-.84-1-1.078-.172-.328-.539-.265-.682-.023-.224.383-.709 1.07-1.05 1.113-.669.084-2.055.03-3.14.02 0 0 .185-1.011-.227-1.358-.305-.26-.83-.784-1.144-1.06l-.832-.921c-.283-.36-1.002-.929-1.243-1.985-.213-.936-.192-1.395.037-1.77.232-.381.67-.589.854-.625.208-.042.692-.039.875.062.223.123.313.159.488.391.23.307.312.456.213.121-.076-.262-.322-.595-.434-.97-.109-.361-.401-.943-.38-1.526.008-.221.103-.771.832-1.042z' stroke-linejoin='round'/><path d='m20.5664 19.7344v-3.459' stroke-linecap='round'/><path d='m18.5508 19.7461-.016-3.473' stroke-linecap='round'/><path d='m16.5547 16.3047.021 3.426' stroke-linecap='round'/></g></g></svg>")
			16 16,
		grabbing;
	--tl-cursor-text:
		url("data:image/svg+xml,<svg height='32' width='32' viewBox='0 0 32 32' xmlns='http://www.w3.org/2000/svg' style='color: black;'><defs><filter id='shadow' y='-40%' x='-40%' width='180px' height='180%' color-interpolation-filters='sRGB'><feDropShadow dx='1' dy='1' stdDeviation='1.2' flood-opacity='.5'/></filter></defs><g fill='none' transform='rotate(0 16 16)' filter='url(%23shadow)'><path fill='white' d='M7.94 0a5.25 5.25 0 0 0-3.47 1.17A5.27 5.27 0 0 0 1 0H0v3h1c1.41 0 1.85.7 2 1v3.94H2v3h1v3c-.13.3-.57 1-2 1H0v3h1a5.27 5.27 0 0 0 3.47-1.17c.98.8 2.21 1.21 3.47 1.17h1v-3h-1c-1.41 0-1.85-.7-2-1v-3H7v-3H6V4c.13-.3.57-1 2-1h1V0H7.94z'/><path fill='black' d='M7.94 2V1a4 4 0 0 0-3.47 1.64A4 4 0 0 0 1 1v1c1.3-.17 2.56.6 3 1.84v5.1H3v1h1v4.16c-.45 1.24-1.7 2-3 1.84v1a4.05 4.05 0 0 0 3.47-1.63 4.05 4.05 0 0 0 3.47 1.63v-1A2.82 2.82 0 0 1 5 14.1V9.93h1v-1H5V3.85A2.81 2.81 0 0 1 7.94 2z'/></g></svg>")
			4 10,
		text;
	--tl-cursor-zoom-in:
		url("data:image/svg+xml,<svg height='32' width='32' viewBox='0 0 32 32' xmlns='http://www.w3.org/2000/svg' style='color: black;'><defs><filter id='shadow' y='-40%' x='-40%' width='180px' height='180%' color-interpolation-filters='sRGB'><feDropShadow dx='1' dy='1' stdDeviation='1.2' flood-opacity='.5'/></filter></defs><g fill='none' transform='rotate(0 16 16)' filter='url(%23shadow)'><path d='m20.5 15c0 3.038-2.462 5.5-5.5 5.5s-5.5-2.462-5.5-5.5 2.462-5.5 5.5-5.5 5.5 2.462 5.5 5.5' fill='white'/><path d='m20.5 15c0 3.038-2.462 5.5-5.5 5.5s-5.5-2.462-5.5-5.5 2.462-5.5 5.5-5.5 5.5 2.462 5.5 5.5z' stroke='black'/><g fill='black'><path d='m18 14h-2v-2h-2v2h-2v1.98h2v2.02h2v-2.02h2z'/><path d='m23.5859 25 1.414-1.414-5.449-5.449-1.414 1.414z'/></g></g></svg>")
			16 16,
		zoom-in;
	--tl-cursor-zoom-out:
		url("data:image/svg+xml,<svg height='32' width='32' viewBox='0 0 32 32' xmlns='http://www.w3.org/2000/svg' style='color: black;'><defs><filter id='shadow' y='-40%' x='-40%' width='180px' height='180%' color-interpolation-filters='sRGB'><feDropShadow dx='1' dy='1' stdDeviation='1.2' flood-opacity='.5'/></filter></defs><g fill='none' transform='rotate(0 16 16)' filter='url(%23shadow)'><path d='m20.5 15c0 3.038-2.462 5.5-5.5 5.5s-5.5-2.462-5.5-5.5 2.462-5.5 5.5-5.5 5.5 2.462 5.5 5.5' fill='white'/><path d='m20.5 15c0 3.038-2.462 5.5-5.5 5.5s-5.5-2.462-5.5-5.5 2.462-5.5 5.5-5.5 5.5 2.462 5.5 5.5z' stroke='black'/><g fill='black'><path d='m18 16h-5.98v-1.98h5.98z'/><path d='m23.5859 25 1.414-1.414-5.449-5.449-1.414 1.414z'/></g></g></svg>")
			16 16,
		zoom-out;

	/* These cursor values get programmatically overridden */
	/* They're just here to help your editor autocomplete */
	--tl-cursor: var(--tl-cursor-default);
	--tl-cursor-resize-edge: ew-resize;
	--tl-cursor-resize-corner: nesw-resize;
	--tl-cursor-ew-resize: ew-resize;
	--tl-cursor-ns-resize: ns-resize;
	--tl-cursor-nesw-resize: nesw-resize;
	--tl-cursor-nwse-resize: nwse-resize;
	--tl-cursor-rotate: pointer;
	--tl-cursor-nwse-rotate: pointer;
	--tl-cursor-nesw-rotate: pointer;
	--tl-cursor-senw-rotate: pointer;
	--tl-cursor-swne-rotate: pointer;
	--tl-scale: calc(1 / var(--tl-zoom));
	/* fonts */
	--tl-font-draw: 'tldraw_draw', sans-serif;
	--tl-font-sans: 'tldraw_sans', sans-serif;
	--tl-font-serif: 'tldraw_serif', serif;
	--tl-font-mono: 'tldraw_mono', monospace;
	/* text outline */
	--a: calc(min(0.5, 1 / var(--tl-zoom)) * 2px);
	--b: calc(min(0.5, 1 / var(--tl-zoom)) * -2px);
	--tl-text-outline-reference:
		0 var(--b) 0 var(--color-background), 0 var(--a) 0 var(--color-background),
		var(--b) var(--b) 0 var(--color-background), var(--a) var(--b) 0 var(--color-background),
		var(--a) var(--a) 0 var(--color-background), var(--b) var(--a) 0 var(--color-background);
	--tl-text-outline: var(--tl-text-outline-reference);
	/* own properties */
	position: relative;
	inset: 0px;
	height: 100%;
	width: 100%;
	overflow: clip;
	color: var(--color-text);
}

.tl-theme__light {
	--color-accent: hsl(0, 76%, 60%);
	--color-background: hsl(210, 20%, 98%);
	--color-brush-fill: hsl(0, 0%, 56%, 10.2%);
	--color-brush-stroke: hsl(0, 0%, 56%, 25.1%);
	--color-grid: hsl(0, 0%, 43%);
	--color-low: hsl(204, 16%, 94%);
	--color-low-border: hsl(204, 16%, 92%);
	--color-culled: hsl(204, 14%, 93%);
	--color-muted-none: hsl(0, 0%, 0%, 0%);
	--color-muted-0: hsl(0, 0%, 0%, 2%);
	--color-muted-1: hsl(0, 0%, 0%, 10%);
	--color-muted-2: hsl(0, 0%, 0%, 4.3%);
	--color-hint: hsl(0, 0%, 0%, 5.5%);
	--color-overlay: hsl(0, 0%, 0%, 20%);
	--color-divider: hsl(0, 0%, 91%);
	--color-panel-contrast: hsl(0, 0%, 100%);
	--color-panel-overlay: hsl(0, 0%, 100%, 82%);
	--color-panel: hsl(0, 0%, 99%);
	--color-focus: hsl(219, 65%, 50%);
	--color-selected: hsl(214, 84%, 56%);
	--color-selected-contrast: hsl(0, 0%, 100%);
	--color-selection-fill: hsl(210, 100%, 56%, 24%);
	--color-selection-stroke: hsl(214, 84%, 56%);
	--color-text-0: hsl(0, 0%, 11%);
	--color-text-1: hsl(0, 0%, 18%);
	--color-text-3: hsl(220, 2%, 65%);
	--color-text-shadow: hsl(0, 0%, 100%);
	--color-text-highlight: hsl(52, 100%, 50%);
	--color-text-highlight-p3: color(display-p3 0.972 0.8205 0.05);
	--color-primary: hsl(214, 84%, 56%);
	--color-success: hsl(123, 46%, 34%);
	--color-info: hsl(201, 98%, 41%);
	--color-warning: hsl(27, 98%, 47%);
	--color-error: hsl(0, 65%, 51%);
	--color-warn: hsl(0, 90%, 43%);
	--color-text: hsl(0, 0%, 0%);
	--color-laser: hsl(0, 100%, 50%);
	/* Shadows */
	--shadow-1: 0px 1px 2px hsl(0, 0%, 0%, 25%), 0px 1px 3px hsl(0, 0%, 0%, 9%);
	--shadow-2:
		0px 0px 2px hsl(0, 0%, 0%, 16%), 0px 2px 3px hsl(0, 0%, 0%, 24%),
		0px 2px 6px hsl(0, 0%, 0%, 0.1), inset 0px 0px 0px 1px var(--color-panel-contrast);
	--shadow-3:
		0px 1px 2px hsl(0, 0%, 0%, 28%), 0px 2px 6px hsl(0, 0%, 0%, 14%),
		inset 0px 0px 0px 1px var(--color-panel-contrast);
	--shadow-4:
		0px 0px 3px hsl(0, 0%, 0%, 19%), 0px 5px 4px hsl(0, 0%, 0%, 16%),
		0px 2px 16px hsl(0, 0%, 0%, 6%), inset 0px 0px 0px 1px var(--color-panel-contrast);
}

.tl-theme__dark {
	--color-accent: hsl(0, 76%, 60%);
	--color-background: hsl(240, 5%, 6.5%);
	--color-brush-fill: hsl(0, 0%, 71%, 5.1%);
	--color-brush-stroke: hsl(0, 0%, 71%, 25.1%);
	--color-grid: hsl(0, 0%, 40%);
	--color-low: hsl(260, 4.5%, 10.5%);
	--color-low-border: hsl(207, 10%, 10%);
	--color-culled: hsl(210, 11%, 19%);
	--color-muted-none: hsl(0, 0%, 100%, 0%);
	--color-muted-0: hsl(0, 0%, 100%, 2%);
	--color-muted-1: hsl(0, 0%, 100%, 10%);
	--color-muted-2: hsl(0, 0%, 100%, 5%);
	--color-hint: hsl(0, 0%, 100%, 7%);
	--color-overlay: hsl(0, 0%, 0%, 50%);
	--color-divider: hsl(240, 9%, 22%);
	--color-panel-contrast: hsl(245, 12%, 23%);
	--color-panel: hsl(235, 6.8%, 13.5%);
	--color-panel-overlay: hsl(210, 10%, 24%, 82%);
	--color-focus: hsl(217, 76%, 80%);
	--color-selected: hsl(217, 89%, 61%);
	--color-selected-contrast: hsl(0, 0%, 100%);
	--color-selection-fill: hsl(209, 100%, 57%, 20%);
	--color-selection-stroke: hsl(214, 84%, 56%);
	--color-text-0: hsl(0, 9%, 94%);
	--color-text-1: hsl(0, 0%, 85%);
	--color-text-3: hsl(210, 6%, 45%);
	--color-text-shadow: hsl(210, 13%, 18%);
	--color-text-highlight: hsl(52, 100%, 41%);
	--color-text-highlight-p3: color(display-p3 0.8078 0.6225 0.0312);
	--color-primary: hsl(214, 84%, 56%);
	--color-success: hsl(123, 38%, 57%);
	--color-info: hsl(199, 92%, 56%);
	--color-warning: hsl(36, 100%, 57%);
	--color-error: hsl(4, 90%, 58%);
	--color-warn: hsl(0, 81%, 66%);
	--color-text: hsl(210, 17%, 98%);
	--color-laser: hsl(0, 100%, 50%);
	/* Shadows */
	--shadow-1:
		0px 1px 2px hsl(0, 0%, 0%, 16.1%), 0px 1px 3px hsl(0, 0%, 0%, 22%),
		inset 0px 0px 0px 1px var(--color-panel-contrast);
	--shadow-2:
		0px 1px 3px hsl(0, 0%, 0%, 66.6%), 0px 2px 6px hsl(0, 0%, 0%, 33%),
		inset 0px 0px 0px 1px var(--color-panel-contrast);
	--shadow-3:
		0px 1px 3px hsl(0, 0%, 0%, 50%), 0px 2px 12px hsl(0, 0%, 0%, 50%),
		inset 0px 0px 0px 1px var(--color-panel-contrast);
}

.tl-counter-scaled {
	transform: scale(var(--tl-scale));
	transform-origin: top left;
	width: calc(100% * var(--tl-zoom));
	height: calc(100% * var(--tl-zoom));
}

.tl-container,
.tl-container * {
	-webkit-touch-callout: none;
	-webkit-tap-highlight-color: transparent;
	scrollbar-highlight-color: transparent;
	-webkit-user-select: none;
	user-select: none;
	box-sizing: border-box;
	outline: none;
}

.tl-container a {
	-webkit-touch-callout: initial;
}

.tl-container__focused {
	outline: 1px solid var(--color-low);
}

input,
*[contenteditable],
*[contenteditable] * {
	user-select: text;
}

/* -------------------------------------------------- */
/*                       Canvas                       */
/* -------------------------------------------------- */

.tl-canvas {
	position: absolute;
	inset: 0px;
	height: 100%;
	width: 100%;
	color: var(--color-text);
	cursor: var(--tl-cursor);
	overflow: clip;
	content-visibility: auto;
	touch-action: none;
	contain: strict;
}

.tl-shapes {
	position: relative;
	z-index: var(--layer-canvas-shapes);
}

.tl-overlays {
	position: absolute;
	top: 0px;
	left: 0px;
	height: 100%;
	width: 100%;
	contain: strict;
	pointer-events: none;
	z-index: var(--layer-canvas-overlays);
}

.tl-overlays__item {
	position: absolute;
	top: 0px;
	left: 0px;
	overflow: visible;
	pointer-events: none;
	transform-origin: top left;
}

.tl-svg-context {
	position: absolute;
	top: 0px;
	left: 0px;
	width: 100%;
	height: 100%;
	pointer-events: none;
}

/* ------------------- Background ------------------- */

.tl-background__wrapper {
	z-index: var(--layer-canvas-background);
	position: absolute;
	inset: 0px;
	height: 100%;
	width: 100%;
}

.tl-background {
	background-color: var(--color-background);
	width: 100%;
	height: 100%;
}

/* --------------------- Grid Layer --------------------- */

.tl-grid {
	position: absolute;
	inset: 0px;
	width: 100%;
	height: 100%;
	touch-action: none;
	pointer-events: none;
	z-index: var(--layer-canvas-grid);
	contain: strict;
}

.tl-grid-dot {
	fill: var(--color-grid);
}

/* --------------------- Layers --------------------- */

.tl-html-layer {
	position: absolute;
	top: 0px;
	left: 0px;
	width: 1px;
	height: 1px;
	contain: layout style size;
}

/* ---------------------- Brush --------------------- */

.tl-brush {
	stroke-width: calc(var(--tl-scale) * 1px);
	contain: size layout;
}

.tl-brush__default {
	stroke: var(--color-brush-stroke);
	fill: var(--color-brush-fill);
}

/* -------------------- Scribble -------------------- */

.tl-scribble {
	stroke-linejoin: round;
	stroke-linecap: round;
	pointer-events: none;
	contain: size layout;
}

/* ---------------------- Shape --------------------- */

.tl-shape {
	position: absolute;
	pointer-events: none;
	overflow: visible;
	transform-origin: top left;
	contain: size layout;
}

/* ---------------- Shape Containers ---------------- */

.tl-svg-container {
	position: absolute;
	inset: 0px;
	height: 100%;
	width: 100%;
	pointer-events: none;
	stroke-linecap: round;
	stroke-linejoin: round;
	transform-origin: top left;
	overflow: visible;
}

.tl-html-container {
	position: absolute;
	inset: 0px;
	height: 100%;
	width: 100%;
	pointer-events: none;
	stroke-linecap: round;
	stroke-linejoin: round;
	/* content-visibility: auto; */
	transform-origin: top left;
	color: inherit;
}

/* --------------- Overlay Stack --------------- */

/* back of the stack, behind user's stuff */
.tl-collaborator__scribble {
	z-index: var(--layer-overlays-collaborator-scribble);
}

.tl-collaborator__brush {
	z-index: var(--layer-overlays-collaborator-brush);
}

.tl-collaborator__shape-indicator {
	z-index: var(--layer-overlays-collaborator-shape-indicator);
}

.tl-user-scribble {
	z-index: var(--layer-overlays-user-scribble);
}

.tl-user-brush {
	z-index: var(--layer-overlays-user-brush);
}

.tl-user-indicator__selected {
	z-index: var(--layer-overlays-user-indicator-selected);
}

.tl-user-indicator__hovered {
	z-index: var(--layer-overlays-user-indicator-hovered);
}

.tl-user-handles {
	z-index: var(--layer-overlays-user-handles);
}

.tl-user-snapline {
	z-index: var(--layer-overlays-user-snapline);
}

.tl-selection__fg {
	pointer-events: none;
	z-index: var(--layer-overlays-selection-fg);
}

.tl-user-indicator__hint {
	z-index: var(--layer-overlays-user-indicator-hint);
	stroke-width: calc(2.5px * var(--tl-scale));
}

<<<<<<< HEAD
.tl-user-arrow-hints {
	z-index: var(--layer-overlays-user-arrow-hints);
=======
.tl-custom-overlays {
	z-index: var(--layer-overlays-custom);
>>>>>>> faba5d60
}

/* behind collaborator cursor */
.tl-collaborator__cursor-hint {
	z-index: var(--layer-overlays-collaborator-cursor-hint);
}

.tl-collaborator__cursor {
	z-index: var(--layer-overlays-collaborator-cursor);
}

.tl-cursor {
	overflow: visible;
}

/* -------------------- Indicator ------------------- */

.tl-shape-indicator {
	transform-origin: top left;
	fill: none;
	stroke-width: calc(1.5px * var(--tl-scale));
	contain: size layout;
}

/* ------------------ SelectionBox ------------------ */

.tl-selection__bg {
	position: absolute;
	top: 0px;
	left: 0px;
	transform-origin: top left;
	background-color: transparent;
	pointer-events: all;
}

.tl-selection__fg__outline {
	fill: none;
	pointer-events: none;
	stroke: var(--color-selection-stroke);
	stroke-width: calc(1.5px * var(--tl-scale));
}

.tl-corner-handle {
	pointer-events: none;
	stroke: var(--color-selection-stroke);
	fill: var(--color-background);
	stroke-width: calc(1.5px * var(--tl-scale));
}

.tl-text-handle {
	pointer-events: none;
	fill: var(--color-selection-stroke);
}

.tl-corner-crop-handle {
	pointer-events: none;
	fill: none;
	stroke: var(--color-selection-stroke);
}

.tl-corner-crop-edge-handle {
	pointer-events: none;
	fill: none;
	stroke: var(--color-selection-stroke);
}

.tl-mobile-rotate__bg {
	pointer-events: all;
	cursor: var(--tl-cursor-grab);
}

.tl-mobile-rotate__fg {
	pointer-events: none;
	stroke: var(--color-selection-stroke);
	fill: var(--color-background);
	stroke-width: calc(1.5px * var(--tl-scale));
}

.tl-transparent {
	fill: transparent;
	stroke: transparent;
}

/* --------------------- Handles -------------------- */

.tl-handle {
	pointer-events: all;
}

.tl-handle__bg {
	fill: transparent;
	stroke: transparent;
	pointer-events: all;
}

.tl-handle__fg {
	fill: var(--color-selected-contrast);
	stroke: var(--color-selection-stroke);
	stroke-width: calc(1.5px * var(--tl-scale));
	pointer-events: none;
}

.tl-handle__create {
	opacity: 0;
}

.tl-handle__clone > .tl-handle__fg {
	fill: var(--color-selection-stroke);
	stroke: none;
}

.tl-handle__bg:active {
	fill: none;
}

@media (pointer: coarse) {
	.tl-handle__bg:active {
		fill: var(--color-selection-fill);
	}

	.tl-handle__create {
		opacity: 1;
	}
}

/* --------------------- Arrow Hints -------------------- */

.tl-arrow-hint-handle {
	fill: var(--color-selected-contrast);
	stroke: var(--color-selection-stroke);
	stroke-width: calc(1.5px * var(--tl-scale));
	r: calc(4px * var(--tl-scale));
}

.tl-arrow-hint-axis {
	stroke: var(--color-selection-stroke);
	stroke-width: calc(1.5px * var(--tl-scale));
}

.tl-arrow-hint-snap {
	stroke: transparent;
	fill: var(--color-selection-fill);
	r: calc(12px * var(--tl-scale));
}

.tl-arrow-hint-snap__none,
.tl-arrow-hint-snap__center,
.tl-arrow-hint-snap__axis {
	display: none;
}

.tl-arrow-hint-snap__edge {
	r: calc(8px * var(--tl-scale));
}

/* ------------------ Bounds Detail ----------------- */

.tl-image,
.tl-video {
	object-fit: cover;
	background-size: cover;
	width: 100%;
	height: 100%;
}

.tl-video.tl-video-is-fullscreen {
	object-fit: contain;
	background-size: contain;
}

.tl-video-container,
.tl-image-container,
.tl-embed-container {
	width: 100%;
	height: 100%;
	pointer-events: all;
	/* background-color: var(--color-background); */

	display: flex;
	justify-content: center;
	align-items: center;
}

.tl-image-container {
	position: relative;
	overflow: hidden;
}
.tl-image {
	position: absolute;
	inset: 0;
}

.tl-image__tg {
	--scale: calc(min(2, var(--tl-scale)));
	position: absolute;
	top: calc(var(--scale) * 8px);
	right: calc(var(--scale) * 8px);
	font-size: 10px;
	transform-origin: top right;
	background-color: var(--color-background);
	padding: 2px 4px;
	border-radius: var(--radius-1);
}

/* --------------------- Nametag -------------------- */

.tl-collaborator-cursor {
	position: absolute;
}

.tl-nametag {
	position: absolute;
	top: 16px;
	left: 13px;
	width: fit-content;
	height: fit-content;
	max-width: 120px;
	padding: 3px 6px;
	white-space: nowrap;
	position: absolute;
	overflow: hidden;
	text-overflow: ellipsis;
	font-size: 12px;
	font-family: var(--font-body);
	border-radius: var(--radius-2);
	color: var(--color-selected-contrast);
}

.tl-nametag-title {
	position: absolute;
	top: -2px;
	left: 13px;
	width: fit-content;
	height: fit-content;
	padding: 0px 6px;
	max-width: 120px;
	white-space: nowrap;
	position: absolute;
	overflow: hidden;
	text-overflow: ellipsis;
	font-size: 12px;
	font-family: var(--font-body);
	text-shadow: var(--tl-text-outline);
	color: var(--color-selected-contrast);
}

.tl-nametag-chat {
	position: absolute;
	top: 16px;
	left: 13px;
	width: fit-content;
	height: fit-content;
	color: var(--color-selected-contrast);
	white-space: nowrap;
	position: absolute;
	padding: 3px 6px;
	font-size: 12px;
	font-family: var(--font-body);
	opacity: 1;
	border-radius: var(--radius-2);
}

.tl-cursor-chat {
	position: absolute;
	color: var(--color-selected-contrast);
	white-space: nowrap;
	padding: 3px 6px;
	font-size: 12px;
	font-family: var(--font-body);
	pointer-events: none;
	z-index: var(--layer-cursor);
	margin-top: 16px;
	margin-left: 13px;
	opacity: 1;
	border: none;
	user-select: text;
	border-radius: var(--radius-2);
}

.tl-cursor-chat .tl-cursor-chat__bubble {
	padding-right: 12px;
}

.tl-cursor-chat::selection {
	background: var(--color-selected);
	color: var(--color-selected-contrast);
	text-shadow: none;
}

.tl-cursor-chat-fade {
	/* Setting to zero causes it to immediately disappear */
	/* Setting to near-zero causes it to fade out gradually */
	opacity: 0.0001;
	transition: opacity 5s ease-in-out;
}

.tl-cursor-chat::placeholder {
	color: var(--color-selected-contrast);
	opacity: 0.7;
}

/* --------------------- Spinner -------------------- */
@keyframes spinner {
	to {
		transform: rotate(360deg);
	}
}

/* ---------------------- Text ---------------------- */

.tl-text-shape-label {
	position: relative;
	font-weight: normal;
	min-width: 1px;
	padding: 0px;
	margin: 0px;
	border: none;
	width: fit-content;
	height: fit-content;
	font-variant: normal;
	font-style: normal;
	pointer-events: all;
	white-space: pre-wrap;
	overflow-wrap: break-word;
	text-shadow: var(--tl-text-outline);
}

.tl-text-wrapper[data-font='draw'] {
	font-family: var(--tl-font-draw);
}

.tl-text-wrapper[data-font='sans'] {
	font-family: var(--tl-font-sans);
}

.tl-text-wrapper[data-font='serif'] {
	font-family: var(--tl-font-serif);
}

.tl-text-wrapper[data-font='mono'] {
	font-family: var(--tl-font-mono);
}

.tl-text-wrapper[data-align='start'],
.tl-text-wrapper[data-align='start-legacy'] {
	text-align: left;
}

.tl-text-wrapper[data-align='middle'],
.tl-text-wrapper[data-align='middle-legacy'] {
	text-align: center;
}

.tl-text-wrapper[data-align='end'],
.tl-text-wrapper[data-align='end-legacy'] {
	text-align: right;
}

.tl-plain-text-wrapper[data-isediting='true'] .tl-text-content {
	opacity: 0;
}

.tl-rich-text-wrapper[data-isediting='true'] .tl-text-content {
	display: none;
}

.tl-text {
	/* remove overflow from textarea on windows */
	margin: 0px;
	padding: 0px;

	appearance: auto;
	background: none;
	border-image: none;
	border: 0px;
	caret-color: var(--color-text);
	color: inherit;
	column-count: initial !important;
	display: inline-block;
	font-family: inherit;
	font-feature-settings: normal;
	font-kerning: auto;
	font-optical-sizing: auto;
	font-size: inherit;
	font-stretch: 100%;
	font-style: inherit;
	font-variant: inherit;
	font-variation-settings: normal;
	font-weight: inherit;
	letter-spacing: inherit;
	line-height: inherit;
	outline: none;
	overflow-wrap: break-word;
	text-align: inherit;
	text-indent: 0px;
	text-rendering: auto;
	text-shadow: inherit;
	text-transform: none;
	white-space: pre-wrap;
	line-break: normal;
	word-spacing: 0px;
	word-wrap: break-word;
	writing-mode: horizontal-tb !important;
}

.tl-text-measure {
	position: absolute;
	z-index: var(--layer-canvas-hidden);
	top: 0px;
	left: 0px;
	opacity: 0;
	width: max-content;
	box-sizing: border-box;
	pointer-events: none;
	white-space: pre-wrap;
	word-wrap: break-word;
	overflow-wrap: break-word;
	resize: none;
	border: none;
	user-select: none;
	contain: style paint;
	-webkit-user-select: none;
}

.tl-text-input,
.tl-text-content {
	position: absolute;
	inset: 0px;
	height: 100%;
	width: 100%;
	min-width: 1px;
	min-height: 1px;
	outline: none;
}

.tl-text-content__wrapper {
	position: relative;
	width: fit-content;
	height: fit-content;
	display: flex;
	align-items: center;
	justify-content: center;
	pointer-events: none;
	min-height: auto;
}

.tl-text-content {
	overflow: visible;
	pointer-events: none;
}

.tl-text-input {
	resize: none;
	user-select: all;
	-webkit-user-select: text;
	cursor: var(--tl-cursor-text);
}

.tl-text-input:not(.tl-rich-text) {
	/*
	 * Note: this `overflow: hidden` is key for scrollbars to not show up
	 * plaintext/<textarea> editors.
	 */
	overflow: hidden;
}

.tl-text-wrapper[data-isediting='false'] .tl-text-input,
.tl-arrow-label[data-isediting='false'] .tl-text-input {
	opacity: 0;
	cursor: var(--tl-cursor-default);
}

.tl-rich-text[data-is-ready-for-editing='true'],
.tl-text-wrapper[data-is-ready-for-editing='true'] .tl-text-input {
	cursor: var(--tl-cursor-text);
}

.tl-text-input::selection {
	background: var(--color-selected);
	color: var(--color-selected-contrast);
	text-shadow: none;
}

.tl-rich-text .ProseMirror {
	word-wrap: break-word;
	overflow-wrap: break-word;
	white-space: pre-wrap;

	/**
	 * Note: ProseMirror disables this in https://github.com/ProseMirror/prosemirror-view/commit/6b3b2205e2f3029cb8e8e86c55a190a22491df31
	 * However, that was from 8 years ago and the browser caret issue
	 * it mentions seems to be fixed. So, we're re-enabling it.
	 * We'll tell ProseMirror maybe to get rid of this on their end.
	 *
	 */
	-webkit-font-variant-ligatures: inherit;
	font-variant-ligatures: inherit;
	font-feature-settings: inherit;

	/**
	 * N.B. This following CSS Rule comes standard with the tiptap editor.
	 * Combined with the above rule that it supersedes, it allows for
	 * the auto-linking to work in text. Say, when typing example.com
	 * this helps it automatically turn that bit of text into a link.
	 *
	 * However, specifically, the break-spaces features seems to cause
	 * rendering differences when going in-and-out of edit mode. For example,
	 * the statically rendered text 'the rain in spain falls mainly on the plain'
	 * in a note shape will render differently when going in-and-out of edit mode.
	 *
	 * So, this is commented out to help make both the autolinking work (which now
	 * relies on the white-space: pre-wrap to work and to make the static/edit-mode
	 * rendering consistent.
	 * In the future, we might consider just making the static rendering just use
	 * white-space: break-spaces to make it consistent with the edit mode if need be.
	 *
	 * Also, the amount of ink I've spilt in my career writing comments explaining
	 * white-space in contenteditable is incredible.
	 *
	/* white-space: break-spaces; */
}

.tl-rich-text p {
	margin: 0;
}

.tl-rich-text ul,
.tl-rich-text ol {
	text-align: left;
	margin: 0;
	padding-left: 3.25ch;
}

.tl-rich-text ol:has(> li:nth-child(10)) {
	padding-left: 4.25ch;
}

.tl-rich-text ol:has(> li:nth-child(100)) {
	padding-left: 5.25ch;
}

.tl-rich-text h1,
.tl-rich-text h2,
.tl-rich-text h3,
.tl-rich-text h4,
.tl-rich-text h5,
.tl-rich-text h6 {
	margin-top: 5px;
	margin-bottom: 10px;
}

.tl-rich-text a {
	color: var(--color-primary);
	text-decoration: underline;
}

.tl-rich-text[data-is-select-tool-active='false'] a {
	cursor: inherit;
}

.tl-rich-text code {
	font-family: var(--tl-font-mono);
}

.tl-rich-text mark {
	background-color: #fddd00;
	color: currentColor;
	border-radius: 2px;
}

.tl-theme__light .tl-rich-text mark {
	text-shadow: none;
}

.tl-theme__dark .tl-rich-text mark {
	background-color: var(--color-text-highlight);
	color: currentColor;
}

@supports (color: color(display-p3 1 1 1)) {
	@media (color-gamut: p3) {
		.tl-container:not(.tl-theme__force-sRGB) .tl-rich-text mark {
			background-color: var(--color-text-highlight-p3);
		}
	}
}

.tl-text-label__inner > .tl-text-input.tl-rich-text {
	display: none;
	position: static;
}

.tl-text-wrapper[data-isediting='true'] .tl-rich-text {
	display: block;
}

/* ------------------- Snap Lines ------------------- */

.tl-snap-indicator {
	stroke: var(--color-accent);
	stroke-width: calc(1px * var(--tl-scale));
	fill: none;
}

.tl-snap-point {
	stroke: var(--color-accent);
	stroke-width: calc(1px * var(--tl-scale));
	fill: none;
}

/* -------------------- Groups ------------------ */

.tl-group {
	stroke: var(--color-text);
	stroke-width: calc(1px * var(--tl-scale));
	opacity: 0.5;
}

/* ------------------- Bookmark Shape ------------------- */

.tl-bookmark__container {
	width: 100%;
	height: 100%;
	position: relative;
	border: 1px solid var(--color-panel-contrast);
	background-color: var(--color-panel);
	border-radius: var(--radius-2);
	display: flex;
	flex-direction: column;
	overflow: hidden;
}

.tl-bookmark__container--safariExport {
	border: 1px solid var(--color-divider);
}

.tl-bookmark__image_container {
	flex: 1 1 100%;
	overflow: hidden;
	border-top-left-radius: var(--radius-1);
	border-top-right-radius: var(--radius-1);
	width: 100%;
	height: 100%;
	display: flex;
	justify-content: flex-end;
	align-items: flex-start;
}

.tl-bookmark__image_container > .tl-hyperlink-button::after {
	background-color: var(--color-panel);
}

.tl-bookmark__placeholder {
	width: 100%;
	height: 100%;
	background-color: var(--color-muted-2);
	border-bottom: 1px solid var(--color-muted-2);
}

.tl-bookmark__image {
	width: 100%;
	height: 100%;
	object-fit: cover;
	object-position: center;
	border-bottom: 1px solid var(--color-muted-2);
}

.tl-bookmark__copy_container {
	background-color: var(--color-muted);
	padding: var(--space-4);
	pointer-events: all;
	display: flex;
	flex-direction: column;
	justify-content: space-between;
	flex: 1;
}

.tl-bookmark__heading,
.tl-bookmark__description,
.tl-bookmark__link {
	margin: 0px;
	width: 100%;
	font-family: inherit;
}

.tl-bookmark__heading {
	font-size: 16px;
	line-height: 1.5;
	font-weight: bold;
	padding-bottom: var(--space-2);
	overflow: hidden;
	max-height: calc((16px * 1.5) * 2);
	-webkit-box-orient: vertical;
	-webkit-line-clamp: 2;
	line-clamp: 2;
	text-overflow: ellipsis;
	display: -webkit-box;
}

.tl-bookmark__description {
	font-size: 12px;
	line-height: 1.5;
	overflow: hidden;
	max-height: calc((12px * 1.5) * 3);
	-webkit-box-orient: vertical;
	-webkit-line-clamp: 3;
	line-clamp: 3;
	text-overflow: ellipsis;
	display: -webkit-box;
	color: var(--color-text-2);
	margin: var(--space-2) 0px;
}

.tl-bookmark__heading + .tl-bookmark__link,
.tl-bookmark__description + .tl-bookmark__link {
	margin-top: var(--space-3);
}
.tl-bookmark__link {
	font-size: 12px;
	pointer-events: all;
	display: flex;
	color: var(--color-text-2);
	align-items: center;
	cursor: var(--tl-cursor-pointer);
	width: fit-content;
	max-width: 100%;
}

.tl-bookmark__link > span {
	flex-shrink: 0px;
	white-space: nowrap;
	overflow: hidden;
	text-overflow: ellipsis;
}

.tl-bookmark__link > .tl-hyperlink__icon {
	margin-right: 8px;
	flex-shrink: 0;
}

.tl-bookmark__link > .tl-bookmark__favicon {
	margin-right: 8px;
	width: 16px;
	height: 16px;
	flex-shrink: 0;
}

/* ---------------- Hyperlink Button ---------------- */

.tl-hyperlink-button {
	background: none;
	margin: 0px;
	position: absolute;
	top: 0px;
	right: 0px;
	height: 44px;
	width: 44px;
	display: flex;
	align-items: center;
	justify-content: center;
	font-size: 12px;
	font-weight: 400;
	color: var(--color-text-1);
	padding: 13px;
	cursor: var(--tl-cursor-pointer);
	border: none;
	outline: none;
	pointer-events: all;
	z-index: 1;
}

.tl-hyperlink-button::after {
	content: '';
	z-index: -1;
	position: absolute;
	right: 6px;
	bottom: 6px;
	display: block;
	width: calc(100% - 12px);
	height: calc(100% - 12px);
	border-radius: var(--radius-1);
	background-color: var(--color-background);
	pointer-events: none;
}

.tl-hyperlink-button:focus-visible {
	color: var(--color-selected);
}

.tl-hyperlink__icon {
	width: 16px;
	height: 16px;
	background-color: currentColor;
	pointer-events: none;
}

.tl-hyperlink-button__hidden {
	display: none;
}

/* ---------------- Geo shape ---------------- */

.tl-text-label {
	display: flex;
	justify-content: center;
	align-items: center;
	color: var(--color-text);
	text-shadow: var(--tl-text-outline);
	line-height: inherit;
	position: absolute;
	inset: 0px;
	height: 100%;
	width: 100%;
}

.tl-text-label[data-hastext='false'][data-isediting='false'] > .tl-text-label__inner {
	width: 40px;
	height: 40px;
}

.tl-text-label[data-hastext='true'][data-isediting='false'] .tl-text-content {
	pointer-events: all;
}

.tl-text-wrapper .tl-text-content {
	pointer-events: all;
	z-index: var(--layer-text-content);
}

.tl-text-label__inner > .tl-text-content {
	position: relative;
	top: 0px;
	left: 0px;
	padding: inherit;
	height: fit-content;
	width: fit-content;
	border-radius: var(--radius-1);
	max-width: 100%;
}

.tl-text-label__inner > .tl-text-input {
	position: absolute;
	inset: 0px;
	height: 100%;
	width: 100%;
	padding: inherit;
}

.tl-text-wrapper[data-isselected='true'] .tl-text-input {
	z-index: var(--layer-text-editor);
	pointer-events: all;
}

/* This part of the rule helps preserve the occlusion rules for the shapes so we
 * don't click on shapes that are behind other shapes.
 * One extra nuance is we don't use this behavior for:
 *  - arrows which have weird geometry and just gets in the way.
 *  - draw/line shapes, because it feels restrictive to have them be 'in the way' of clicking on a textfield
 *  - shapes that are not filled
 */
.tl-canvas:is([data-iseditinganything='true'], [data-isselectinganything='true'])
	.tl-shape:not(
		[data-shape-type='arrow'],
		[data-shape-type='draw'],
		[data-shape-type='line'],
		[data-shape-type='highlight'],
		[data-shape-is-filled='false']
	) {
	pointer-events: all;
}

.tl-text-label[data-textwrap='true'] > .tl-text-label__inner {
	max-width: 100%;
}

.tl-text-label[data-isediting='true'] {
	background-color: transparent;
	min-height: auto;
}

.tl-arrow-hint {
	stroke: var(--color-text-1);
	fill: none;
	stroke-linecap: round;
	overflow: visible;
}

/* ------------------- Arrow Shape ------------------ */

.tl-arrow-label {
	position: absolute;
	top: -1px;
	left: -1px;
	width: 2px;
	height: 2px;
	padding: 0px;
	display: flex;
	justify-content: center;
	align-items: center;
	text-align: center;
	color: var(--color-text);
	text-shadow: var(--tl-text-outline);
}

.tl-arrow-label[data-isediting='true'] p {
	opacity: 0;
}

.tl-arrow-label[data-isediting='true'] > .tl-arrow-label__inner {
	background-color: var(--color-background);
}

.tl-arrow-label__inner {
	border-radius: var(--radius-1);
	box-sizing: content-box;
	position: relative;
	height: max-content;
	width: max-content;
	pointer-events: none;
	display: flex;
	justify-content: center;
	align-items: center;
}

.tl-arrow-label .tl-arrow {
	position: relative;
	height: max-content;
	padding: inherit;
	overflow: visible;
}

.tl-arrow-label textarea {
	padding: inherit;
	/* Don't allow textarea to be zero width */
	min-width: 4px;
}

/* -------------------- NoteShape ------------------- */

.tl-note__container {
	position: relative;
	width: 100%;
	height: 100%;
	pointer-events: all;
	opacity: 1;
	z-index: var(--layer-text-container);
	border-radius: 1px;
}

.tl-note__container > .tl-text-label {
	text-shadow: none;
	color: currentColor;
}

/* --------------------- Loading -------------------- */

.tl-loading {
	background-color: var(--color-background);
	color: var(--color-text-1);
	height: 100%;
	width: 100%;
	display: flex;
	flex-direction: column;
	justify-content: center;
	align-items: center;
	gap: var(--space-2);
	font-size: 14px;
	font-weight: 500;
	opacity: 0;
	animation: fade-in 0.2s ease-in-out forwards;
	animation-delay: 0.2s;
	position: absolute;
	inset: 0px;
	z-index: var(--layer-canvas-blocker);
}

@keyframes fade-in {
	0% {
		opacity: 0;
	}
	100% {
		opacity: 1;
	}
}

/* -------------------- FrameShape ------------------- */

.tl-frame__body {
	stroke-width: calc(1px * var(--tl-scale));
}

.tl-frame__creating {
	stroke: var(--color-selected);
	fill: none;
}

.tl-frame-heading {
	--frame-padding-x: 6px;
	--frame-height: 24px;
	--frame-minimum-width: 32px;
	--frame-offset-width: 16px;
	display: flex;
	align-items: center;
	position: absolute;
	transform-origin: 0% 100%;
	overflow: hidden;
	max-width: 100%;
	min-width: var(--frame-minimum-width);
	height: auto;
	font-size: 12px;
	padding-bottom: 4px;
	pointer-events: all;
}

.tl-frame-heading-hit-area {
	pointer-events: all;
	/* scale from bottom left corner so we can pin it to the top left corner of the frame */
	transform-origin: 0% 100%;
	display: flex;
	height: var(--frame-height);
	width: 100%;
	align-items: center;
	border-radius: var(--radius-1);
}

.tl-frame-label {
	pointer-events: all;
	overflow: hidden;
	text-overflow: ellipsis;
	padding: 0px var(--frame-padding-x);
	border-radius: var(--radius-1);
	position: relative;
	font-size: inherit;
	white-space: pre;
}

.tl-frame-label__editing {
	color: transparent;
	white-space: pre;
	width: auto;
	min-width: var(--frame-minimum-width);
	height: 100%;
	overflow: visible;
	background-color: var(--color-panel);
	border-color: var(--color-selected);
	box-shadow: inset 0px 0px 0px 1.5px var(--color-selected);
}

.tl-frame-name-input {
	position: absolute;
	border: none;
	background: none;
	outline: none;
	padding: 0px var(--frame-padding-x);
	inset: 0px;
	height: 100%;
	width: 100%;
	font-size: inherit;
	font-family: inherit;
	font-weight: inherit;
	width: 100%;
	color: var(--color-text-1);
	border-radius: var(--radius-1);
	user-select: all;
	-webkit-user-select: text;
	white-space: pre;
	cursor: var(--tl-cursor-text);
}

/* If mobile use 16px as font size */
/* On iOS, font size under 16px in an input will make the page zoom into the input 🤦‍♂️ */
/* https://css-tricks.com/16px-or-larger-text-prevents-ios-form-zoom/ */
@media (max-width: 600px) {
	.tl-frame-heading {
		font-size: 16px;
	}
}

/* ------------------ iFrames Detail ----------------- */

.tl-embed {
	border: none;
	border-radius: var(--radius-2);
}

/* -------------- Shape Error Boundary -------------- */

.tl-shape-error-boundary {
	width: 100%;
	height: 100%;
	background-color: var(--color-muted-1);
	border-width: calc(1px * var(--tl-scale));
	border-color: var(--color-muted-1);
	border-style: solid;
	border-radius: calc(var(--radius-1) * var(--tl-scale));
	display: flex;
	flex-direction: column;
	align-items: center;
	justify-content: center;
	text-align: left;
	position: relative;
	pointer-events: all;
	overflow: hidden;
	padding: var(--space-2);
}

.tl-shape-error-boundary::before {
	transform: scale(var(--tl-scale));
	content: 'Error';
	font-size: 12px;
	font-family: inherit;
	color: var(--color-text-0);
}

/* ----------------- Error Boundary ----------------- */

.tl-error-boundary {
	width: 100%;
	height: 100%;
	display: flex;
	align-items: center;
	justify-content: center;
	padding: var(--space-4);
	background-color: var(--color-background);
	color: var(--color-text-1);
	position: absolute;
}

.tl-error-boundary__overlay {
	position: absolute;
	inset: 0px;
	height: 100%;
	width: 100%;
	z-index: var(--layer-error-overlay);
	background-color: var(--color-overlay);
}

.tl-error-boundary__content * {
	user-select: all;
	-webkit-user-select: text;
	pointer-events: all;
}

.tl-error-boundary__canvas {
	pointer-events: none;
	position: absolute;
	inset: 0px;
	height: 100%;
	width: 100%;
	z-index: var(--layer-error-canvas);
}

/* some browsers seem to have some weird interactions between stacking contexts
and pointer-events. this ::after pseudo element covers the canvas and prevents
it from receiving any pointer events or affecting the cursor. */
.tl-error-boundary__canvas::after {
	content: ' ';
	display: block;
	position: absolute;
	inset: 0px;
	height: 100%;
	width: 100%;
	z-index: var(--layer-error-canvas-after);
	pointer-events: all;
}

.tl-error-boundary__content {
	width: fit-content;
	height: fit-content;
	max-width: 100%;
	width: 400px;
	max-height: 100%;
	background-color: var(--color-panel);
	padding: 16px;
	border-radius: 16px;
	box-shadow: var(--shadow-2);
	font-size: 14px;
	font-weight: 400;
	display: flex;
	flex-direction: column;
	overflow: auto;
	z-index: var(--layer-error-content);
	gap: 12px;
}

.tl-error-boundary__content__expanded {
	width: 600px;
}

.tl-error-boundary__content h2 {
	font-size: 16px;
	margin: 0px;
	font-weight: 500;
}

.tl-error-boundary__content h4 {
	border: 1px solid var(--color-low-border);
	margin: -6px 0 0 0;
	padding: var(--space-5);
	border-radius: var(--radius-2);
	font-weight: normal;
}

.tl-error-boundary__content p {
	line-height: 1.5;
	margin: 0px;
}

.tl-error-boundary__content pre {
	background-color: var(--color-muted-2);
	margin-top: 0;
	padding: var(--space-5);
	border-radius: var(--radius-2);
	overflow: auto;
	font-size: 12px;
	max-height: 320px;
}

.tl-error-boundary__content button {
	background: none;
	border: none;
	font-family: inherit;
	font-size: 14px;
	font-weight: 500;
	padding: var(--space-4);
	border-radius: var(--radius-3);
	cursor: var(--tl-cursor-pointer);
	color: inherit;
	background-color: transparent;
}

.tl-error-boundary__content a {
	color: var(--color-selected);
	font-weight: 500;
	text-decoration: none;
}

.tl-error-boundary__content__error {
	position: relative;
	margin: -6px 0 0 0;
}

.tl-error-boundary__content__error button {
	position: absolute;
	top: var(--space-2);
	right: var(--space-2);
	font-size: 12px;
	padding: var(--space-2) var(--space-3);
	background-color: var(--color-panel);
	border-radius: var(--radius-1);
}

.tl-error-boundary__content__actions {
	display: flex;
	justify-content: space-between;
	gap: var(--space-4);
	margin: 0px;
	margin-left: -4px;
}
.tl-error-boundary__content__actions__group {
	display: flex;
	gap: var(--space-4);
}
.tl-error-boundary__content .tl-error-boundary__reset {
	color: var(--color-warn);
}
.tl-error-boundary__content .tl-error-boundary__refresh {
	background-color: var(--color-primary);
	color: var(--color-selected-contrast);
}
.tl-container__focused:not(.tl-container__no-focus-ring)
	.tlui-button.tl-error-boundary__refresh:focus-visible {
	border-radius: 8px;
	outline-offset: 0;
}

/* --------------------- Coarse --------------------- */

.tl-hidden {
	opacity: 0;
	pointer-events: none;
}

.debug__ui-logger {
	position: absolute;
	top: 62px;
	left: 16px;
	color: #555;
	font-size: 12px;
	font-family: monospace;
}

/* ---------------- Hit test blocker ---------------- */

.tl-hit-test-blocker {
	position: absolute;
	z-index: var(--layer-canvas-blocker);
	inset: 0px;
	width: 100%;
	height: 100%;
	pointer-events: all;
}

.tl-hit-test-blocker__hidden {
	display: none;
}

@media (hover: hover) {
	.tl-handle__create:hover {
		opacity: 1;
	}

	.tl-handle__bg:hover {
		cursor: var(--tl-cursor-grab);
		fill: var(--color-selection-fill);
	}

	.tl-bookmark__link:hover {
		color: var(--color-selected);
	}

	.tl-hyperlink-button:hover {
		color: var(--color-selected);
	}

	.tl-error-boundary__content button:hover {
		background-color: var(--color-low);
	}
	.tl-error-boundary__content a:hover {
		color: var(--color-text-1);
	}
	.tl-error-boundary__content .tl-error-boundary__refresh:hover {
		background-color: var(--color-primary);
		opacity: 0.9;
	}

	/* These three rules help preserve clicking into specific points in text areas *while*
 * already in edit mode when jumping from shape to shape. */
	.tl-canvas[data-iseditinganything='true'] .tl-text-wrapper:hover .tl-text-input {
		z-index: var(--layer-text-editor);
		pointer-events: all;
	}
}<|MERGE_RESOLUTION|>--- conflicted
+++ resolved
@@ -44,11 +44,7 @@
 	/* User handles need to be above selection edges / corners, matters for sticky note clone handles */
 	--layer-overlays-user-handles: 105;
 	--layer-overlays-user-indicator-hint: 110;
-<<<<<<< HEAD
-	--layer-overlays-user-arrow-hints: 115;
-=======
 	--layer-overlays-custom: 115;
->>>>>>> faba5d60
 	--layer-overlays-collaborator-cursor-hint: 120;
 	--layer-overlays-collaborator-cursor: 130;
 
@@ -477,13 +473,8 @@
 	stroke-width: calc(2.5px * var(--tl-scale));
 }
 
-<<<<<<< HEAD
-.tl-user-arrow-hints {
-	z-index: var(--layer-overlays-user-arrow-hints);
-=======
 .tl-custom-overlays {
 	z-index: var(--layer-overlays-custom);
->>>>>>> faba5d60
 }
 
 /* behind collaborator cursor */
