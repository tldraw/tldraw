--- conflicted
+++ resolved
@@ -822,10 +822,7 @@
 .tl-arrow-label[data-isediting='false'] .tl-text-input,
 .tl-text-label[data-isediting='false'] .tl-text-input {
 	opacity: 0;
-<<<<<<< HEAD
-=======
 	cursor: var(--tl-cursor-default);
->>>>>>> 46fbbe4c
 }
 
 .tl-text-input::selection {
@@ -1148,16 +1145,9 @@
 .tl-note__container {
 	width: 100%;
 	height: 100%;
-<<<<<<< HEAD
 	pointer-events: all;
 	opacity: 1;
 	opacity: 0.98;
-=======
-	border-radius: 1px;
-	overflow: hidden;
-	opacity: 0.97;
-	box-shadow: 0px 4px 8px -2px rgba(0, 0, 0, 0.2);
->>>>>>> 46fbbe4c
 }
 
 .tl-note .tl-text-label {
@@ -1186,18 +1176,6 @@
 	z-index: 2;
 }
 
-.tl-note__shadow {
-	background-color: none;
-	width: 100%;
-	position: absolute;
-	bottom: 4px;
-	left: 0px;
-	transform-origin: bottom center;
-	box-shadow:
-		0 0 32px 0px rgba(0, 0, 0, 0.4),
-		0 0 24px 0px rgba(0, 0, 0, 0.3);
-}
-
 .tl-note__scrim {
 	position: absolute;
 	z-index: 1;
@@ -1205,15 +1183,11 @@
 	height: 100%;
 	width: 100%;
 	background-color: var(--color-background);
-<<<<<<< HEAD
 	box-shadow:
 		0px 4px 8px -8px inset currentColor,
 		0px 50px 8px -10px inset rgba(0, 0, 0, 0.08);
 	opacity: 0.2;
 	z-index: 3;
-=======
-	opacity: 0.2;
->>>>>>> 46fbbe4c
 }
 
 .tl-loading {
