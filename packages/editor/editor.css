--- conflicted
+++ resolved
@@ -1143,14 +1143,8 @@
 	height: 100%;
 	border-radius: 1px;
 	overflow: hidden;
-<<<<<<< HEAD
-	border-color: currentColor;
-	border-style: solid;
-	border-width: 1px;
 	opacity: 0.97;
-=======
 	box-shadow: 0px 4px 8px -2px rgba(0, 0, 0, 0.2);
->>>>>>> 96720055
 }
 
 .tl-note__container .tl-text-label {
