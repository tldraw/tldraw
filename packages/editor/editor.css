--- conflicted
+++ resolved
@@ -965,16 +965,7 @@
 	margin-bottom: 10px;
 }
 
-<<<<<<< HEAD
-.tl-rich-text ul,
-.tl-rich-text ol {
-	margin: 0;
-}
-
 .tl-rich-text a {
-=======
-.tl-rich-text-tiptap a {
->>>>>>> 08eb3175
 	color: var(--color-primary);
 	text-decoration: underline;
 }
