/* @tldraw/editor */

.tl-container {
	width: 100%;
	height: 100%;
	font-size: 12px;
	/* Spacing */
	--tl-space-1: 2px;
	--tl-space-2: 4px;
	--tl-space-3: 8px;
	--tl-space-4: 12px;
	--tl-space-5: 16px;
	--tl-space-6: 20px;
	--tl-space-7: 28px;
	--tl-space-8: 32px;
	--tl-space-9: 64px;
	--tl-space-10: 72px;
	/* Radius */
	--tl-radius-0: 2px;
	--tl-radius-1: 4px;
	--tl-radius-2: 6px;
	--tl-radius-3: 9px;
	--tl-radius-4: 11px;

	/* Canvas z-index */
	--tl-layer-canvas-hidden: -999999;
	--tl-layer-canvas-background: 100;
	--tl-layer-canvas-grid: 150;
	--tl-layer-watermark: 200;
	--tl-layer-canvas-shapes: 300;
	--tl-layer-canvas-overlays: 500;
	--tl-layer-canvas-in-front: 600;
	--tl-layer-canvas-blocker: 10000;

	/* Canvas overlays z-index */
	--tl-layer-overlays-collaborator-scribble: 10;
	--tl-layer-overlays-collaborator-brush: 20;
	--tl-layer-overlays-collaborator-shape-indicator: 30;
	--tl-layer-overlays-user-scribble: 40;
	--tl-layer-overlays-user-brush: 50;
	--tl-layer-overlays-user-snapline: 90;
	--tl-layer-overlays-selection-fg: 100;
	/* User handles need to be above selection edges / corners, matters for sticky note clone handles */
	--tl-layer-overlays-user-handles: 105;
	--tl-layer-overlays-user-indicator-hint: 110;
	--tl-layer-overlays-custom: 115;
	--tl-layer-overlays-collaborator-cursor-hint: 120;
	--tl-layer-overlays-collaborator-cursor: 130;

	/* Text editor z-index */
	--tl-layer-text-container: 1;
	--tl-layer-text-content: 3;
	--tl-layer-text-editor: 4;

	/* Error fallback z-index */
	--tl-layer-error-overlay: 1;
	--tl-layer-error-canvas: 2;
	--tl-layer-error-canvas-after: 3;
	--tl-layer-error-content: 4;

	/* Misc */
	--tl-zoom: 1;

	/* Cursor SVGs */
	--tl-cursor-none: none;
	--tl-cursor-default:
		url("data:image/svg+xml,<svg height='32' width='32' viewBox='0 0 32 32' xmlns='http://www.w3.org/2000/svg' style='color: black;'><defs><filter id='shadow' y='-40%' x='-40%' width='180px' height='180%' color-interpolation-filters='sRGB'><feDropShadow dx='1' dy='1' stdDeviation='1.2' flood-opacity='.5'/></filter></defs><g fill='none' transform='rotate(0 16 16)' filter='url(%23shadow)'><path d='m12 24.4219v-16.015l11.591 11.619h-6.781l-.411.124z' fill='white'/><path d='m21.0845 25.0962-3.605 1.535-4.682-11.089 3.686-1.553z' fill='white'/><path d='m19.751 24.4155-1.844.774-3.1-7.374 1.841-.775z' fill='black'/><path d='m13 10.814v11.188l2.969-2.866.428-.139h4.768z' fill='black'/></g></svg>")
			12 8,
		default;
	--tl-cursor-pointer:
		url("data:image/svg+xml,<svg height='32' width='32' viewBox='0 0 32 32' xmlns='http://www.w3.org/2000/svg' style='color: black;'><defs><filter id='shadow' y='-40%' x='-40%' width='180px' height='180%' color-interpolation-filters='sRGB'><feDropShadow dx='1' dy='1' stdDeviation='1.2' flood-opacity='.5'/></filter></defs><g fill='none' transform='rotate(0 16 16)' filter='url(%23shadow)'><path d='m13.3315 21.3799c-.284-.359-.629-1.093-1.243-1.984-.348-.504-1.211-1.453-1.468-1.935-.223-.426-.199-.617-.146-.97.094-.628.738-1.117 1.425-1.051.519.049.959.392 1.355.716.239.195.533.574.71.788.163.196.203.277.377.509.23.307.302.459.214.121-.071-.496-.187-1.343-.355-2.092-.128-.568-.159-.657-.281-1.093-.129-.464-.195-.789-.316-1.281-.084-.348-.235-1.059-.276-1.459-.057-.547-.087-1.439.264-1.849.275-.321.906-.418 1.297-.22.512.259.803 1.003.936 1.3.239.534.387 1.151.516 1.961.164 1.031.466 2.462.476 2.763.024-.369-.068-1.146-.004-1.5.058-.321.328-.694.666-.795.286-.085.621-.116.916-.055.313.064.643.288.766.499.362.624.369 1.899.384 1.831.086-.376.071-1.229.284-1.584.14-.234.497-.445.687-.479.294-.052.655-.068.964-.008.249.049.586.345.677.487.218.344.342 1.317.379 1.658.015.141.074-.392.293-.736.406-.639 1.843-.763 1.898.639.025.654.02.624.02 1.064 0 .517-.012.828-.04 1.202-.031.4-.117 1.304-.242 1.742-.086.301-.371.978-.652 1.384 0 0-1.074 1.25-1.191 1.813-.118.562-.079.566-.102.965-.023.398.121.922.121.922s-.802.104-1.234.035c-.391-.063-.875-.841-1-1.079-.172-.328-.539-.265-.682-.023-.225.383-.709 1.07-1.051 1.113-.668.084-2.054.031-3.139.02 0 0 .185-1.011-.227-1.358-.305-.259-.83-.784-1.144-1.06z' fill='white'/><g stroke='black' stroke-linecap='round' stroke-width='.75'><path d='m13.3315 21.3799c-.284-.359-.629-1.093-1.243-1.984-.348-.504-1.211-1.453-1.468-1.935-.223-.426-.199-.617-.146-.97.094-.628.738-1.117 1.425-1.051.519.049.959.392 1.355.716.239.195.533.574.71.788.163.196.203.277.377.509.23.307.302.459.214.121-.071-.496-.187-1.343-.355-2.092-.128-.568-.159-.657-.281-1.093-.129-.464-.195-.789-.316-1.281-.084-.348-.235-1.059-.276-1.459-.057-.547-.087-1.439.264-1.849.275-.321.906-.418 1.297-.22.512.259.803 1.003.936 1.3.239.534.387 1.151.516 1.961.164 1.031.466 2.462.476 2.763.024-.369-.068-1.146-.004-1.5.058-.321.328-.694.666-.795.286-.085.621-.116.916-.055.313.064.643.288.766.499.362.624.369 1.899.384 1.831.086-.376.071-1.229.284-1.584.14-.234.497-.445.687-.479.294-.052.655-.068.964-.008.249.049.586.345.677.487.218.344.342 1.317.379 1.658.015.141.074-.392.293-.736.406-.639 1.843-.763 1.898.639.025.654.02.624.02 1.064 0 .517-.012.828-.04 1.202-.031.4-.117 1.304-.242 1.742-.086.301-.371.978-.652 1.384 0 0-1.074 1.25-1.191 1.813-.118.562-.079.566-.102.965-.023.398.121.922.121.922s-.802.104-1.234.035c-.391-.063-.875-.841-1-1.079-.172-.328-.539-.265-.682-.023-.225.383-.709 1.07-1.051 1.113-.668.084-2.054.031-3.139.02 0 0 .185-1.011-.227-1.358-.305-.259-.83-.784-1.144-1.06z' stroke-linejoin='round'/><path d='m21.5664 21.7344v-3.459'/><path d='m19.5508 21.7461-.016-3.473'/><path d='m17.5547 18.3047.021 3.426'/></g></g></svg>")
			14 10,
		pointer;
	--tl-cursor-cross:
		url("data:image/svg+xml,<svg height='32' width='32' viewBox='0 0 32 32' xmlns='http://www.w3.org/2000/svg' style='color: black;'><defs><filter id='shadow' y='-40%' x='-40%' width='180px' height='180%' color-interpolation-filters='sRGB'><feDropShadow dx='1' dy='1' stdDeviation='1.2' flood-opacity='.5'/></filter></defs><g fill='none' transform='rotate(0 16 16)' filter='url(%23shadow)'><path d='m25 16h-6.01v-6h-2.98v6h-6.01v3h6.01v6h2.98v-6h6.01z' fill='white'/><path d='m23.9902 17.0103h-6v-6.01h-.98v6.01h-6v.98h6v6.01h.98v-6.01h6z' fill='%23231f1f'/></g></svg>")
			16 16,
		crosshair;
	--tl-cursor-move:
		url("data:image/svg+xml,<svg height='32' width='32' viewBox='0 0 32 32' xmlns='http://www.w3.org/2000/svg' style='color: black;'><defs><filter id='shadow' y='-40%' x='-40%' width='180px' height='180%' color-interpolation-filters='sRGB'><feDropShadow dx='1' dy='1' stdDeviation='1.2' flood-opacity='.5'/></filter></defs><g fill='none' transform='rotate(0 16 16)' filter='url(%23shadow)'><path d='m19 14h1v1h-1zm1 6h-1v-1h1zm-5-5h-1v-1h1zm0 5h-1v-1h1zm2-10.987-7.985 7.988 5.222 5.221 2.763 2.763 7.984-7.985z' fill='white'/><g fill='black'><path d='m23.5664 16.9971-2.557-2.809v1.829h-4.009-4.001v-1.829l-2.571 2.809 2.572 2.808-.001-1.808h4.001 4.009l-.001 1.808z'/><path d='m17.9873 17h.013v-4.001l1.807.001-2.807-2.571-2.809 2.57h1.809v4.001h.008v4.002l-1.828-.001 2.807 2.577 2.805-2.576h-1.805z'/></g></g></svg>")
			16 16,
		move;
	--tl-cursor-grab:
		url("data:image/svg+xml,<svg height='32' width='32' viewBox='0 0 32 32' xmlns='http://www.w3.org/2000/svg' style='color: black;'><defs><filter id='shadow' y='-40%' x='-40%' width='180px' height='180%' color-interpolation-filters='sRGB'><feDropShadow dx='1' dy='1' stdDeviation='1.2' flood-opacity='.5'/></filter></defs><g fill='none' transform='rotate(0 16 16)' filter='url(%23shadow)'><path d='m13.5557 17.5742c-.098-.375-.196-.847-.406-1.552-.167-.557-.342-.859-.47-1.233-.155-.455-.303-.721-.496-1.181-.139-.329-.364-1.048-.457-1.44-.119-.509.033-.924.244-1.206.253-.339.962-.49 1.357-.351.371.13.744.512.916.788.288.46.357.632.717 1.542.393.992.564 1.918.611 2.231l.085.452c-.001-.04-.043-1.122-.044-1.162-.035-1.029-.06-1.823-.038-2.939.002-.126.064-.587.084-.715.078-.5.305-.8.673-.979.412-.201.926-.215 1.401-.017.423.173.626.55.687 1.022.014.109.094.987.093 1.107-.013 1.025.006 1.641.015 2.174.004.231.003 1.625.017 1.469.061-.656.094-3.189.344-3.942.144-.433.405-.746.794-.929.431-.203 1.113-.07 1.404.243.285.305.446.692.482 1.153.032.405-.019.897-.02 1.245 0 .867-.021 1.324-.037 2.121-.001.038-.015.298.023.182.094-.28.188-.542.266-.745.049-.125.241-.614.359-.859.114-.234.211-.369.415-.688.2-.313.415-.448.668-.561.54-.235 1.109.112 1.301.591.086.215.009.713-.028 1.105-.061.647-.254 1.306-.352 1.648-.128.447-.274 1.235-.34 1.601-.072.394-.234 1.382-.359 1.82-.086.301-.371.978-.652 1.384 0 0-1.074 1.25-1.192 1.812-.117.563-.078.567-.101.965-.024.399.121.923.121.923s-.802.104-1.234.034c-.391-.062-.875-.841-1-1.078-.172-.328-.539-.265-.682-.023-.225.383-.709 1.07-1.051 1.113-.668.084-2.054.03-3.139.02 0 0 .185-1.011-.227-1.358-.305-.26-.83-.784-1.144-1.06l-.832-.921c-.284-.36-.629-1.093-1.243-1.985-.348-.504-1.027-1.085-1.284-1.579-.223-.425-.331-.954-.19-1.325.225-.594.675-.897 1.362-.832.519.05.848.206 1.238.537.225.19.573.534.75.748.163.195.203.276.377.509.23.307.302.459.214.121' fill='white'/><g stroke='black' stroke-linecap='round' stroke-width='.75'><path d='m13.5557 17.5742c-.098-.375-.196-.847-.406-1.552-.167-.557-.342-.859-.47-1.233-.155-.455-.303-.721-.496-1.181-.139-.329-.364-1.048-.457-1.44-.119-.509.033-.924.244-1.206.253-.339.962-.49 1.357-.351.371.13.744.512.916.788.288.46.357.632.717 1.542.393.992.564 1.918.611 2.231l.085.452c-.001-.04-.043-1.122-.044-1.162-.035-1.029-.06-1.823-.038-2.939.002-.126.064-.587.084-.715.078-.5.305-.8.673-.979.412-.201.926-.215 1.401-.017.423.173.626.55.687 1.022.014.109.094.987.093 1.107-.013 1.025.006 1.641.015 2.174.004.231.003 1.625.017 1.469.061-.656.094-3.189.344-3.942.144-.433.405-.746.794-.929.431-.203 1.113-.07 1.404.243.285.305.446.692.482 1.153.032.405-.019.897-.02 1.245 0 .867-.021 1.324-.037 2.121-.001.038-.015.298.023.182.094-.28.188-.542.266-.745.049-.125.241-.614.359-.859.114-.234.211-.369.415-.688.2-.313.415-.448.668-.561.54-.235 1.109.112 1.301.591.086.215.009.713-.028 1.105-.061.647-.254 1.306-.352 1.648-.128.447-.274 1.235-.34 1.601-.072.394-.234 1.382-.359 1.82-.086.301-.371.978-.652 1.384 0 0-1.074 1.25-1.192 1.812-.117.563-.078.567-.101.965-.024.399.121.923.121.923s-.802.104-1.234.034c-.391-.062-.875-.841-1-1.078-.172-.328-.539-.265-.682-.023-.225.383-.709 1.07-1.051 1.113-.668.084-2.054.03-3.139.02 0 0 .185-1.011-.227-1.358-.305-.26-.83-.784-1.144-1.06l-.832-.921c-.284-.36-.629-1.093-1.243-1.985-.348-.504-1.027-1.085-1.284-1.579-.223-.425-.331-.954-.19-1.325.225-.594.675-.897 1.362-.832.519.05.848.206 1.238.537.225.19.573.534.75.748.163.195.203.276.377.509.23.307.302.459.214.121' stroke-linejoin='round'/><path d='m20.5664 21.7344v-3.459'/><path d='m18.5508 21.7461-.016-3.473'/><path d='m16.5547 18.3047.021 3.426'/></g></g></svg>")
			16 16,
		grab;
	--tl-cursor-grabbing:
		url("data:image/svg+xml,<svg height='32' width='32' viewBox='0 0 32 32' xmlns='http://www.w3.org/2000/svg' style='color: black;'><defs><filter id='shadow' y='-40%' x='-40%' width='180px' height='180%' color-interpolation-filters='sRGB'><feDropShadow dx='1' dy='1' stdDeviation='1.2' flood-opacity='.5'/></filter></defs><g fill='none' transform='rotate(0 16 16)' filter='url(%23shadow)'><path d='m13.5732 12.0361c.48-.178 1.427-.069 1.677.473.213.462.396 1.241.406 1.075.024-.369-.024-1.167.137-1.584.117-.304.347-.59.686-.691.285-.086.62-.116.916-.055.313.064.642.287.765.499.362.623.368 1.899.385 1.831.064-.272.07-1.229.283-1.584.141-.235.497-.445.687-.479.294-.052.656-.068.964-.008.249.049.586.344.677.487.219.344.342 1.316.379 1.658.016.141.074-.393.293-.736.406-.639 1.844-.763 1.898.639.026.654.02.624.02 1.064 0 .516-.012.828-.04 1.202-.03.399-.116 1.304-.241 1.742-.086.301-.371.978-.653 1.384 0 0-1.074 1.25-1.191 1.812-.117.563-.078.567-.102.965-.023.399.121.923.121.923s-.801.104-1.234.034c-.391-.062-.875-.84-1-1.078-.172-.328-.539-.265-.682-.023-.224.383-.709 1.07-1.05 1.113-.669.084-2.055.03-3.14.02 0 0 .185-1.011-.227-1.358-.305-.26-.83-.784-1.144-1.06l-.832-.921c-.283-.36-1.002-.929-1.243-1.985-.213-.936-.192-1.395.037-1.77.232-.381.67-.589.854-.625.208-.042.692-.039.875.062.223.123.313.159.488.391.23.307.312.456.213.121-.076-.262-.322-.595-.434-.97-.109-.361-.401-.943-.38-1.526.008-.221.103-.771.832-1.042' fill='white'/><g stroke='black' stroke-width='.75'><path d='m13.5732 12.0361c.48-.178 1.427-.069 1.677.473.213.462.396 1.241.406 1.075.024-.369-.024-1.167.137-1.584.117-.304.347-.59.686-.691.285-.086.62-.116.916-.055.313.064.642.287.765.499.362.623.368 1.899.385 1.831.064-.272.07-1.229.283-1.584.141-.235.497-.445.687-.479.294-.052.656-.068.964-.008.249.049.586.344.677.487.219.344.342 1.316.379 1.658.016.141.074-.393.293-.736.406-.639 1.844-.763 1.898.639.026.654.02.624.02 1.064 0 .516-.012.828-.04 1.202-.03.399-.116 1.304-.241 1.742-.086.301-.371.978-.653 1.384 0 0-1.074 1.25-1.191 1.812-.117.563-.078.567-.102.965-.023.399.121.923.121.923s-.801.104-1.234.034c-.391-.062-.875-.84-1-1.078-.172-.328-.539-.265-.682-.023-.224.383-.709 1.07-1.05 1.113-.669.084-2.055.03-3.14.02 0 0 .185-1.011-.227-1.358-.305-.26-.83-.784-1.144-1.06l-.832-.921c-.283-.36-1.002-.929-1.243-1.985-.213-.936-.192-1.395.037-1.77.232-.381.67-.589.854-.625.208-.042.692-.039.875.062.223.123.313.159.488.391.23.307.312.456.213.121-.076-.262-.322-.595-.434-.97-.109-.361-.401-.943-.38-1.526.008-.221.103-.771.832-1.042z' stroke-linejoin='round'/><path d='m20.5664 19.7344v-3.459' stroke-linecap='round'/><path d='m18.5508 19.7461-.016-3.473' stroke-linecap='round'/><path d='m16.5547 16.3047.021 3.426' stroke-linecap='round'/></g></g></svg>")
			16 16,
		grabbing;
	--tl-cursor-text:
		url("data:image/svg+xml,<svg height='32' width='32' viewBox='0 0 32 32' xmlns='http://www.w3.org/2000/svg' style='color: black;'><defs><filter id='shadow' y='-40%' x='-40%' width='180px' height='180%' color-interpolation-filters='sRGB'><feDropShadow dx='1' dy='1' stdDeviation='1.2' flood-opacity='.5'/></filter></defs><g fill='none' transform='rotate(0 16 16)' filter='url(%23shadow)'><path fill='white' d='M7.94 0a5.25 5.25 0 0 0-3.47 1.17A5.27 5.27 0 0 0 1 0H0v3h1c1.41 0 1.85.7 2 1v3.94H2v3h1v3c-.13.3-.57 1-2 1H0v3h1a5.27 5.27 0 0 0 3.47-1.17c.98.8 2.21 1.21 3.47 1.17h1v-3h-1c-1.41 0-1.85-.7-2-1v-3H7v-3H6V4c.13-.3.57-1 2-1h1V0H7.94z'/><path fill='black' d='M7.94 2V1a4 4 0 0 0-3.47 1.64A4 4 0 0 0 1 1v1c1.3-.17 2.56.6 3 1.84v5.1H3v1h1v4.16c-.45 1.24-1.7 2-3 1.84v1a4.05 4.05 0 0 0 3.47-1.63 4.05 4.05 0 0 0 3.47 1.63v-1A2.82 2.82 0 0 1 5 14.1V9.93h1v-1H5V3.85A2.81 2.81 0 0 1 7.94 2z'/></g></svg>")
			4 10,
		text;
	--tl-cursor-zoom-in:
		url("data:image/svg+xml,<svg height='32' width='32' viewBox='0 0 32 32' xmlns='http://www.w3.org/2000/svg' style='color: black;'><defs><filter id='shadow' y='-40%' x='-40%' width='180px' height='180%' color-interpolation-filters='sRGB'><feDropShadow dx='1' dy='1' stdDeviation='1.2' flood-opacity='.5'/></filter></defs><g fill='none' transform='rotate(0 16 16)' filter='url(%23shadow)'><path d='m20.5 15c0 3.038-2.462 5.5-5.5 5.5s-5.5-2.462-5.5-5.5 2.462-5.5 5.5-5.5 5.5 2.462 5.5 5.5' fill='white'/><path d='m20.5 15c0 3.038-2.462 5.5-5.5 5.5s-5.5-2.462-5.5-5.5 2.462-5.5 5.5-5.5 5.5 2.462 5.5 5.5z' stroke='black'/><g fill='black'><path d='m18 14h-2v-2h-2v2h-2v1.98h2v2.02h2v-2.02h2z'/><path d='m23.5859 25 1.414-1.414-5.449-5.449-1.414 1.414z'/></g></g></svg>")
			16 16,
		zoom-in;
	--tl-cursor-zoom-out:
		url("data:image/svg+xml,<svg height='32' width='32' viewBox='0 0 32 32' xmlns='http://www.w3.org/2000/svg' style='color: black;'><defs><filter id='shadow' y='-40%' x='-40%' width='180px' height='180%' color-interpolation-filters='sRGB'><feDropShadow dx='1' dy='1' stdDeviation='1.2' flood-opacity='.5'/></filter></defs><g fill='none' transform='rotate(0 16 16)' filter='url(%23shadow)'><path d='m20.5 15c0 3.038-2.462 5.5-5.5 5.5s-5.5-2.462-5.5-5.5 2.462-5.5 5.5-5.5 5.5 2.462 5.5 5.5' fill='white'/><path d='m20.5 15c0 3.038-2.462 5.5-5.5 5.5s-5.5-2.462-5.5-5.5 2.462-5.5 5.5-5.5 5.5 2.462 5.5 5.5z' stroke='black'/><g fill='black'><path d='m18 16h-5.98v-1.98h5.98z'/><path d='m23.5859 25 1.414-1.414-5.449-5.449-1.414 1.414z'/></g></g></svg>")
			16 16,
		zoom-out;

	/* These cursor values get programmatically overridden */
	/* They're just here to help your editor autocomplete */
	--tl-cursor: var(--tl-cursor-default);
	--tl-cursor-resize-edge: ew-resize;
	--tl-cursor-resize-corner: nesw-resize;
	--tl-cursor-ew-resize: ew-resize;
	--tl-cursor-ns-resize: ns-resize;
	--tl-cursor-nesw-resize: nesw-resize;
	--tl-cursor-nwse-resize: nwse-resize;
	--tl-cursor-rotate: pointer;
	--tl-cursor-nwse-rotate: pointer;
	--tl-cursor-nesw-rotate: pointer;
	--tl-cursor-senw-rotate: pointer;
	--tl-cursor-swne-rotate: pointer;
	--tl-scale: calc(1 / var(--tl-zoom));
	/* fonts */
	--tl-font-draw: 'tldraw_draw', sans-serif;
	--tl-font-sans: 'tldraw_sans', sans-serif;
	--tl-font-serif: 'tldraw_serif', serif;
	--tl-font-mono: 'tldraw_mono', monospace;
	/* text outline */
	--tl-text-outline-a: calc(min(0.5, 1 / var(--tl-zoom)) * 2px);
	--tl-text-outline-b: calc(min(0.5, 1 / var(--tl-zoom)) * -2px);
	--tl-text-outline-reference:
		0 var(--tl-text-outline-b) 0 var(--tl-color-background),
		0 var(--tl-text-outline-a) 0 var(--tl-color-background),
		var(--tl-text-outline-b) var(--tl-text-outline-b) 0 var(--tl-color-background),
		var(--tl-text-outline-a) var(--tl-text-outline-b) 0 var(--tl-color-background),
		var(--tl-text-outline-a) var(--tl-text-outline-a) 0 var(--tl-color-background),
		var(--tl-text-outline-b) var(--tl-text-outline-a) 0 var(--tl-color-background);
	--tl-text-outline: var(--tl-text-outline-reference);
	/* own properties */
	position: relative;
	inset: 0px;
	height: 100%;
	width: 100%;
	overflow: clip;
	color: var(--tl-color-text);
}

.tl-theme__light {
	/* Canvas */
	--tl-color-snap: hsl(0, 76%, 60%);
	--tl-color-selection-fill: hsl(210, 100%, 56%, 24%);
	--tl-color-selection-stroke: hsl(214, 84%, 56%);
	--tl-color-background: hsl(210, 20%, 98%);
	--tl-color-brush-fill: hsl(0, 0%, 56%, 10.2%);
	--tl-color-brush-stroke: hsl(0, 0%, 56%, 25.1%);
	--tl-color-grid: hsl(0, 0%, 43%);
	/* UI */
	--tl-color-low: hsl(204, 16%, 94%);
	--tl-color-low-border: hsl(204, 16%, 92%);
	--tl-color-culled: hsl(204, 14%, 93%);
	--tl-color-muted-none: hsl(0, 0%, 0%, 0%);
	--tl-color-muted-0: hsl(0, 0%, 0%, 2%);
	--tl-color-muted-1: hsl(0, 0%, 0%, 10%);
	--tl-color-muted-2: hsl(0, 0%, 0%, 4.3%);
	--tl-color-hint: hsl(0, 0%, 0%, 5.5%);
	--tl-color-overlay: hsl(0, 0%, 0%, 20%);
	--tl-color-divider: hsl(0, 0%, 91%);
	--tl-color-panel: hsl(0, 0%, 99%);
	--tl-color-panel-contrast: hsl(0, 0%, 100%);
	--tl-color-panel-overlay: hsl(0, 0%, 100%, 82%);
	--tl-color-panel-transparent: hsla(0, 0%, 99%, 0%);
	--tl-color-selected: hsl(214, 84%, 56%);
	--tl-color-selected-contrast: hsl(0, 0%, 100%);
	--tl-color-focus: hsl(219, 65%, 50%);
	--tl-color-tooltip: hsla(200, 14%, 4%, 1);
	/* Text */
	--tl-color-text: hsl(0, 0%, 0%);
	--tl-color-text-0: hsl(0, 0%, 11%);
	--tl-color-text-1: hsl(0, 0%, 18%);
	--tl-color-text-3: hsl(204, 4%, 45%);
	--tl-color-text-shadow: hsl(0, 0%, 100%);
	--tl-color-text-highlight: hsl(52, 100%, 50%);
	--tl-color-text-highlight-p3: color(display-p3 0.972 0.8205 0.05);
	/* Named */
	--tl-color-primary: hsl(214, 84%, 56%);
	--tl-color-success: hsl(123, 46%, 34%);
	--tl-color-info: hsl(201, 98%, 41%);
	--tl-color-warning: hsl(27, 98%, 47%);
	--tl-color-danger: hsl(0, 90%, 43%);
	--tl-color-laser: hsl(0, 100%, 50%);
	/* Shadows */
	--tl-shadow-1: 0px 1px 2px hsl(0, 0%, 0%, 25%), 0px 1px 3px hsl(0, 0%, 0%, 9%);
	--tl-shadow-2:
		0px 0px 2px hsl(0, 0%, 0%, 16%), 0px 2px 3px hsl(0, 0%, 0%, 24%),
		0px 2px 6px hsl(0, 0%, 0%, 0.1), inset 0px 0px 0px 1px var(--tl-color-panel-contrast);
	--tl-shadow-3:
		0px 1px 2px hsl(0, 0%, 0%, 28%), 0px 2px 6px hsl(0, 0%, 0%, 14%),
		inset 0px 0px 0px 1px var(--tl-color-panel-contrast);
	--tl-shadow-4:
		0px 0px 3px hsl(0, 0%, 0%, 19%), 0px 5px 4px hsl(0, 0%, 0%, 16%),
		0px 2px 16px hsl(0, 0%, 0%, 6%), inset 0px 0px 0px 1px var(--tl-color-panel-contrast);
}

.tl-theme__dark {
	/* Canvas */
	--tl-color-snap: hsl(0, 76%, 60%);
	--tl-color-selection-fill: hsl(209, 100%, 57%, 20%);
	--tl-color-selection-stroke: hsl(214, 84%, 56%);
	--tl-color-background: hsl(240, 5%, 6.5%);
	--tl-color-brush-fill: hsl(0, 0%, 71%, 5.1%);
	--tl-color-brush-stroke: hsl(0, 0%, 71%, 25.1%);
	--tl-color-grid: hsl(0, 0%, 40%);
	/* UI */
	--tl-color-low: hsl(260, 4.5%, 10.5%);
	--tl-color-low-border: hsl(207, 10%, 10%);
	--tl-color-culled: hsl(210, 11%, 19%);
	--tl-color-muted-none: hsl(0, 0%, 100%, 0%);
	--tl-color-muted-0: hsl(0, 0%, 100%, 2%);
	--tl-color-muted-1: hsl(0, 0%, 100%, 10%);
	--tl-color-muted-2: hsl(0, 0%, 100%, 5%);
	--tl-color-hint: hsl(0, 0%, 100%, 7%);
	--tl-color-overlay: hsl(0, 0%, 0%, 50%);
	--tl-color-divider: hsl(240, 9%, 22%);
	--tl-color-panel: hsl(235, 6.8%, 13.5%);
	--tl-color-panel-contrast: hsl(245, 12%, 23%);
	--tl-color-panel-overlay: hsl(210, 10%, 24%, 82%);
	--tl-color-panel-transparent: hsla(235, 6.8%, 13.5%, 0%);
	--tl-color-selected: hsl(217, 89%, 61%);
	--tl-color-selected-contrast: hsl(0, 0%, 100%);
	--tl-color-focus: hsl(217, 76%, 80%);
	--tl-color-tooltip: hsla(0, 0%, 100%, 1);
	/* Text */
	--tl-color-text: hsl(210, 17%, 98%);
	--tl-color-text-0: hsl(0, 9%, 94%);
	--tl-color-text-1: hsl(0, 0%, 85%);
	--tl-color-text-3: hsl(204, 4%, 75%);
	--tl-color-text-shadow: hsl(210, 13%, 18%);
	--tl-color-text-highlight: hsl(52, 100%, 41%);
	--tl-color-text-highlight-p3: color(display-p3 0.8078 0.6225 0.0312);
	/* Named */
	--tl-color-primary: hsl(214, 84%, 56%);
	--tl-color-success: hsl(123, 38%, 57%);
	--tl-color-info: hsl(199, 92%, 56%);
	--tl-color-warning: hsl(36, 100%, 57%);
	--tl-color-danger: hsl(0, 82%, 66%);
	--tl-color-laser: hsl(0, 100%, 50%);
	/* Shadows */
	--tl-shadow-1:
		0px 1px 2px hsl(0, 0%, 0%, 16.1%), 0px 1px 3px hsl(0, 0%, 0%, 22%),
		inset 0px 0px 0px 1px var(--tl-color-panel-contrast);
	--tl-shadow-2:
		0px 1px 3px hsl(0, 0%, 0%, 66.6%), 0px 2px 6px hsl(0, 0%, 0%, 33%),
		inset 0px 0px 0px 1px var(--tl-color-panel-contrast);
	--tl-shadow-3:
		0px 1px 3px hsl(0, 0%, 0%, 50%), 0px 2px 12px hsl(0, 0%, 0%, 50%),
		inset 0px 0px 0px 1px var(--tl-color-panel-contrast);
}

.tl-counter-scaled {
	transform: scale(var(--tl-scale));
	transform-origin: top left;
	width: calc(100% * var(--tl-zoom));
	height: calc(100% * var(--tl-zoom));
}

.tl-container,
.tl-container * {
	-webkit-touch-callout: none;
	-webkit-tap-highlight-color: transparent;
	scrollbar-highlight-color: transparent;
	-webkit-user-select: none;
	user-select: none;
	box-sizing: border-box;
	outline: none;
}

.tl-container a {
	-webkit-touch-callout: initial;
}

.tl-container__focused {
	outline: 1px solid var(--tl-color-low);
}

input,
*[contenteditable],
*[contenteditable] * {
	user-select: text;
}

/* --------------------- Canvas --------------------- */

.tl-canvas {
	position: absolute;
	inset: 0px;
	height: 100%;
	width: 100%;
	color: var(--tl-color-text);
	cursor: var(--tl-cursor);
	overflow: clip;
	content-visibility: auto;
	touch-action: none;
	contain: strict;
}

.tl-canvas__in-front {
	position: absolute;
	inset: 0;
	pointer-events: none;
	z-index: var(--tl-layer-canvas-in-front);
}

.tl-shapes {
	position: relative;
	z-index: var(--tl-layer-canvas-shapes);
}

.tl-overlays {
	position: absolute;
	top: 0px;
	left: 0px;
	height: 100%;
	width: 100%;
	contain: strict;
	pointer-events: none;
	z-index: var(--tl-layer-canvas-overlays);
}

.tl-overlays__item {
	position: absolute;
	top: 0px;
	left: 0px;
	overflow: visible;
	pointer-events: none;
	transform-origin: top left;
}

.tl-svg-context {
	position: absolute;
	top: 0px;
	left: 0px;
	width: 100%;
	height: 100%;
	pointer-events: none;
}

/* ------------------- Background ------------------- */

.tl-background__wrapper {
	z-index: var(--tl-layer-canvas-background);
	position: absolute;
	inset: 0px;
	height: 100%;
	width: 100%;
}

.tl-background {
	background-color: var(--tl-color-background);
	width: 100%;
	height: 100%;
}

/* --------------------- Grid Layer --------------------- */

.tl-grid {
	position: absolute;
	inset: 0px;
	width: 100%;
	height: 100%;
	touch-action: none;
	pointer-events: none;
	z-index: var(--tl-layer-canvas-grid);
	contain: strict;
}

.tl-grid-dot {
	fill: var(--tl-color-grid);
}

/* --------------------- Layers --------------------- */

.tl-html-layer {
	position: absolute;
	top: 0px;
	left: 0px;
	width: 1px;
	height: 1px;
	contain: layout style size;
}

/* --------------- Overlay Stack --------------- */

/* back of the stack, behind user's stuff */
.tl-collaborator__scribble {
	z-index: var(--tl-layer-overlays-collaborator-scribble);
}

.tl-collaborator__brush {
	z-index: var(--tl-layer-overlays-collaborator-brush);
}

.tl-collaborator__shape-indicator {
	z-index: var(--tl-layer-overlays-collaborator-shape-indicator);
}

.tl-user-scribble {
	z-index: var(--tl-layer-overlays-user-scribble);
}

.tl-user-brush {
	z-index: var(--tl-layer-overlays-user-brush);
}

.tl-user-handles {
	z-index: var(--tl-layer-overlays-user-handles);
}

.tl-user-snapline {
	z-index: var(--tl-layer-overlays-user-snapline);
}

.tl-selection__fg {
	pointer-events: none;
	z-index: var(--tl-layer-overlays-selection-fg);
}

.tl-user-indicator__hint {
	z-index: var(--tl-layer-overlays-user-indicator-hint);
	stroke-width: calc(2.5px * var(--tl-scale));
}

.tl-custom-overlays {
	z-index: var(--tl-layer-overlays-custom);
}

/* behind collaborator cursor */
.tl-collaborator__cursor-hint {
	z-index: var(--tl-layer-overlays-collaborator-cursor-hint);
}

.tl-collaborator__cursor {
	z-index: var(--tl-layer-overlays-collaborator-cursor);
}

.tl-cursor {
	overflow: visible;
}

/* -------------- Selection foreground -------------- */

.tl-selection__bg {
	position: absolute;
	top: 0px;
	left: 0px;
	transform-origin: top left;
	background-color: transparent;
	pointer-events: all;
}

.tl-selection__fg__outline {
	fill: none;
	pointer-events: none;
	stroke: var(--tl-color-selection-stroke);
	stroke-width: calc(1.5px * var(--tl-scale));
}

.tl-corner-handle {
	pointer-events: none;
	stroke: var(--tl-color-selection-stroke);
	fill: var(--tl-color-background);
	stroke-width: calc(1.5px * var(--tl-scale));
}

.tl-text-handle {
	pointer-events: none;
	fill: var(--tl-color-selection-stroke);
}

.tl-corner-crop-handle {
	pointer-events: none;
	fill: none;
	stroke: var(--tl-color-selection-stroke);
}

.tl-corner-crop-edge-handle {
	pointer-events: none;
	fill: none;
	stroke: var(--tl-color-selection-stroke);
}

.tl-mobile-rotate__bg {
	pointer-events: all;
	cursor: var(--tl-cursor-grab);
}

.tl-mobile-rotate__fg {
	pointer-events: none;
	stroke: var(--tl-color-selection-stroke);
	fill: var(--tl-color-background);
	stroke-width: calc(1.5px * var(--tl-scale));
}

.tl-transparent {
	fill: transparent;
	stroke: transparent;
}

.tl-hidden {
	opacity: 0;
	pointer-events: none;
}

/* -------------- Nametag / cursor chat ------------- */

.tl-nametag {
	position: absolute;
	top: 16px;
	left: 13px;
	width: fit-content;
	height: fit-content;
	max-width: 120px;
	padding: 3px 6px;
	white-space: nowrap;
	position: absolute;
	overflow: hidden;
	text-overflow: ellipsis;
	font-size: 12px;
	font-family: var(--font-body);
	border-radius: var(--tl-radius-2);
	color: var(--tl-color-selected-contrast);
}

.tl-nametag-title {
	position: absolute;
	top: -2px;
	left: 13px;
	width: fit-content;
	height: fit-content;
	padding: 0px 6px;
	max-width: 120px;
	white-space: nowrap;
	position: absolute;
	overflow: hidden;
	text-overflow: ellipsis;
	font-size: 12px;
	font-family: var(--font-body);
	text-shadow: var(--tl-text-outline);
	color: var(--tl-color-selected-contrast);
}

.tl-nametag-chat {
	position: absolute;
	top: 16px;
	left: 13px;
	width: fit-content;
	height: fit-content;
	color: var(--tl-color-selected-contrast);
	white-space: nowrap;
	position: absolute;
	padding: 3px 6px;
	font-size: 12px;
	font-family: var(--font-body);
	opacity: 1;
	border-radius: var(--tl-radius-2);
}

.tl-cursor-chat {
	position: absolute;
	color: var(--tl-color-selected-contrast);
	white-space: nowrap;
	padding: 3px 6px;
	font-size: 12px;
	font-family: var(--font-body);
	pointer-events: none;
	z-index: var(--tl-layer-cursor);
	margin-top: 16px;
	margin-left: 13px;
	opacity: 1;
	border: none;
	user-select: text;
	border-radius: var(--tl-radius-2);
}

.tl-cursor-chat .tl-cursor-chat__bubble {
	padding-right: 12px;
}

.tl-cursor-chat::selection {
	background: var(--tl-color-selected);
	color: var(--tl-color-selected-contrast);
	text-shadow: none;
}

.tl-cursor-chat::placeholder {
	color: var(--tl-color-selected-contrast);
	opacity: 0.7;
}

/* ---------------------- Text ---------------------- */

.tl-text-shape-label {
	position: relative;
	font-weight: normal;
	min-width: 1px;
	padding: 0px;
	margin: 0px;
	border: none;
	width: fit-content;
	height: fit-content;
	font-variant: normal;
	font-style: normal;
	pointer-events: all;
	white-space: pre-wrap;
	overflow-wrap: break-word;
	text-shadow: var(--tl-text-outline);
}

.tl-text-wrapper[data-font='draw'] {
	font-family: var(--tl-font-draw);
}

.tl-text-wrapper[data-font='sans'] {
	font-family: var(--tl-font-sans);
}

.tl-text-wrapper[data-font='serif'] {
	font-family: var(--tl-font-serif);
}

.tl-text-wrapper[data-font='mono'] {
	font-family: var(--tl-font-mono);
}

.tl-text-wrapper[data-align='start'],
.tl-text-wrapper[data-align='start-legacy'] {
	text-align: left;
}

.tl-text-wrapper[data-align='middle'],
.tl-text-wrapper[data-align='middle-legacy'] {
	text-align: center;
}

.tl-text-wrapper[data-align='end'],
.tl-text-wrapper[data-align='end-legacy'] {
	text-align: right;
}

.tl-plain-text-wrapper[data-isediting='true'] .tl-text-content {
	opacity: 0;
}

.tl-rich-text-wrapper[data-isediting='true'] .tl-text-content {
	display: none;
}

.tl-text {
	/* remove overflow from textarea on windows */
	margin: 0px;
	padding: 0px;

	appearance: auto;
	background: none;
	border-image: none;
	border: 0px;
	caret-color: var(--tl-color-text);
	color: inherit;
	column-count: initial !important;
	display: inline-block;
	font-family: inherit;
	font-feature-settings: normal;
	font-kerning: auto;
	font-optical-sizing: auto;
	font-size: inherit;
	font-stretch: 100%;
	font-style: inherit;
	font-variant: inherit;
	font-variation-settings: normal;
	font-weight: inherit;
	letter-spacing: inherit;
	line-height: inherit;
	outline: none;
	overflow-wrap: break-word;
	text-align: inherit;
	text-indent: 0px;
	text-rendering: auto;
	text-shadow: inherit;
	text-transform: none;
	white-space: pre-wrap;
	line-break: normal;
	word-spacing: 0px;
	word-wrap: break-word;
	writing-mode: horizontal-tb !important;
}

.tl-text-measure {
	z-index: var(--tl-layer-canvas-hidden);
	opacity: 0;
	visibility: hidden;

	/* pointer-events: all; */
	/* opacity: 1; */
	/* z-index: 99999;  */

	position: absolute;
	top: 0px;
	left: 0px;
	width: max-content;
	box-sizing: border-box;
	pointer-events: none;
	white-space: pre-wrap;
	word-wrap: break-word;
	overflow-wrap: break-word;
	resize: none;
	border: none;
	user-select: none;
	contain: style paint;
	/* N.B. This property, while discouraged ("intended for Document Type Definition (DTD) designers") is necessary for ensuring correct mixed RTL/LTR behavior when exporting SVGs. */
	unicode-bidi: plaintext;
	-webkit-user-select: none;
}

.tl-text-input,
.tl-text-content {
	position: absolute;
	inset: 0px;
	height: 100%;
	width: 100%;
	min-width: 1px;
	min-height: 1px;
	outline: none;
}

.tl-text-content__wrapper {
	position: relative;
	width: fit-content;
	height: fit-content;
	display: flex;
	align-items: center;
	justify-content: center;
	pointer-events: none;
	min-height: auto;
}

.tl-text-content {
	overflow: visible;
	pointer-events: none;
}

.tl-text-input {
	resize: none;
	user-select: all;
	-webkit-user-select: text;
	cursor: var(--tl-cursor-text);
}

.tl-text-input:not(.tl-rich-text) {
	/*
	 * Note: this `overflow: hidden` is key for scrollbars to not show up
	 * plaintext/<textarea> editors.
	 */
	overflow: hidden;
}

.tl-text-input::selection {
	background: var(--tl-color-selected);
	color: var(--tl-color-selected-contrast);
	text-shadow: none;
}

/* Text label */

.tl-text-label {
	display: flex;
	justify-content: center;
	align-items: center;
	color: var(--tl-color-text);
	text-shadow: var(--tl-text-outline);
	line-height: inherit;
	position: absolute;
	inset: 0px;
	height: 100%;
	width: 100%;
}

.tl-text-label[data-hastext='false'][data-isediting='false'] > .tl-text-label__inner {
	width: 40px;
	height: 40px;
}

.tl-text-label[data-hastext='true'][data-isediting='false'] .tl-text-content {
	pointer-events: all;
}

.tl-text-label__inner > .tl-text-input.tl-rich-text {
	display: none;
	position: static;
}

.tl-text-wrapper[data-isediting='false'] .tl-text-input {
	opacity: 0;
	cursor: var(--tl-cursor-default);
}

.tl-rich-text[data-is-ready-for-editing='true'],
.tl-text-wrapper[data-is-ready-for-editing='true'] .tl-text-input {
	cursor: var(--tl-cursor-text);
}

.tl-text-label[data-textwrap='true'] > .tl-text-label__inner {
	max-width: 100%;
}

.tl-text-label[data-isediting='true'] {
	background-color: transparent;
	min-height: auto;
}

.tl-text-wrapper .tl-text-content {
	pointer-events: all;
	z-index: var(--tl-layer-text-content);
}

.tl-text-label__inner > .tl-text-content {
	position: relative;
	top: 0px;
	left: 0px;
	padding: inherit;
	height: fit-content;
	width: fit-content;
	border-radius: var(--tl-radius-1);
	max-width: 100%;
}

.tl-text-label__inner > .tl-text-input {
	position: absolute;
	inset: 0px;
	height: 100%;
	width: 100%;
	padding: inherit;
}

.tl-text-wrapper[data-isselected='true'] .tl-text-input {
	z-index: var(--tl-layer-text-editor);
	pointer-events: all;
}

/* This part of the rule helps preserve the occlusion rules for the shapes so we
 * don't click on shapes that are behind other shapes.
 * One extra nuance is we don't use this behavior for:
 *  - arrows which have weird geometry and just gets in the way.
 *  - draw/line shapes, because it feels restrictive to have them be 'in the way' of clicking on a textfield
 *  - shapes that are not filled
 */
.tl-canvas:is([data-iseditinganything='true'], [data-isselectinganything='true'])
	.tl-shape:not(
		[data-shape-type='arrow'],
		[data-shape-type='draw'],
		[data-shape-type='line'],
		[data-shape-type='highlight'],
		[data-shape-is-filled='false']
	) {
	pointer-events: all;
}

.tl-rich-text .ProseMirror {
	word-wrap: break-word;
	overflow-wrap: break-word;
	white-space: pre-wrap;

	/**
	 * Note: ProseMirror disables this in https://github.com/ProseMirror/prosemirror-view/commit/6b3b2205e2f3029cb8e8e86c55a190a22491df31
	 * However, that was from 8 years ago and the browser caret issue
	 * it mentions seems to be fixed. So, we're re-enabling it.
	 * We'll tell ProseMirror maybe to get rid of this on their end.
	 *
	 */
	-webkit-font-variant-ligatures: inherit;
	font-variant-ligatures: inherit;
	font-feature-settings: inherit;

	/**
	 * N.B. This following CSS Rule comes standard with the tiptap editor.
	 * Combined with the above rule that it supersedes, it allows for
	 * the auto-linking to work in text. Say, when typing example.com
	 * this helps it automatically turn that bit of text into a link.
	 *
	 * However, specifically, the break-spaces features seems to cause
	 * rendering differences when going in-and-out of edit mode. For example,
	 * the statically rendered text 'the rain in spain falls mainly on the plain'
	 * in a note shape will render differently when going in-and-out of edit mode.
	 *
	 * So, this is commented out to help make both the autolinking work (which now
	 * relies on the white-space: pre-wrap to work and to make the static/edit-mode
	 * rendering consistent.
	 * In the future, we might consider just making the static rendering just use
	 * white-space: break-spaces to make it consistent with the edit mode if need be.
	 *
	 * Also, the amount of ink I've spilt in my career writing comments explaining
	 * white-space in contenteditable is incredible.
	 *
	/* white-space: break-spaces; */
}

.tl-rich-text p {
	margin: 0;
	/* Depending on the extensions, <p> tags can be empty, without a <br />. */
	min-height: 1lh;
}

.tl-rich-text ul,
.tl-rich-text ol {
	text-align: left;
	margin: 0;
	padding-left: 3.25ch;
	/* Some resets, like Tailwind, nix the list styling. */
	list-style: revert;
}

.tl-rich-text ol:has(> li:nth-child(10)) {
	padding-left: 4.25ch;
}

.tl-rich-text ol:has(> li:nth-child(100)) {
	padding-left: 5.25ch;
}

.tl-rich-text h1,
.tl-rich-text h2,
.tl-rich-text h3,
.tl-rich-text h4,
.tl-rich-text h5,
.tl-rich-text h6 {
	margin-top: 5px;
	margin-bottom: 10px;
}

.tl-rich-text a {
	color: var(--tl-color-primary);
	text-decoration: underline;
}

.tl-rich-text[data-is-select-tool-active='false'] a {
	cursor: inherit;
}

.tl-rich-text code {
	font-family: var(--tl-font-mono);
}

.tl-rich-text mark {
	background-color: #fddd00;
	color: currentColor;
	border-radius: 2px;
}

.tl-theme__light .tl-rich-text mark {
	text-shadow: none;
}

.tl-theme__dark .tl-rich-text mark {
	background-color: var(--tl-color-text-highlight);
	color: currentColor;
}

@supports (color: color(display-p3 1 1 1)) {
	@media (color-gamut: p3) {
		.tl-container:not(.tl-theme__force-sRGB) .tl-rich-text mark {
			background-color: var(--tl-color-text-highlight-p3);
		}
	}
}

.tl-text-wrapper[data-isediting='true'] .tl-rich-text {
	display: block;
}

/* --------------------- Loading -------------------- */

.tl-loading {
	background-color: var(--tl-color-background);
	color: var(--tl-color-text-1);
	height: 100%;
	width: 100%;
	display: flex;
	flex-direction: column;
	justify-content: center;
	align-items: center;
	gap: var(--tl-space-2);
	font-size: 14px;
	font-weight: 500;
	opacity: 0;
	animation: tl-fade-in 0.2s ease-in-out forwards;
	animation-delay: 0.2s;
	position: absolute;
	inset: 0px;
	z-index: var(--tl-layer-canvas-blocker);
}

@keyframes tl-fade-in {
	0% {
		opacity: 0;
	}
	100% {
		opacity: 1;
	}
}

.tl-spinner {
	animation: tl-spin 1s linear infinite;
}

@keyframes tl-spin {
	0% {
		transform: rotate(0deg);
	}
	100% {
		transform: rotate(360deg);
	}
}

/* ---------------------- Brush --------------------- */

.tl-brush {
	stroke-width: calc(var(--tl-scale) * 1px);
	contain: size layout;
}

.tl-brush__default {
	stroke: var(--tl-color-brush-stroke);
	fill: var(--tl-color-brush-fill);
}

/* -------------------- Scribble -------------------- */

.tl-scribble {
	stroke-linejoin: round;
	stroke-linecap: round;
	pointer-events: none;
	contain: size layout;
}

/* ---------------------- Snaps --------------------- */

.tl-snap-indicator {
	stroke: var(--tl-color-snap);
	stroke-width: calc(1px * var(--tl-scale));
	fill: none;
}

.tl-snap-point {
	stroke: var(--tl-color-snap);
	stroke-width: calc(1px * var(--tl-scale));
	fill: none;
}

/* ---------------- Hyperlink Button ---------------- */

.tl-hyperlink-button {
	background: none;
	margin: 0px;
	position: absolute;
	top: 0px;
	right: 0px;
	height: 44px;
	width: 44px;
	display: flex;
	align-items: center;
	justify-content: center;
	font-size: 12px;
	font-weight: 400;
	color: var(--tl-color-text-1);
	padding: 13px;
	cursor: var(--tl-cursor-pointer);
	border: none;
	outline: none;
	pointer-events: all;
	z-index: 1;
}

.tl-hyperlink-button::after {
	content: '';
	z-index: -1;
	position: absolute;
	right: 6px;
	bottom: 6px;
	display: block;
	width: calc(100% - 12px);
	height: calc(100% - 12px);
	border-radius: var(--tl-radius-1);
	background-color: var(--tl-color-background);
	pointer-events: none;
}

.tl-hyperlink-button:focus-visible {
	color: var(--tl-color-selected);
}

.tl-hyperlink__icon {
	width: 15px;
	height: 15px;
	background-color: currentColor;
	pointer-events: none;
}

.tl-hyperlink-button__hidden {
	display: none;
}

/* --------------------- Handles -------------------- */

.tl-handle {
	pointer-events: all;
}

.tl-handle__bg {
	fill: transparent;
	stroke: transparent;
	pointer-events: all;
}

.tl-handle__fg {
	fill: var(--tl-color-selected-contrast);
	stroke: var(--tl-color-selection-stroke);
	stroke-width: calc(1.5px * var(--tl-scale));
	pointer-events: none;
}

.tl-handle__create {
	opacity: 0;
}

.tl-handle__clone > .tl-handle__fg {
	fill: var(--tl-color-selection-stroke);
	stroke: none;
}

.tl-handle__bg:active {
	fill: none;
}

@media (pointer: coarse) {
	.tl-handle__bg:active {
		fill: var(--tl-color-selection-fill);
	}

	.tl-handle__create {
		opacity: 1;
	}
}

.tl-rotate-corner:not(:hover),
.tl-resize-handle:not(:hover) {
	cursor: none;
}

/* ----------------- Shape indicator ---------------- */

.tl-shape-indicator {
	transform-origin: top left;
	fill: none;
	stroke-width: calc(1.5px * var(--tl-scale));
	contain: size layout;
}

/* ---------------------- Shape --------------------- */

.tl-shape {
	position: absolute;
	pointer-events: none;
	overflow: visible;
	transform-origin: top left;
	contain: size layout;
}

/* ---------------- Shape Containers ---------------- */

.tl-svg-container {
	position: absolute;
	inset: 0px;
	height: 100%;
	width: 100%;
	pointer-events: none;
	stroke-linecap: round;
	stroke-linejoin: round;
	transform-origin: top left;
	overflow: visible;
}

.tl-html-container {
	position: absolute;
	inset: 0px;
	height: 100%;
	width: 100%;
	pointer-events: none;
	stroke-linecap: round;
	stroke-linejoin: round;
	/* content-visibility: auto; */
	transform-origin: top left;
	color: var(--tl-color-text-1);
}

/* -------------------- Group shape ------------------ */

.tl-group {
	stroke: var(--tl-color-text);
	stroke-width: calc(1px * var(--tl-scale));
	opacity: 0.5;
}

/* --------------------- Arrow shape -------------------- */

.tl-shape[data-shape-type='arrow'] .tl-text-label {
	position: absolute;
	top: -1px;
	left: -1px;
	width: 2px;
	height: 2px;
	padding: 0px;
	display: flex;
	justify-content: center;
	align-items: center;
	text-align: center;
	color: var(--tl-color-text);
	text-shadow: var(--tl-text-outline);
}

.tl-shape[data-shape-type='arrow'] .tl-text-label__inner {
	border-radius: var(--tl-radius-1);
	box-sizing: content-box;
	height: max-content;
	width: max-content;
}

.tl-shape[data-shape-type='arrow'] .tl-text {
	height: max-content;
}

.tl-arrow-hint {
	stroke: var(--tl-color-text-1);
	fill: none;
	stroke-linecap: round;
	overflow: visible;
}

.tl-arrow-hint-handle {
	fill: var(--tl-color-selected-contrast);
	stroke: var(--tl-color-selection-stroke);
	stroke-width: calc(1.5px * var(--tl-scale));
	r: calc(4px * var(--tl-scale));
}

.tl-arrow-hint-snap {
	stroke: transparent;
	fill: var(--tl-color-selection-fill);
	r: calc(12px * var(--tl-scale));
}

.tl-arrow-hint-snap__none,
.tl-arrow-hint-snap__center,
.tl-arrow-hint-snap__axis {
	display: none;
}

.tl-arrow-hint-snap__edge {
	r: calc(8px * var(--tl-scale));
}

/* ------------------- Bookmark shape ------------------- */

.tl-bookmark__container {
	width: 100%;
	height: 100%;
	position: relative;
	border: 1px solid var(--tl-color-panel-contrast);
	background-color: var(--tl-color-panel);
	border-radius: var(--tl-radius-2);
	display: flex;
	flex-direction: column;
	overflow: hidden;
}

.tl-bookmark__container--safariExport {
	border: 1px solid var(--tl-color-divider);
}

.tl-bookmark__image_container {
	flex: 1 1 100%;
	overflow: hidden;
	border-top-left-radius: var(--tl-radius-1);
	border-top-right-radius: var(--tl-radius-1);
	width: 100%;
	height: 100%;
	display: flex;
	justify-content: flex-end;
	align-items: flex-start;
	box-shadow: inset 0px 0px 0px 1px var(--tl-color-divider);
}

.tl-bookmark__image_container > .tl-hyperlink-button::after {
	background-color: var(--tl-color-panel);
}

.tl-bookmark__placeholder {
	width: 100%;
	height: 100%;
	background-color: var(--tl-color-muted-2);
	border-bottom: 1px solid var(--tl-color-muted-2);
}

.tl-bookmark__image {
	width: 100%;
	height: 100%;
	object-fit: cover;
	object-position: center;
	border-bottom: 1px solid var(--tl-color-muted-2);
}

<<<<<<< HEAD
.tl-bookmark__link-wrapper {
	background-color: var(--color-muted-0);
	padding: var(--space-4);
=======
.tl-bookmark__copy_container {
	background-color: var(--tl-color-muted-0);
	padding: var(--tl-space-4);
>>>>>>> 8ac9e489
	pointer-events: all;
	display: flex;
	flex-direction: column;
	justify-content: space-between;
	flex: 1;
}

.tl-bookmark__heading,
.tl-bookmark__description,
.tl-bookmark__link {
	margin: 0px;
	width: 100%;
	font-family: inherit;
}

.tl-bookmark__heading {
	font-size: 16px;
	line-height: 1.6;
	font-weight: bold;
	padding-bottom: var(--tl-space-2);
	overflow: hidden;
	max-height: calc((16px * 1.6) * 2);
	-webkit-box-orient: vertical;
	-webkit-line-clamp: 2;
	line-clamp: 2;
	text-overflow: ellipsis;
	display: -webkit-box;
}

.tl-bookmark__description {
	font-size: 12px;
	line-height: 1.5;
	overflow: hidden;
	max-height: calc((12px * 1.5) * 3);
	-webkit-box-orient: vertical;
	-webkit-line-clamp: 3;
	line-clamp: 3;
	text-overflow: ellipsis;
	display: -webkit-box;
	color: var(--tl-color-text-2);
	margin: var(--tl-space-2) 0px;
}

.tl-bookmark__heading + .tl-bookmark__link,
.tl-bookmark__description + .tl-bookmark__link {
	margin-top: var(--tl-space-3);
}

.tl-bookmark__link-wrapper,
.tl-bookmark__link {
	font-size: 12px;
	pointer-events: all;
<<<<<<< HEAD
	cursor: var(--tl-cursor-pointer);
	color: var(--color-text-2);
	text-decoration: none;
}

.tl-bookmark__link {
	display: flex;
=======
	display: flex;
	color: var(--tl-color-text-2);
>>>>>>> 8ac9e489
	align-items: center;
	width: fit-content;
	max-width: 100%;
}

.tl-bookmark__link > span {
	flex-shrink: 0px;
	white-space: nowrap;
	overflow: hidden;
	text-overflow: ellipsis;
}

.tl-bookmark__link > .tl-hyperlink__icon {
	margin-right: 8px;
	flex-shrink: 0;
}

.tl-bookmark__link > .tl-bookmark__favicon {
	margin-right: 8px;
	width: 16px;
	height: 16px;
	flex-shrink: 0;
}

/* -------------- Image and video shape ------------- */

.tl-image,
.tl-video {
	object-fit: cover;
	background-size: cover;
	width: 100%;
	height: 100%;
}

.tl-video-container,
.tl-image-container,
.tl-embed-container {
	width: 100%;
	height: 100%;
	pointer-events: all;
	/* background-color: var(--tl-color-background); */

	display: flex;
	justify-content: center;
	align-items: center;
}

.tl-image-container {
	position: relative;
}

.tl-image {
	position: absolute;
	inset: 0;
}

.tl-video.tl-video-is-fullscreen {
	object-fit: contain;
	background-size: contain;
}

/* -------------------- Note shape ------------------- */

.tl-note__container {
	position: relative;
	width: 100%;
	height: 100%;
	pointer-events: all;
	opacity: 1;
	z-index: var(--tl-layer-text-container);
	border-radius: 1px;
}

.tl-note__container > .tl-text-label {
	text-shadow: none;
	color: currentColor;
}

/* ------------------- Frame shape ------------------- */

.tl-frame__body {
	stroke-width: calc(1px * var(--tl-scale));
}

.tl-frame__creating {
	stroke: var(--tl-color-selected);
	fill: none;
}

.tl-frame-heading {
	--tl-frame-padding-x: 6px;
	--tl-frame-height: 24px;
	--tl-frame-minimum-width: 32px;
	--tl-frame-offset-width: 16px;
	display: flex;
	align-items: center;
	position: absolute;
	transform-origin: 0% 100%;
	overflow: hidden;
	max-width: 100%;
	min-width: var(--tl-frame-minimum-width);
	height: auto;
	font-size: 12px;
	padding-bottom: 4px;
	pointer-events: all;
}

.tl-frame-heading-hit-area {
	pointer-events: all;
	/* scale from bottom left corner so we can pin it to the top left corner of the frame */
	transform-origin: 0% 100%;
	display: flex;
	height: var(--tl-frame-height);
	width: 100%;
	align-items: center;
	border-radius: var(--tl-radius-1);
}

.tl-frame-label {
	pointer-events: all;
	overflow: hidden;
	text-overflow: ellipsis;
	padding: 0px var(--tl-frame-padding-x);
	border-radius: var(--tl-radius-1);
	position: relative;
	font-size: inherit;
	white-space: pre;
}

.tl-frame-label__editing {
	color: transparent;
	white-space: pre;
	width: auto;
	min-width: var(--tl-frame-minimum-width);
	height: 100%;
	overflow: visible;
	background-color: var(--tl-color-panel);
	border-color: var(--tl-color-selected);
	box-shadow: inset 0px 0px 0px 1.5px var(--tl-color-selected);
}

.tl-frame-name-input {
	position: absolute;
	border: none;
	background: none;
	outline: none;
	padding: 0px var(--tl-frame-padding-x);
	inset: 0px;
	height: 100%;
	width: 100%;
	font-size: inherit;
	font-family: inherit;
	font-weight: inherit;
	width: 100%;
	color: var(--tl-color-text-1);
	border-radius: var(--tl-radius-1);
	user-select: all;
	-webkit-user-select: text;
	white-space: pre;
	cursor: var(--tl-cursor-text);
}

/* If mobile use 16px as font size */
/* On iOS, font size under 16px in an input will make the page zoom into the input 🤦‍♂️ */
/* https://css-tricks.com/16px-or-larger-text-prevents-ios-form-zoom/ */
@media (max-width: 600px) {
	.tl-frame-heading {
		font-size: 16px;
	}
}

/* ------------------- Embed Shape ------------------ */

.tl-embed {
	border: none;
	border-radius: var(--tl-radius-2);
}

/* -------------- Shape error boundary -------------- */

.tl-shape-error-boundary {
	width: 100%;
	height: 100%;
	background-color: var(--tl-color-muted-1);
	border-width: calc(1px * var(--tl-scale));
	border-color: var(--tl-color-muted-1);
	border-style: solid;
	border-radius: calc(var(--tl-radius-1) * var(--tl-scale));
	display: flex;
	flex-direction: column;
	align-items: center;
	justify-content: center;
	text-align: left;
	position: relative;
	pointer-events: all;
	overflow: hidden;
	padding: var(--tl-space-2);
}

.tl-shape-error-boundary::before {
	transform: scale(var(--tl-scale));
	content: 'Error';
	font-size: 12px;
	font-family: inherit;
	color: var(--tl-color-text-0);
}

/* ----------------- Error boundary ----------------- */

.tl-error-boundary {
	width: 100%;
	height: 100%;
	display: flex;
	align-items: center;
	justify-content: center;
	padding: var(--tl-space-4);
	background-color: var(--tl-color-background);
	color: var(--tl-color-text-1);
	position: absolute;
}

.tl-error-boundary__overlay {
	position: absolute;
	inset: 0px;
	height: 100%;
	width: 100%;
	z-index: var(--tl-layer-error-overlay);
	background-color: var(--tl-color-overlay);
}

.tl-error-boundary__content * {
	user-select: all;
	-webkit-user-select: text;
	pointer-events: all;
}

.tl-error-boundary__canvas {
	pointer-events: none;
	position: absolute;
	inset: 0px;
	height: 100%;
	width: 100%;
	z-index: var(--tl-layer-error-canvas);
}

/* some browsers seem to have some weird interactions between stacking contexts
and pointer-events. this ::after pseudo element covers the canvas and prevents
it from receiving any pointer events or affecting the cursor. */
.tl-error-boundary__canvas::after {
	content: ' ';
	display: block;
	position: absolute;
	inset: 0px;
	height: 100%;
	width: 100%;
	z-index: var(--tl-layer-error-canvas-after);
	pointer-events: all;
}

.tl-error-boundary__content {
	width: fit-content;
	height: fit-content;
	max-width: 100%;
	width: 400px;
	max-height: 100%;
	background-color: var(--tl-color-panel);
	padding: 16px;
	border-radius: 16px;
	box-shadow: var(--tl-shadow-2);
	font-size: 14px;
	font-weight: 400;
	display: flex;
	flex-direction: column;
	overflow: auto;
	z-index: var(--tl-layer-error-content);
	gap: 12px;
}

.tl-error-boundary__content__expanded {
	width: 600px;
}

.tl-error-boundary__content h2 {
	font-size: 16px;
	margin: 0px;
	font-weight: 500;
}

.tl-error-boundary__content h4 {
	border: 1px solid var(--tl-color-low-border);
	margin: -6px 0 0 0;
	padding: var(--tl-space-5);
	border-radius: var(--tl-radius-2);
	font-weight: normal;
}

.tl-error-boundary__content p {
	line-height: 1.5;
	margin: 0px;
}

.tl-error-boundary__content pre {
	background-color: var(--tl-color-muted-2);
	margin-top: 0;
	padding: var(--tl-space-5);
	border-radius: var(--tl-radius-2);
	overflow: auto;
	font-size: 12px;
	max-height: 320px;
}

.tl-error-boundary__content button {
	background: none;
	border: none;
	font-family: inherit;
	font-size: 14px;
	font-weight: 500;
	padding: var(--tl-space-4);
	border-radius: var(--tl-radius-3);
	cursor: var(--tl-cursor-pointer);
	color: inherit;
	background-color: transparent;
}

.tl-error-boundary__content a {
	color: var(--tl-color-selected);
	font-weight: 500;
	text-decoration: none;
}

.tl-error-boundary__content__error {
	position: relative;
	margin: -6px 0 0 0;
}

.tl-error-boundary__content__error button {
	position: absolute;
	top: var(--tl-space-2);
	right: var(--tl-space-2);
	font-size: 12px;
	padding: var(--tl-space-2) var(--tl-space-3);
	background-color: var(--tl-color-panel);
	border-radius: var(--tl-radius-1);
}

.tl-error-boundary__content__actions {
	display: flex;
	justify-content: space-between;
	gap: var(--tl-space-4);
	margin: 0px;
	margin-left: -4px;
}
.tl-error-boundary__content__actions__group {
	display: flex;
	gap: var(--tl-space-4);
}
.tl-error-boundary__content .tl-error-boundary__reset {
	color: var(--tl-color-danger);
}
.tl-error-boundary__content .tl-error-boundary__refresh {
	background-color: var(--tl-color-primary);
	color: var(--tl-color-selected-contrast);
}
.tl-container__focused:not(.tl-container__no-focus-ring)
	.tlui-button.tl-error-boundary__refresh:focus-visible {
	border-radius: 8px;
	outline-offset: 0;
}

/* ---------------- Hit test blocker ---------------- */

.tl-hit-test-blocker {
	position: absolute;
	z-index: var(--tl-layer-canvas-blocker);
	inset: 0px;
	width: 100%;
	height: 100%;
	pointer-events: all;
}

.tl-hit-test-blocker__hidden {
	display: none;
}

/* --------------------- Hovers --------------------- */

@media (hover: hover) {
	.tl-handle__create:hover {
		opacity: 1;
	}

	.tl-handle__bg:hover {
		cursor: var(--tl-cursor-grab);
		fill: var(--tl-color-selection-fill);
	}

<<<<<<< HEAD
	.tl-bookmark__link-wrapper:hover {
		color: var(--color-selected);
=======
	.tl-bookmark__link:hover {
		color: var(--tl-color-selected);
>>>>>>> 8ac9e489
	}

	.tl-hyperlink-button:hover {
		color: var(--tl-color-selected);
	}

	.tl-error-boundary__content button:hover {
		background-color: var(--tl-color-low);
	}
	.tl-error-boundary__content a:hover {
		color: var(--tl-color-text-1);
	}
	.tl-error-boundary__content .tl-error-boundary__refresh:hover {
		background-color: var(--tl-color-primary);
		opacity: 0.9;
	}

	/* These three rules help preserve clicking into specific points in text areas *while*
 * already in edit mode when jumping from shape to shape. */
	.tl-canvas[data-iseditinganything='true'] .tl-text-wrapper:hover .tl-text-input {
		z-index: var(--tl-layer-text-editor);
		pointer-events: all;
	}
}<|MERGE_RESOLUTION|>--- conflicted
+++ resolved
@@ -1311,15 +1311,9 @@
 	border-bottom: 1px solid var(--tl-color-muted-2);
 }
 
-<<<<<<< HEAD
-.tl-bookmark__link-wrapper {
-	background-color: var(--color-muted-0);
-	padding: var(--space-4);
-=======
 .tl-bookmark__copy_container {
 	background-color: var(--tl-color-muted-0);
 	padding: var(--tl-space-4);
->>>>>>> 8ac9e489
 	pointer-events: all;
 	display: flex;
 	flex-direction: column;
@@ -1368,25 +1362,16 @@
 	margin-top: var(--tl-space-3);
 }
 
-.tl-bookmark__link-wrapper,
 .tl-bookmark__link {
 	font-size: 12px;
 	pointer-events: all;
-<<<<<<< HEAD
+	display: flex;
 	cursor: var(--tl-cursor-pointer);
-	color: var(--color-text-2);
-	text-decoration: none;
-}
-
-.tl-bookmark__link {
-	display: flex;
-=======
-	display: flex;
 	color: var(--tl-color-text-2);
->>>>>>> 8ac9e489
 	align-items: center;
 	width: fit-content;
 	max-width: 100%;
+	text-decoration: none;
 }
 
 .tl-bookmark__link > span {
@@ -1780,13 +1765,8 @@
 		fill: var(--tl-color-selection-fill);
 	}
 
-<<<<<<< HEAD
-	.tl-bookmark__link-wrapper:hover {
-		color: var(--color-selected);
-=======
 	.tl-bookmark__link:hover {
 		color: var(--tl-color-selected);
->>>>>>> 8ac9e489
 	}
 
 	.tl-hyperlink-button:hover {
