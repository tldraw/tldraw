/* @tldraw/editor */

.tl-container {
	width: 100%;
	height: 100%;
	font-size: 12px;
	/* Spacing */
	--space-1: 2px;
	--space-2: 4px;
	--space-3: 8px;
	--space-4: 12px;
	--space-5: 16px;
	--space-6: 20px;
	--space-7: 28px;
	--space-8: 32px;
	--space-9: 64px;
	--space-10: 72px;
	/* Radius */
	--radius-0: 2px;
	--radius-1: 4px;
	--radius-2: 6px;
	--radius-3: 9px;
	--radius-4: 11px;

	/* Canvas z-index */
	--layer-canvas-hidden: -999999;
	--layer-canvas-background: 100;
	--layer-canvas-grid: 150;
	--layer-watermark: 200;
	--layer-canvas-shapes: 300;
	--layer-canvas-overlays: 500;
	--layer-canvas-blocker: 10000;

	/* Canvas overlays z-index */
	--layer-overlays-collaborator-scribble: 10;
	--layer-overlays-collaborator-brush: 20;
	--layer-overlays-collaborator-shape-indicator: 30;
	--layer-overlays-user-scribble: 40;
	--layer-overlays-user-brush: 50;
	--layer-overlays-user-snapline: 90;
	--layer-overlays-selection-fg: 100;
	/* User handles need to be above selection edges / corners, matters for sticky note clone handles */
	--layer-overlays-user-handles: 105;
	--layer-overlays-user-indicator-hint: 110;
	--layer-overlays-custom: 115;
	--layer-overlays-collaborator-cursor-hint: 120;
	--layer-overlays-collaborator-cursor: 130;

	/* Text editor z-index */
	--layer-text-container: 1;
	--layer-text-content: 3;
	--layer-text-editor: 4;

	/* Error fallback z-index */
	--layer-error-overlay: 1;
	--layer-error-canvas: 2;
	--layer-error-canvas-after: 3;
	--layer-error-content: 4;

	/* Misc */
	--tl-zoom: 1;

	/* Cursor SVGs */
	--tl-cursor-none: none;
	--tl-cursor-default:
		url("data:image/svg+xml,<svg height='32' width='32' viewBox='0 0 32 32' xmlns='http://www.w3.org/2000/svg' style='color: black;'><defs><filter id='shadow' y='-40%' x='-40%' width='180px' height='180%' color-interpolation-filters='sRGB'><feDropShadow dx='1' dy='1' stdDeviation='1.2' flood-opacity='.5'/></filter></defs><g fill='none' transform='rotate(0 16 16)' filter='url(%23shadow)'><path d='m12 24.4219v-16.015l11.591 11.619h-6.781l-.411.124z' fill='white'/><path d='m21.0845 25.0962-3.605 1.535-4.682-11.089 3.686-1.553z' fill='white'/><path d='m19.751 24.4155-1.844.774-3.1-7.374 1.841-.775z' fill='black'/><path d='m13 10.814v11.188l2.969-2.866.428-.139h4.768z' fill='black'/></g></svg>")
			12 8,
		default;
	--tl-cursor-pointer:
		url("data:image/svg+xml,<svg height='32' width='32' viewBox='0 0 32 32' xmlns='http://www.w3.org/2000/svg' style='color: black;'><defs><filter id='shadow' y='-40%' x='-40%' width='180px' height='180%' color-interpolation-filters='sRGB'><feDropShadow dx='1' dy='1' stdDeviation='1.2' flood-opacity='.5'/></filter></defs><g fill='none' transform='rotate(0 16 16)' filter='url(%23shadow)'><path d='m13.3315 21.3799c-.284-.359-.629-1.093-1.243-1.984-.348-.504-1.211-1.453-1.468-1.935-.223-.426-.199-.617-.146-.97.094-.628.738-1.117 1.425-1.051.519.049.959.392 1.355.716.239.195.533.574.71.788.163.196.203.277.377.509.23.307.302.459.214.121-.071-.496-.187-1.343-.355-2.092-.128-.568-.159-.657-.281-1.093-.129-.464-.195-.789-.316-1.281-.084-.348-.235-1.059-.276-1.459-.057-.547-.087-1.439.264-1.849.275-.321.906-.418 1.297-.22.512.259.803 1.003.936 1.3.239.534.387 1.151.516 1.961.164 1.031.466 2.462.476 2.763.024-.369-.068-1.146-.004-1.5.058-.321.328-.694.666-.795.286-.085.621-.116.916-.055.313.064.643.288.766.499.362.624.369 1.899.384 1.831.086-.376.071-1.229.284-1.584.14-.234.497-.445.687-.479.294-.052.655-.068.964-.008.249.049.586.345.677.487.218.344.342 1.317.379 1.658.015.141.074-.392.293-.736.406-.639 1.843-.763 1.898.639.025.654.02.624.02 1.064 0 .517-.012.828-.04 1.202-.031.4-.117 1.304-.242 1.742-.086.301-.371.978-.652 1.384 0 0-1.074 1.25-1.191 1.813-.118.562-.079.566-.102.965-.023.398.121.922.121.922s-.802.104-1.234.035c-.391-.063-.875-.841-1-1.079-.172-.328-.539-.265-.682-.023-.225.383-.709 1.07-1.051 1.113-.668.084-2.054.031-3.139.02 0 0 .185-1.011-.227-1.358-.305-.259-.83-.784-1.144-1.06z' fill='white'/><g stroke='black' stroke-linecap='round' stroke-width='.75'><path d='m13.3315 21.3799c-.284-.359-.629-1.093-1.243-1.984-.348-.504-1.211-1.453-1.468-1.935-.223-.426-.199-.617-.146-.97.094-.628.738-1.117 1.425-1.051.519.049.959.392 1.355.716.239.195.533.574.71.788.163.196.203.277.377.509.23.307.302.459.214.121-.071-.496-.187-1.343-.355-2.092-.128-.568-.159-.657-.281-1.093-.129-.464-.195-.789-.316-1.281-.084-.348-.235-1.059-.276-1.459-.057-.547-.087-1.439.264-1.849.275-.321.906-.418 1.297-.22.512.259.803 1.003.936 1.3.239.534.387 1.151.516 1.961.164 1.031.466 2.462.476 2.763.024-.369-.068-1.146-.004-1.5.058-.321.328-.694.666-.795.286-.085.621-.116.916-.055.313.064.643.288.766.499.362.624.369 1.899.384 1.831.086-.376.071-1.229.284-1.584.14-.234.497-.445.687-.479.294-.052.655-.068.964-.008.249.049.586.345.677.487.218.344.342 1.317.379 1.658.015.141.074-.392.293-.736.406-.639 1.843-.763 1.898.639.025.654.02.624.02 1.064 0 .517-.012.828-.04 1.202-.031.4-.117 1.304-.242 1.742-.086.301-.371.978-.652 1.384 0 0-1.074 1.25-1.191 1.813-.118.562-.079.566-.102.965-.023.398.121.922.121.922s-.802.104-1.234.035c-.391-.063-.875-.841-1-1.079-.172-.328-.539-.265-.682-.023-.225.383-.709 1.07-1.051 1.113-.668.084-2.054.031-3.139.02 0 0 .185-1.011-.227-1.358-.305-.259-.83-.784-1.144-1.06z' stroke-linejoin='round'/><path d='m21.5664 21.7344v-3.459'/><path d='m19.5508 21.7461-.016-3.473'/><path d='m17.5547 18.3047.021 3.426'/></g></g></svg>")
			14 10,
		pointer;
	--tl-cursor-cross:
		url("data:image/svg+xml,<svg height='32' width='32' viewBox='0 0 32 32' xmlns='http://www.w3.org/2000/svg' style='color: black;'><defs><filter id='shadow' y='-40%' x='-40%' width='180px' height='180%' color-interpolation-filters='sRGB'><feDropShadow dx='1' dy='1' stdDeviation='1.2' flood-opacity='.5'/></filter></defs><g fill='none' transform='rotate(0 16 16)' filter='url(%23shadow)'><path d='m25 16h-6.01v-6h-2.98v6h-6.01v3h6.01v6h2.98v-6h6.01z' fill='white'/><path d='m23.9902 17.0103h-6v-6.01h-.98v6.01h-6v.98h6v6.01h.98v-6.01h6z' fill='%23231f1f'/></g></svg>")
			16 16,
		crosshair;
	--tl-cursor-move:
		url("data:image/svg+xml,<svg height='32' width='32' viewBox='0 0 32 32' xmlns='http://www.w3.org/2000/svg' style='color: black;'><defs><filter id='shadow' y='-40%' x='-40%' width='180px' height='180%' color-interpolation-filters='sRGB'><feDropShadow dx='1' dy='1' stdDeviation='1.2' flood-opacity='.5'/></filter></defs><g fill='none' transform='rotate(0 16 16)' filter='url(%23shadow)'><path d='m19 14h1v1h-1zm1 6h-1v-1h1zm-5-5h-1v-1h1zm0 5h-1v-1h1zm2-10.987-7.985 7.988 5.222 5.221 2.763 2.763 7.984-7.985z' fill='white'/><g fill='black'><path d='m23.5664 16.9971-2.557-2.809v1.829h-4.009-4.001v-1.829l-2.571 2.809 2.572 2.808-.001-1.808h4.001 4.009l-.001 1.808z'/><path d='m17.9873 17h.013v-4.001l1.807.001-2.807-2.571-2.809 2.57h1.809v4.001h.008v4.002l-1.828-.001 2.807 2.577 2.805-2.576h-1.805z'/></g></g></svg>")
			16 16,
		move;
	--tl-cursor-grab:
		url("data:image/svg+xml,<svg height='32' width='32' viewBox='0 0 32 32' xmlns='http://www.w3.org/2000/svg' style='color: black;'><defs><filter id='shadow' y='-40%' x='-40%' width='180px' height='180%' color-interpolation-filters='sRGB'><feDropShadow dx='1' dy='1' stdDeviation='1.2' flood-opacity='.5'/></filter></defs><g fill='none' transform='rotate(0 16 16)' filter='url(%23shadow)'><path d='m13.5557 17.5742c-.098-.375-.196-.847-.406-1.552-.167-.557-.342-.859-.47-1.233-.155-.455-.303-.721-.496-1.181-.139-.329-.364-1.048-.457-1.44-.119-.509.033-.924.244-1.206.253-.339.962-.49 1.357-.351.371.13.744.512.916.788.288.46.357.632.717 1.542.393.992.564 1.918.611 2.231l.085.452c-.001-.04-.043-1.122-.044-1.162-.035-1.029-.06-1.823-.038-2.939.002-.126.064-.587.084-.715.078-.5.305-.8.673-.979.412-.201.926-.215 1.401-.017.423.173.626.55.687 1.022.014.109.094.987.093 1.107-.013 1.025.006 1.641.015 2.174.004.231.003 1.625.017 1.469.061-.656.094-3.189.344-3.942.144-.433.405-.746.794-.929.431-.203 1.113-.07 1.404.243.285.305.446.692.482 1.153.032.405-.019.897-.02 1.245 0 .867-.021 1.324-.037 2.121-.001.038-.015.298.023.182.094-.28.188-.542.266-.745.049-.125.241-.614.359-.859.114-.234.211-.369.415-.688.2-.313.415-.448.668-.561.54-.235 1.109.112 1.301.591.086.215.009.713-.028 1.105-.061.647-.254 1.306-.352 1.648-.128.447-.274 1.235-.34 1.601-.072.394-.234 1.382-.359 1.82-.086.301-.371.978-.652 1.384 0 0-1.074 1.25-1.192 1.812-.117.563-.078.567-.101.965-.024.399.121.923.121.923s-.802.104-1.234.034c-.391-.062-.875-.841-1-1.078-.172-.328-.539-.265-.682-.023-.225.383-.709 1.07-1.051 1.113-.668.084-2.054.03-3.139.02 0 0 .185-1.011-.227-1.358-.305-.26-.83-.784-1.144-1.06l-.832-.921c-.284-.36-.629-1.093-1.243-1.985-.348-.504-1.027-1.085-1.284-1.579-.223-.425-.331-.954-.19-1.325.225-.594.675-.897 1.362-.832.519.05.848.206 1.238.537.225.19.573.534.75.748.163.195.203.276.377.509.23.307.302.459.214.121' fill='white'/><g stroke='black' stroke-linecap='round' stroke-width='.75'><path d='m13.5557 17.5742c-.098-.375-.196-.847-.406-1.552-.167-.557-.342-.859-.47-1.233-.155-.455-.303-.721-.496-1.181-.139-.329-.364-1.048-.457-1.44-.119-.509.033-.924.244-1.206.253-.339.962-.49 1.357-.351.371.13.744.512.916.788.288.46.357.632.717 1.542.393.992.564 1.918.611 2.231l.085.452c-.001-.04-.043-1.122-.044-1.162-.035-1.029-.06-1.823-.038-2.939.002-.126.064-.587.084-.715.078-.5.305-.8.673-.979.412-.201.926-.215 1.401-.017.423.173.626.55.687 1.022.014.109.094.987.093 1.107-.013 1.025.006 1.641.015 2.174.004.231.003 1.625.017 1.469.061-.656.094-3.189.344-3.942.144-.433.405-.746.794-.929.431-.203 1.113-.07 1.404.243.285.305.446.692.482 1.153.032.405-.019.897-.02 1.245 0 .867-.021 1.324-.037 2.121-.001.038-.015.298.023.182.094-.28.188-.542.266-.745.049-.125.241-.614.359-.859.114-.234.211-.369.415-.688.2-.313.415-.448.668-.561.54-.235 1.109.112 1.301.591.086.215.009.713-.028 1.105-.061.647-.254 1.306-.352 1.648-.128.447-.274 1.235-.34 1.601-.072.394-.234 1.382-.359 1.82-.086.301-.371.978-.652 1.384 0 0-1.074 1.25-1.192 1.812-.117.563-.078.567-.101.965-.024.399.121.923.121.923s-.802.104-1.234.034c-.391-.062-.875-.841-1-1.078-.172-.328-.539-.265-.682-.023-.225.383-.709 1.07-1.051 1.113-.668.084-2.054.03-3.139.02 0 0 .185-1.011-.227-1.358-.305-.26-.83-.784-1.144-1.06l-.832-.921c-.284-.36-.629-1.093-1.243-1.985-.348-.504-1.027-1.085-1.284-1.579-.223-.425-.331-.954-.19-1.325.225-.594.675-.897 1.362-.832.519.05.848.206 1.238.537.225.19.573.534.75.748.163.195.203.276.377.509.23.307.302.459.214.121' stroke-linejoin='round'/><path d='m20.5664 21.7344v-3.459'/><path d='m18.5508 21.7461-.016-3.473'/><path d='m16.5547 18.3047.021 3.426'/></g></g></svg>")
			16 16,
		grab;
	--tl-cursor-grabbing:
		url("data:image/svg+xml,<svg height='32' width='32' viewBox='0 0 32 32' xmlns='http://www.w3.org/2000/svg' style='color: black;'><defs><filter id='shadow' y='-40%' x='-40%' width='180px' height='180%' color-interpolation-filters='sRGB'><feDropShadow dx='1' dy='1' stdDeviation='1.2' flood-opacity='.5'/></filter></defs><g fill='none' transform='rotate(0 16 16)' filter='url(%23shadow)'><path d='m13.5732 12.0361c.48-.178 1.427-.069 1.677.473.213.462.396 1.241.406 1.075.024-.369-.024-1.167.137-1.584.117-.304.347-.59.686-.691.285-.086.62-.116.916-.055.313.064.642.287.765.499.362.623.368 1.899.385 1.831.064-.272.07-1.229.283-1.584.141-.235.497-.445.687-.479.294-.052.656-.068.964-.008.249.049.586.344.677.487.219.344.342 1.316.379 1.658.016.141.074-.393.293-.736.406-.639 1.844-.763 1.898.639.026.654.02.624.02 1.064 0 .516-.012.828-.04 1.202-.03.399-.116 1.304-.241 1.742-.086.301-.371.978-.653 1.384 0 0-1.074 1.25-1.191 1.812-.117.563-.078.567-.102.965-.023.399.121.923.121.923s-.801.104-1.234.034c-.391-.062-.875-.84-1-1.078-.172-.328-.539-.265-.682-.023-.224.383-.709 1.07-1.05 1.113-.669.084-2.055.03-3.14.02 0 0 .185-1.011-.227-1.358-.305-.26-.83-.784-1.144-1.06l-.832-.921c-.283-.36-1.002-.929-1.243-1.985-.213-.936-.192-1.395.037-1.77.232-.381.67-.589.854-.625.208-.042.692-.039.875.062.223.123.313.159.488.391.23.307.312.456.213.121-.076-.262-.322-.595-.434-.97-.109-.361-.401-.943-.38-1.526.008-.221.103-.771.832-1.042' fill='white'/><g stroke='black' stroke-width='.75'><path d='m13.5732 12.0361c.48-.178 1.427-.069 1.677.473.213.462.396 1.241.406 1.075.024-.369-.024-1.167.137-1.584.117-.304.347-.59.686-.691.285-.086.62-.116.916-.055.313.064.642.287.765.499.362.623.368 1.899.385 1.831.064-.272.07-1.229.283-1.584.141-.235.497-.445.687-.479.294-.052.656-.068.964-.008.249.049.586.344.677.487.219.344.342 1.316.379 1.658.016.141.074-.393.293-.736.406-.639 1.844-.763 1.898.639.026.654.02.624.02 1.064 0 .516-.012.828-.04 1.202-.03.399-.116 1.304-.241 1.742-.086.301-.371.978-.653 1.384 0 0-1.074 1.25-1.191 1.812-.117.563-.078.567-.102.965-.023.399.121.923.121.923s-.801.104-1.234.034c-.391-.062-.875-.84-1-1.078-.172-.328-.539-.265-.682-.023-.224.383-.709 1.07-1.05 1.113-.669.084-2.055.03-3.14.02 0 0 .185-1.011-.227-1.358-.305-.26-.83-.784-1.144-1.06l-.832-.921c-.283-.36-1.002-.929-1.243-1.985-.213-.936-.192-1.395.037-1.77.232-.381.67-.589.854-.625.208-.042.692-.039.875.062.223.123.313.159.488.391.23.307.312.456.213.121-.076-.262-.322-.595-.434-.97-.109-.361-.401-.943-.38-1.526.008-.221.103-.771.832-1.042z' stroke-linejoin='round'/><path d='m20.5664 19.7344v-3.459' stroke-linecap='round'/><path d='m18.5508 19.7461-.016-3.473' stroke-linecap='round'/><path d='m16.5547 16.3047.021 3.426' stroke-linecap='round'/></g></g></svg>")
			16 16,
		grabbing;
	--tl-cursor-text:
		url("data:image/svg+xml,<svg height='32' width='32' viewBox='0 0 32 32' xmlns='http://www.w3.org/2000/svg' style='color: black;'><defs><filter id='shadow' y='-40%' x='-40%' width='180px' height='180%' color-interpolation-filters='sRGB'><feDropShadow dx='1' dy='1' stdDeviation='1.2' flood-opacity='.5'/></filter></defs><g fill='none' transform='rotate(0 16 16)' filter='url(%23shadow)'><path fill='white' d='M7.94 0a5.25 5.25 0 0 0-3.47 1.17A5.27 5.27 0 0 0 1 0H0v3h1c1.41 0 1.85.7 2 1v3.94H2v3h1v3c-.13.3-.57 1-2 1H0v3h1a5.27 5.27 0 0 0 3.47-1.17c.98.8 2.21 1.21 3.47 1.17h1v-3h-1c-1.41 0-1.85-.7-2-1v-3H7v-3H6V4c.13-.3.57-1 2-1h1V0H7.94z'/><path fill='black' d='M7.94 2V1a4 4 0 0 0-3.47 1.64A4 4 0 0 0 1 1v1c1.3-.17 2.56.6 3 1.84v5.1H3v1h1v4.16c-.45 1.24-1.7 2-3 1.84v1a4.05 4.05 0 0 0 3.47-1.63 4.05 4.05 0 0 0 3.47 1.63v-1A2.82 2.82 0 0 1 5 14.1V9.93h1v-1H5V3.85A2.81 2.81 0 0 1 7.94 2z'/></g></svg>")
			4 10,
		text;
	--tl-cursor-zoom-in:
		url("data:image/svg+xml,<svg height='32' width='32' viewBox='0 0 32 32' xmlns='http://www.w3.org/2000/svg' style='color: black;'><defs><filter id='shadow' y='-40%' x='-40%' width='180px' height='180%' color-interpolation-filters='sRGB'><feDropShadow dx='1' dy='1' stdDeviation='1.2' flood-opacity='.5'/></filter></defs><g fill='none' transform='rotate(0 16 16)' filter='url(%23shadow)'><path d='m20.5 15c0 3.038-2.462 5.5-5.5 5.5s-5.5-2.462-5.5-5.5 2.462-5.5 5.5-5.5 5.5 2.462 5.5 5.5' fill='white'/><path d='m20.5 15c0 3.038-2.462 5.5-5.5 5.5s-5.5-2.462-5.5-5.5 2.462-5.5 5.5-5.5 5.5 2.462 5.5 5.5z' stroke='black'/><g fill='black'><path d='m18 14h-2v-2h-2v2h-2v1.98h2v2.02h2v-2.02h2z'/><path d='m23.5859 25 1.414-1.414-5.449-5.449-1.414 1.414z'/></g></g></svg>")
			16 16,
		zoom-in;
	--tl-cursor-zoom-out:
		url("data:image/svg+xml,<svg height='32' width='32' viewBox='0 0 32 32' xmlns='http://www.w3.org/2000/svg' style='color: black;'><defs><filter id='shadow' y='-40%' x='-40%' width='180px' height='180%' color-interpolation-filters='sRGB'><feDropShadow dx='1' dy='1' stdDeviation='1.2' flood-opacity='.5'/></filter></defs><g fill='none' transform='rotate(0 16 16)' filter='url(%23shadow)'><path d='m20.5 15c0 3.038-2.462 5.5-5.5 5.5s-5.5-2.462-5.5-5.5 2.462-5.5 5.5-5.5 5.5 2.462 5.5 5.5' fill='white'/><path d='m20.5 15c0 3.038-2.462 5.5-5.5 5.5s-5.5-2.462-5.5-5.5 2.462-5.5 5.5-5.5 5.5 2.462 5.5 5.5z' stroke='black'/><g fill='black'><path d='m18 16h-5.98v-1.98h5.98z'/><path d='m23.5859 25 1.414-1.414-5.449-5.449-1.414 1.414z'/></g></g></svg>")
			16 16,
		zoom-out;

	/* These cursor values get programmatically overridden */
	/* They're just here to help your editor autocomplete */
	--tl-cursor: var(--tl-cursor-default);
	--tl-cursor-resize-edge: ew-resize;
	--tl-cursor-resize-corner: nesw-resize;
	--tl-cursor-ew-resize: ew-resize;
	--tl-cursor-ns-resize: ns-resize;
	--tl-cursor-nesw-resize: nesw-resize;
	--tl-cursor-nwse-resize: nwse-resize;
	--tl-cursor-rotate: pointer;
	--tl-cursor-nwse-rotate: pointer;
	--tl-cursor-nesw-rotate: pointer;
	--tl-cursor-senw-rotate: pointer;
	--tl-cursor-swne-rotate: pointer;
	--tl-scale: calc(1 / var(--tl-zoom));
	/* fonts */
	--tl-font-draw: 'tldraw_draw', sans-serif;
	--tl-font-sans: 'tldraw_sans', sans-serif;
	--tl-font-serif: 'tldraw_serif', serif;
	--tl-font-mono: 'tldraw_mono', monospace;
	/* text outline */
	--a: calc(min(0.5, 1 / var(--tl-zoom)) * 2px);
	--b: calc(min(0.5, 1 / var(--tl-zoom)) * -2px);
	--tl-text-outline-reference:
		0 var(--b) 0 var(--color-background), 0 var(--a) 0 var(--color-background),
		var(--b) var(--b) 0 var(--color-background), var(--a) var(--b) 0 var(--color-background),
		var(--a) var(--a) 0 var(--color-background), var(--b) var(--a) 0 var(--color-background);
	--tl-text-outline: var(--tl-text-outline-reference);
	/* own properties */
	position: relative;
	inset: 0px;
	height: 100%;
	width: 100%;
	overflow: clip;
	color: var(--color-text);
}

.tl-theme__light {
	/* Canvas */
	--color-snap: hsl(0, 76%, 60%);
	--color-selection-fill: hsl(210, 100%, 56%, 24%);
	--color-selection-stroke: hsl(214, 84%, 56%);
	--color-background: hsl(210, 20%, 98%);
	--color-brush-fill: hsl(0, 0%, 56%, 10.2%);
	--color-brush-stroke: hsl(0, 0%, 56%, 25.1%);
	--color-grid: hsl(0, 0%, 43%);
	/* UI */
	--color-low: hsl(204, 16%, 94%);
	--color-low-border: hsl(204, 16%, 92%);
	--color-culled: hsl(204, 14%, 93%);
	--color-muted-none: hsl(0, 0%, 0%, 0%);
	--color-muted-0: hsl(0, 0%, 0%, 2%);
	--color-muted-1: hsl(0, 0%, 0%, 10%);
	--color-muted-2: hsl(0, 0%, 0%, 4.3%);
	--color-hint: hsl(0, 0%, 0%, 5.5%);
	--color-overlay: hsl(0, 0%, 0%, 20%);
	--color-divider: hsl(0, 0%, 91%);
	--color-panel: hsl(0, 0%, 99%);
	--color-panel-contrast: hsl(0, 0%, 100%);
	--color-panel-overlay: hsl(0, 0%, 100%, 82%);
	--color-panel-transparent: hsla(0, 0%, 99%, 0%);
	--color-selected: hsl(214, 84%, 56%);
	--color-selected-contrast: hsl(0, 0%, 100%);
	--color-focus: hsl(219, 65%, 50%);
	/* Text */
	--color-text: hsl(0, 0%, 0%);
	--color-text-0: hsl(0, 0%, 11%);
	--color-text-1: hsl(0, 0%, 18%);
	--color-text-3: hsl(220, 2%, 65%);
	--color-text-shadow: hsl(0, 0%, 100%);
	--color-text-highlight: hsl(52, 100%, 50%);
	--color-text-highlight-p3: color(display-p3 0.972 0.8205 0.05);
	/* Named */
	--color-primary: hsl(214, 84%, 56%);
	--color-success: hsl(123, 46%, 34%);
	--color-info: hsl(201, 98%, 41%);
	--color-warning: hsl(27, 98%, 47%);
	--color-error: hsl(0, 65%, 51%);
	--color-warn: hsl(0, 90%, 43%);
	--color-laser: hsl(0, 100%, 50%);
	/* Shadows */
	--shadow-1: 0px 1px 2px hsl(0, 0%, 0%, 25%), 0px 1px 3px hsl(0, 0%, 0%, 9%);
	--shadow-2:
		0px 0px 2px hsl(0, 0%, 0%, 16%), 0px 2px 3px hsl(0, 0%, 0%, 24%),
		0px 2px 6px hsl(0, 0%, 0%, 0.1), inset 0px 0px 0px 1px var(--color-panel-contrast);
	--shadow-3:
		0px 1px 2px hsl(0, 0%, 0%, 28%), 0px 2px 6px hsl(0, 0%, 0%, 14%),
		inset 0px 0px 0px 1px var(--color-panel-contrast);
	--shadow-4:
		0px 0px 3px hsl(0, 0%, 0%, 19%), 0px 5px 4px hsl(0, 0%, 0%, 16%),
		0px 2px 16px hsl(0, 0%, 0%, 6%), inset 0px 0px 0px 1px var(--color-panel-contrast);
}

.tl-theme__dark {
	/* Canvas */
	--color-snap: hsl(0, 76%, 60%);
	--color-selection-fill: hsl(209, 100%, 57%, 20%);
	--color-selection-stroke: hsl(214, 84%, 56%);
	--color-background: hsl(240, 5%, 6.5%);
	--color-brush-fill: hsl(0, 0%, 71%, 5.1%);
	--color-brush-stroke: hsl(0, 0%, 71%, 25.1%);
	--color-grid: hsl(0, 0%, 40%);
	/* UI */
	--color-low: hsl(260, 4.5%, 10.5%);
	--color-low-border: hsl(207, 10%, 10%);
	--color-culled: hsl(210, 11%, 19%);
	--color-muted-none: hsl(0, 0%, 100%, 0%);
	--color-muted-0: hsl(0, 0%, 100%, 2%);
	--color-muted-1: hsl(0, 0%, 100%, 10%);
	--color-muted-2: hsl(0, 0%, 100%, 5%);
	--color-hint: hsl(0, 0%, 100%, 7%);
	--color-overlay: hsl(0, 0%, 0%, 50%);
	--color-divider: hsl(240, 9%, 22%);
	--color-panel: hsl(235, 6.8%, 13.5%);
	--color-panel-contrast: hsl(245, 12%, 23%);
	--color-panel-overlay: hsl(210, 10%, 24%, 82%);
	--color-panel-transparent: hsla(235, 6.8%, 13.5%, 0%);
	--color-selected: hsl(217, 89%, 61%);
	--color-selected-contrast: hsl(0, 0%, 100%);
	--color-focus: hsl(217, 76%, 80%);
	/* Text */
	--color-text: hsl(210, 17%, 98%);
	--color-text-0: hsl(0, 9%, 94%);
	--color-text-1: hsl(0, 0%, 85%);
	--color-text-3: hsl(210, 6%, 45%);
	--color-text-shadow: hsl(210, 13%, 18%);
	--color-text-highlight: hsl(52, 100%, 41%);
	--color-text-highlight-p3: color(display-p3 0.8078 0.6225 0.0312);
	/* Named */
	--color-primary: hsl(214, 84%, 56%);
	--color-success: hsl(123, 38%, 57%);
	--color-info: hsl(199, 92%, 56%);
	--color-warning: hsl(36, 100%, 57%);
	--color-error: hsl(4, 90%, 58%);
	--color-warn: hsl(0, 81%, 66%);
	--color-laser: hsl(0, 100%, 50%);
	/* Shadows */
	--shadow-1:
		0px 1px 2px hsl(0, 0%, 0%, 16.1%), 0px 1px 3px hsl(0, 0%, 0%, 22%),
		inset 0px 0px 0px 1px var(--color-panel-contrast);
	--shadow-2:
		0px 1px 3px hsl(0, 0%, 0%, 66.6%), 0px 2px 6px hsl(0, 0%, 0%, 33%),
		inset 0px 0px 0px 1px var(--color-panel-contrast);
	--shadow-3:
		0px 1px 3px hsl(0, 0%, 0%, 50%), 0px 2px 12px hsl(0, 0%, 0%, 50%),
		inset 0px 0px 0px 1px var(--color-panel-contrast);
}

.tl-container,
.tl-container * {
	-webkit-touch-callout: none;
	-webkit-tap-highlight-color: transparent;
	scrollbar-highlight-color: transparent;
	-webkit-user-select: none;
	user-select: none;
	box-sizing: border-box;
	outline: none;
}

.tl-container a {
	-webkit-touch-callout: initial;
}

.tl-container__focused {
	outline: 1px solid var(--color-low);
}

input,
*[contenteditable],
*[contenteditable] * {
	user-select: text;
}

/* --------------------- Canvas --------------------- */

.tl-canvas {
	position: absolute;
	inset: 0px;
	height: 100%;
	width: 100%;
	color: var(--color-text);
	cursor: var(--tl-cursor);
	overflow: clip;
	content-visibility: auto;
	touch-action: none;
	contain: strict;
}

.tl-shapes {
	position: relative;
	z-index: var(--layer-canvas-shapes);
}

.tl-overlays {
	position: absolute;
	top: 0px;
	left: 0px;
	height: 100%;
	width: 100%;
	contain: strict;
	pointer-events: none;
	z-index: var(--layer-canvas-overlays);
}

.tl-overlays__item {
	position: absolute;
	top: 0px;
	left: 0px;
	overflow: visible;
	pointer-events: none;
	transform-origin: top left;
}

.tl-svg-context {
	position: absolute;
	top: 0px;
	left: 0px;
	width: 100%;
	height: 100%;
	pointer-events: none;
}

/* ------------------- Background ------------------- */

.tl-background__wrapper {
	z-index: var(--layer-canvas-background);
	position: absolute;
	inset: 0px;
	height: 100%;
	width: 100%;
}

.tl-background {
	background-color: var(--color-background);
	width: 100%;
	height: 100%;
}

/* --------------------- Grid Layer --------------------- */

.tl-grid {
	position: absolute;
	inset: 0px;
	width: 100%;
	height: 100%;
	touch-action: none;
	pointer-events: none;
	z-index: var(--layer-canvas-grid);
	contain: strict;
}

.tl-grid-dot {
	fill: var(--color-grid);
}

/* --------------------- Layers --------------------- */

.tl-html-layer {
	position: absolute;
	top: 0px;
	left: 0px;
	width: 1px;
	height: 1px;
	contain: layout style size;
}

/* --------------- Overlay Stack --------------- */

/* back of the stack, behind user's stuff */
.tl-collaborator__scribble {
	z-index: var(--layer-overlays-collaborator-scribble);
}

.tl-collaborator__brush {
	z-index: var(--layer-overlays-collaborator-brush);
}

.tl-collaborator__shape-indicator {
	z-index: var(--layer-overlays-collaborator-shape-indicator);
}

.tl-user-scribble {
	z-index: var(--layer-overlays-user-scribble);
}

.tl-user-brush {
	z-index: var(--layer-overlays-user-brush);
}

.tl-user-handles {
	z-index: var(--layer-overlays-user-handles);
}

.tl-user-snapline {
	z-index: var(--layer-overlays-user-snapline);
}

.tl-selection__fg {
	pointer-events: none;
	z-index: var(--layer-overlays-selection-fg);
}

.tl-user-indicator__hint {
	z-index: var(--layer-overlays-user-indicator-hint);
	stroke-width: calc(2.5px * var(--tl-scale));
}

.tl-custom-overlays {
	z-index: var(--layer-overlays-custom);
}

/* behind collaborator cursor */
.tl-collaborator__cursor-hint {
	z-index: var(--layer-overlays-collaborator-cursor-hint);
}

.tl-collaborator__cursor {
	z-index: var(--layer-overlays-collaborator-cursor);
}

.tl-cursor {
	overflow: visible;
}

/* -------------- Selection foreground -------------- */

.tl-selection__bg {
	position: absolute;
	top: 0px;
	left: 0px;
	transform-origin: top left;
	background-color: transparent;
	pointer-events: all;
}

.tl-selection__fg__outline {
	fill: none;
	pointer-events: none;
	stroke: var(--color-selection-stroke);
	stroke-width: calc(1.5px * var(--tl-scale));
}

.tl-corner-handle {
	pointer-events: none;
	stroke: var(--color-selection-stroke);
	fill: var(--color-background);
	stroke-width: calc(1.5px * var(--tl-scale));
}

.tl-text-handle {
	pointer-events: none;
	fill: var(--color-selection-stroke);
}

.tl-corner-crop-handle {
	pointer-events: none;
	fill: none;
	stroke: var(--color-selection-stroke);
}

.tl-corner-crop-edge-handle {
	pointer-events: none;
	fill: none;
	stroke: var(--color-selection-stroke);
}

.tl-mobile-rotate__bg {
	pointer-events: all;
	cursor: var(--tl-cursor-grab);
}

.tl-mobile-rotate__fg {
	pointer-events: none;
	stroke: var(--color-selection-stroke);
	fill: var(--color-background);
	stroke-width: calc(1.5px * var(--tl-scale));
}

.tl-transparent {
	fill: transparent;
	stroke: transparent;
}

.tl-hidden {
	opacity: 0;
	pointer-events: none;
}

<<<<<<< HEAD
.tl-handle__clone > .tl-handle__fg {
	fill: var(--color-selection-stroke);
	stroke: none;
}

.tl-handle__bg:active {
	fill: none;
}

@media (pointer: coarse) {
	.tl-handle__bg:active {
		fill: var(--color-selection-fill);
	}

	.tl-handle__create {
		opacity: 1;
	}
}

.tl-rotate-corner:not(:hover),
.tl-resize-handle:not(:hover) {
	cursor: none;
}

/* --------------------- Arrow Hints -------------------- */

.tl-arrow-hint-handle {
	fill: var(--color-selected-contrast);
	stroke: var(--color-selection-stroke);
	stroke-width: calc(1.5px * var(--tl-scale));
	r: calc(4px * var(--tl-scale));
}

.tl-arrow-hint-snap {
	stroke: transparent;
	fill: var(--color-selection-fill);
	r: calc(12px * var(--tl-scale));
}

.tl-arrow-hint-snap__none,
.tl-arrow-hint-snap__center,
.tl-arrow-hint-snap__axis {
	display: none;
}

.tl-arrow-hint-snap__edge {
	r: calc(8px * var(--tl-scale));
}

/* ------------------ Bounds Detail ----------------- */

.tl-image,
.tl-video {
	object-fit: cover;
	background-size: cover;
	width: 100%;
	height: 100%;
}

.tl-video.tl-video-is-fullscreen {
	object-fit: contain;
	background-size: contain;
}

.tl-video-container,
.tl-image-container,
.tl-embed-container {
	width: 100%;
	height: 100%;
	pointer-events: all;
	/* background-color: var(--color-background); */

	display: flex;
	justify-content: center;
	align-items: center;
}

.tl-image-container {
	position: relative;
}
.tl-image {
	position: absolute;
	inset: 0;
}

.tl-image__tg {
	--scale: calc(min(2, var(--tl-scale)));
	position: absolute;
	top: calc(var(--scale) * 8px);
	right: calc(var(--scale) * 8px);
	font-size: 10px;
	transform-origin: top right;
	background-color: var(--color-background);
	padding: 2px 4px;
	border-radius: var(--radius-1);
}

/* --------------------- Nametag -------------------- */

.tl-collaborator-cursor {
	position: absolute;
}
=======
/* -------------- Nametag / cursor chat ------------- */
>>>>>>> b3492058

.tl-nametag {
	position: absolute;
	top: 16px;
	left: 13px;
	width: fit-content;
	height: fit-content;
	max-width: 120px;
	padding: 3px 6px;
	white-space: nowrap;
	position: absolute;
	overflow: hidden;
	text-overflow: ellipsis;
	font-size: 12px;
	font-family: var(--font-body);
	border-radius: var(--radius-2);
	color: var(--color-selected-contrast);
}

.tl-nametag-title {
	position: absolute;
	top: -2px;
	left: 13px;
	width: fit-content;
	height: fit-content;
	padding: 0px 6px;
	max-width: 120px;
	white-space: nowrap;
	position: absolute;
	overflow: hidden;
	text-overflow: ellipsis;
	font-size: 12px;
	font-family: var(--font-body);
	text-shadow: var(--tl-text-outline);
	color: var(--color-selected-contrast);
}

.tl-nametag-chat {
	position: absolute;
	top: 16px;
	left: 13px;
	width: fit-content;
	height: fit-content;
	color: var(--color-selected-contrast);
	white-space: nowrap;
	position: absolute;
	padding: 3px 6px;
	font-size: 12px;
	font-family: var(--font-body);
	opacity: 1;
	border-radius: var(--radius-2);
}

.tl-cursor-chat {
	position: absolute;
	color: var(--color-selected-contrast);
	white-space: nowrap;
	padding: 3px 6px;
	font-size: 12px;
	font-family: var(--font-body);
	pointer-events: none;
	z-index: var(--layer-cursor);
	margin-top: 16px;
	margin-left: 13px;
	opacity: 1;
	border: none;
	user-select: text;
	border-radius: var(--radius-2);
}

.tl-cursor-chat .tl-cursor-chat__bubble {
	padding-right: 12px;
}

.tl-cursor-chat::selection {
	background: var(--color-selected);
	color: var(--color-selected-contrast);
	text-shadow: none;
}

.tl-cursor-chat::placeholder {
	color: var(--color-selected-contrast);
	opacity: 0.7;
}

/* ---------------------- Text ---------------------- */

.tl-text-wrapper[data-font='draw'] {
	font-family: var(--tl-font-draw);
}

.tl-text-wrapper[data-font='sans'] {
	font-family: var(--tl-font-sans);
}

.tl-text-wrapper[data-font='serif'] {
	font-family: var(--tl-font-serif);
}

.tl-text-wrapper[data-font='mono'] {
	font-family: var(--tl-font-mono);
}

.tl-text-wrapper[data-align='start'],
.tl-text-wrapper[data-align='start-legacy'] {
	text-align: left;
}

.tl-text-wrapper[data-align='middle'],
.tl-text-wrapper[data-align='middle-legacy'] {
	text-align: center;
}

.tl-text-wrapper[data-align='end'],
.tl-text-wrapper[data-align='end-legacy'] {
	text-align: right;
}

.tl-plain-text-wrapper[data-isediting='true'] .tl-text-content {
	opacity: 0;
}

.tl-rich-text-wrapper[data-isediting='true'] .tl-text-content {
	display: none;
}

.tl-text {
	/* remove overflow from textarea on windows */
	margin: 0px;
	padding: 0px;

	appearance: auto;
	background: none;
	border-image: none;
	border: 0px;
	caret-color: var(--color-text);
	color: inherit;
	column-count: initial !important;
	display: inline-block;
	font-family: inherit;
	font-feature-settings: normal;
	font-kerning: auto;
	font-optical-sizing: auto;
	font-size: inherit;
	font-stretch: 100%;
	font-style: inherit;
	font-variant: inherit;
	font-variation-settings: normal;
	font-weight: inherit;
	letter-spacing: inherit;
	line-height: inherit;
	outline: none;
	overflow-wrap: break-word;
	text-align: inherit;
	text-indent: 0px;
	text-rendering: auto;
	text-shadow: inherit;
	text-transform: none;
	white-space: pre-wrap;
	line-break: normal;
	word-spacing: 0px;
	word-wrap: break-word;
	writing-mode: horizontal-tb !important;
}

.tl-text-measure {
	position: absolute;
	z-index: var(--layer-canvas-hidden);
	top: 0px;
	left: 0px;
	opacity: 0;
	width: max-content;
	box-sizing: border-box;
	pointer-events: none;
	white-space: pre-wrap;
	word-wrap: break-word;
	overflow-wrap: break-word;
	resize: none;
	border: none;
	user-select: none;
	contain: style paint;
	-webkit-user-select: none;
}

.tl-text-input,
.tl-text-content {
	position: absolute;
	inset: 0px;
	height: 100%;
	width: 100%;
	min-width: 1px;
	min-height: 1px;
	outline: none;
}

.tl-text-content__wrapper {
	position: relative;
	width: fit-content;
	height: fit-content;
	display: flex;
	align-items: center;
	justify-content: center;
	pointer-events: none;
	min-height: auto;
}

.tl-text-content {
	overflow: visible;
	pointer-events: none;
}

.tl-text-input {
	resize: none;
	user-select: all;
	-webkit-user-select: text;
	cursor: var(--tl-cursor-text);
}

.tl-text-input:not(.tl-rich-text) {
	/*
	 * Note: this `overflow: hidden` is key for scrollbars to not show up
	 * plaintext/<textarea> editors.
	 */
	overflow: hidden;
}

.tl-text-input::selection {
	background: var(--color-selected);
	color: var(--color-selected-contrast);
	text-shadow: none;
}

/* Text label */

.tl-text-label {
	display: flex;
	justify-content: center;
	align-items: center;
	color: var(--color-text);
	text-shadow: var(--tl-text-outline);
	line-height: inherit;
	position: absolute;
	inset: 0px;
	height: 100%;
	width: 100%;
}

.tl-text-label[data-hastext='false'][data-isediting='false'] > .tl-text-label__inner {
	width: 40px;
	height: 40px;
}

.tl-text-label[data-hastext='true'][data-isediting='false'] .tl-text-content {
	pointer-events: all;
}

.tl-text-label__inner > .tl-text-input.tl-rich-text {
	display: none;
	position: static;
}

.tl-text-wrapper[data-isediting='false'] .tl-text-input,
.tl-arrow-label[data-isediting='false'] .tl-text-input {
	opacity: 0;
	cursor: var(--tl-cursor-default);
}

.tl-rich-text[data-is-ready-for-editing='true'],
.tl-text-wrapper[data-is-ready-for-editing='true'] .tl-text-input {
	cursor: var(--tl-cursor-text);
}

.tl-text-label[data-textwrap='true'] > .tl-text-label__inner {
	max-width: 100%;
}

.tl-text-label[data-isediting='true'] {
	background-color: transparent;
	min-height: auto;
}

.tl-text-wrapper .tl-text-content {
	pointer-events: all;
	z-index: var(--layer-text-content);
}

.tl-text-wrapper[data-isselected='true'] .tl-text-input {
	z-index: var(--layer-text-editor);
	pointer-events: all;
}

/* This part of the rule helps preserve the occlusion rules for the shapes so we
 * don't click on shapes that are behind other shapes.
 * One extra nuance is we don't use this behavior for:
 *  - arrows which have weird geometry and just gets in the way.
 *  - draw/line shapes, because it feels restrictive to have them be 'in the way' of clicking on a textfield
 *  - shapes that are not filled
 */
.tl-canvas:is([data-iseditinganything='true'], [data-isselectinganything='true'])
	.tl-shape:not(
		[data-shape-type='arrow'],
		[data-shape-type='draw'],
		[data-shape-type='line'],
		[data-shape-type='highlight'],
		[data-shape-is-filled='false']
	) {
	pointer-events: all;
}

.tl-rich-text .ProseMirror {
	word-wrap: break-word;
	overflow-wrap: break-word;
	white-space: pre-wrap;

	/**
	 * Note: ProseMirror disables this in https://github.com/ProseMirror/prosemirror-view/commit/6b3b2205e2f3029cb8e8e86c55a190a22491df31
	 * However, that was from 8 years ago and the browser caret issue
	 * it mentions seems to be fixed. So, we're re-enabling it.
	 * We'll tell ProseMirror maybe to get rid of this on their end.
	 *
	 */
	-webkit-font-variant-ligatures: inherit;
	font-variant-ligatures: inherit;
	font-feature-settings: inherit;

	/**
	 * N.B. This following CSS Rule comes standard with the tiptap editor.
	 * Combined with the above rule that it supersedes, it allows for
	 * the auto-linking to work in text. Say, when typing example.com
	 * this helps it automatically turn that bit of text into a link.
	 *
	 * However, specifically, the break-spaces features seems to cause
	 * rendering differences when going in-and-out of edit mode. For example,
	 * the statically rendered text 'the rain in spain falls mainly on the plain'
	 * in a note shape will render differently when going in-and-out of edit mode.
	 *
	 * So, this is commented out to help make both the autolinking work (which now
	 * relies on the white-space: pre-wrap to work and to make the static/edit-mode
	 * rendering consistent.
	 * In the future, we might consider just making the static rendering just use
	 * white-space: break-spaces to make it consistent with the edit mode if need be.
	 *
	 * Also, the amount of ink I've spilt in my career writing comments explaining
	 * white-space in contenteditable is incredible.
	 *
	/* white-space: break-spaces; */
}

.tl-rich-text p {
	margin: 0;
	/* Depending on the extensions, <p> tags can be empty, without a <br />. */
	min-height: 1lh;
}

.tl-rich-text ul,
.tl-rich-text ol {
	text-align: left;
	margin: 0;
	padding-left: 3.25ch;
	/* Some resets, like Tailwind, nix the list styling. */
	list-style: revert;
}

.tl-rich-text ol:has(> li:nth-child(10)) {
	padding-left: 4.25ch;
}

.tl-rich-text ol:has(> li:nth-child(100)) {
	padding-left: 5.25ch;
}

.tl-rich-text h1,
.tl-rich-text h2,
.tl-rich-text h3,
.tl-rich-text h4,
.tl-rich-text h5,
.tl-rich-text h6 {
	margin-top: 5px;
	margin-bottom: 10px;
}

.tl-rich-text a {
	color: var(--color-primary);
	text-decoration: underline;
}

.tl-rich-text[data-is-select-tool-active='false'] a {
	cursor: inherit;
}

.tl-rich-text code {
	font-family: var(--tl-font-mono);
}

.tl-rich-text mark {
	background-color: #fddd00;
	color: currentColor;
	border-radius: 2px;
}

.tl-theme__light .tl-rich-text mark {
	text-shadow: none;
}

.tl-theme__dark .tl-rich-text mark {
	background-color: var(--color-text-highlight);
	color: currentColor;
}

@supports (color: color(display-p3 1 1 1)) {
	@media (color-gamut: p3) {
		.tl-container:not(.tl-theme__force-sRGB) .tl-rich-text mark {
			background-color: var(--color-text-highlight-p3);
		}
	}
}

.tl-text-wrapper[data-isediting='true'] .tl-rich-text {
	display: block;
}

/* --------------------- Loading -------------------- */

.tl-loading {
	background-color: var(--color-background);
	color: var(--color-text-1);
	height: 100%;
	width: 100%;
	display: flex;
	flex-direction: column;
	justify-content: center;
	align-items: center;
	gap: var(--space-2);
	font-size: 14px;
	font-weight: 500;
	opacity: 0;
	animation: fade-in 0.2s ease-in-out forwards;
	animation-delay: 0.2s;
	position: absolute;
	inset: 0px;
	z-index: var(--layer-canvas-blocker);
}

@keyframes fade-in {
	0% {
		opacity: 0;
	}
	100% {
		opacity: 1;
	}
}

/* ---------------------- Brush --------------------- */

.tl-brush {
	stroke-width: calc(var(--tl-scale) * 1px);
	contain: size layout;
}

.tl-brush__default {
	stroke: var(--color-brush-stroke);
	fill: var(--color-brush-fill);
}

/* -------------------- Scribble -------------------- */

.tl-scribble {
	stroke-linejoin: round;
	stroke-linecap: round;
	pointer-events: none;
	contain: size layout;
}

/* ---------------------- Snaps --------------------- */

.tl-snap-indicator {
	stroke: var(--color-snap);
	stroke-width: calc(1px * var(--tl-scale));
	fill: none;
}

.tl-snap-point {
	stroke: var(--color-snap);
	stroke-width: calc(1px * var(--tl-scale));
	fill: none;
}

/* ---------------- Hyperlink Button ---------------- */

.tl-hyperlink-button {
	background: none;
	margin: 0px;
	position: absolute;
	top: 0px;
	right: 0px;
	height: 44px;
	width: 44px;
	display: flex;
	align-items: center;
	justify-content: center;
	font-size: 12px;
	font-weight: 400;
	color: var(--color-text-1);
	padding: 13px;
	cursor: var(--tl-cursor-pointer);
	border: none;
	outline: none;
	pointer-events: all;
	z-index: 1;
}

.tl-hyperlink-button::after {
	content: '';
	z-index: -1;
	position: absolute;
	right: 6px;
	bottom: 6px;
	display: block;
	width: calc(100% - 12px);
	height: calc(100% - 12px);
	border-radius: var(--radius-1);
	background-color: var(--color-background);
	pointer-events: none;
}

.tl-hyperlink-button:focus-visible {
	color: var(--color-selected);
}

.tl-hyperlink__icon {
	width: 16px;
	height: 16px;
	background-color: currentColor;
	pointer-events: none;
}

.tl-hyperlink-button__hidden {
	display: none;
}

/* --------------------- Handles -------------------- */

.tl-handle {
	pointer-events: all;
}

.tl-handle__bg {
	fill: transparent;
	stroke: transparent;
	pointer-events: all;
}

.tl-handle__fg {
	fill: var(--color-selected-contrast);
	stroke: var(--color-selection-stroke);
	stroke-width: calc(1.5px * var(--tl-scale));
	pointer-events: none;
}

.tl-handle__create {
	opacity: 0;
}

.tl-handle__clone > .tl-handle__fg {
	fill: var(--color-selection-stroke);
	stroke: none;
}

.tl-handle__bg:active {
	fill: none;
}

@media (pointer: coarse) {
	.tl-handle__bg:active {
		fill: var(--color-selection-fill);
	}

	.tl-handle__create {
		opacity: 1;
	}
}

.tl-rotate-corner:not(:hover),
.tl-resize-handle:not(:hover) {
	cursor: none;
}

/* ----------------- Shape indicator ---------------- */

.tl-shape-indicator {
	transform-origin: top left;
	fill: none;
	stroke-width: calc(1.5px * var(--tl-scale));
	contain: size layout;
}

/* ---------------------- Shape --------------------- */

.tl-shape {
	position: absolute;
	pointer-events: none;
	overflow: visible;
	transform-origin: top left;
	contain: size layout;
}

/* ---------------- Shape Containers ---------------- */

.tl-svg-container {
	position: absolute;
	inset: 0px;
	height: 100%;
	width: 100%;
	pointer-events: none;
	stroke-linecap: round;
	stroke-linejoin: round;
	transform-origin: top left;
	overflow: visible;
}

.tl-html-container {
	position: absolute;
	inset: 0px;
	height: 100%;
	width: 100%;
	pointer-events: none;
	stroke-linecap: round;
	stroke-linejoin: round;
	/* content-visibility: auto; */
	transform-origin: top left;
	color: inherit;
}

/* -------------------- Group shape ------------------ */

.tl-group {
	stroke: var(--color-text);
	stroke-width: calc(1px * var(--tl-scale));
	opacity: 0.5;
}

/* --------------------- Arrow shape -------------------- */

.tl-arrow-label {
	position: absolute;
	top: -1px;
	left: -1px;
	width: 2px;
	height: 2px;
	padding: 0px;
	display: flex;
	justify-content: center;
	align-items: center;
	text-align: center;
	color: var(--color-text);
	text-shadow: var(--tl-text-outline);
}

.tl-arrow-label[data-isediting='true'] p {
	opacity: 0;
}

.tl-arrow-label__inner {
	border-radius: var(--radius-1);
	box-sizing: content-box;
	position: relative;
	height: max-content;
	width: max-content;
	pointer-events: none;
	display: flex;
	justify-content: center;
	align-items: center;
}

.tl-arrow-label .tl-arrow {
	position: relative;
	height: max-content;
	padding: inherit;
	overflow: visible;
}

.tl-arrow-label textarea {
	padding: inherit;
	/* Don't allow textarea to be zero width */
	min-width: 4px;
}

.tl-arrow-hint {
	stroke: var(--color-text-1);
	fill: none;
	stroke-linecap: round;
	overflow: visible;
}

.tl-arrow-hint-handle {
	fill: var(--color-selected-contrast);
	stroke: var(--color-selection-stroke);
	stroke-width: calc(1.5px * var(--tl-scale));
	r: calc(4px * var(--tl-scale));
}

.tl-arrow-hint-snap {
	stroke: transparent;
	fill: var(--color-selection-fill);
	r: calc(12px * var(--tl-scale));
}

.tl-arrow-hint-snap__none,
.tl-arrow-hint-snap__center,
.tl-arrow-hint-snap__axis {
	display: none;
}

.tl-arrow-hint-snap__edge {
	r: calc(8px * var(--tl-scale));
}

/* ------------------- Bookmark shape ------------------- */

.tl-bookmark__container {
	width: 100%;
	height: 100%;
	position: relative;
	border: 1px solid var(--color-panel-contrast);
	background-color: var(--color-panel);
	border-radius: var(--radius-2);
	display: flex;
	flex-direction: column;
	overflow: hidden;
}

.tl-bookmark__container--safariExport {
	border: 1px solid var(--color-divider);
}

.tl-bookmark__image_container {
	flex: 1 1 100%;
	overflow: hidden;
	border-top-left-radius: var(--radius-1);
	border-top-right-radius: var(--radius-1);
	width: 100%;
	height: 100%;
	display: flex;
	justify-content: flex-end;
	align-items: flex-start;
}

.tl-bookmark__image_container > .tl-hyperlink-button::after {
	background-color: var(--color-panel);
}

.tl-bookmark__placeholder {
	width: 100%;
	height: 100%;
	background-color: var(--color-muted-2);
	border-bottom: 1px solid var(--color-muted-2);
}

.tl-bookmark__image {
	width: 100%;
	height: 100%;
	object-fit: cover;
	object-position: center;
	border-bottom: 1px solid var(--color-muted-2);
}

.tl-bookmark__copy_container {
	background-color: var(--color-muted);
	padding: var(--space-4);
	pointer-events: all;
	display: flex;
	flex-direction: column;
	justify-content: space-between;
	flex: 1;
}

.tl-bookmark__heading,
.tl-bookmark__description,
.tl-bookmark__link {
	margin: 0px;
	width: 100%;
	font-family: inherit;
}

.tl-bookmark__heading {
	font-size: 16px;
	line-height: 1.5;
	font-weight: bold;
	padding-bottom: var(--space-2);
	overflow: hidden;
	max-height: calc((16px * 1.5) * 2);
	-webkit-box-orient: vertical;
	-webkit-line-clamp: 2;
	line-clamp: 2;
	text-overflow: ellipsis;
	display: -webkit-box;
}

.tl-bookmark__description {
	font-size: 12px;
	line-height: 1.5;
	overflow: hidden;
	max-height: calc((12px * 1.5) * 3);
	-webkit-box-orient: vertical;
	-webkit-line-clamp: 3;
	line-clamp: 3;
	text-overflow: ellipsis;
	display: -webkit-box;
	color: var(--color-text-2);
	margin: var(--space-2) 0px;
}

.tl-bookmark__heading + .tl-bookmark__link,
.tl-bookmark__description + .tl-bookmark__link {
	margin-top: var(--space-3);
}
.tl-bookmark__link {
	font-size: 12px;
	pointer-events: all;
	display: flex;
	color: var(--color-text-2);
	align-items: center;
	cursor: var(--tl-cursor-pointer);
	width: fit-content;
	max-width: 100%;
}

.tl-bookmark__link > span {
	flex-shrink: 0px;
	white-space: nowrap;
	overflow: hidden;
	text-overflow: ellipsis;
}

.tl-bookmark__link > .tl-hyperlink__icon {
	margin-right: 8px;
	flex-shrink: 0;
}

.tl-bookmark__link > .tl-bookmark__favicon {
	margin-right: 8px;
	width: 16px;
	height: 16px;
	flex-shrink: 0;
}

/* -------------- Image and video shape ------------- */

.tl-image,
.tl-video {
	object-fit: cover;
	background-size: cover;
	width: 100%;
	height: 100%;
}

.tl-video-container,
.tl-image-container,
.tl-embed-container {
	width: 100%;
	height: 100%;
	pointer-events: all;
	/* background-color: var(--color-background); */

	display: flex;
	justify-content: center;
	align-items: center;
}

.tl-image-container {
	position: relative;
	overflow: hidden;
}

.tl-image {
	position: absolute;
	inset: 0;
}

.tl-video.tl-video-is-fullscreen {
	object-fit: contain;
	background-size: contain;
}

/* -------------------- Note shape ------------------- */

.tl-note__container {
	position: relative;
	width: 100%;
	height: 100%;
	pointer-events: all;
	opacity: 1;
	z-index: var(--layer-text-container);
	border-radius: 1px;
}

.tl-note__container > .tl-text-label {
	text-shadow: none;
	color: currentColor;
}

/* ------------------- Frame shape ------------------- */

.tl-frame__body {
	stroke-width: calc(1px * var(--tl-scale));
}

.tl-frame__creating {
	stroke: var(--color-selected);
	fill: none;
}

.tl-frame-heading {
	--frame-padding-x: 6px;
	--frame-height: 24px;
	--frame-minimum-width: 32px;
	--frame-offset-width: 16px;
	display: flex;
	align-items: center;
	position: absolute;
	transform-origin: 0% 100%;
	overflow: hidden;
	max-width: 100%;
	min-width: var(--frame-minimum-width);
	height: auto;
	font-size: 12px;
	padding-bottom: 4px;
	pointer-events: all;
}

.tl-frame-heading-hit-area {
	pointer-events: all;
	/* scale from bottom left corner so we can pin it to the top left corner of the frame */
	transform-origin: 0% 100%;
	display: flex;
	height: var(--frame-height);
	width: 100%;
	align-items: center;
	border-radius: var(--radius-1);
}

.tl-frame-label {
	pointer-events: all;
	overflow: hidden;
	text-overflow: ellipsis;
	padding: 0px var(--frame-padding-x);
	border-radius: var(--radius-1);
	position: relative;
	font-size: inherit;
	white-space: pre;
}

.tl-frame-label__editing {
	color: transparent;
	white-space: pre;
	width: auto;
	min-width: var(--frame-minimum-width);
	height: 100%;
	overflow: visible;
	background-color: var(--color-panel);
	border-color: var(--color-selected);
	box-shadow: inset 0px 0px 0px 1.5px var(--color-selected);
}

.tl-frame-name-input {
	position: absolute;
	border: none;
	background: none;
	outline: none;
	padding: 0px var(--frame-padding-x);
	inset: 0px;
	height: 100%;
	width: 100%;
	font-size: inherit;
	font-family: inherit;
	font-weight: inherit;
	width: 100%;
	color: var(--color-text-1);
	border-radius: var(--radius-1);
	user-select: all;
	-webkit-user-select: text;
	white-space: pre;
	cursor: var(--tl-cursor-text);
}

/* If mobile use 16px as font size */
/* On iOS, font size under 16px in an input will make the page zoom into the input 🤦‍♂️ */
/* https://css-tricks.com/16px-or-larger-text-prevents-ios-form-zoom/ */
@media (max-width: 600px) {
	.tl-frame-heading {
		font-size: 16px;
	}
}

/* ------------------- Embed Shape ------------------ */

.tl-embed {
	border: none;
	border-radius: var(--radius-2);
}

/* -------------- Shape error boundary -------------- */

.tl-shape-error-boundary {
	width: 100%;
	height: 100%;
	background-color: var(--color-muted-1);
	border-width: calc(1px * var(--tl-scale));
	border-color: var(--color-muted-1);
	border-style: solid;
	border-radius: calc(var(--radius-1) * var(--tl-scale));
	display: flex;
	flex-direction: column;
	align-items: center;
	justify-content: center;
	text-align: left;
	position: relative;
	pointer-events: all;
	overflow: hidden;
	padding: var(--space-2);
}

.tl-shape-error-boundary::before {
	transform: scale(var(--tl-scale));
	content: 'Error';
	font-size: 12px;
	font-family: inherit;
	color: var(--color-text-0);
}

/* ----------------- Error boundary ----------------- */

.tl-error-boundary {
	width: 100%;
	height: 100%;
	display: flex;
	align-items: center;
	justify-content: center;
	padding: var(--space-4);
	background-color: var(--color-background);
	color: var(--color-text-1);
	position: absolute;
}

.tl-error-boundary__overlay {
	position: absolute;
	inset: 0px;
	height: 100%;
	width: 100%;
	z-index: var(--layer-error-overlay);
	background-color: var(--color-overlay);
}

.tl-error-boundary__content * {
	user-select: all;
	-webkit-user-select: text;
	pointer-events: all;
}

.tl-error-boundary__canvas {
	pointer-events: none;
	position: absolute;
	inset: 0px;
	height: 100%;
	width: 100%;
	z-index: var(--layer-error-canvas);
}

/* some browsers seem to have some weird interactions between stacking contexts
and pointer-events. this ::after pseudo element covers the canvas and prevents
it from receiving any pointer events or affecting the cursor. */
.tl-error-boundary__canvas::after {
	content: ' ';
	display: block;
	position: absolute;
	inset: 0px;
	height: 100%;
	width: 100%;
	z-index: var(--layer-error-canvas-after);
	pointer-events: all;
}

.tl-error-boundary__content {
	width: fit-content;
	height: fit-content;
	max-width: 100%;
	width: 400px;
	max-height: 100%;
	background-color: var(--color-panel);
	padding: 16px;
	border-radius: 16px;
	box-shadow: var(--shadow-2);
	font-size: 14px;
	font-weight: 400;
	display: flex;
	flex-direction: column;
	overflow: auto;
	z-index: var(--layer-error-content);
	gap: 12px;
}

.tl-error-boundary__content__expanded {
	width: 600px;
}

.tl-error-boundary__content h2 {
	font-size: 16px;
	margin: 0px;
	font-weight: 500;
}

.tl-error-boundary__content h4 {
	border: 1px solid var(--color-low-border);
	margin: -6px 0 0 0;
	padding: var(--space-5);
	border-radius: var(--radius-2);
	font-weight: normal;
}

.tl-error-boundary__content p {
	line-height: 1.5;
	margin: 0px;
}

.tl-error-boundary__content pre {
	background-color: var(--color-muted-2);
	margin-top: 0;
	padding: var(--space-5);
	border-radius: var(--radius-2);
	overflow: auto;
	font-size: 12px;
	max-height: 320px;
}

.tl-error-boundary__content button {
	background: none;
	border: none;
	font-family: inherit;
	font-size: 14px;
	font-weight: 500;
	padding: var(--space-4);
	border-radius: var(--radius-3);
	cursor: var(--tl-cursor-pointer);
	color: inherit;
	background-color: transparent;
}

.tl-error-boundary__content a {
	color: var(--color-selected);
	font-weight: 500;
	text-decoration: none;
}

.tl-error-boundary__content__error {
	position: relative;
	margin: -6px 0 0 0;
}

.tl-error-boundary__content__error button {
	position: absolute;
	top: var(--space-2);
	right: var(--space-2);
	font-size: 12px;
	padding: var(--space-2) var(--space-3);
	background-color: var(--color-panel);
	border-radius: var(--radius-1);
}

.tl-error-boundary__content__actions {
	display: flex;
	justify-content: space-between;
	gap: var(--space-4);
	margin: 0px;
	margin-left: -4px;
}
.tl-error-boundary__content__actions__group {
	display: flex;
	gap: var(--space-4);
}
.tl-error-boundary__content .tl-error-boundary__reset {
	color: var(--color-warn);
}
.tl-error-boundary__content .tl-error-boundary__refresh {
	background-color: var(--color-primary);
	color: var(--color-selected-contrast);
}
.tl-container__focused:not(.tl-container__no-focus-ring)
	.tlui-button.tl-error-boundary__refresh:focus-visible {
	border-radius: 8px;
	outline-offset: 0;
}

/* ---------------- Hit test blocker ---------------- */

.tl-hit-test-blocker {
	position: absolute;
	z-index: var(--layer-canvas-blocker);
	inset: 0px;
	width: 100%;
	height: 100%;
	pointer-events: all;
}

.tl-hit-test-blocker__hidden {
	display: none;
}

/* --------------------- Hovers --------------------- */

@media (hover: hover) {
	.tl-handle__create:hover {
		opacity: 1;
	}

	.tl-handle__bg:hover {
		cursor: var(--tl-cursor-grab);
		fill: var(--color-selection-fill);
	}

	.tl-bookmark__link:hover {
		color: var(--color-selected);
	}

	.tl-hyperlink-button:hover {
		color: var(--color-selected);
	}

	.tl-error-boundary__content button:hover {
		background-color: var(--color-low);
	}
	.tl-error-boundary__content a:hover {
		color: var(--color-text-1);
	}
	.tl-error-boundary__content .tl-error-boundary__refresh:hover {
		background-color: var(--color-primary);
		opacity: 0.9;
	}

	/* These three rules help preserve clicking into specific points in text areas *while*
 * already in edit mode when jumping from shape to shape. */
	.tl-canvas[data-iseditinganything='true'] .tl-text-wrapper:hover .tl-text-input {
		z-index: var(--layer-text-editor);
		pointer-events: all;
	}
}<|MERGE_RESOLUTION|>--- conflicted
+++ resolved
@@ -487,112 +487,7 @@
 	pointer-events: none;
 }
 
-<<<<<<< HEAD
-.tl-handle__clone > .tl-handle__fg {
-	fill: var(--color-selection-stroke);
-	stroke: none;
-}
-
-.tl-handle__bg:active {
-	fill: none;
-}
-
-@media (pointer: coarse) {
-	.tl-handle__bg:active {
-		fill: var(--color-selection-fill);
-	}
-
-	.tl-handle__create {
-		opacity: 1;
-	}
-}
-
-.tl-rotate-corner:not(:hover),
-.tl-resize-handle:not(:hover) {
-	cursor: none;
-}
-
-/* --------------------- Arrow Hints -------------------- */
-
-.tl-arrow-hint-handle {
-	fill: var(--color-selected-contrast);
-	stroke: var(--color-selection-stroke);
-	stroke-width: calc(1.5px * var(--tl-scale));
-	r: calc(4px * var(--tl-scale));
-}
-
-.tl-arrow-hint-snap {
-	stroke: transparent;
-	fill: var(--color-selection-fill);
-	r: calc(12px * var(--tl-scale));
-}
-
-.tl-arrow-hint-snap__none,
-.tl-arrow-hint-snap__center,
-.tl-arrow-hint-snap__axis {
-	display: none;
-}
-
-.tl-arrow-hint-snap__edge {
-	r: calc(8px * var(--tl-scale));
-}
-
-/* ------------------ Bounds Detail ----------------- */
-
-.tl-image,
-.tl-video {
-	object-fit: cover;
-	background-size: cover;
-	width: 100%;
-	height: 100%;
-}
-
-.tl-video.tl-video-is-fullscreen {
-	object-fit: contain;
-	background-size: contain;
-}
-
-.tl-video-container,
-.tl-image-container,
-.tl-embed-container {
-	width: 100%;
-	height: 100%;
-	pointer-events: all;
-	/* background-color: var(--color-background); */
-
-	display: flex;
-	justify-content: center;
-	align-items: center;
-}
-
-.tl-image-container {
-	position: relative;
-}
-.tl-image {
-	position: absolute;
-	inset: 0;
-}
-
-.tl-image__tg {
-	--scale: calc(min(2, var(--tl-scale)));
-	position: absolute;
-	top: calc(var(--scale) * 8px);
-	right: calc(var(--scale) * 8px);
-	font-size: 10px;
-	transform-origin: top right;
-	background-color: var(--color-background);
-	padding: 2px 4px;
-	border-radius: var(--radius-1);
-}
-
-/* --------------------- Nametag -------------------- */
-
-.tl-collaborator-cursor {
-	position: absolute;
-}
-=======
 /* -------------- Nametag / cursor chat ------------- */
->>>>>>> b3492058
 
 .tl-nametag {
 	position: absolute;
@@ -1464,7 +1359,6 @@
 
 .tl-image-container {
 	position: relative;
-	overflow: hidden;
 }
 
 .tl-image {
