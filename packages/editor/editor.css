/* @tldraw/editor */

.tl-container {
	width: 100%;
	height: 100%;
	font-size: 12px;
	/* Spacing */
	--space-1: 2px;
	--space-2: 4px;
	--space-3: 8px;
	--space-4: 12px;
	--space-5: 16px;
	--space-6: 20px;
	--space-7: 28px;
	--space-8: 32px;
	--space-9: 64px;
	--space-10: 72px;
	/* Radius */
	--radius-0: 2px;
	--radius-1: 4px;
	--radius-2: 6px;
	--radius-3: 9px;
	--radius-4: 11px;
	/* Z Index */
	--layer-background: 100;
	--layer-grid: 150;
	--layer-canvas: 200;
	--layer-shapes: 300;
	--layer-overlays: 400;
	--layer-following-indicator: 1000;
	/* Misc */
	--tl-zoom: 1;

	/* Cursor SVGs */
	--tl-cursor-none: none;
	--tl-cursor-default: url("data:image/svg+xml,<svg height='32' width='32' viewBox='0 0 32 32' xmlns='http://www.w3.org/2000/svg' style='color: black;'><defs><filter id='shadow' y='-40%' x='-40%' width='180px' height='180%' color-interpolation-filters='sRGB'><feDropShadow dx='1' dy='1' stdDeviation='1.2' flood-opacity='.5'/></filter></defs><g fill='none' transform='rotate(0 16 16)' filter='url(%23shadow)'><path d='m12 24.4219v-16.015l11.591 11.619h-6.781l-.411.124z' fill='white'/><path d='m21.0845 25.0962-3.605 1.535-4.682-11.089 3.686-1.553z' fill='white'/><path d='m19.751 24.4155-1.844.774-3.1-7.374 1.841-.775z' fill='black'/><path d='m13 10.814v11.188l2.969-2.866.428-.139h4.768z' fill='black'/></g></svg>")
			12 8,
		default;
	--tl-cursor-pointer: url("data:image/svg+xml,<svg height='32' width='32' viewBox='0 0 32 32' xmlns='http://www.w3.org/2000/svg' style='color: black;'><defs><filter id='shadow' y='-40%' x='-40%' width='180px' height='180%' color-interpolation-filters='sRGB'><feDropShadow dx='1' dy='1' stdDeviation='1.2' flood-opacity='.5'/></filter></defs><g fill='none' transform='rotate(0 16 16)' filter='url(%23shadow)'><path d='m13.3315 21.3799c-.284-.359-.629-1.093-1.243-1.984-.348-.504-1.211-1.453-1.468-1.935-.223-.426-.199-.617-.146-.97.094-.628.738-1.117 1.425-1.051.519.049.959.392 1.355.716.239.195.533.574.71.788.163.196.203.277.377.509.23.307.302.459.214.121-.071-.496-.187-1.343-.355-2.092-.128-.568-.159-.657-.281-1.093-.129-.464-.195-.789-.316-1.281-.084-.348-.235-1.059-.276-1.459-.057-.547-.087-1.439.264-1.849.275-.321.906-.418 1.297-.22.512.259.803 1.003.936 1.3.239.534.387 1.151.516 1.961.164 1.031.466 2.462.476 2.763.024-.369-.068-1.146-.004-1.5.058-.321.328-.694.666-.795.286-.085.621-.116.916-.055.313.064.643.288.766.499.362.624.369 1.899.384 1.831.086-.376.071-1.229.284-1.584.14-.234.497-.445.687-.479.294-.052.655-.068.964-.008.249.049.586.345.677.487.218.344.342 1.317.379 1.658.015.141.074-.392.293-.736.406-.639 1.843-.763 1.898.639.025.654.02.624.02 1.064 0 .517-.012.828-.04 1.202-.031.4-.117 1.304-.242 1.742-.086.301-.371.978-.652 1.384 0 0-1.074 1.25-1.191 1.813-.118.562-.079.566-.102.965-.023.398.121.922.121.922s-.802.104-1.234.035c-.391-.063-.875-.841-1-1.079-.172-.328-.539-.265-.682-.023-.225.383-.709 1.07-1.051 1.113-.668.084-2.054.031-3.139.02 0 0 .185-1.011-.227-1.358-.305-.259-.83-.784-1.144-1.06z' fill='white'/><g stroke='black' stroke-linecap='round' stroke-width='.75'><path d='m13.3315 21.3799c-.284-.359-.629-1.093-1.243-1.984-.348-.504-1.211-1.453-1.468-1.935-.223-.426-.199-.617-.146-.97.094-.628.738-1.117 1.425-1.051.519.049.959.392 1.355.716.239.195.533.574.71.788.163.196.203.277.377.509.23.307.302.459.214.121-.071-.496-.187-1.343-.355-2.092-.128-.568-.159-.657-.281-1.093-.129-.464-.195-.789-.316-1.281-.084-.348-.235-1.059-.276-1.459-.057-.547-.087-1.439.264-1.849.275-.321.906-.418 1.297-.22.512.259.803 1.003.936 1.3.239.534.387 1.151.516 1.961.164 1.031.466 2.462.476 2.763.024-.369-.068-1.146-.004-1.5.058-.321.328-.694.666-.795.286-.085.621-.116.916-.055.313.064.643.288.766.499.362.624.369 1.899.384 1.831.086-.376.071-1.229.284-1.584.14-.234.497-.445.687-.479.294-.052.655-.068.964-.008.249.049.586.345.677.487.218.344.342 1.317.379 1.658.015.141.074-.392.293-.736.406-.639 1.843-.763 1.898.639.025.654.02.624.02 1.064 0 .517-.012.828-.04 1.202-.031.4-.117 1.304-.242 1.742-.086.301-.371.978-.652 1.384 0 0-1.074 1.25-1.191 1.813-.118.562-.079.566-.102.965-.023.398.121.922.121.922s-.802.104-1.234.035c-.391-.063-.875-.841-1-1.079-.172-.328-.539-.265-.682-.023-.225.383-.709 1.07-1.051 1.113-.668.084-2.054.031-3.139.02 0 0 .185-1.011-.227-1.358-.305-.259-.83-.784-1.144-1.06z' stroke-linejoin='round'/><path d='m21.5664 21.7344v-3.459'/><path d='m19.5508 21.7461-.016-3.473'/><path d='m17.5547 18.3047.021 3.426'/></g></g></svg>")
			14 10,
		pointer;
	--tl-cursor-cross: url("data:image/svg+xml,<svg height='32' width='32' viewBox='0 0 32 32' xmlns='http://www.w3.org/2000/svg' style='color: black;'><defs><filter id='shadow' y='-40%' x='-40%' width='180px' height='180%' color-interpolation-filters='sRGB'><feDropShadow dx='1' dy='1' stdDeviation='1.2' flood-opacity='.5'/></filter></defs><g fill='none' transform='rotate(0 16 16)' filter='url(%23shadow)'><path d='m25 16h-6.01v-6h-2.98v6h-6.01v3h6.01v6h2.98v-6h6.01z' fill='white'/><path d='m23.9902 17.0103h-6v-6.01h-.98v6.01h-6v.98h6v6.01h.98v-6.01h6z' fill='%23231f1f'/></g></svg>")
			16 16,
		crosshair;
	--tl-cursor-move: url("data:image/svg+xml,<svg height='32' width='32' viewBox='0 0 32 32' xmlns='http://www.w3.org/2000/svg' style='color: black;'><defs><filter id='shadow' y='-40%' x='-40%' width='180px' height='180%' color-interpolation-filters='sRGB'><feDropShadow dx='1' dy='1' stdDeviation='1.2' flood-opacity='.5'/></filter></defs><g fill='none' transform='rotate(0 16 16)' filter='url(%23shadow)'><path d='m19 14h1v1h-1zm1 6h-1v-1h1zm-5-5h-1v-1h1zm0 5h-1v-1h1zm2-10.987-7.985 7.988 5.222 5.221 2.763 2.763 7.984-7.985z' fill='white'/><g fill='black'><path d='m23.5664 16.9971-2.557-2.809v1.829h-4.009-4.001v-1.829l-2.571 2.809 2.572 2.808-.001-1.808h4.001 4.009l-.001 1.808z'/><path d='m17.9873 17h.013v-4.001l1.807.001-2.807-2.571-2.809 2.57h1.809v4.001h.008v4.002l-1.828-.001 2.807 2.577 2.805-2.576h-1.805z'/></g></g></svg>")
			16 16,
		move;
	--tl-cursor-grab: url("data:image/svg+xml,<svg height='32' width='32' viewBox='0 0 32 32' xmlns='http://www.w3.org/2000/svg' style='color: black;'><defs><filter id='shadow' y='-40%' x='-40%' width='180px' height='180%' color-interpolation-filters='sRGB'><feDropShadow dx='1' dy='1' stdDeviation='1.2' flood-opacity='.5'/></filter></defs><g fill='none' transform='rotate(0 16 16)' filter='url(%23shadow)'><path d='m13.5557 17.5742c-.098-.375-.196-.847-.406-1.552-.167-.557-.342-.859-.47-1.233-.155-.455-.303-.721-.496-1.181-.139-.329-.364-1.048-.457-1.44-.119-.509.033-.924.244-1.206.253-.339.962-.49 1.357-.351.371.13.744.512.916.788.288.46.357.632.717 1.542.393.992.564 1.918.611 2.231l.085.452c-.001-.04-.043-1.122-.044-1.162-.035-1.029-.06-1.823-.038-2.939.002-.126.064-.587.084-.715.078-.5.305-.8.673-.979.412-.201.926-.215 1.401-.017.423.173.626.55.687 1.022.014.109.094.987.093 1.107-.013 1.025.006 1.641.015 2.174.004.231.003 1.625.017 1.469.061-.656.094-3.189.344-3.942.144-.433.405-.746.794-.929.431-.203 1.113-.07 1.404.243.285.305.446.692.482 1.153.032.405-.019.897-.02 1.245 0 .867-.021 1.324-.037 2.121-.001.038-.015.298.023.182.094-.28.188-.542.266-.745.049-.125.241-.614.359-.859.114-.234.211-.369.415-.688.2-.313.415-.448.668-.561.54-.235 1.109.112 1.301.591.086.215.009.713-.028 1.105-.061.647-.254 1.306-.352 1.648-.128.447-.274 1.235-.34 1.601-.072.394-.234 1.382-.359 1.82-.086.301-.371.978-.652 1.384 0 0-1.074 1.25-1.192 1.812-.117.563-.078.567-.101.965-.024.399.121.923.121.923s-.802.104-1.234.034c-.391-.062-.875-.841-1-1.078-.172-.328-.539-.265-.682-.023-.225.383-.709 1.07-1.051 1.113-.668.084-2.054.03-3.139.02 0 0 .185-1.011-.227-1.358-.305-.26-.83-.784-1.144-1.06l-.832-.921c-.284-.36-.629-1.093-1.243-1.985-.348-.504-1.027-1.085-1.284-1.579-.223-.425-.331-.954-.19-1.325.225-.594.675-.897 1.362-.832.519.05.848.206 1.238.537.225.19.573.534.75.748.163.195.203.276.377.509.23.307.302.459.214.121' fill='white'/><g stroke='black' stroke-linecap='round' stroke-width='.75'><path d='m13.5557 17.5742c-.098-.375-.196-.847-.406-1.552-.167-.557-.342-.859-.47-1.233-.155-.455-.303-.721-.496-1.181-.139-.329-.364-1.048-.457-1.44-.119-.509.033-.924.244-1.206.253-.339.962-.49 1.357-.351.371.13.744.512.916.788.288.46.357.632.717 1.542.393.992.564 1.918.611 2.231l.085.452c-.001-.04-.043-1.122-.044-1.162-.035-1.029-.06-1.823-.038-2.939.002-.126.064-.587.084-.715.078-.5.305-.8.673-.979.412-.201.926-.215 1.401-.017.423.173.626.55.687 1.022.014.109.094.987.093 1.107-.013 1.025.006 1.641.015 2.174.004.231.003 1.625.017 1.469.061-.656.094-3.189.344-3.942.144-.433.405-.746.794-.929.431-.203 1.113-.07 1.404.243.285.305.446.692.482 1.153.032.405-.019.897-.02 1.245 0 .867-.021 1.324-.037 2.121-.001.038-.015.298.023.182.094-.28.188-.542.266-.745.049-.125.241-.614.359-.859.114-.234.211-.369.415-.688.2-.313.415-.448.668-.561.54-.235 1.109.112 1.301.591.086.215.009.713-.028 1.105-.061.647-.254 1.306-.352 1.648-.128.447-.274 1.235-.34 1.601-.072.394-.234 1.382-.359 1.82-.086.301-.371.978-.652 1.384 0 0-1.074 1.25-1.192 1.812-.117.563-.078.567-.101.965-.024.399.121.923.121.923s-.802.104-1.234.034c-.391-.062-.875-.841-1-1.078-.172-.328-.539-.265-.682-.023-.225.383-.709 1.07-1.051 1.113-.668.084-2.054.03-3.139.02 0 0 .185-1.011-.227-1.358-.305-.26-.83-.784-1.144-1.06l-.832-.921c-.284-.36-.629-1.093-1.243-1.985-.348-.504-1.027-1.085-1.284-1.579-.223-.425-.331-.954-.19-1.325.225-.594.675-.897 1.362-.832.519.05.848.206 1.238.537.225.19.573.534.75.748.163.195.203.276.377.509.23.307.302.459.214.121' stroke-linejoin='round'/><path d='m20.5664 21.7344v-3.459'/><path d='m18.5508 21.7461-.016-3.473'/><path d='m16.5547 18.3047.021 3.426'/></g></g></svg>")
			16 16,
		grab;
	--tl-cursor-grabbing: url("data:image/svg+xml,<svg height='32' width='32' viewBox='0 0 32 32' xmlns='http://www.w3.org/2000/svg' style='color: black;'><defs><filter id='shadow' y='-40%' x='-40%' width='180px' height='180%' color-interpolation-filters='sRGB'><feDropShadow dx='1' dy='1' stdDeviation='1.2' flood-opacity='.5'/></filter></defs><g fill='none' transform='rotate(0 16 16)' filter='url(%23shadow)'><path d='m13.5732 12.0361c.48-.178 1.427-.069 1.677.473.213.462.396 1.241.406 1.075.024-.369-.024-1.167.137-1.584.117-.304.347-.59.686-.691.285-.086.62-.116.916-.055.313.064.642.287.765.499.362.623.368 1.899.385 1.831.064-.272.07-1.229.283-1.584.141-.235.497-.445.687-.479.294-.052.656-.068.964-.008.249.049.586.344.677.487.219.344.342 1.316.379 1.658.016.141.074-.393.293-.736.406-.639 1.844-.763 1.898.639.026.654.02.624.02 1.064 0 .516-.012.828-.04 1.202-.03.399-.116 1.304-.241 1.742-.086.301-.371.978-.653 1.384 0 0-1.074 1.25-1.191 1.812-.117.563-.078.567-.102.965-.023.399.121.923.121.923s-.801.104-1.234.034c-.391-.062-.875-.84-1-1.078-.172-.328-.539-.265-.682-.023-.224.383-.709 1.07-1.05 1.113-.669.084-2.055.03-3.14.02 0 0 .185-1.011-.227-1.358-.305-.26-.83-.784-1.144-1.06l-.832-.921c-.283-.36-1.002-.929-1.243-1.985-.213-.936-.192-1.395.037-1.77.232-.381.67-.589.854-.625.208-.042.692-.039.875.062.223.123.313.159.488.391.23.307.312.456.213.121-.076-.262-.322-.595-.434-.97-.109-.361-.401-.943-.38-1.526.008-.221.103-.771.832-1.042' fill='white'/><g stroke='black' stroke-width='.75'><path d='m13.5732 12.0361c.48-.178 1.427-.069 1.677.473.213.462.396 1.241.406 1.075.024-.369-.024-1.167.137-1.584.117-.304.347-.59.686-.691.285-.086.62-.116.916-.055.313.064.642.287.765.499.362.623.368 1.899.385 1.831.064-.272.07-1.229.283-1.584.141-.235.497-.445.687-.479.294-.052.656-.068.964-.008.249.049.586.344.677.487.219.344.342 1.316.379 1.658.016.141.074-.393.293-.736.406-.639 1.844-.763 1.898.639.026.654.02.624.02 1.064 0 .516-.012.828-.04 1.202-.03.399-.116 1.304-.241 1.742-.086.301-.371.978-.653 1.384 0 0-1.074 1.25-1.191 1.812-.117.563-.078.567-.102.965-.023.399.121.923.121.923s-.801.104-1.234.034c-.391-.062-.875-.84-1-1.078-.172-.328-.539-.265-.682-.023-.224.383-.709 1.07-1.05 1.113-.669.084-2.055.03-3.14.02 0 0 .185-1.011-.227-1.358-.305-.26-.83-.784-1.144-1.06l-.832-.921c-.283-.36-1.002-.929-1.243-1.985-.213-.936-.192-1.395.037-1.77.232-.381.67-.589.854-.625.208-.042.692-.039.875.062.223.123.313.159.488.391.23.307.312.456.213.121-.076-.262-.322-.595-.434-.97-.109-.361-.401-.943-.38-1.526.008-.221.103-.771.832-1.042z' stroke-linejoin='round'/><path d='m20.5664 19.7344v-3.459' stroke-linecap='round'/><path d='m18.5508 19.7461-.016-3.473' stroke-linecap='round'/><path d='m16.5547 16.3047.021 3.426' stroke-linecap='round'/></g></g></svg>")
			16 16,
		grabbing;
	--tl-cursor-text: url("data:image/svg+xml,<svg height='32' width='32' viewBox='0 0 32 32' xmlns='http://www.w3.org/2000/svg' style='color: black;'><defs><filter id='shadow' y='-40%' x='-40%' width='180px' height='180%' color-interpolation-filters='sRGB'><feDropShadow dx='1' dy='1' stdDeviation='1.2' flood-opacity='.5'/></filter></defs><g fill='none' transform='rotate(0 16 16)' filter='url(%23shadow)'><path fill='white' d='M7.94 0a5.25 5.25 0 0 0-3.47 1.17A5.27 5.27 0 0 0 1 0H0v3h1c1.41 0 1.85.7 2 1v3.94H2v3h1v3c-.13.3-.57 1-2 1H0v3h1a5.27 5.27 0 0 0 3.47-1.17c.98.8 2.21 1.21 3.47 1.17h1v-3h-1c-1.41 0-1.85-.7-2-1v-3H7v-3H6V4c.13-.3.57-1 2-1h1V0H7.94z'/><path fill='black' d='M7.94 2V1a4 4 0 0 0-3.47 1.64A4 4 0 0 0 1 1v1c1.3-.17 2.56.6 3 1.84v5.1H3v1h1v4.16c-.45 1.24-1.7 2-3 1.84v1a4.05 4.05 0 0 0 3.47-1.63 4.05 4.05 0 0 0 3.47 1.63v-1A2.82 2.82 0 0 1 5 14.1V9.93h1v-1H5V3.85A2.81 2.81 0 0 1 7.94 2z'/></g></svg>")
			4 10,
		text;
	--tl-cursor-zoom-in: url("data:image/svg+xml,<svg height='32' width='32' viewBox='0 0 32 32' xmlns='http://www.w3.org/2000/svg' style='color: black;'><defs><filter id='shadow' y='-40%' x='-40%' width='180px' height='180%' color-interpolation-filters='sRGB'><feDropShadow dx='1' dy='1' stdDeviation='1.2' flood-opacity='.5'/></filter></defs><g fill='none' transform='rotate(0 16 16)' filter='url(%23shadow)'><path d='m20.5 15c0 3.038-2.462 5.5-5.5 5.5s-5.5-2.462-5.5-5.5 2.462-5.5 5.5-5.5 5.5 2.462 5.5 5.5' fill='white'/><path d='m20.5 15c0 3.038-2.462 5.5-5.5 5.5s-5.5-2.462-5.5-5.5 2.462-5.5 5.5-5.5 5.5 2.462 5.5 5.5z' stroke='black'/><g fill='black'><path d='m18 14h-2v-2h-2v2h-2v1.98h2v2.02h2v-2.02h2z'/><path d='m23.5859 25 1.414-1.414-5.449-5.449-1.414 1.414z'/></g></g></svg>")
			16 16,
		zoom-in;
	--tl-cursor-zoom-out: url("data:image/svg+xml,<svg height='32' width='32' viewBox='0 0 32 32' xmlns='http://www.w3.org/2000/svg' style='color: black;'><defs><filter id='shadow' y='-40%' x='-40%' width='180px' height='180%' color-interpolation-filters='sRGB'><feDropShadow dx='1' dy='1' stdDeviation='1.2' flood-opacity='.5'/></filter></defs><g fill='none' transform='rotate(0 16 16)' filter='url(%23shadow)'><path d='m20.5 15c0 3.038-2.462 5.5-5.5 5.5s-5.5-2.462-5.5-5.5 2.462-5.5 5.5-5.5 5.5 2.462 5.5 5.5' fill='white'/><path d='m20.5 15c0 3.038-2.462 5.5-5.5 5.5s-5.5-2.462-5.5-5.5 2.462-5.5 5.5-5.5 5.5 2.462 5.5 5.5z' stroke='black'/><g fill='black'><path d='m18 16h-5.98v-1.98h5.98z'/><path d='m23.5859 25 1.414-1.414-5.449-5.449-1.414 1.414z'/></g></g></svg>")
			16 16,
		zoom-out;

	/* These cursor values get programmatically overridden */
	/* They're just here to help your editor autocomplete */
	--tl-cursor: var(--tl-cursor-default);
	--tl-cursor-resize-edge: ew-resize;
	--tl-cursor-resize-corner: nesw-resize;
	--tl-cursor-ew-resize: ew-resize;
	--tl-cursor-ns-resize: ns-resize;
	--tl-cursor-nesw-resize: nesw-resize;
	--tl-cursor-nwse-resize: nwse-resize;
	--tl-cursor-rotate: pointer;
	--tl-cursor-nwse-rotate: pointer;
	--tl-cursor-nesw-rotate: pointer;
	--tl-cursor-senw-rotate: pointer;
	--tl-cursor-swne-rotate: pointer;
	--tl-scale: calc(1 / var(--tl-zoom));
	/* fonts */
	--tl-font-draw: 'tldraw_draw', sans-serif;
	--tl-font-sans: 'tldraw_sans', sans-serif;
	--tl-font-serif: 'tldraw_serif', serif;
	--tl-font-mono: 'tldraw_mono', monospace;
	/* fext outline */
	--a: calc(min(0.5, 1 / var(--tl-zoom)) * 2px);
	--b: calc(min(0.5, 1 / var(--tl-zoom)) * -2px);
	--tl-text-outline: 0 var(--b) 0 var(--color-background), 0 var(--a) 0 var(--color-background),
		var(--b) var(--b) 0 var(--color-background), var(--a) var(--b) 0 var(--color-background),
		var(--a) var(--a) 0 var(--color-background), var(--b) var(--a) 0 var(--color-background);
	/* own properties */
	position: relative;
	inset: 0px;
	height: 100%;
	width: 100%;
	overflow: clip;
}

.tl-theme__light {
	--color-accent: hsl(0, 76%, 60%);
	--color-background: hsl(210, 20%, 98%);
	--color-brush-fill: hsl(0, 0%, 56%, 10.2%);
	--color-brush-stroke: hsl(0, 0%, 56%, 25.1%);
	--color-grid: hsl(0, 0%, 43%);
	--color-low: hsl(204, 16%, 94%);
	--color-low-border: hsl(204, 16%, 92%);
	--color-culled: hsl(204, 14%, 93%);
	--color-muted-none: hsl(0, 0%, 0%, 0%);
	--color-muted-0: hsl(0, 0%, 0%, 2%);
	--color-muted-1: hsl(0, 0%, 0%, 10%);
	--color-muted-2: hsl(0, 0%, 0%, 4.3%);
	--color-hint: hsl(0, 0%, 0%, 5.5%);
	--color-overlay: hsl(0, 0%, 0%, 20%);
	--color-divider: hsl(0, 0%, 91%);
	--color-panel-contrast: hsl(0, 0%, 100%);
	--color-panel-overlay: hsl(0, 0%, 100%, 82%);
	--color-panel: hsl(0, 0%, 99%);
	--color-focus: hsl(214, 100%, 29%);
	--color-selected: hsl(214, 84%, 56%);
	--color-selected-contrast: hsl(0, 0%, 100%);
	--color-selection-fill: hsl(210, 100%, 56%, 24%);
	--color-selection-stroke: hsl(214, 84%, 56%);
	--color-text-0: hsl(0, 0%, 11%);
	--color-text-1: hsl(0, 0%, 18%);
	--color-text-3: hsl(220, 2%, 65%);
	--color-text-shadow: hsl(0, 0%, 100%);
	--color-primary: hsl(214, 84%, 56%);
	--color-success: hsl(123, 46%, 34%);
	--color-info: hsl(201, 98%, 41%);
	--color-warning: hsl(27, 98%, 47%);
	--color-error: hsl(0, 65%, 51%);
	--color-warn: hsl(0, 90%, 43%);
	--color-text: hsl(0, 0%, 0%);
	--color-laser: hsl(0, 100%, 50%);
	/* Shadows */
	--shadow-1: 0px 1px 2px hsl(0, 0%, 0%, 25%), 0px 1px 3px hsl(0, 0%, 0%, 9%);
	--shadow-2: 0px 0px 2px hsl(0, 0%, 0%, 16%), 0px 2px 3px hsl(0, 0%, 0%, 24%),
		0px 2px 6px hsl(0, 0%, 0%, 0.1), inset 0px 0px 0px 1px var(--color-panel-contrast);
	--shadow-3: 0px 1px 2px hsl(0, 0%, 0%, 28%), 0px 2px 6px hsl(0, 0%, 0%, 14%),
		inset 0px 0px 0px 1px var(--color-panel-contrast);
	--shadow-4: 0px 0px 3px hsl(0, 0%, 0%, 19%), 0px 5px 4px hsl(0, 0%, 0%, 16%),
		0px 2px 16px hsl(0, 0%, 0%, 6%), inset 0px 0px 0px 1px var(--color-panel-contrast);
}

.tl-theme__dark {
	--color-accent: hsl(0, 76%, 60%);
	--color-background: hsl(240, 5%, 8%);
	--color-brush-fill: hsl(0, 0%, 71%, 5.1%);
	--color-brush-stroke: hsl(0, 0%, 71%, 25.1%);
	--color-grid: hsl(0, 0%, 56%);
	--color-low: hsl(260, 5%, 12.5%);
	--color-low-border: hsl(207, 10%, 10%);
	--color-culled: hsl(210, 11%, 19%);
	--color-muted-none: hsl(0, 0%, 100%, 0%);
	--color-muted-0: hsl(0, 0%, 100%, 2%);
	--color-muted-1: hsl(0, 0%, 100%, 10%);
	--color-muted-2: hsl(0, 0%, 100%, 5%);
	--color-hint: hsl(0, 0%, 100%, 7%);
	--color-overlay: hsl(0, 0%, 0%, 50%);
	--color-divider: hsl(240, 9%, 25%);
	--color-panel-contrast: hsl(240, 13%, 22%);
	--color-panel: hsl(220, 8%, 15%);
	--color-panel-overlay: hsl(210, 11%, 24%, 82%);
	--color-focus: hsl(217, 76%, 80%);
	--color-selected: hsl(217, 89%, 61%);
	--color-selected-contrast: hsl(0, 0%, 100%);
	--color-selection-fill: hsl(209, 100%, 57%, 20%);
	--color-selection-stroke: hsl(214, 84%, 56%);
	--color-text-0: hsl(0, 9%, 94%);
	--color-text-1: hsl(0, 0%, 85%);
	--color-text-3: hsl(210, 6%, 45%);
	--color-text-shadow: hsl(210, 13%, 18%);
	--color-primary: hsl(214, 84%, 56%);
	--color-success: hsl(123, 38%, 57%);
	--color-info: hsl(199, 92%, 56%);
	--color-warning: hsl(36, 100%, 57%);
	--color-error: hsl(4, 90%, 58%);
	--color-warn: hsl(0, 81%, 66%);
	--color-text: hsl(210, 17%, 98%);
	--color-laser: hsl(0, 100%, 50%);
	/* Shadows */
	--shadow-1: 0px 1px 2px hsl(0, 0%, 0%, 16.1%), 0px 1px 3px hsl(0, 0%, 0%, 22%),
		inset 0px 0px 0px 1px var(--color-panel-contrast);
	--shadow-2: 0px 1px 3px hsl(0, 0%, 0%, 66.6%), 0px 2px 6px hsl(0, 0%, 0%, 33%),
		inset 0px 0px 0px 1px var(--color-panel-contrast);
	--shadow-3: 0px 1px 3px hsl(0, 0%, 0%, 50%), 0px 2px 12px hsl(0, 0%, 0%, 50%),
		inset 0px 0px 0px 1px var(--color-panel-contrast);
}

.tl-counter-scaled {
	transform: scale(var(--tl-scale));
	transform-origin: top left;
	width: calc(100% * var(--tl-zoom));
	height: calc(100% * var(--tl-zoom));
}

.tl-container,
.tl-container * {
	-webkit-touch-callout: none;
	-webkit-tap-highlight-color: transparent;
	scrollbar-highlight-color: transparent;
	-webkit-user-select: none;
	user-select: none;
	box-sizing: border-box;
	outline: none;
}

.tl-container a {
	-webkit-touch-callout: initial;
}

.tl-container:focus-within {
	outline: 1px solid var(--color-low);
}

input,
*[contenteditable],
*[contenteditable] * {
	-webkit-user-select: text;
}

/* -------------------------------------------------- */
/*                       Canvas                       */
/* -------------------------------------------------- */

.tl-canvas {
	position: absolute;
	inset: 0px;
	height: 100%;
	width: 100%;
	color: var(--color-text);
	z-index: var(--layer-canvas);
	cursor: var(--tl-cursor);
	overflow: clip;
	content-visibility: auto;
	touch-action: none;
	contain: strict;
}

.tl-shapes {
	position: relative;
	z-index: var(--layer-shapes);
}

.tl-overlays {
	position: absolute;
	inset: 0px;
	height: 100%;
	width: 100%;
	contain: strict;
	pointer-events: none;
	z-index: var(--layer-overlays);
}

.tl-overlays__item {
	position: absolute;
	top: 0px;
	left: 0px;
	overflow: visible;
	pointer-events: none;
	transform-origin: top left;
}

.tl-svg-context {
	position: absolute;
	top: 0px;
	left: 0px;
	pointer-events: none;
}

/* ------------------- Background ------------------- */

.tl-background {
	position: absolute;
	background-color: var(--color-background);
	inset: 0px;
	height: 100%;
	width: 100%;
	z-index: var(--layer-background);
}

/* --------------------- Grid Layer --------------------- */

.tl-grid {
	position: absolute;
	inset: 0px;
	width: 100%;
	height: 100%;
	touch-action: none;
	pointer-events: none;
	z-index: var(--layer-grid);
	contain: strict;
}

.tl-grid-dot {
	fill: var(--color-grid);
}

/* --------------------- Layers --------------------- */

.tl-html-layer {
	position: absolute;
	top: 0px;
	left: 0px;
	width: 1px;
	height: 1px;
	contain: layout style size;
}

/* ---------------------- Brush --------------------- */

.tl-brush {
	stroke-width: calc(var(--tl-scale) * 1px);
	contain: size layout;
}

.tl-brush__default {
	stroke: var(--color-brush-stroke);
	fill: var(--color-brush-fill);
}

/* -------------------- Scribble -------------------- */

.tl-scribble {
	stroke-linejoin: round;
	stroke-linecap: round;
	pointer-events: none;
	contain: size layout;
}

/* ---------------------- Shape --------------------- */

.tl-shape {
	position: absolute;
	pointer-events: none;
	overflow: visible;
	transform-origin: top left;
	contain: size layout;
}

.tl-shape__culled {
	position: relative;
	background-color: var(--color-culled);
	width: 100%;
	height: 100%;
}

/* ---------------- Shape Containers ---------------- */

.tl-svg-container {
	position: absolute;
	inset: 0px;
	height: 100%;
	width: 100%;
	pointer-events: none;
	stroke-linecap: round;
	stroke-linejoin: round;
	transform-origin: top left;
	overflow: visible;
}

.tl-html-container {
	position: absolute;
	inset: 0px;
	height: 100%;
	width: 100%;
	pointer-events: none;
	stroke-linecap: round;
	stroke-linejoin: round;
	/* content-visibility: auto; */
	transform-origin: top left;
	color: inherit;
}

/* --------------- Overlay Stack --------------- */

/* back of the stack, behind user's stuff */
.tl-collaborator__scribble {
	z-index: 10;
}

.tl-collaborator__brush {
	z-index: 20;
}

.tl-collaborator__shape-indicator {
	z-index: 30;
}

.tl-user-scribble {
	z-index: 40;
}

.tl-user-brush {
	z-index: 50;
}

.tl-user-indicator__selected {
	z-index: 60;
}

.tl-user-indicator__hovered {
	z-index: 70;
}

.tl-user-handles {
	z-index: 80;
}

.tl-user-snapline {
	z-index: 90;
}

.tl-selection__fg {
	pointer-events: none;
	z-index: 100;
}

.tl-user-indicator__hint {
	z-index: 110;
	stroke-width: calc(2.5px * var(--tl-scale));
}

/* behind collaborator cursor */
.tl-collaborator__cursor-hint {
	z-index: 120;
}

.tl-collaborator__cursor {
	z-index: 130;
}

.tl-cursor {
	overflow: visible;
}

/* -------------------- Indicator ------------------- */

.tl-shape-indicator {
	transform-origin: top left;
	fill: none;
	stroke-width: calc(1.5px * var(--tl-scale));
	contain: size;
}

/* ------------------ SelectionBox ------------------ */

.tl-selection__bg {
	position: absolute;
	top: 0px;
	left: 0px;
	transform-origin: top left;
	background-color: transparent;
	pointer-events: all;
}

.tl-selection__fg__outline {
	fill: none;
	pointer-events: none;
	stroke: var(--color-selection-stroke);
	stroke-width: calc(1.5px * var(--tl-scale));
}

.tl-corner-handle {
	pointer-events: none;
	stroke: var(--color-selection-stroke);
	fill: var(--color-background);
	stroke-width: calc(1.5px * var(--tl-scale));
}

.tl-text-handle {
	pointer-events: none;
	fill: var(--color-selection-stroke);
}

.tl-corner-crop-handle {
	pointer-events: none;
	fill: none;
	stroke: var(--color-selection-stroke);
}

.tl-corner-crop-edge-handle {
	pointer-events: none;
	fill: none;
	stroke: var(--color-selection-stroke);
}

.tl-mobile-rotate__bg {
	pointer-events: all;
	cursor: var(--tl-cursor-grab);
}

.tl-mobile-rotate__fg {
	pointer-events: none;
	stroke: var(--color-selection-stroke);
	fill: var(--color-background);
	stroke-width: calc(1.5px * var(--tl-scale));
}

.tl-transparent {
	fill: transparent;
	stroke: transparent;
}

/* --------------------- Handles -------------------- */

.tl-handle {
	pointer-events: all;
}

.tl-handle__bg {
	fill: transparent;
	stroke: transparent;
	pointer-events: all;
}

.tl-handle__fg {
	fill: var(--color-selected-contrast);
	stroke: var(--color-selection-stroke);
	stroke-width: calc(1.5px * var(--tl-scale));
	pointer-events: none;
}

.tl-handle__create {
	opacity: 0;
}

.tl-handle__create:hover {
	opacity: 1;
}

.tl-handle__clone > .tl-handle__fg {
	fill: var(--color-selection-stroke);
	stroke: none;
}

.tl-handle__bg:active {
	fill: none;
}

.tl-handle__bg:hover {
	cursor: var(--tl-cursor-grab);
	fill: var(--color-selection-fill);
}

@media (pointer: coarse) {
	.tl-handle__bg:active {
		fill: var(--color-selection-fill);
	}

	.tl-handle__create {
		opacity: 1;
	}
}

/* ------------------ Bounds Detail ----------------- */

.tl-image,
.tl-video {
	object-fit: cover;
	background-size: cover;
	width: 100%;
	height: 100%;
}

.tl-video-container,
.tl-image-container,
.tl-embed-container {
	width: 100%;
	height: 100%;
	pointer-events: all;
	/* background-color: var(--color-background); */

	display: flex;
	justify-content: center;
	align-items: center;
}

.tl-image__tg {
	--scale: calc(min(2, var(--tl-scale)));
	position: absolute;
	top: calc(var(--scale) * 8px);
	right: calc(var(--scale) * 8px);
	font-size: 10px;
	transform-origin: top right;
	background-color: var(--color-background);
	padding: 2px 4px;
	border-radius: var(--radius-1);
}

/* --------------------- Nametag -------------------- */

.tl-collaborator-cursor {
	position: absolute;
}

.tl-nametag {
	position: absolute;
	top: 16px;
	left: 13px;
	width: fit-content;
	height: fit-content;
	max-width: 120px;
	padding: 3px 6px;
	white-space: nowrap;
	position: absolute;
	overflow: hidden;
	text-overflow: ellipsis;
	font-size: 12px;
	font-family: var(--font-body);
	border-radius: var(--radius-2);
	color: var(--color-selected-contrast);
}

.tl-nametag-title {
	position: absolute;
	top: -2px;
	left: 13px;
	width: fit-content;
	height: fit-content;
	padding: 0px 6px;
	max-width: 120px;
	white-space: nowrap;
	position: absolute;
	overflow: hidden;
	text-overflow: ellipsis;
	font-size: 12px;
	font-family: var(--font-body);
	text-shadow: var(--tl-text-outline);
	color: var(--color-selected-contrast);
}

.tl-nametag-chat {
	position: absolute;
	top: 16px;
	left: 13px;
	width: fit-content;
	height: fit-content;
	color: var(--color-selected-contrast);
	white-space: nowrap;
	position: absolute;
	padding: 3px 6px;
	font-size: 12px;
	font-family: var(--font-body);
	opacity: 1;
	border-radius: var(--radius-2);
}

.tl-cursor-chat {
	position: absolute;
	color: var(--color-selected-contrast);
	white-space: nowrap;
	padding: 3px 6px;
	font-size: 12px;
	font-family: var(--font-body);
	pointer-events: none;
	z-index: var(--layer-cursor);
	margin-top: 16px;
	margin-left: 13px;
	opacity: 1;
	border: none;
	user-select: text;
	border-radius: var(--radius-2);
}

.tl-cursor-chat .tl-cursor-chat__bubble {
	padding-right: 12px;
}

.tl-cursor-chat::selection {
	background: var(--color-selected);
	color: var(--color-selected-contrast);
	text-shadow: none;
}

.tl-cursor-chat-fade {
	/* Setting to zero causes it to immediately disappear */
	/* Setting to near-zero causes it to fade out gradually */
	opacity: 0.0001;
	transition: opacity 5s ease-in-out;
}

.tl-cursor-chat::placeholder {
	color: var(--color-selected-contrast);
	opacity: 0.7;
}

/* -------------------------------------------------- */
/*                       Spinner                      */
/* -------------------------------------------------- */

@keyframes spinner {
	to {
		transform: rotate(360deg);
	}
}

/* ------------------- Text Shape ------------------- */

.tl-text-shape-label {
	position: relative;
	font-weight: normal;
	min-width: 1px;
	padding: 0px;
	margin: 0px;
	border: none;
	height: 100%;
	font-variant: normal;
	font-style: normal;
	pointer-events: all;
	white-space: pre-wrap;
	overflow-wrap: break-word;
	text-shadow: var(--tl-text-outline);
}

.tl-text-wrapper[data-font='draw'] {
	font-family: var(--tl-font-draw);
}

.tl-text-wrapper[data-font='sans'] {
	font-family: var(--tl-font-sans);
}

.tl-text-wrapper[data-font='serif'] {
	font-family: var(--tl-font-serif);
}

.tl-text-wrapper[data-font='mono'] {
	font-family: var(--tl-font-mono);
}

.tl-text-wrapper[data-align='start'],
.tl-text-wrapper[data-align='start-legacy'] {
	text-align: left;
}

.tl-text-wrapper[data-align='middle'],
.tl-text-wrapper[data-align='middle-legacy'] {
	text-align: center;
}

.tl-text-wrapper[data-align='end'],
.tl-text-wrapper[data-align='end-legacy'] {
	text-align: right;
}

.tl-text-wrapper[data-isediting='true'] .tl-text-content {
	opacity: 0;
}

.tl-text {
	/* remove overflow from textarea on windows */
	margin: 0px;
	padding: 0px;
	border: 0px;
	color: inherit;
	caret-color: var(--color-text);
	background: none;
	border-image: none;
	font-size: inherit;
	font-family: inherit;
	font-weight: inherit;
	line-height: inherit;
	font-variant: inherit;
	font-style: inherit;
	text-align: inherit;
	letter-spacing: inherit;
	text-shadow: inherit;
	outline: none;
	white-space: pre-wrap;
	word-wrap: break-word;
	overflow-wrap: break-word;
	pointer-events: all;
	text-rendering: auto;
	text-transform: none;
	text-indent: 0px;
	display: inline-block;
	appearance: auto;
	column-count: initial !important;
	writing-mode: horizontal-tb !important;
	word-spacing: 0px;
}

.tl-text-measure {
	position: absolute;
	z-index: -999999;
	top: 0px;
	left: 0px;
	opacity: 0;
	width: max-content;
	box-sizing: border-box;
	pointer-events: none;
	line-break: normal;
	white-space: pre-wrap;
	word-wrap: break-word;
	overflow-wrap: break-word;
	resize: none;
	border: none;
	user-select: none;
	contain: style paint;
	-webkit-user-select: none;
}

.tl-text-input,
.tl-text-content {
	position: absolute;
	inset: 0px;
	height: 100%;
	width: 100%;
	min-width: 1px;
	min-height: 1px;
	overflow: visible;
	outline: none;
}

.tl-text-content {
	pointer-events: none;
}

.tl-text-input {
	resize: none;
	user-select: all;
	-webkit-user-select: text;
	overflow: hidden;
	cursor: var(--tl-cursor-text);
}

.tl-text-shape__wrapper[data-isediting='false'] .tl-text-input,
.tl-arrow-label[data-isediting='false'] .tl-text-input,
.tl-text-label[data-isediting='false'] .tl-text-input {
	opacity: 0;
	cursor: var(--tl-cursor-default);
}

.tl-text-input::selection {
	background: var(--color-selected);
	color: var(--color-selected-contrast);
	text-shadow: none;
}

/* ------------------- Snap Lines ------------------- */

.tl-snap-indicator {
	stroke: var(--color-accent);
	stroke-width: calc(1px * var(--tl-scale));
	fill: none;
}

.tl-snap-point {
	stroke: var(--color-accent);
	stroke-width: calc(1px * var(--tl-scale));
	fill: none;
}

/* -------------------- Groups ------------------ */

.tl-group {
	stroke: var(--color-text);
	stroke-width: calc(1px * var(--tl-scale));
	opacity: 0.5;
}

/* ------------------- Bookmark Shape ------------------- */

.tl-bookmark__container {
	width: 100%;
	height: 100%;
	position: relative;
	border: 1px solid var(--color-panel-contrast);
	background-color: var(--color-panel);
	border-radius: var(--radius-2);
	display: flex;
	flex-direction: column;
	overflow: hidden;
}

.tl-bookmark__image_container {
	flex: 1;
	overflow: hidden;
	border-top-left-radius: var(--radius-1);
	border-top-right-radius: var(--radius-1);
	width: 100%;
	height: 100%;
	display: flex;
	justify-content: flex-end;
	align-items: flex-start;
}

.tl-bookmark__image_container > .tl-hyperlink-button::after {
	background-color: var(--color-panel);
}

.tl-bookmark__placeholder {
	width: 100%;
	height: 100%;
	background-color: var(--color-muted-2);
	border-bottom: 1px solid var(--color-muted-2);
}

.tl-bookmark__image {
	width: 100%;
	height: 100%;
	object-fit: cover;
	object-position: center;
}

.tl-bookmark__copy_container {
	background-color: var(--color-muted);
	padding: var(--space-4);
	pointer-events: all;
}

.tl-bookmark__heading,
.tl-bookmark__description,
.tl-bookmark__link {
	margin: 0px;
	width: 100%;
	font-family: inherit;
}

.tl-bookmark__heading {
	font-size: 16px;
	font-weight: bold;
	padding-bottom: var(--space-2);
	margin: 8px 0px;
}

.tl-bookmark__description {
	font-size: 12px;
	padding-bottom: var(--space-4);
}

.tl-bookmark__link {
	font-size: 14px;
	pointer-events: all;
	z-index: 999;
	overflow: hidden;
	display: block;
	color: var(--color-text);
	text-overflow: ellipsis;
	text-decoration: none;
	color: var(--color-text-1);
	cursor: var(--tl-cursor-pointer);
}

.tl-bookmark__link:hover {
	color: var(--color-selected);
}

/* ---------------- Hyperlink Button ---------------- */

.tl-hyperlink-button {
	background: none;
	margin: 0px;
	position: absolute;
	top: 0px;
	right: 0px;
	height: 44px;
	width: 44px;
	display: flex;
	align-items: center;
	justify-content: center;
	z-index: 200;
	font-size: 12px;
	font-weight: 400;
	color: var(--color-text-1);
	padding: 13px;
	cursor: var(--tl-cursor-pointer);
	border: none;
	outline: none;
	pointer-events: all;
}

.tl-hyperlink-button::after {
	content: '';
	z-index: -1;
	position: absolute;
	right: 6px;
	bottom: 6px;
	display: block;
	width: calc(100% - 12px);
	height: calc(100% - 12px);
	border-radius: var(--radius-1);
	background-color: var(--color-background);
	pointer-events: none;
}

.tl-hyperlink-button:hover {
	color: var(--color-selected);
}

.tl-hyperlink-button:focus-visible {
	color: var(--color-selected);
}

.tl-hyperlink-button__icon {
	width: 18px;
	height: 18px;
	background-color: currentColor;
	pointer-events: none;
}

.tl-hyperlink-button__hidden {
	display: none;
}

/* ---------------- Geo shape ---------------- */

.tl-text-label {
	display: flex;
	justify-content: center;
	align-items: center;
	color: var(--color-text);
	text-shadow: var(--tl-text-outline);
	line-height: inherit;
	position: absolute;
	inset: 0px;
	height: 100%;
	width: 100%;
	z-index: 10;
}

.tl-text-label[data-hastext='false'][data-isediting='false'] > .tl-text-label__inner {
	width: 40px;
	height: 40px;
}

.tl-text-label[data-hastext='true'][data-isediting='false'] .tl-text-content {
	pointer-events: all;
}

.tl-text-label__inner {
	position: relative;
	width: fit-content;
	height: fit-content;
	display: flex;
	align-items: center;
	justify-content: center;
	pointer-events: none;
	min-height: auto;
}

.tl-text-label__inner > .tl-text-content {
	position: relative;
	top: 0px;
	left: 0px;
	padding: 16px;
	height: fit-content;
	width: fit-content;
	border-radius: var(--radius-1);
	max-width: 100%;
	z-index: 3;
}

.tl-text-label__inner > .tl-text-input {
	position: absolute;
	inset: 0px;
	height: 100%;
	width: 100%;
	padding: 16px;
	z-index: 4;
}

.tl-text-label[data-textwrap='true'] > .tl-text-label__inner {
	max-width: 100%;
}

.tl-text-label[data-isediting='true'] {
	background-color: transparent;
	min-height: auto;
}

.tl-text-label[data-isediting='true'] p {
	opacity: 0;
}

.tl-arrow-hint {
	stroke: var(--color-text-1);
	fill: none;
	stroke-linecap: round;
	overflow: visible;
}

/* ------------------- Arrow Shape ------------------ */

.tl-arrow-label {
	position: absolute;
	top: -1px;
	left: -1px;
	width: 2px;
	height: 2px;
	padding: 0px;
	display: flex;
	justify-content: center;
	align-items: center;
	text-align: center;
	color: var(--color-text);
	text-shadow: var(--tl-text-outline);
}

.tl-arrow-label[data-isediting='true'] p {
	opacity: 0;
}

.tl-arrow-label[data-isediting='true'] > .tl-arrow-label__inner {
	background-color: var(--color-background);
}

.tl-arrow-label__inner {
	border-radius: var(--radius-1);
	box-sizing: content-box;
	position: relative;
	height: max-content;
	width: max-content;
	pointer-events: all;
	display: flex;
	justify-content: center;
	align-items: center;
}

.tl-arrow-label .tl-arrow {
	position: relative;
	height: max-content;
	z-index: 2;
	padding: 4px;
	overflow: visible;
}

.tl-arrow-label textarea {
	z-index: 3;
	margin: 0px;
	padding: 4px;
	height: 100%;
	width: 100%;
	position: absolute;
	resize: none;
	border: 0px;
	user-select: all;
	-webkit-user-select: text;
	caret-color: var(--color-text);
	border-image: none;
	/* Don't allow textarea to be zero width */
	min-width: 4px;
}

/* -------------------- NoteShape ------------------- */

.tl-note {
	position: relative;
}

.tl-note__container {
	width: 100%;
	height: 100%;
	pointer-events: all;
	opacity: 1;
<<<<<<< HEAD
	opacity: 0.98;
}

.tl-note .tl-text-label {
	text-shadow: none;
	z-index: 4;
}

.tl-note__shadow {
	position: absolute;
	background-color: none;
	left: 0px;
	bottom: 0px;
	width: 100%;
	transform-origin: bottom center;
	z-index: 1;
}

.tl-note__body {
	position: absolute;
	left: 0px;
	bottom: 0px;
	height: 100%;
	width: 100%;
	background-color: currentColor;
	border-radius: 1px;
	z-index: 2;
}

.tl-note__scrim {
	position: absolute;
	z-index: 1;
	inset: 0px;
	height: 100%;
	width: 100%;
	background-color: var(--color-background);
	box-shadow:
		0px 4px 8px -8px inset currentColor,
		0px 50px 8px -10px inset rgba(0, 0, 0, 0.08);
	opacity: 0.2;
	z-index: 3;
}
=======
	z-index: 1;
	border-radius: 1px;
}

.tl-note__container > .tl-text-label {
	text-shadow: none;
	color: currentColor;
	z-index: 4;
}

/* --------------------- Loading -------------------- */
>>>>>>> 79b551b9

.tl-loading {
	background-color: var(--color-background);
	color: var(--color-text-1);
	height: 100%;
	width: 100%;
	display: flex;
	flex-direction: column;
	justify-content: center;
	align-items: center;
	gap: var(--space-2);
	font-size: 14px;
	font-weight: 500;
	opacity: 0;
	animation: fade-in 0.2s ease-in-out forwards;
	animation-delay: 0.2s;
}

@keyframes fade-in {
	0% {
		opacity: 0;
	}
	100% {
		opacity: 1;
	}
}

/* -------------------- FrameShape ------------------- */

.tl-frame__body {
	stroke-width: calc(1px * var(--tl-scale));
}

.tl-frame__creating {
	stroke: var(--color-selected);
	fill: none;
}

.tl-frame-heading {
	display: flex;
	align-items: center;
	position: absolute;
	transform-origin: 0% 100%;
	overflow: hidden;
	max-width: 100%;
	min-width: 32px;
	height: auto;
	font-size: 12px;
	padding-bottom: 4px;
	pointer-events: all;
}

.tl-frame-heading-hit-area {
	pointer-events: all;
	/* scale from bottom left corner so we can pin it to the top left corner of the frame */
	transform-origin: 0% 100%;
	display: flex;
	height: 100%;
	width: 100%;
	align-items: center;
	border-radius: var(--radius-1);
	background-color: var(--color-background);
}

.tl-frame-label {
	pointer-events: all;
	overflow: hidden;
	text-overflow: ellipsis;
	padding: var(--space-3) var(--space-3);
	position: relative;
	font-size: inherit;
	white-space: pre;
	border: 1px solid transparent;
}

.tl-frame-label__editing {
	color: transparent;
	white-space: pre;
	width: auto;
	overflow: visible;
	background-color: var(--color-panel);
	border-radius: var(--radius-1);
	border-color: var(--color-selected);
}

.tl-frame-name-input {
	position: absolute;
	border: none;
	background: none;
	outline: none;
	padding: var(--space-3) var(--space-3);
	inset: 0px;
	height: 100%;
	width: 100%;
	font-size: inherit;
	font-family: inherit;
	font-weight: inherit;
	width: 100%;
	color: var(--color-text-1);
	border-radius: var(--radius-1);
	user-select: all;
	-webkit-user-select: text;
	white-space: pre;
	cursor: var(--tl-cursor-text);
}

/* If mobile use 16px as font size */
/* On iOS, font size under 16px in an input will make the page zoom into the input 🤦‍♂️ */
/* https://css-tricks.com/16px-or-larger-text-prevents-ios-form-zoom/ */
@media (max-width: 600px) {
	.tl-frame-heading {
		font-size: 16px;
	}
}

/* ------------------ iFrames Detail ----------------- */

.tl-embed {
	border: none;
	border-radius: var(--radius-2);
}

/* -------------- Shape Error Boundary -------------- */

.tl-shape-error-boundary {
	width: 100%;
	height: 100%;
	background-color: var(--color-muted-1);
	border-width: calc(1px * var(--tl-scale));
	border-color: var(--color-muted-1);
	border-style: solid;
	border-radius: calc(var(--radius-1) * var(--tl-scale));
	display: flex;
	flex-direction: column;
	align-items: center;
	justify-content: center;
	text-align: left;
	position: relative;
	pointer-events: all;
	overflow: hidden;
	padding: var(--space-2);
}

.tl-shape-error-boundary::before {
	transform: scale(var(--tl-scale));
	content: 'Error';
	font-size: 12px;
	font-family: inherit;
	color: var(--color-text-0);
}

/* ----------------- Error Boundary ----------------- */

.tl-error-boundary {
	width: 100%;
	height: 100%;
	display: flex;
	align-items: center;
	justify-content: center;
	padding: var(--space-4);
	background-color: var(--color-background);
	color: var(--color-text-1);
	position: absolute;
	z-index: 600;
}

.tl-error-boundary__overlay {
	position: absolute;
	inset: 0px;
	height: 100%;
	width: 100%;
	z-index: 500;
	background-color: var(--color-overlay);
}

.tl-error-boundary__content * {
	user-select: all;
	-webkit-user-select: text;
	pointer-events: all;
}

.tl-error-boundary__canvas {
	pointer-events: none;
	position: absolute;
	inset: 0px;
	height: 100%;
	width: 100%;
	z-index: -1;
}
/* some browsers seem to have some weird interactions between stacking contexts
and pointer-events. this ::after pseudo element covers the canvas and prevents
it from receiving any pointer events or affecting the cursor. */
.tl-error-boundary__canvas::after {
	content: ' ';
	display: block;
	position: absolute;
	inset: 0px;
	height: 100%;
	width: 100%;
	z-index: 600;
	pointer-events: all;
}

.tl-error-boundary__content {
	width: fit-content;
	height: fit-content;
	max-width: 100%;
	width: 400px;
	max-height: 100%;
	background-color: var(--color-panel);
	padding: 16px;
	border-radius: 16px;
	box-shadow: var(--shadow-2);
	font-size: 14px;
	font-weight: 400;
	display: flex;
	flex-direction: column;
	overflow: auto;
	z-index: 600;
	gap: 12px;
}

.tl-error-boundary__content__expanded {
	width: 600px;
}

.tl-error-boundary__content h2 {
	font-size: 16px;
	margin: 0px;
	font-weight: 500;
}

.tl-error-boundary__content h4 {
	border: 1px solid var(--color-low-border);
	margin: -6px 0 0 0;
	padding: var(--space-5);
	border-radius: var(--radius-2);
	font-weight: normal;
}

.tl-error-boundary__content p {
	line-height: 1.5;
	margin: 0px;
}

.tl-error-boundary__content pre {
	background-color: var(--color-muted-2);
	margin-top: 0;
	padding: var(--space-5);
	border-radius: var(--radius-2);
	overflow: auto;
	font-size: 12px;
	max-height: 320px;
}

.tl-error-boundary__content button {
	background: none;
	border: none;
	font-family: inherit;
	font-size: 14px;
	font-weight: 500;
	padding: var(--space-4);
	border-radius: var(--radius-3);
	cursor: var(--tl-cursor-pointer);
	color: inherit;
	background-color: transparent;
}
.tl-error-boundary__content button:hover {
	background-color: var(--color-low);
}

.tl-error-boundary__content a {
	color: var(--color-text-1);
	font-weight: 500;
	text-decoration: none;
}
.tl-error-boundary__content a:hover {
	color: var(--color-text-1);
}

.tl-error-boundary__content__error {
	position: relative;
	margin: -6px 0 0 0;
}

.tl-error-boundary__content__error button {
	position: absolute;
	top: var(--space-2);
	right: var(--space-2);
	font-size: 12px;
	padding: var(--space-2) var(--space-3);
	background-color: var(--color-panel);
	border-radius: var(--radius-1);
}

.tl-error-boundary__content__actions {
	display: flex;
	justify-content: space-between;
	gap: var(--space-4);
	margin: 0px;
	margin-left: -4px;
}
.tl-error-boundary__content__actions__group {
	display: flex;
	gap: var(--space-4);
}
.tl-error-boundary__content .tl-error-boundary__reset {
	color: var(--color-warn);
}
.tl-error-boundary__content .tl-error-boundary__refresh {
	background-color: var(--color-primary);
	color: var(--color-selected-contrast);
}
.tl-error-boundary__content .tl-error-boundary__refresh:hover {
	background-color: var(--color-primary);
	opacity: 0.9;
}

/* --------------------- Coarse --------------------- */

.tl-hidden {
	opacity: 0;
	pointer-events: none;
}

.debug__ui-logger {
	position: absolute;
	top: 62px;
	left: 16px;
	color: #555;
	font-size: 12px;
	font-family: monospace;
}<|MERGE_RESOLUTION|>--- conflicted
+++ resolved
@@ -1146,57 +1146,10 @@
 
 .tl-note {
 	position: relative;
-}
-
-.tl-note__container {
 	width: 100%;
 	height: 100%;
 	pointer-events: all;
 	opacity: 1;
-<<<<<<< HEAD
-	opacity: 0.98;
-}
-
-.tl-note .tl-text-label {
-	text-shadow: none;
-	z-index: 4;
-}
-
-.tl-note__shadow {
-	position: absolute;
-	background-color: none;
-	left: 0px;
-	bottom: 0px;
-	width: 100%;
-	transform-origin: bottom center;
-	z-index: 1;
-}
-
-.tl-note__body {
-	position: absolute;
-	left: 0px;
-	bottom: 0px;
-	height: 100%;
-	width: 100%;
-	background-color: currentColor;
-	border-radius: 1px;
-	z-index: 2;
-}
-
-.tl-note__scrim {
-	position: absolute;
-	z-index: 1;
-	inset: 0px;
-	height: 100%;
-	width: 100%;
-	background-color: var(--color-background);
-	box-shadow:
-		0px 4px 8px -8px inset currentColor,
-		0px 50px 8px -10px inset rgba(0, 0, 0, 0.08);
-	opacity: 0.2;
-	z-index: 3;
-}
-=======
 	z-index: 1;
 	border-radius: 1px;
 }
@@ -1208,7 +1161,6 @@
 }
 
 /* --------------------- Loading -------------------- */
->>>>>>> 79b551b9
 
 .tl-loading {
 	background-color: var(--color-background);
