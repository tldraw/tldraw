import { AgentAction } from '../types/AgentAction'
import { FairyMemoryLevel } from '../types/FairyMemoryLevel'
import { FairyWork } from '../types/FairyWork'
import { PromptPart } from '../types/PromptPart'

/**
 * What a fairy can see and do when in a given mode.
 */
type BaseFairyModeDefinition = {
	/** A unique identifier for the fairy mode. */
	type: string
} & (
	| {
			/** Whether the fairy mode is active in this mode. */
			active: true
			/** The memory level of the fairy mode. */
			memoryLevel: FairyMemoryLevel
			/** The prompt parts that the fairy mode allows the fairy to see. Inferred from active: if active is false, parts must be null; if active is true, parts can be a function. */
			parts(work: FairyWork): PromptPart['type'][]
			/** The actions that the fairy mode allows the fairy to take. */
			actions(work: FairyWork): AgentAction['_type'][]
	  }
	| {
			/** Whether the fairy mode is active in this mode. */
			active: false
			/** The memory level of the fairy mode. */
			memoryLevel: FairyMemoryLevel
	  }
)

/**
 * A fairy mode defines what a fairy agent can see and do.
 */
export type FairyModeDefinition = (typeof FAIRY_MODE_DEFINITIONS)[number]

/**
 * A fairy mode where the fairy is active.
 */
export type ActiveFairyModeDefinition = (typeof ACTIVE_FAIRY_MODE_DEFINITIONS)[number]

/**
 * Definitions of fairy modes — states that fairies can be in.
 */
export const FAIRY_MODE_DEFINITIONS = [
	{
		type: 'idling',
		memoryLevel: 'fairy',
		active: false,
	},
	{
<<<<<<< HEAD
		type: 'sleeping',
		memoryLevel: 'fairy',
		active: false,
=======
		type: 'one-shotting',
		memoryLevel: 'fairy',
		active: true,
		parts: (_work: FairyWork) => [
			'messages',
			'modelName',
			'mode',
			'screenshot',
			'agentViewportBounds',
			'blurryShapes',
			'peripheralShapes',
			'chatHistory',
			'personalTodoList',
			'otherFairies', //maybe not this one
			'debug',
		],
		actions: (_work: FairyWork) => [
			'message',
			'think',
			'fly-to-bounds',
			'update-personal-todo-list',
			'create',
			'delete',
			'update',
			'label',
			'move',
			'place',
			'bring-to-front',
			'send-to-back',
			'rotate',
			'resize',
			'align',
			'distribute',
			'stack',
			'pen',
		],
>>>>>>> 20c55bd4
	},
	{
		type: 'soloing',
		memoryLevel: 'fairy',
		active: true,
		parts: (_work: FairyWork) => [
			'modelName',
			'mode',
			'messages',
			'screenshot',
			'userViewportBounds',
			'agentViewportBounds',
			'blurryShapes',
			'peripheralShapes',
			'selectedShapes',
			'chatHistory',
			'userActionHistory',
			'soloTasks',
			'time',
			// 'pages',
			'otherFairies',
			// 'personality',
			'debug',
		],
		actions: (_work: FairyWork) => [
			'message',
			'think',
			'create-task',
			'start-task',
			'fly-to-bounds',
			// 'change-page',
			// 'create-page',
		],
	},
	{
		type: 'working-drone',
		memoryLevel: 'task',
		active: true,
		parts: (_work: FairyWork) => [
			'modelName',
			'mode',
			'messages',
			// 'personalTodoList',
			'currentProjectDrone',
			'agentViewportBounds',
			'screenshot',
			'blurryShapes',
			'chatHistory',
			'workingTasks',
			// 'personality',
			'debug',
		],
		actions: (_work: FairyWork) => [
			'mark-my-task-done',
			// 'update-personal-todo-list',
			'think',
			'create',
			'delete',
			'update',
			'label',
			'move',
			'place',
			'bring-to-front',
			'send-to-back',
			'rotate',
			'resize',
			'align',
			'distribute',
			'stack',
			'pen',
		],
	},
	{
		type: 'working-solo',
		memoryLevel: 'task',
		active: true,
		parts: (_work: FairyWork) => [
			'modelName',
			'mode',
			'messages',
			// 'personalTodoList',
			'agentViewportBounds',
			'screenshot',
			'blurryShapes',
			'chatHistory',
			'workingTasks',
			// 'personality',
			'debug',
		],
		actions: (_work: FairyWork) => [
			'mark-task-done',
			// 'update-personal-todo-list',
			'think',
			'create',
			'delete',
			'update',
			'label',
			'move',
			'place',
			'bring-to-front',
			'send-to-back',
			'rotate',
			'resize',
			'align',
			'distribute',
			'stack',
			'pen',
		],
	},
	{
		type: 'standing-by',
		memoryLevel: 'project',
		active: false,
	},
	{
		type: 'orchestrating-active',
		memoryLevel: 'project',
		active: true,
		parts: () => [
			'modelName',
			'mode',
			'messages',
			'screenshot',
			'userViewportBounds',
			'agentViewportBounds',
			'blurryShapes',
			'peripheralShapes',
			'selectedShapes',
			'chatHistory',
			'userActionHistory',
			'time',
			// 'pages',
			'otherFairies',
			// 'personality',
			'currentProjectOrchestrator',
			'debug',
		],
		actions: () => [
			'message',
			'think',
			// 'review',
			'fly-to-bounds',
			// 'start-task',
			// 'change-page',
			// 'create-page',

			// Project management
			'start-project',
			'end-project',
			'create-project-task',
			'direct-to-start-project-task',
			'await-tasks-completion',
		],
	},
	{
		type: 'orchestrating-waiting',
		memoryLevel: 'project',
		active: false,
	},
	{
		type: 'duo-orchestrating-active',
		memoryLevel: 'project',
		active: true,
		parts: () => [
			'modelName',
			'mode',
			'messages',
			'screenshot',
			'userViewportBounds',
			'agentViewportBounds',
			'blurryShapes',
			'peripheralShapes',
			'selectedShapes',
			'chatHistory',
			'userActionHistory',
			'time',
			// 'pages',
			'otherFairies',
			// 'personality',
			'currentProjectOrchestrator',
			'debug',
		],
		actions: () => [
			'message',
			'think',
			// 'review',
			'fly-to-bounds',
			// 'start-task',
			// 'change-page',
			// 'create-page',

			// Duo project management
			'start-duo-project',
			'end-duo-project',
			'create-duo-task',
			'direct-to-start-duo-task',
			'start-duo-task',
			'await-duo-tasks-completion',
		],
	},
	{
		type: 'duo-orchestrating-waiting',
		memoryLevel: 'project',
		active: false,
	},
	{
		type: 'working-orchestrator',
		memoryLevel: 'task',
		active: true,
		parts: (_work: FairyWork) => [
			'modelName',
			'mode',
			'messages',
			// 'personalTodoList',
			'currentProjectDrone',
			'agentViewportBounds',
			'screenshot',
			'blurryShapes',
			'chatHistory',
			'workingTasks',
			// 'personality',
			'debug',
		],
		actions: (_work: FairyWork) => [
			'mark-duo-task-done',
			// 'update-personal-todo-list',
			'think',
			'create',
			'delete',
			'update',
			'label',
			'move',
			'place',
			'bring-to-front',
			'send-to-back',
			'rotate',
			'resize',
			'align',
			'distribute',
			'stack',
			'pen',
		],
	},
] as const satisfies BaseFairyModeDefinition[]

export const ACTIVE_FAIRY_MODE_DEFINITIONS = FAIRY_MODE_DEFINITIONS.filter((mode) => mode.active)
export const FAIRY_MODE_TYPES = FAIRY_MODE_DEFINITIONS.map((mode) => mode.type)
export const FAIRY_MODE_TYPES_MAP = Object.fromEntries(
	FAIRY_MODE_DEFINITIONS.map((mode) => [mode.type, mode])
)

export function getFairyModeDefinition(type: FairyModeDefinition['type']): FairyModeDefinition {
	const mode = FAIRY_MODE_TYPES_MAP[type]
	if (!mode) throw new Error(`Unknown fairy mode: ${type}`)
	return mode
}

export function getActiveFairyModeDefinition(
	type: ActiveFairyModeDefinition['type']
): ActiveFairyModeDefinition {
	const mode = ACTIVE_FAIRY_MODE_DEFINITIONS.find((mode) => mode.type === type)
	if (!mode) throw new Error(`Unknown active fairy mode: ${type}`)
	return mode
}<|MERGE_RESOLUTION|>--- conflicted
+++ resolved
@@ -48,11 +48,11 @@
 		active: false,
 	},
 	{
-<<<<<<< HEAD
 		type: 'sleeping',
 		memoryLevel: 'fairy',
 		active: false,
-=======
+	},
+	{
 		type: 'one-shotting',
 		memoryLevel: 'fairy',
 		active: true,
@@ -89,7 +89,6 @@
 			'stack',
 			'pen',
 		],
->>>>>>> 20c55bd4
 	},
 	{
 		type: 'soloing',
