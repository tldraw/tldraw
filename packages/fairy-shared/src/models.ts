--- conflicted
+++ resolved
@@ -1,9 +1,5 @@
-<<<<<<< HEAD
 export const DEFAULT_MODEL_NAME =
-	(process.env.FAIRY_MODEL as AgentModelName | undefined) ?? 'claude-4.5-sonnet' // 'gemini-3-pro-preview'
-=======
-export const DEFAULT_MODEL_NAME = 'gemini-3-pro-preview'
->>>>>>> 3811ec6b
+	(process.env.FAIRY_MODEL as AgentModelName | undefined) ?? 'gemini-3-pro-preview'
 
 export type AgentModelProvider = 'openai' | 'anthropic' | 'google'
 
