--- conflicted
+++ resolved
@@ -1,9 +1,6 @@
-<<<<<<< HEAD
-export const DEFAULT_MODEL_NAME = 'claude-sonnet-4-5' //'gemini-3-pro-preview'
-=======
-export const DEFAULT_MODEL_NAME =
-	(process.env.FAIRY_MODEL as AgentModelName | undefined) ?? 'gemini-3-pro-preview'
->>>>>>> 7739c510
+export const DEFAULT_MODEL_NAME = 'claude-sonnet-4-5'
+// export const DEFAULT_MODEL_NAME =
+// 	(process.env.FAIRY_MODEL as AgentModelName | undefined) ?? 'claude-sonnet-4-5' //'gemini-3-pro-preview'
 
 export type AgentModelProvider = 'openai' | 'anthropic' | 'google'
 
