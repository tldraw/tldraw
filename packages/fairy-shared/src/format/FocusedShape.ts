import { z } from 'zod'
import { SimpleShapeId, SimpleShapeIdSchema } from '../schema/id-schemas'
import { FocusColorSchema } from './FocusColor'
import { FocusFillSchema } from './FocusFill'
import { FocusFontSizeSchema } from './FocusFontSize'

/**
 * A shape ID used in agent actions and focused shapes.
 * This is a plain string (e.g. "myshape"), not a TLShapeId (which has the "shape:" prefix).
 */
export const FocusedGeoTypeSchema = z.enum([
	'rectangle',
	'ellipse',
	'triangle',
	'diamond',
	'hexagon',
	'pill',
	'cloud',
	'x-box',
	'check-box',
	'heart',
	'pentagon',
	'octagon',
	'star',
	'parallelogram-right',
	'parallelogram-left',
	'trapezoid',
	'fat-arrow-right',
	'fat-arrow-left',
	'fat-arrow-up',
	'fat-arrow-down',
])

export type FocusedGeoType = z.infer<typeof FocusedGeoTypeSchema>

export const FocusedGeoShapeSchema = z.object({
	_type: FocusedGeoTypeSchema,
	color: FocusColorSchema,
	fill: FocusFillSchema,
	h: z.number(),
	note: z.string(),
	shapeId: SimpleShapeIdSchema,
	text: z.string().optional(),
	textAlign: z.enum(['start', 'middle', 'end']).optional(),
	w: z.number(),
	x: z.number(),
	y: z.number(),
})

export type FocusedGeoShape = z.infer<typeof FocusedGeoShapeSchema>

export const FocusedLineShapeSchema = z.object({
	_type: z.literal('line'),
	color: FocusColorSchema,
	note: z.string(),
	shapeId: SimpleShapeIdSchema,
	x1: z.number(),
	x2: z.number(),
	y1: z.number(),
	y2: z.number(),
})

export type FocusedLineShape = z.infer<typeof FocusedLineShapeSchema>

export const FocusedNoteShapeSchema = z.object({
	_type: z.literal('note'),
	color: FocusColorSchema,
	note: z.string(),
	shapeId: SimpleShapeIdSchema,
	text: z.string().optional(),
	x: z.number(),
	y: z.number(),
})

export type FocusedNoteShape = z.infer<typeof FocusedNoteShapeSchema>

export const FocusedTextAnchorSchema = z.enum([
	'bottom-center',
	'bottom-left',
	'bottom-right',
	'center-left',
	'center-right',
	'center',
	'top-center',
	'top-left',
	'top-right',
])

export type FocusedTextAnchor = z.infer<typeof FocusedTextAnchorSchema>

const FocusedTextShapeSchema = z
	.object({
		_type: z.literal('text'),
		anchor: FocusedTextAnchorSchema,
		color: FocusColorSchema,
		fontSize: FocusFontSizeSchema.optional(),
		maxWidth: z.number().nullable(),
		note: z.string(),
<<<<<<< HEAD
		shapeId: z.string(),
=======
		shapeId: SimpleShapeIdSchema,
		text: z.string(),
		width: z.number().optional(),
		wrap: z.boolean().optional(),
>>>>>>> 223db197
		x: z.number(),
		y: z.number(),
		text: z.string(),
	})
	.meta({
		title: 'Text Shape',
		description:
			'A text shape is a shape that contains text. The `anchor` property indicates how the text shape is positioned and aligned. For example, the "top-left" anchor means the text shape\'s x and y coordinates are the top left corner of the text shape, and the text gets left aligned. A shape with the "bottom-center" anchor means the text shape\'s x and y coordinates are the bottom center of the text shape, and the text gets center aligned on the horizontal axis. By default, text shapes auto-size to fit their content. If you provide a `maxWidth`, the text will automatically wrap to the next line if it exceeds that width (there is no need to add manual line breaks for word wrapping). For streaming purposes, you should specify the `text` property last so that the text shape can be eagerly positioned.',
	})

export type FocusedTextShape = z.infer<typeof FocusedTextShapeSchema>

export const FocusedArrowShapeSchema = z.object({
	_type: z.literal('arrow'),
	color: FocusColorSchema,
	fromId: SimpleShapeIdSchema.nullable(),
	note: z.string(),
	shapeId: SimpleShapeIdSchema,
	text: z.string().optional(),
	toId: SimpleShapeIdSchema.nullable(),
	x1: z.number(),
	x2: z.number(),
	y1: z.number(),
	y2: z.number(),
	bend: z.number().optional(),
})

export type FocusedArrowShape = z.infer<typeof FocusedArrowShapeSchema>

const FocusedDrawShapeSchema = z
	.object({
		_type: z.literal('pen'),
		color: FocusColorSchema,
		fill: FocusFillSchema.optional(),
		note: z.string(),
		shapeId: SimpleShapeIdSchema,
	})
	.meta({
		title: 'Draw Shape',
		description:
			'A draw shape is a freeform shape that was drawn by the pen tool. IMPORTANT: Do not create draw shapes with the "create" action. To create new draw shapes, the AI must use the pen event because it gives more control.',
	})

export type FocusedDrawShape = z.infer<typeof FocusedDrawShapeSchema>

const FocusedImageShapeSchema = z.object({
	_type: z.literal('image'),
	altText: z.string(),
	h: z.number(),
	note: z.string(),
	shapeId: SimpleShapeIdSchema,
	w: z.number(),
	x: z.number(),
	y: z.number(),
})

export type FocusedImageShape = z.infer<typeof FocusedImageShapeSchema>

const FocusedUnknownShapeSchema = z
	.object({
		_type: z.literal('unknown'),
		note: z.string(),
		shapeId: SimpleShapeIdSchema,
		subType: z.string(),
		x: z.number(),
		y: z.number(),
	})
	.meta({
		title: 'Unknown Shape',
		description:
			"A special shape that is not represented by one of the canvas's core shape types. The AI cannot create these shapes, but it *can* interact with them. eg: The AI can move these shapes. The `subType` property contains the internal name of the shape's type.",
	})

export type FocusedUnknownShape = z.infer<typeof FocusedUnknownShapeSchema>

const FOCUSED_SHAPES_SCHEMAS = [
	FocusedDrawShapeSchema,
	FocusedGeoShapeSchema,
	FocusedLineShapeSchema,
	FocusedTextShapeSchema,
	FocusedArrowShapeSchema,
	FocusedNoteShapeSchema,
	FocusedImageShapeSchema,
	FocusedUnknownShapeSchema,
] as const

// Shapes that can be created by the AI (excludes pen/draw and image shapes)
const FOCUSED_CREATABLE_SHAPES_SCHEMAS = [
	FocusedGeoShapeSchema,
	FocusedLineShapeSchema,
	FocusedTextShapeSchema,
	FocusedArrowShapeSchema,
	FocusedNoteShapeSchema,
] as const

export const FocusedShapeSchema = z.union(FOCUSED_SHAPES_SCHEMAS)
export const FocusedCreatableShapeSchema = z.union(FOCUSED_CREATABLE_SHAPES_SCHEMAS)
export const FocusedTextShapePartialSchema = FocusedTextShapeSchema.partial()
export const FocusedShapePartialSchema = z.union(
	FOCUSED_SHAPES_SCHEMAS.map((schema) => schema.partial())
)
export type FocusedShape = z.infer<typeof FocusedShapeSchema>
<<<<<<< HEAD
export type FocusedCreatableShape = z.infer<typeof FocusedCreatableShapeSchema>
export type FocusedShapePartial = z.infer<typeof FocusedShapePartialSchema>
export type FocusedTextShapePartial = z.infer<typeof FocusedTextShapePartialSchema>

=======
export type FocusedCreatableShape = z.infer<typeof FocusedCreatableShapeSchema> & {
	shapeId: SimpleShapeId
}
export type FocusedShapePartial = z.infer<typeof FocusedShapePartialSchema> & {
	shapeId?: SimpleShapeId
}
>>>>>>> 223db197
/**
 * Extract all shape type names from the schema
 */
function getFocusedShapeTypes() {
	const typeNames: FocusedShape['_type'][] = []

	for (const shapeSchema of FOCUSED_SHAPES_SCHEMAS) {
		const typeField = shapeSchema.shape._type

		if (typeField) {
			// Handle ZodLiterals (like FocusedDrawShape)
			if ('value' in typeField && typeof typeField.value === 'string') {
				typeNames.push(typeField.value)
			}
			// Handle ZodEnums (like FocusedGeoShape)
			else if ('options' in typeField && Array.isArray(typeField.options)) {
				typeNames.push(...typeField.options)
			}
		}
	}

	return typeNames
}

export const FOCUSED_SHAPE_TYPES = getFocusedShapeTypes()
export const FocusedShapeTypeSchema = z.union(FOCUSED_SHAPE_TYPES.map((name) => z.literal(name)))
export type FocusedShapeType = z.infer<typeof FocusedShapeTypeSchema><|MERGE_RESOLUTION|>--- conflicted
+++ resolved
@@ -96,14 +96,7 @@
 		fontSize: FocusFontSizeSchema.optional(),
 		maxWidth: z.number().nullable(),
 		note: z.string(),
-<<<<<<< HEAD
-		shapeId: z.string(),
-=======
 		shapeId: SimpleShapeIdSchema,
-		text: z.string(),
-		width: z.number().optional(),
-		wrap: z.boolean().optional(),
->>>>>>> 223db197
 		x: z.number(),
 		y: z.number(),
 		text: z.string(),
@@ -206,19 +199,16 @@
 	FOCUSED_SHAPES_SCHEMAS.map((schema) => schema.partial())
 )
 export type FocusedShape = z.infer<typeof FocusedShapeSchema>
-<<<<<<< HEAD
-export type FocusedCreatableShape = z.infer<typeof FocusedCreatableShapeSchema>
-export type FocusedShapePartial = z.infer<typeof FocusedShapePartialSchema>
-export type FocusedTextShapePartial = z.infer<typeof FocusedTextShapePartialSchema>
-
-=======
 export type FocusedCreatableShape = z.infer<typeof FocusedCreatableShapeSchema> & {
 	shapeId: SimpleShapeId
 }
 export type FocusedShapePartial = z.infer<typeof FocusedShapePartialSchema> & {
 	shapeId?: SimpleShapeId
 }
->>>>>>> 223db197
+export type FocusedTextShapePartial = z.infer<typeof FocusedTextShapePartialSchema> & {
+	shapeId?: SimpleShapeId
+}
+
 /**
  * Extract all shape type names from the schema
  */
