--- conflicted
+++ resolved
@@ -7,13 +7,9 @@
 import { Dialogs } from './components/Dialogs'
 import { FollowingIndicator } from './components/FollowingIndicator'
 import { ToastViewport, Toasts } from './components/Toasts'
-<<<<<<< HEAD
 import { TldrawUiButton } from './components/primitives/Button/TldrawUiButton'
 import { TldrawUiButtonIcon } from './components/primitives/Button/TldrawUiButtonIcon'
-=======
-import { Button } from './components/primitives/Button'
 import { PORTRAIT_BREAKPOINT } from './constants'
->>>>>>> 5d87804a
 import {
 	TldrawUiContextProvider,
 	TldrawUiContextProviderProps,
@@ -161,15 +157,10 @@
 							</div>
 							<div className="tlui-layout__top__center">{TopPanel && <TopPanel />}</div>
 							<div className="tlui-layout__top__right">
-<<<<<<< HEAD
 								{SharePanel && <SharePanel />}
-								{StylePanel && breakpoint >= 5 && !isReadonlyMode && <_StylePanel />}
-=======
-								{shareZone}
 								{StylePanel && breakpoint >= PORTRAIT_BREAKPOINT.TABLET_SM && !isReadonlyMode && (
 									<_StylePanel />
 								)}
->>>>>>> 5d87804a
 							</div>
 						</div>
 						<div className="tlui-layout__bottom">
