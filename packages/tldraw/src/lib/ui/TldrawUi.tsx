import { ToastProvider } from '@radix-ui/react-toast'
import { useEditor, useValue } from '@tldraw/editor'
import classNames from 'classnames'
import React, { ReactNode } from 'react'
import { TLUiAssetUrlOverrides } from './assetUrls'
import { DebugPanel } from './components/DebugPanel'
import { Dialogs } from './components/Dialogs'
import { FollowingIndicator } from './components/FollowingIndicator'
import { MenuZone } from './components/MenuZone'
import { ToastViewport, Toasts } from './components/Toasts'
import { Button } from './components/primitives/Button'
<<<<<<< HEAD
import { PORTRAIT_BREAKPOINT } from './constants'
import { useActions } from './hooks/useActions'
import { useBreakpoint } from './hooks/useBreakpoint'
=======
import {
	TldrawUiContextProvider,
	TldrawUiContextProviderProps,
} from './context/TldrawUiContextProvider'
import { useActions } from './context/actions'
import { useBreakpoint } from './context/breakpoints'
import { TLUiComponents, useTldrawUiComponents } from './context/components'
>>>>>>> 31a2b211
import { useNativeClipboardEvents } from './hooks/useClipboardEvents'
import { useEditorEvents } from './hooks/useEditorEvents'
import { useKeyboardShortcuts } from './hooks/useKeyboardShortcuts'
import { useRelevantStyles } from './hooks/useRevelantStyles'
import { useTranslation } from './hooks/useTranslation/useTranslation'

/**
 * Props for the {@link @tldraw/tldraw#Tldraw} and {@link TldrawUi} components.
 *
 * @public
 */
export type TldrawUiProps = TldrawUiBaseProps & TldrawUiContextProviderProps

/**
 * Base props for the {@link @tldraw/tldraw#Tldraw} and {@link TldrawUi} components.
 *
 * @public
 */
export interface TldrawUiBaseProps {
	/**
	 * The component's children.
	 */
	children?: ReactNode

	/**
	 * Whether to hide the user interface and only display the canvas.
	 */
	hideUi?: boolean

	/**
	 * Overrides for the UI components.
	 */
	components?: TLUiComponents

	/**
	 * A component to use for the share zone (will be deprecated)
	 */
	shareZone?: ReactNode

	/**
	 * A component to use for the top zone (will be deprecated)
	 * @internal
	 */
	topZone?: ReactNode

	/**
	 * Additional items to add to the debug menu (will be deprecated)
	 */
	renderDebugMenuItems?: () => React.ReactNode

	/** Asset URL override. */
	assetUrls?: TLUiAssetUrlOverrides
}

/**
 * @public
 */
export const TldrawUi = React.memo(function TldrawUi({
	shareZone,
	topZone,
	renderDebugMenuItems,
	children,
	hideUi,
	components,
	...rest
}: TldrawUiProps) {
	return (
		<TldrawUiContextProvider {...rest} components={components}>
			<TldrawUiInner
				hideUi={hideUi}
				shareZone={shareZone}
				topZone={topZone}
				renderDebugMenuItems={renderDebugMenuItems}
			>
				{children}
			</TldrawUiInner>
		</TldrawUiContextProvider>
	)
})

type TldrawUiContentProps = {
	hideUi?: boolean
	shareZone?: ReactNode
	topZone?: ReactNode
	renderDebugMenuItems?: () => React.ReactNode
}

const TldrawUiInner = React.memo(function TldrawUiInner({
	children,
	hideUi,
	...rest
}: TldrawUiContentProps & { children: ReactNode }) {
	// The hideUi prop should prevent the UI from mounting.
	// If we ever need want the UI to mount and preserve state, then
	// we should change this behavior and hide the UI via CSS instead.

	return (
		<>
			{children}
			{hideUi ? null : <TldrawUiContent {...rest} />}
		</>
	)
})

const TldrawUiContent = React.memo(function TldrawUI({ shareZone, topZone }: TldrawUiContentProps) {
	const editor = useEditor()
	const msg = useTranslation()
	const breakpoint = useBreakpoint()
	const isReadonlyMode = useValue('isReadonlyMode', () => editor.getInstanceState().isReadonly, [
		editor,
	])
	const isFocusMode = useValue('focus', () => editor.getInstanceState().isFocusMode, [editor])
	const isDebugMode = useValue('debug', () => editor.getInstanceState().isDebugMode, [editor])

	const { StylePanel, Toolbar, HelpMenu, NavigationPanel, HelperButtons } = useTldrawUiComponents()

	useKeyboardShortcuts()
	useNativeClipboardEvents()
	useEditorEvents()

	const { 'toggle-focus-mode': toggleFocus } = useActions()

	return (
		<ToastProvider>
			<div
				className={classNames('tlui-layout', {
					'tlui-layout__mobile': breakpoint < PORTRAIT_BREAKPOINT.TABLET_SM,
				})}
				data-breakpoint={breakpoint}
			>
				{isFocusMode ? (
					<div className="tlui-layout__top">
						<Button
							type="icon"
							className="tlui-focus-button"
							title={`${msg('focus-mode.toggle-focus-mode')}`}
							icon="dot"
							onClick={() => toggleFocus.onSelect('menu')}
						/>
					</div>
				) : (
					<>
						<div className="tlui-layout__top">
							<div className="tlui-layout__top__left">
								<MenuZone />
								{HelperButtons && <HelperButtons />}
							</div>
							<div className="tlui-layout__top__center">{topZone}</div>
							<div className="tlui-layout__top__right">
								{shareZone}
<<<<<<< HEAD
								{breakpoint >= PORTRAIT_BREAKPOINT.TABLET_SM && !isReadonlyMode && (
									<div className="tlui-style-panel__wrapper">
										<StylePanel />
									</div>
								)}
=======
								{StylePanel && breakpoint >= 5 && !isReadonlyMode && <_StylePanel />}
>>>>>>> 31a2b211
							</div>
						</div>
						<div className="tlui-layout__bottom">
							<div className="tlui-layout__bottom__main">
<<<<<<< HEAD
								<NavigationZone />
								<Toolbar />
								{breakpoint >= PORTRAIT_BREAKPOINT.MOBILE && <HelpMenu />}
=======
								{NavigationPanel && <NavigationPanel />}
								{Toolbar && <Toolbar />}
								{HelpMenu && <HelpMenu />}
>>>>>>> 31a2b211
							</div>
							{isDebugMode && <DebugPanel />}
						</div>
					</>
				)}
				<Toasts />
				<Dialogs />
				<ToastViewport />
				<FollowingIndicator />
			</div>
		</ToastProvider>
	)
})

function _StylePanel() {
	const { StylePanel } = useTldrawUiComponents()
	const relevantStyles = useRelevantStyles()

	if (!StylePanel) return null
	return <StylePanel relevantStyles={relevantStyles} />
}<|MERGE_RESOLUTION|>--- conflicted
+++ resolved
@@ -9,11 +9,7 @@
 import { MenuZone } from './components/MenuZone'
 import { ToastViewport, Toasts } from './components/Toasts'
 import { Button } from './components/primitives/Button'
-<<<<<<< HEAD
 import { PORTRAIT_BREAKPOINT } from './constants'
-import { useActions } from './hooks/useActions'
-import { useBreakpoint } from './hooks/useBreakpoint'
-=======
 import {
 	TldrawUiContextProvider,
 	TldrawUiContextProviderProps,
@@ -21,7 +17,6 @@
 import { useActions } from './context/actions'
 import { useBreakpoint } from './context/breakpoints'
 import { TLUiComponents, useTldrawUiComponents } from './context/components'
->>>>>>> 31a2b211
 import { useNativeClipboardEvents } from './hooks/useClipboardEvents'
 import { useEditorEvents } from './hooks/useEditorEvents'
 import { useKeyboardShortcuts } from './hooks/useKeyboardShortcuts'
@@ -172,28 +167,16 @@
 							<div className="tlui-layout__top__center">{topZone}</div>
 							<div className="tlui-layout__top__right">
 								{shareZone}
-<<<<<<< HEAD
-								{breakpoint >= PORTRAIT_BREAKPOINT.TABLET_SM && !isReadonlyMode && (
-									<div className="tlui-style-panel__wrapper">
-										<StylePanel />
-									</div>
+								{StylePanel && breakpoint >= PORTRAIT_BREAKPOINT.TABLET_SM && !isReadonlyMode && (
+									<_StylePanel />
 								)}
-=======
-								{StylePanel && breakpoint >= 5 && !isReadonlyMode && <_StylePanel />}
->>>>>>> 31a2b211
 							</div>
 						</div>
 						<div className="tlui-layout__bottom">
 							<div className="tlui-layout__bottom__main">
-<<<<<<< HEAD
-								<NavigationZone />
-								<Toolbar />
-								{breakpoint >= PORTRAIT_BREAKPOINT.MOBILE && <HelpMenu />}
-=======
 								{NavigationPanel && <NavigationPanel />}
 								{Toolbar && <Toolbar />}
 								{HelpMenu && <HelpMenu />}
->>>>>>> 31a2b211
 							</div>
 							{isDebugMode && <DebugPanel />}
 						</div>
