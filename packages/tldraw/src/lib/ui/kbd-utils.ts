import { tlenv } from '@tldraw/editor'

const cmdKey = tlenv.isDarwin ? '⌘' : 'Ctrl'
const altKey = tlenv.isDarwin ? '⌥' : 'Alt'

/** @public */
export function kbd(str: string) {
	if (str === ',') return ','

	return (
		str
			.split(',')[0]
<<<<<<< HEAD
			.replace(/cmd\+/g, cmdKey)
			.replace(/ctrl\+/g, cmdKey)
			.replace(/alt\+/g, altKey)
			.replace(/shift\+/g, '⇧')
			// Backwards compatibility with the old system.
			.replace(/\$/g, cmdKey)
			.replace(/\?/g, altKey)
			.replace(/!/g, '⇧')
			.toUpperCase()
	)
=======
			// If the string contains [[Tab]], we don't split these up
			// as they're meant to be atomic.
			.split(/(\[\[[^\]]+\]\])/g)
			.map((s) => (s.startsWith('[[') ? s.replace(/[[\]]/g, '') : s.split('')))
			.flat()
			.map((sub) => {
				const subStr = sub.replace(/\$/g, cmdKey).replace(/\?/g, altKey).replace(/!/g, '⇧')
				return subStr[0].toUpperCase() + subStr.slice(1)
			})
	)
}

/** @public */
export function kbdStr(str: string) {
	return '— ' + kbd(str).join(' ')
>>>>>>> f5c40cbd
}<|MERGE_RESOLUTION|>--- conflicted
+++ resolved
@@ -5,31 +5,31 @@
 
 /** @public */
 export function kbd(str: string) {
-	if (str === ',') return ','
+	if (str === ',') return [',']
 
 	return (
 		str
 			.split(',')[0]
-<<<<<<< HEAD
-			.replace(/cmd\+/g, cmdKey)
-			.replace(/ctrl\+/g, cmdKey)
-			.replace(/alt\+/g, altKey)
-			.replace(/shift\+/g, '⇧')
-			// Backwards compatibility with the old system.
-			.replace(/\$/g, cmdKey)
-			.replace(/\?/g, altKey)
-			.replace(/!/g, '⇧')
-			.toUpperCase()
-	)
-=======
 			// If the string contains [[Tab]], we don't split these up
 			// as they're meant to be atomic.
 			.split(/(\[\[[^\]]+\]\])/g)
-			.map((s) => (s.startsWith('[[') ? s.replace(/[[\]]/g, '') : s.split('')))
+			.map((s) =>
+				s.startsWith('[[')
+					? s.replace(/[[\]]/g, '')
+					: s
+							.replace(/cmd\+/g, cmdKey)
+							.replace(/ctrl\+/g, cmdKey)
+							.replace(/alt\+/g, altKey)
+							.replace(/shift\+/g, '⇧')
+							// Backwards compatibility with the old system.
+							.replace(/\$/g, cmdKey)
+							.replace(/\?/g, altKey)
+							.replace(/!/g, '⇧')
+							.split('')
+			)
 			.flat()
 			.map((sub) => {
-				const subStr = sub.replace(/\$/g, cmdKey).replace(/\?/g, altKey).replace(/!/g, '⇧')
-				return subStr[0].toUpperCase() + subStr.slice(1)
+				return sub[0].toUpperCase() + sub.slice(1)
 			})
 	)
 }
@@ -37,5 +37,4 @@
 /** @public */
 export function kbdStr(str: string) {
 	return '— ' + kbd(str).join(' ')
->>>>>>> f5c40cbd
 }