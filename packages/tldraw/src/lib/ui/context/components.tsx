--- conflicted
+++ resolved
@@ -97,15 +97,9 @@
 					DebugPanel: DefaultDebugPanel,
 					DebugMenu: DefaultDebugMenu,
 					MenuPanel: DefaultMenuPanel,
-<<<<<<< HEAD
-					SharePanel: isMultiplayer ? DefaultSharePanel : null,
-					CursorChatBubble: isMultiplayer ? CursorChatBubble : null,
-					TopPanel: DefaultTopPanel,
-=======
 					SharePanel: showCollaborationUi ? DefaultSharePanel : null,
 					CursorChatBubble: showCollaborationUi ? CursorChatBubble : null,
-					TopPanel: showCollaborationUi ? DefaultTopPanel : null,
->>>>>>> ca29488a
+					TopPanel: DefaultTopPanel,
 					..._overrides,
 				}),
 				[_overrides, showCollaborationUi]
