--- conflicted
+++ resolved
@@ -1441,12 +1441,8 @@
 			},
 			{
 				id: 'change-page-prev',
-<<<<<<< HEAD
 				kbd: 'alt+left,alt+up',
-=======
-				kbd: '?left,?up',
-				readonlyOk: true,
->>>>>>> f5c40cbd
+				readonlyOk: true,
 				onSelect: async (source) => {
 					// will select whatever the most recent geo tool was
 					const pages = editor.getPages()
@@ -1458,12 +1454,8 @@
 			},
 			{
 				id: 'change-page-next',
-<<<<<<< HEAD
 				kbd: 'alt+right,alt+down',
-=======
-				kbd: '?right,?down',
-				readonlyOk: true,
->>>>>>> f5c40cbd
+				readonlyOk: true,
 				onSelect: async (source) => {
 					// will select whatever the most recent geo tool was
 					const pages = editor.getPages()
@@ -1495,13 +1487,9 @@
 			},
 			{
 				id: 'a11y-repeat-shape-announce',
-<<<<<<< HEAD
 				kbd: 'alt+r',
-=======
 				label: 'a11y.repeat-shape',
-				kbd: '?r',
-				readonlyOk: true,
->>>>>>> f5c40cbd
+				readonlyOk: true,
 				onSelect: async (source) => {
 					const selectedShapeIds = editor.getSelectedShapeIds()
 					if (!selectedShapeIds.length) return
