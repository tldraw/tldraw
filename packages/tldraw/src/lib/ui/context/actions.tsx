--- conflicted
+++ resolved
@@ -20,7 +20,6 @@
 	useEditor,
 } from '@tldraw/editor'
 import * as React from 'react'
-import { ADJACENT_NOTE_MARGIN } from '../../shapes/note/noteHelpers'
 import { kickoutOccludedShapes } from '../../tools/SelectTool/selectHelpers'
 import { getEmbedInfo } from '../../utils/embeds/embeds'
 import { fitFrameToContent, removeFrame } from '../../utils/frames/frames'
@@ -820,11 +819,7 @@
 					trackEvent('pack-shapes', { source })
 					editor.mark('pack')
 					const selectedShapeIds = editor.getSelectedShapeIds()
-<<<<<<< HEAD
-					editor.packShapes(selectedShapeIds, ADJACENT_NOTE_MARGIN)
-=======
 					editor.packShapes(selectedShapeIds, ADJACENT_SHAPE_MARGIN)
->>>>>>> 68bc29f1
 					kickoutOccludedShapes(editor, selectedShapeIds)
 				},
 			},
