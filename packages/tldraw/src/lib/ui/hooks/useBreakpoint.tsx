import { useEditor, useValue } from '@tldraw/editor'
import React, { useContext } from 'react'
import { PORTRAIT_BREAKPOINTS } from '../constants'

const BreakpointContext = React.createContext(0)

/** @public */
export function BreakPointProvider({
<<<<<<< HEAD
	forceMobileModeLayout,
	children,
}: {
	forceMobileModeLayout: boolean
=======
	minBreakpoint = 0,
	maxBreakpoint = PORTRAIT_BREAKPOINTS.length,
	children,
}: {
	minBreakpoint?: number
	maxBreakpoint?: number
>>>>>>> a75f6288
	children: any
}) {
	const editor = useEditor()

	const breakpoint = useValue(
		'breakpoint',
		() => {
<<<<<<< HEAD
			if (forceMobileModeLayout) {
				return 1
			}

=======
			// This will recompute the viewport screen bounds changes...
>>>>>>> a75f6288
			const { width } = editor.viewportScreenBounds

			if (minBreakpoint < 0 || minBreakpoint > PORTRAIT_BREAKPOINTS.length) {
				throw Error(
					`Invalid minBreakpoint value, must be between 0 and ${PORTRAIT_BREAKPOINTS.length}`
				)
			}

			if (maxBreakpoint < 0 || minBreakpoint > PORTRAIT_BREAKPOINTS.length) {
				throw Error(
					`Invalid maxBreakpoint value, must be between 0 and ${PORTRAIT_BREAKPOINTS.length}`
				)
			}

			if (maxBreakpoint < minBreakpoint) {
				throw Error(
					`Invalid maxBreakpoint value, must be greater than minBreakpoint (min: ${minBreakpoint}, max: ${maxBreakpoint})`
				)
			}

			for (let i = minBreakpoint; i < maxBreakpoint - 1; i++) {
				if (width > PORTRAIT_BREAKPOINTS[i] && width <= PORTRAIT_BREAKPOINTS[i + 1]) {
					return i
				}
			}

			return maxBreakpoint
		},
		[editor]
	)

	return <BreakpointContext.Provider value={breakpoint}>{children}</BreakpointContext.Provider>
}

/** @public */
export function useBreakpoint() {
	return useContext(BreakpointContext)
}<|MERGE_RESOLUTION|>--- conflicted
+++ resolved
@@ -6,19 +6,12 @@
 
 /** @public */
 export function BreakPointProvider({
-<<<<<<< HEAD
-	forceMobileModeLayout,
-	children,
-}: {
-	forceMobileModeLayout: boolean
-=======
 	minBreakpoint = 0,
 	maxBreakpoint = PORTRAIT_BREAKPOINTS.length,
 	children,
 }: {
 	minBreakpoint?: number
 	maxBreakpoint?: number
->>>>>>> a75f6288
 	children: any
 }) {
 	const editor = useEditor()
@@ -26,14 +19,7 @@
 	const breakpoint = useValue(
 		'breakpoint',
 		() => {
-<<<<<<< HEAD
-			if (forceMobileModeLayout) {
-				return 1
-			}
-
-=======
 			// This will recompute the viewport screen bounds changes...
->>>>>>> a75f6288
 			const { width } = editor.viewportScreenBounds
 
 			if (minBreakpoint < 0 || minBreakpoint > PORTRAIT_BREAKPOINTS.length) {
