import {
	assertExists,
	createShapeId,
	Editor,
	GeoShapeGeoStyle,
<<<<<<< HEAD
	IndexKey,
=======
	getIndicesBetween,
>>>>>>> 03ed24d7
	TLLineShape,
	TLPointerEventInfo,
	TLShapeId,
	toRichText,
	useMaybeEditor,
} from '@tldraw/editor'
import * as React from 'react'
import { EmbedDialog } from '../components/EmbedDialog'
import { TLUiIconJsx } from '../components/primitives/TldrawUiIcon'
import { useA11y } from '../context/a11y'
import { TLUiEventSource, useUiEvents } from '../context/events'
import { TLUiIconType } from '../icon-types'
import { TLUiOverrideHelpers, useDefaultHelpers } from '../overrides'
import { TLUiTranslationKey } from './useTranslation/TLUiTranslationKey'
import { useTranslation } from './useTranslation/useTranslation'

/** @public */
export interface TLUiToolItem<
	TranslationKey extends string = string,
	IconType extends string = string,
> {
	id: string
	label: TranslationKey
	shortcutsLabel?: TranslationKey
	icon: IconType | TLUiIconJsx
	onSelect(source: TLUiEventSource): void
	onDragStart?(source: TLUiEventSource, info: TLPointerEventInfo): void
	/**
	 * The keyboard shortcut for this tool. This is a string that can be a single key,
	 * or a combination of keys.
	 * For example, `cmd+z` or `cmd+shift+z` or `cmd+u,ctrl+u`, or just `v` or `a`.
	 * We have backwards compatibility with the old system, where we used to use
	 * symbols to denote cmd/alt/shift, using `!` for shift, `$` for cmd, and `?` for alt.
	 */
	kbd?: string
	readonlyOk?: boolean
	meta?: {
		[key: string]: any
	}
}

/** @public */
export type TLUiToolsContextType = Record<string, TLUiToolItem>

/** @internal */
export const ToolsContext = React.createContext<null | TLUiToolsContextType>(null)

/** @public */
export interface TLUiToolsProviderProps {
	overrides?(
		editor: Editor,
		tools: TLUiToolsContextType,
		helpers: Partial<TLUiOverrideHelpers>
	): TLUiToolsContextType
	children: React.ReactNode
}

/** @internal */
export function ToolsProvider({ overrides, children }: TLUiToolsProviderProps) {
	const editor = useMaybeEditor()
	const trackEvent = useUiEvents()

	const a11y = useA11y()
	const msg = useTranslation()
	const helpers = useDefaultHelpers()

	const onToolSelect = React.useCallback(
		(
			source: TLUiEventSource,
			tool: TLUiToolItem<TLUiTranslationKey, TLUiIconType>,
			id?: string
		) => {
			a11y.announce({ msg: msg(tool.label) })
			trackEvent('select-tool', { source, id: id ?? tool.id })
		},
		[a11y, msg, trackEvent]
	)

	const tools = React.useMemo<TLUiToolsContextType>(() => {
		if (!editor) return {}
		const toolsArray: TLUiToolItem<TLUiTranslationKey, TLUiIconType>[] = [
			{
				id: 'select',
				label: 'tool.select',
				icon: 'tool-pointer',
				kbd: 'v',
				readonlyOk: true,
				onSelect(source) {
					if (editor.isIn('select')) {
						// There's a quirk of select mode, where editing a shape is a sub-state of select.
						// Because the text tool can be locked/sticky, we need to make sure we exit the
						// text tool.
						//
						// psst, if you're changing this code, also change the code
						// in strange-tools.test.ts! Sadly it's duplicated there.
						const currentNode = editor.root.getCurrent()!
						currentNode.exit({}, currentNode.id)
						currentNode.enter({}, currentNode.id)
					}
					editor.setCurrentTool('select')
					onToolSelect(source, this)
				},
			},
			{
				id: 'hand',
				label: 'tool.hand',
				icon: 'tool-hand',
				kbd: 'h',
				readonlyOk: true,
				onSelect(source) {
					editor.setCurrentTool('hand')
					onToolSelect(source, this)
				},
			},
			{
				id: 'eraser',
				label: 'tool.eraser',
				icon: 'tool-eraser',
				kbd: 'e',
				onSelect(source) {
					editor.setCurrentTool('eraser')
					onToolSelect(source, this)
				},
			},
			{
				id: 'draw',
				label: 'tool.draw',
				icon: 'tool-pencil',
				kbd: 'd,b,x',
				onSelect(source) {
					editor.setCurrentTool('draw')
					onToolSelect(source, this)
				},
			},
			...[...GeoShapeGeoStyle.values].map((geo) => ({
				id: geo,
				label: `tool.${geo}` as TLUiTranslationKey,
				meta: {
					geo,
				},
				kbd: geo === 'rectangle' ? 'r' : geo === 'ellipse' ? 'o' : undefined,
				icon: ('geo-' + geo) as TLUiIconType,
				onSelect(source: TLUiEventSource) {
					editor.run(() => {
						editor.setStyleForNextShapes(GeoShapeGeoStyle, geo)
						editor.setCurrentTool('geo')
						onToolSelect(source, this, `geo-${geo}`)
					})
				},
				onDragStart(source: TLUiEventSource, info: TLPointerEventInfo) {
					onDragFromToolbarToCreateShape(editor, info, {
						createShape: (id) =>
							editor.createShape({ id, type: 'geo', props: { w: 200, h: 200, geo } }),
					})
					trackEvent('drag-tool', { source, id: 'geo' })
				},
			})),
			{
				id: 'arrow',
				label: 'tool.arrow',
				icon: 'tool-arrow',
				kbd: 'a',
				onSelect(source) {
					editor.setCurrentTool('arrow')
					onToolSelect(source, this)
				},
				onDragStart(source: TLUiEventSource, info: TLPointerEventInfo) {
					onDragFromToolbarToCreateShape(editor, info, {
						createShape: (id) =>
							editor.createShape({
								id,
								type: 'arrow',
								props: { start: { x: 0, y: 0 }, end: { x: 200, y: 0 } },
							}),
					})
					trackEvent('drag-tool', { source, id: 'arrow' })
				},
			},
			{
				id: 'line',
				label: 'tool.line',
				icon: 'tool-line',
				kbd: 'l',
				onSelect(source) {
					editor.setCurrentTool('line')
					onToolSelect(source, this)
				},
<<<<<<< HEAD
				onDragStart(source: TLUiEventSource, info: TLPointerEventInfo) {
					onDragFromToolbarToCreateShape(editor, info, {
						createShape: (id) =>
=======
				onDragStart(source, info) {
					onDragFromToolbarToCreateShape(editor, info, {
						createShape: (id) => {
							const [start, end] = getIndicesBetween(null, null, 2)
>>>>>>> 03ed24d7
							editor.createShape<TLLineShape>({
								id,
								type: 'line',
								props: {
									points: {
<<<<<<< HEAD
										a1: {
											id: 'a1',
											index: 'a1' as IndexKey,
											x: 0,
											y: 200,
										},
										a240A: {
											id: 'a2',
											index: 'a2' as IndexKey,
											x: 200,
											y: 0,
										},
									},
								},
							}),
					})
					trackEvent('drag-tool', { source, id: 'arrow' })
=======
										[start]: { id: start, index: start, x: 0, y: 0 },
										[end]: { id: end, index: end, x: 100, y: 100 },
									},
								},
							})
						},
					})
					trackEvent('drag-tool', { source, id: 'line' })
>>>>>>> 03ed24d7
				},
			},
			{
				id: 'frame',
				label: 'tool.frame',
				icon: 'tool-frame',
				kbd: 'f',
				onSelect(source) {
					editor.setCurrentTool('frame')
					onToolSelect(source, this)
				},
				onDragStart(source, info) {
					onDragFromToolbarToCreateShape(editor, info, {
						createShape: (id) => editor.createShape({ id, type: 'frame' }),
					})
					trackEvent('drag-tool', { source, id: 'frame' })
				},
			},
			{
				id: 'text',
				label: 'tool.text',
				icon: 'tool-text',
				kbd: 't',
				onSelect(source) {
					editor.setCurrentTool('text')
					onToolSelect(source, this)
				},
				onDragStart(source, info) {
					onDragFromToolbarToCreateShape(editor, info, {
						createShape: (id) =>
							editor.createShape({ id, type: 'text', props: { richText: toRichText('Text') } }),
						onDragEnd: (id) => {
							editor.setEditingShape(id)
							editor.emit('select-all-text', { shapeId: id })
						},
					})
					trackEvent('drag-tool', { source, id: 'text' })
				},
			},
			{
				id: 'asset',
				label: 'tool.media',
				icon: 'tool-media',
				kbd: 'cmd+u,ctrl+u',
				onSelect(source) {
					helpers.insertMedia()
					onToolSelect(source, this, 'media')
				},
			},
			{
				id: 'note',
				label: 'tool.note',
				icon: 'tool-note',
				kbd: 'n',
				onSelect(source) {
					editor.setCurrentTool('note')
					onToolSelect(source, this)
				},
				onDragStart(source, info) {
					onDragFromToolbarToCreateShape(editor, info, {
						createShape: (id) => editor.createShape({ id, type: 'note' }),
						onDragEnd: (id) => {
							editor.setEditingShape(id)
							editor.emit('select-all-text', { shapeId: id })
						},
					})
					trackEvent('drag-tool', { source, id: 'note' })
				},
			},
			{
				id: 'laser',
				label: 'tool.laser',
				readonlyOk: true,
				icon: 'tool-laser',
				kbd: 'k',
				onSelect(source) {
					editor.setCurrentTool('laser')
					onToolSelect(source, this)
				},
			},
			{
				id: 'embed',
				label: 'tool.embed',
				icon: 'dot',
				onSelect(source) {
					helpers.addDialog({ component: EmbedDialog })
					onToolSelect(source, this)
				},
			},
			{
				id: 'highlight',
				label: 'tool.highlight',
				icon: 'tool-highlight',
				// TODO: pick a better shortcut
				kbd: 'shift+d',
				onSelect(source) {
					editor.setCurrentTool('highlight')
					onToolSelect(source, this)
				},
			},
		]

		toolsArray.forEach((t) => (t.onSelect = t.onSelect.bind(t)))

		const tools = Object.fromEntries(toolsArray.map((t) => [t.id, t]))

		if (overrides) {
			return overrides(editor, tools, helpers)
		}

		return tools
	}, [overrides, editor, helpers, onToolSelect, trackEvent])

	return <ToolsContext.Provider value={tools}>{children}</ToolsContext.Provider>
}

/** @public */
export function useTools() {
	const ctx = React.useContext(ToolsContext)

	if (!ctx) {
		throw new Error('useTools must be used within a ToolProvider')
	}

	return ctx
}

/**
 * Options for {@link onDragFromToolbarToCreateShape}.
 * @public
 */
export interface OnDragFromToolbarToCreateShapesOpts {
	/**
	 * Create the shape being dragged. You don't need to worry about positioning it, as it'll be
	 * immediately updated with the correct position.
	 */
	createShape(id: TLShapeId): void
	/**
	 * Called once the drag interaction has finished.
	 */
	onDragEnd?(id: TLShapeId): void
}

/**
 * A helper method to use in {@link TLUiToolItem#onDragStart} to create a shape by dragging it from
 * the toolbar.
 * @public
 */
export function onDragFromToolbarToCreateShape(
	editor: Editor,
	info: TLPointerEventInfo,
	opts: OnDragFromToolbarToCreateShapesOpts
) {
	const { x, y } = editor.inputs.currentPagePoint

	const stoppingPoint = editor.markHistoryStoppingPoint('drag shape tool')
	editor.setCurrentTool('select.translating')

	const id = createShapeId()
	opts.createShape(id)
	const shape = assertExists(editor.getShape(id), 'Shape not found')

	const { w, h } = editor.getShapePageBounds(id)!
	editor.updateShape({ id, type: shape.type, x: x - w / 2, y: y - h / 2 })
	editor.select(id)

	editor.setCurrentTool('select.translating', {
		...info,
		target: 'shape',
		shape: editor.getShape(id),
		isCreating: true,
		creatingMarkId: stoppingPoint,
		onCreate() {
			editor.setCurrentTool('select.idle')
			editor.select(id)
			opts.onDragEnd?.(id)
		},
	})

	editor.getCurrentTool().setCurrentToolIdMask(shape.type)
}<|MERGE_RESOLUTION|>--- conflicted
+++ resolved
@@ -3,11 +3,7 @@
 	createShapeId,
 	Editor,
 	GeoShapeGeoStyle,
-<<<<<<< HEAD
-	IndexKey,
-=======
 	getIndicesBetween,
->>>>>>> 03ed24d7
 	TLLineShape,
 	TLPointerEventInfo,
 	TLShapeId,
@@ -195,49 +191,23 @@
 					editor.setCurrentTool('line')
 					onToolSelect(source, this)
 				},
-<<<<<<< HEAD
-				onDragStart(source: TLUiEventSource, info: TLPointerEventInfo) {
-					onDragFromToolbarToCreateShape(editor, info, {
-						createShape: (id) =>
-=======
 				onDragStart(source, info) {
 					onDragFromToolbarToCreateShape(editor, info, {
 						createShape: (id) => {
 							const [start, end] = getIndicesBetween(null, null, 2)
->>>>>>> 03ed24d7
 							editor.createShape<TLLineShape>({
 								id,
 								type: 'line',
 								props: {
 									points: {
-<<<<<<< HEAD
-										a1: {
-											id: 'a1',
-											index: 'a1' as IndexKey,
-											x: 0,
-											y: 200,
-										},
-										a240A: {
-											id: 'a2',
-											index: 'a2' as IndexKey,
-											x: 200,
-											y: 0,
-										},
-									},
-								},
-							}),
-					})
-					trackEvent('drag-tool', { source, id: 'arrow' })
-=======
-										[start]: { id: start, index: start, x: 0, y: 0 },
-										[end]: { id: end, index: end, x: 100, y: 100 },
+										[start]: { id: start, index: start, x: 0, y: 200 },
+										[end]: { id: end, index: end, x: 200, y: 0 },
 									},
 								},
 							})
 						},
 					})
 					trackEvent('drag-tool', { source, id: 'line' })
->>>>>>> 03ed24d7
 				},
 			},
 			{
