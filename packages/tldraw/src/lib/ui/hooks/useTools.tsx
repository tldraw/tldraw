<<<<<<< HEAD
import {
	assertExists,
	createShapeId,
	Editor,
	GeoShapeGeoStyle,
	TLPointerEventInfo,
	TLShapeId,
	useEditor,
} from '@tldraw/editor'
=======
import { Editor, GeoShapeGeoStyle, useMaybeEditor } from '@tldraw/editor'
>>>>>>> 4446d531
import * as React from 'react'
import { EmbedDialog } from '../components/EmbedDialog'
import { TLUiIconJsx } from '../components/primitives/TldrawUiIcon'
import { useA11y } from '../context/a11y'
import { TLUiEventSource, useUiEvents } from '../context/events'
import { TLUiIconType } from '../icon-types'
import { TLUiOverrideHelpers, useDefaultHelpers } from '../overrides'
import { TLUiTranslationKey } from './useTranslation/TLUiTranslationKey'
import { useTranslation } from './useTranslation/useTranslation'

/** @public */
export interface TLUiToolItem<
	TranslationKey extends string = string,
	IconType extends string = string,
> {
	id: string
	label: TranslationKey
	shortcutsLabel?: TranslationKey
	icon: IconType | TLUiIconJsx
	onSelect(source: TLUiEventSource): void
<<<<<<< HEAD
	onDragStart?(source: TLUiEventSource, info: TLPointerEventInfo): void
=======
	/**
	 * The keyboard shortcut for this tool. This is a string that can be a single key,
	 * or a combination of keys.
	 * For example, `cmd+z` or `cmd+shift+z` or `cmd+u,ctrl+u`, or just `v` or `a`.
	 * We have backwards compatibility with the old system, where we used to use
	 * symbols to denote cmd/alt/shift, using `!` for shift, `$` for cmd, and `?` for alt.
	 */
>>>>>>> 4446d531
	kbd?: string
	readonlyOk?: boolean
	meta?: {
		[key: string]: any
	}
}

/** @public */
export type TLUiToolsContextType = Record<string, TLUiToolItem>

/** @internal */
export const ToolsContext = React.createContext<null | TLUiToolsContextType>(null)

/** @public */
export interface TLUiToolsProviderProps {
	overrides?(
		editor: Editor,
		tools: TLUiToolsContextType,
<<<<<<< HEAD
		helpers: {
			insertMedia(): void
		}
=======
		helpers: Partial<TLUiOverrideHelpers>
>>>>>>> 4446d531
	): TLUiToolsContextType
	children: React.ReactNode
}

/** @internal */
export function ToolsProvider({ overrides, children }: TLUiToolsProviderProps) {
	const editor = useMaybeEditor()
	const trackEvent = useUiEvents()

	const a11y = useA11y()
	const msg = useTranslation()
	const helpers = useDefaultHelpers()

	const onToolSelect = React.useCallback(
		(
			source: TLUiEventSource,
			tool: TLUiToolItem<TLUiTranslationKey, TLUiIconType>,
			id?: string
		) => {
			a11y.announce({ msg: msg(tool.label) })
			trackEvent('select-tool', { source, id: id ?? tool.id })
		},
		[a11y, msg, trackEvent]
	)

	const tools = React.useMemo<TLUiToolsContextType>(() => {
		if (!editor) return {}
		const toolsArray: TLUiToolItem<TLUiTranslationKey, TLUiIconType>[] = [
			{
				id: 'select',
				label: 'tool.select',
				icon: 'tool-pointer',
				kbd: 'v',
				readonlyOk: true,
				onSelect(source) {
					if (editor.isIn('select')) {
						// There's a quirk of select mode, where editing a shape is a sub-state of select.
						// Because the text tool can be locked/sticky, we need to make sure we exit the
						// text tool.
						//
						// psst, if you're changing this code, also change the code
						// in strange-tools.test.ts! Sadly it's duplicated there.
						const currentNode = editor.root.getCurrent()!
						currentNode.exit({}, currentNode.id)
						currentNode.enter({}, currentNode.id)
					}
					editor.setCurrentTool('select')
					onToolSelect(source, this)
				},
			},
			{
				id: 'hand',
				label: 'tool.hand',
				icon: 'tool-hand',
				kbd: 'h',
				readonlyOk: true,
				onSelect(source) {
					editor.setCurrentTool('hand')
					onToolSelect(source, this)
				},
			},
			{
				id: 'eraser',
				label: 'tool.eraser',
				icon: 'tool-eraser',
				kbd: 'e',
				onSelect(source) {
					editor.setCurrentTool('eraser')
					onToolSelect(source, this)
				},
			},
			{
				id: 'draw',
				label: 'tool.draw',
				icon: 'tool-pencil',
				kbd: 'd,b,x',
				onSelect(source) {
					editor.setCurrentTool('draw')
					onToolSelect(source, this)
				},
			},
			...[...GeoShapeGeoStyle.values].map((geo) => ({
				id: geo,
				label: `tool.${geo}` as TLUiTranslationKey,
				meta: {
					geo,
				},
				kbd: geo === 'rectangle' ? 'r' : geo === 'ellipse' ? 'o' : undefined,
				icon: ('geo-' + geo) as TLUiIconType,
				onSelect(source: TLUiEventSource) {
					editor.run(() => {
						editor.setStyleForNextShapes(GeoShapeGeoStyle, geo)
						editor.setCurrentTool('geo')
<<<<<<< HEAD
						trackEvent('select-tool', { source, id: `geo-${geo}` })
					})
				},
				onDragStart(source: TLUiEventSource, info: TLPointerEventInfo) {
					onDragFromToolbarToCreateShape(editor, info, {
						createShape: (id) => editor.createShape({ id, type: 'geo', props: { geo } }),
=======
						onToolSelect(source, this, `geo-${id}`)
>>>>>>> 4446d531
					})
					trackEvent('drag-tool', { source, id: 'geo' })
				},
			})),
			{
				id: 'arrow',
				label: 'tool.arrow',
				icon: 'tool-arrow',
				kbd: 'a',
				onSelect(source) {
					editor.setCurrentTool('arrow')
					onToolSelect(source, this)
				},
				onDragStart(source: TLUiEventSource, info: TLPointerEventInfo) {
					onDragFromToolbarToCreateShape(editor, info, {
						createShape: (id) =>
							editor.createShape({
								id,
								type: 'arrow',
								props: { start: { x: 0, y: 0 }, end: { x: 200, y: 0 } },
							}),
					})
					trackEvent('drag-tool', { source, id: 'arrow' })
				},
			},
			{
				id: 'line',
				label: 'tool.line',
				icon: 'tool-line',
				kbd: 'l',
				onSelect(source) {
					editor.setCurrentTool('line')
					onToolSelect(source, this)
				},
			},
			{
				id: 'frame',
				label: 'tool.frame',
				icon: 'tool-frame',
				kbd: 'f',
				onSelect(source) {
					editor.setCurrentTool('frame')
					onToolSelect(source, this)
				},
				onDragStart(source, info) {
					onDragFromToolbarToCreateShape(editor, info, {
						createShape: (id) => editor.createShape({ id, type: 'frame' }),
					})
					trackEvent('drag-tool', { source, id: 'frame' })
				},
			},
			{
				id: 'text',
				label: 'tool.text',
				icon: 'tool-text',
				kbd: 't',
				onSelect(source) {
					editor.setCurrentTool('text')
					onToolSelect(source, this)
				},
				onDragStart(source, info) {
					onDragFromToolbarToCreateShape(editor, info, {
						createShape: (id) => editor.createShape({ id, type: 'text', props: { text: 'Text' } }),
						onDragEnd: (id) => {
							editor.emit('select-all-text', { shapeId: id })
							editor.setEditingShape(id)
						},
					})
					trackEvent('drag-tool', { source, id: 'text' })
				},
			},
			{
				id: 'asset',
				label: 'tool.media',
				icon: 'tool-media',
				kbd: 'cmd+u,ctrl+u',
				onSelect(source) {
					helpers.insertMedia()
					onToolSelect(source, this, 'media')
				},
			},
			{
				id: 'note',
				label: 'tool.note',
				icon: 'tool-note',
				kbd: 'n',
				onSelect(source) {
					editor.setCurrentTool('note')
					onToolSelect(source, this)
				},
				onDragStart(source, info) {
					onDragFromToolbarToCreateShape(editor, info, {
						createShape: (id) => editor.createShape({ id, type: 'note' }),
						onDragEnd: (id) => {
							editor.emit('select-all-text', { shapeId: id })
							editor.setEditingShape(id)
						},
					})
					trackEvent('drag-tool', { source, id: 'note' })
				},
			},
			{
				id: 'laser',
				label: 'tool.laser',
				readonlyOk: true,
				icon: 'tool-laser',
				kbd: 'k',
				onSelect(source) {
					editor.setCurrentTool('laser')
					onToolSelect(source, this)
				},
			},
			{
				id: 'embed',
				label: 'tool.embed',
				icon: 'dot',
				onSelect(source) {
					helpers.addDialog({ component: EmbedDialog })
					onToolSelect(source, this)
				},
			},
			{
				id: 'highlight',
				label: 'tool.highlight',
				icon: 'tool-highlight',
				// TODO: pick a better shortcut
				kbd: 'shift+d',
				onSelect(source) {
					editor.setCurrentTool('highlight')
					onToolSelect(source, this)
				},
			},
		]

		toolsArray.forEach((t) => (t.onSelect = t.onSelect.bind(t)))

		const tools = Object.fromEntries(toolsArray.map((t) => [t.id, t]))

		if (overrides) {
			return overrides(editor, tools, helpers)
		}

		return tools
	}, [overrides, editor, helpers, onToolSelect])

	return <ToolsContext.Provider value={tools}>{children}</ToolsContext.Provider>
}

/** @public */
export function useTools() {
	const ctx = React.useContext(ToolsContext)

	if (!ctx) {
		throw new Error('useTools must be used within a ToolProvider')
	}

	return ctx
}

/**
 * Options for {@link onDragFromToolbarToCreateShape}.
 * @public
 */
export interface OnDragFromToolbarToCreateShapesOpts {
	/**
	 * Create the shape being dragged. You don't need to worry about positioning it, as it'll be
	 * immediately updated with the correct position.
	 */
	createShape(id: TLShapeId): void
	/**
	 * Called once the drag interaction has finished.
	 */
	onDragEnd?(id: TLShapeId): void
}

/**
 * A helper method to use in {@link TLUiToolItem#onDragStart} to create a shape by dragging it from
 * the toolbar.
 * @public
 */
export function onDragFromToolbarToCreateShape(
	editor: Editor,
	info: TLPointerEventInfo,
	opts: OnDragFromToolbarToCreateShapesOpts
) {
	const { x, y } = editor.inputs.currentPagePoint

	const stoppingPoint = editor.markHistoryStoppingPoint('drag shape tool')
	editor.setCurrentTool('select.translating')

	const id = createShapeId()
	opts.createShape(id)
	const shape = assertExists(editor.getShape(id), 'Shape not found')

	const { w, h } = editor.getShapePageBounds(id)!
	editor.updateShape({ id, type: shape.type, x: x - w / 2, y: y - h / 2 })
	editor.select(id)

	editor.setCurrentTool('select.translating', {
		...info,
		target: 'shape',
		shape: editor.getShape(id),
		isCreating: true,
		creatingMarkId: stoppingPoint,
		onCreate() {
			editor.setCurrentTool('select.idle')
			editor.select(id)
			opts.onDragEnd?.(id)
		},
	})
	editor.getCurrentTool().setCurrentToolIdMask(shape.type)
}<|MERGE_RESOLUTION|>--- conflicted
+++ resolved
@@ -1,4 +1,3 @@
-<<<<<<< HEAD
 import {
 	assertExists,
 	createShapeId,
@@ -6,11 +5,8 @@
 	GeoShapeGeoStyle,
 	TLPointerEventInfo,
 	TLShapeId,
-	useEditor,
+	useMaybeEditor,
 } from '@tldraw/editor'
-=======
-import { Editor, GeoShapeGeoStyle, useMaybeEditor } from '@tldraw/editor'
->>>>>>> 4446d531
 import * as React from 'react'
 import { EmbedDialog } from '../components/EmbedDialog'
 import { TLUiIconJsx } from '../components/primitives/TldrawUiIcon'
@@ -31,9 +27,7 @@
 	shortcutsLabel?: TranslationKey
 	icon: IconType | TLUiIconJsx
 	onSelect(source: TLUiEventSource): void
-<<<<<<< HEAD
 	onDragStart?(source: TLUiEventSource, info: TLPointerEventInfo): void
-=======
 	/**
 	 * The keyboard shortcut for this tool. This is a string that can be a single key,
 	 * or a combination of keys.
@@ -41,7 +35,6 @@
 	 * We have backwards compatibility with the old system, where we used to use
 	 * symbols to denote cmd/alt/shift, using `!` for shift, `$` for cmd, and `?` for alt.
 	 */
->>>>>>> 4446d531
 	kbd?: string
 	readonlyOk?: boolean
 	meta?: {
@@ -60,13 +53,7 @@
 	overrides?(
 		editor: Editor,
 		tools: TLUiToolsContextType,
-<<<<<<< HEAD
-		helpers: {
-			insertMedia(): void
-		}
-=======
 		helpers: Partial<TLUiOverrideHelpers>
->>>>>>> 4446d531
 	): TLUiToolsContextType
 	children: React.ReactNode
 }
@@ -160,16 +147,12 @@
 					editor.run(() => {
 						editor.setStyleForNextShapes(GeoShapeGeoStyle, geo)
 						editor.setCurrentTool('geo')
-<<<<<<< HEAD
-						trackEvent('select-tool', { source, id: `geo-${geo}` })
+						onToolSelect(source, this, `geo-${geo}`)
 					})
 				},
 				onDragStart(source: TLUiEventSource, info: TLPointerEventInfo) {
 					onDragFromToolbarToCreateShape(editor, info, {
 						createShape: (id) => editor.createShape({ id, type: 'geo', props: { geo } }),
-=======
-						onToolSelect(source, this, `geo-${id}`)
->>>>>>> 4446d531
 					})
 					trackEvent('drag-tool', { source, id: 'geo' })
 				},
@@ -313,7 +296,7 @@
 		}
 
 		return tools
-	}, [overrides, editor, helpers, onToolSelect])
+	}, [overrides, editor, helpers, onToolSelect, trackEvent])
 
 	return <ToolsContext.Provider value={tools}>{children}</ToolsContext.Provider>
 }
