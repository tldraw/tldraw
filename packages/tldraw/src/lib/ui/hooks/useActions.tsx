--- conflicted
+++ resolved
@@ -281,21 +281,12 @@
 				readonlyOk: true,
 				kbd: 'z',
 				onSelect(source) {
-<<<<<<< HEAD
-					if (editor.root.current?.id === 'zoom') return
+					if (editor.root.getCurrent()?.id === 'zoom') return
 
 					trackEvent('zoom-tool', { source })
 					if (!(editor.inputs.shiftKey || editor.inputs.ctrlKey)) {
-						const currentTool = editor.root.current
-						if (currentTool && currentTool.current?.id === 'idle') {
-=======
-					if (editor.root.current.get()?.id === 'zoom') return
-
-					trackEvent('zoom-tool', { source })
-					if (!(editor.inputs.shiftKey || editor.inputs.ctrlKey)) {
-						const currentTool = editor.root.current.get()
-						if (currentTool && currentTool.current.get()?.id === 'idle') {
->>>>>>> 2ca2f81f
+						const currentTool = editor.root.getCurrent()
+						if (currentTool && currentTool.getCurrent()?.id === 'idle') {
 							editor.setCurrentTool('zoom', { onInteractionEnd: currentTool.id, maskAs: 'zoom' })
 						}
 					}
