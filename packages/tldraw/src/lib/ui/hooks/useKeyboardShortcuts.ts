<<<<<<< HEAD
import { Editor, preventDefault, useEditor, useValue } from '@tldraw/editor'
=======
import { TLPointerEventInfo, preventDefault, useEditor, useValue } from '@tldraw/editor'
>>>>>>> 9a986ff0
import hotkeys from 'hotkeys-js'
import { useEffect } from 'react'
import { useToolbarItems } from '../components/Toolbar/Toolbar'
import { useActions } from './useActions'
import { useReadonly } from './useReadonly'
import { useTools } from './useTools'

const SKIP_KBDS = [
	// we set these in useNativeClipboardEvents instead
	'copy',
	'cut',
	'paste',
	// There's also an upload asset action, so we don't want to set the kbd twice
	'asset',
]

/** @public */
export function useKeyboardShortcuts() {
	const editor = useEditor()

	const isReadonly = useReadonly()
	const actions = useActions()
	const tools = useTools()
	const isFocused = useValue('is focused', () => editor.getInstanceState().isFocused, [editor])
	const { itemsInPanel: toolbarItemsInPanel } = useToolbarItems()

	useEffect(() => {
		if (!isFocused) return

		const container = editor.getContainer()

		hotkeys.setScope(editor.store.id)

		const hot = (keys: string, callback: (event: KeyboardEvent) => void) => {
			hotkeys(keys, { element: container, scope: editor.store.id }, callback)
		}

		const hotUp = (keys: string, callback: (event: KeyboardEvent) => void) => {
			hotkeys(
				keys,
				{ element: container, keyup: true, keydown: false, scope: editor.store.id },
				callback
			)
		}

		// Add hotkeys for actions and tools.
		// Except those that in SKIP_KBDS!
		for (const action of Object.values(actions)) {
			if (!action.kbd) continue
			if (isReadonly && !action.readonlyOk) continue
			if (SKIP_KBDS.includes(action.id)) continue

			hot(getHotkeysStringFromKbd(action.kbd), (event) => {
				if (areShortcutsDisabled(editor)) return
				preventDefault(event)
				action.onSelect('kbd')
			})
		}

		for (const tool of Object.values(tools)) {
			if (!tool.kbd || (!tool.readonlyOk && editor.getInstanceState().isReadonly)) {
				continue
			}

			if (SKIP_KBDS.includes(tool.id)) continue

			hot(getHotkeysStringFromKbd(tool.kbd), (event) => {
				if (areShortcutsDisabled(editor)) return
				preventDefault(event)
				tool.onSelect('kbd')
			})
		}

		hot(',', (e) => {
			// Skip if shortcuts are disabled
			if (areShortcutsDisabled()) return

			// Don't press again if already pressed
			if (editor.inputs.keys.has('Comma')) return

			preventDefault(e) // prevent whatever would normally happen
			container.focus() // Focus if not already focused

			editor.inputs.keys.add('Comma')

			const { x, y, z } = editor.inputs.currentScreenPoint
			const info: TLPointerEventInfo = {
				type: 'pointer',
				name: 'pointer_down',
				point: { x, y, z },
				shiftKey: e.shiftKey,
				altKey: e.altKey,
				ctrlKey: e.metaKey || e.ctrlKey,
				pointerId: 0,
				button: 0,
				isPen: editor.getInstanceState().isPenMode,
				target: 'canvas',
			}

			editor.dispatch(info)
		})

		hotUp(',', (e) => {
			if (areShortcutsDisabled()) return
			if (!editor.inputs.keys.has('Comma')) return

			editor.inputs.keys.delete('Comma')

			const { x, y, z } = editor.inputs.currentScreenPoint
			const info: TLPointerEventInfo = {
				type: 'pointer',
				name: 'pointer_up',
				point: { x, y, z },
				shiftKey: e.shiftKey,
				altKey: e.altKey,
				ctrlKey: e.metaKey || e.ctrlKey,
				pointerId: 0,
				button: 0,
				isPen: editor.getInstanceState().isPenMode,
				target: 'canvas',
			}

			editor.dispatch(info)
		})

		return () => {
			hotkeys.deleteScope(editor.store.id)
		}
	}, [actions, tools, isReadonly, editor, isFocused, toolbarItemsInPanel])
}

function getHotkeysStringFromKbd(kbd: string) {
	return getKeys(kbd)
		.map((kbd) => {
			let str = ''
			const chars = kbd.split('')
			if (chars.length === 1) {
				str = chars[0]
			} else {
				if (chars[0] === '!') {
					str = `shift+${chars[1]}`
				} else if (chars[0] === '?') {
					if (chars.length === 3 && chars[1] === '!') {
						str = `alt+shift+${chars[2]}`
					} else {
						str = `alt+${chars[1]}`
					}
				} else if (chars[0] === '$') {
					if (chars[1] === '!') {
						str = `cmd+shift+${chars[2]},ctrl+shift+${chars[2]}`
					} else if (chars[1] === '?') {
						str = `cmd+⌥+${chars[2]},ctrl+alt+${chars[2]}`
					} else {
						str = `cmd+${chars[1]},ctrl+${chars[1]}`
					}
				} else {
					str = kbd
				}
			}
			return str
		})
		.join(',')
}

// Logic to split kbd string from hotkeys-js util.
function getKeys(key: string) {
	if (typeof key !== 'string') key = ''
	key = key.replace(/\s/g, '')
	const keys = key.split(',')
	let index = keys.lastIndexOf('')

	for (; index >= 0; ) {
		keys[index - 1] += ','
		keys.splice(index, 1)
		index = keys.lastIndexOf('')
	}

	return keys
}

export function areShortcutsDisabled(editor: Editor) {
	return editor.getIsMenuOpen() || editor.getEditingShapeId() !== null || editor.getCrashingError()
}<|MERGE_RESOLUTION|>--- conflicted
+++ resolved
@@ -1,8 +1,4 @@
-<<<<<<< HEAD
-import { Editor, preventDefault, useEditor, useValue } from '@tldraw/editor'
-=======
-import { TLPointerEventInfo, preventDefault, useEditor, useValue } from '@tldraw/editor'
->>>>>>> 9a986ff0
+import { Editor, TLPointerEventInfo, preventDefault, useEditor, useValue } from '@tldraw/editor'
 import hotkeys from 'hotkeys-js'
 import { useEffect } from 'react'
 import { useToolbarItems } from '../components/Toolbar/Toolbar'
@@ -78,7 +74,7 @@
 
 		hot(',', (e) => {
 			// Skip if shortcuts are disabled
-			if (areShortcutsDisabled()) return
+			if (areShortcutsDisabled(editor)) return
 
 			// Don't press again if already pressed
 			if (editor.inputs.keys.has('Comma')) return
@@ -106,7 +102,7 @@
 		})
 
 		hotUp(',', (e) => {
-			if (areShortcutsDisabled()) return
+			if (areShortcutsDisabled(editor)) return
 			if (!editor.inputs.keys.has('Comma')) return
 
 			editor.inputs.keys.delete('Comma')
