--- conflicted
+++ resolved
@@ -1,37 +1,24 @@
 import {
 	DEFAULT_SUPPORTED_MEDIA_TYPE_LIST,
-<<<<<<< HEAD
+	Editor,
 	TLShapeId,
-	useEditor,
-=======
-	Editor,
 	useMaybeEditor,
->>>>>>> 1fb019c5
 	useShallowArrayIdentity,
 } from '@tldraw/editor'
 import { createContext, useCallback, useContext, useEffect, useRef } from 'react'
 
 export const MimeTypeContext = createContext<string[] | undefined>([])
 
-<<<<<<< HEAD
 export function useInsertMedia({ shapeIdToReplace }: { shapeIdToReplace?: TLShapeId } = {}) {
-	const editor = useEditor()
-=======
-export function useInsertMedia() {
 	const _editor = useMaybeEditor()
->>>>>>> 1fb019c5
 	const inputRef = useRef<HTMLInputElement>()
 	const mimeTypes = useShallowArrayIdentity(useContext(MimeTypeContext))
 
 	useEffect(() => {
-<<<<<<< HEAD
-		const input = document.createElement('input')
-=======
 		const editor = _editor as Editor
 		if (!editor) return
 
-		const input = window.document.createElement('input')
->>>>>>> 1fb019c5
+		const input = document.createElement('input')
 		input.type = 'file'
 		input.accept = mimeTypes?.join(',') ?? DEFAULT_SUPPORTED_MEDIA_TYPE_LIST
 		input.multiple = !shapeIdToReplace
@@ -57,11 +44,7 @@
 			inputRef.current = undefined
 			input.removeEventListener('change', onchange)
 		}
-<<<<<<< HEAD
-	}, [editor, shapeIdToReplace, mimeTypes])
-=======
-	}, [_editor, mimeTypes])
->>>>>>> 1fb019c5
+	}, [_editor, shapeIdToReplace, mimeTypes])
 
 	return useCallback(() => {
 		inputRef.current?.click()
