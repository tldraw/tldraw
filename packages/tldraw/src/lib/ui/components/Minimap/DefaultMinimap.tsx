--- conflicted
+++ resolved
@@ -101,10 +101,7 @@
 				const pagePoint = Vec.Add(point, delta)
 				minimapRef.current.originPagePoint.setTo(pagePoint)
 				minimapRef.current.originPageCenter.setTo(point)
-<<<<<<< HEAD
 				editor.centerOnPoint(point, { animation: { duration: ANIMATION_MEDIUM_MS } })
-=======
-				editor.centerOnPoint(point, { duration: ANIMATION_MEDIUM_MS })
 			} else {
 				const clampedPoint = minimapRef.current.minimapScreenPointToPagePoint(
 					e.clientX,
@@ -115,7 +112,6 @@
 				minimapRef.current.isInViewport = _vpPageBounds.containsPoint(clampedPoint)
 				minimapRef.current.originPagePoint.setTo(clampedPoint)
 				minimapRef.current.originPageCenter.setTo(_vpPageBounds.center)
->>>>>>> 68bc29f1
 			}
 
 			function release(e: PointerEvent) {
