import {
	ANIMATION_MEDIUM_MS,
	TLPointerEventInfo,
	Vec,
	getPointerInfo,
	normalizeWheel,
	releasePointerCapture,
	setPointerCapture,
	useEditor,
	useIsDarkMode,
} from '@tldraw/editor'
import * as React from 'react'
import { MinimapManager } from './MinimapManager'

/** @public */
export function DefaultMinimap() {
	const editor = useEditor()

	const rCanvas = React.useRef<HTMLCanvasElement>(null!)
	const rPointing = React.useRef(false)

	const minimapRef = React.useRef<MinimapManager>()

	React.useEffect(() => {
		const minimap = new MinimapManager(editor, rCanvas.current)
		minimapRef.current = minimap
		return minimapRef.current.close
	}, [editor])

	const onDoubleClick = React.useCallback(
		(e: React.MouseEvent<HTMLCanvasElement>) => {
			if (!editor.getCurrentPageShapeIds().size) return
			if (!minimapRef.current) return

			const point = minimapRef.current.minimapScreenPointToPagePoint(
				e.clientX,
				e.clientY,
				false,
				false
			)

			const clampedPoint = minimapRef.current.minimapScreenPointToPagePoint(
				e.clientX,
				e.clientY,
				false,
				true
			)

			minimapRef.current.originPagePoint.setTo(clampedPoint)
			minimapRef.current.originPageCenter.setTo(editor.getViewportPageBounds().center)

			editor.centerOnPoint(point, { animation: { duration: ANIMATION_MEDIUM_MS } })
		},
		[editor]
	)

	const onPointerDown = React.useCallback(
		(e: React.PointerEvent<HTMLCanvasElement>) => {
			if (!minimapRef.current) return
			const elm = e.currentTarget
			setPointerCapture(elm, e)
			if (!editor.getCurrentPageShapeIds().size) return

			rPointing.current = true

			minimapRef.current.isInViewport = false

			const point = minimapRef.current.minimapScreenPointToPagePoint(
				e.clientX,
				e.clientY,
				false,
				false
			)

			const clampedPoint = minimapRef.current.minimapScreenPointToPagePoint(
				e.clientX,
				e.clientY,
				false,
				true
			)

			const _vpPageBounds = editor.getViewportPageBounds()

			minimapRef.current.isInViewport = _vpPageBounds.containsPoint(clampedPoint)

			if (minimapRef.current.isInViewport) {
				minimapRef.current.originPagePoint.setTo(clampedPoint)
				minimapRef.current.originPageCenter.setTo(_vpPageBounds.center)
			} else {
				const delta = Vec.Sub(_vpPageBounds.center, _vpPageBounds.point)
				const pagePoint = Vec.Add(point, delta)
<<<<<<< HEAD
				minimap.originPagePoint.setTo(pagePoint)
				minimap.originPageCenter.setTo(point)
				editor.centerOnPoint(point, { animation: { duration: ANIMATION_MEDIUM_MS } })
=======
				minimapRef.current.originPagePoint.setTo(pagePoint)
				minimapRef.current.originPageCenter.setTo(point)
				editor.centerOnPoint(point, { duration: ANIMATION_MEDIUM_MS })
>>>>>>> a6d2ab05
			}

			function release(e: PointerEvent) {
				if (elm) {
					releasePointerCapture(elm, e)
				}
				rPointing.current = false
				document.body.removeEventListener('pointerup', release)
			}

			document.body.addEventListener('pointerup', release)
		},
		[editor]
	)

	const onPointerMove = React.useCallback(
		(e: React.PointerEvent<HTMLCanvasElement>) => {
			if (!minimapRef.current) return
			const point = minimapRef.current.minimapScreenPointToPagePoint(
				e.clientX,
				e.clientY,
				e.shiftKey,
				true
			)

			if (rPointing.current) {
				if (minimapRef.current.isInViewport) {
					const delta = minimapRef.current.originPagePoint
						.clone()
						.sub(minimapRef.current.originPageCenter)
					editor.centerOnPoint(Vec.Sub(point, delta))
					return
				}

				editor.centerOnPoint(point)
			}

			const pagePoint = minimapRef.current.getPagePoint(e.clientX, e.clientY)

			const screenPoint = editor.pageToScreen(pagePoint)

			const info: TLPointerEventInfo = {
				type: 'pointer',
				target: 'canvas',
				name: 'pointer_move',
				...getPointerInfo(e),
				point: screenPoint,
				isPen: editor.getInstanceState().isPenMode,
			}

			editor.dispatch(info)
		},
		[editor]
	)

	const onWheel = React.useCallback(
		(e: React.WheelEvent<HTMLCanvasElement>) => {
			const offset = normalizeWheel(e)

			editor.dispatch({
				type: 'wheel',
				name: 'wheel',
				delta: offset,
				point: new Vec(e.clientX, e.clientY),
				shiftKey: e.shiftKey,
				altKey: e.altKey,
				ctrlKey: e.metaKey || e.ctrlKey,
			})
		},
		[editor]
	)

	const isDarkMode = useIsDarkMode()

	React.useEffect(() => {
		// need to wait a tick for next theme css to be applied
		// otherwise the minimap will render with the wrong colors
		setTimeout(() => {
			minimapRef.current?.updateColors()
			minimapRef.current?.render()
		})
	}, [isDarkMode])

	return (
		<div className="tlui-minimap">
			<canvas
				role="img"
				aria-label="minimap"
				ref={rCanvas}
				className="tlui-minimap__canvas"
				onDoubleClick={onDoubleClick}
				onPointerMove={onPointerMove}
				onPointerDown={onPointerDown}
				onWheel={onWheel}
			/>
		</div>
	)
}<|MERGE_RESOLUTION|>--- conflicted
+++ resolved
@@ -89,15 +89,9 @@
 			} else {
 				const delta = Vec.Sub(_vpPageBounds.center, _vpPageBounds.point)
 				const pagePoint = Vec.Add(point, delta)
-<<<<<<< HEAD
-				minimap.originPagePoint.setTo(pagePoint)
-				minimap.originPageCenter.setTo(point)
-				editor.centerOnPoint(point, { animation: { duration: ANIMATION_MEDIUM_MS } })
-=======
 				minimapRef.current.originPagePoint.setTo(pagePoint)
 				minimapRef.current.originPageCenter.setTo(point)
-				editor.centerOnPoint(point, { duration: ANIMATION_MEDIUM_MS })
->>>>>>> a6d2ab05
+				editor.centerOnPoint(point, { animation: { duration: ANIMATION_MEDIUM_MS } })
 			}
 
 			function release(e: PointerEvent) {
