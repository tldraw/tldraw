--- conflicted
+++ resolved
@@ -152,10 +152,7 @@
 						label="edit-link-dialog.url"
 						autoFocus
 						autoSelect
-<<<<<<< HEAD
-=======
 						placeholder="https://example.com"
->>>>>>> 039cf65b
 						value={urlInputState.actual}
 						onValueChange={handleChange}
 						onComplete={handleComplete}
