--- conflicted
+++ resolved
@@ -1,10 +1,5 @@
-<<<<<<< HEAD
 import { Box, TLImageShape, useEditor, useValue } from '@tldraw/editor'
-import { useCallback, useRef, useState } from 'react'
-=======
-import { Box, TLImageShape, track, useEditor, useValue } from '@tldraw/editor'
 import { useCallback, useEffect, useRef, useState } from 'react'
->>>>>>> ce0eb9ba
 import { useTranslation } from '../../hooks/useTranslation/useTranslation'
 import { TldrawUiContextualToolbar } from '../primitives/TldrawUiContextualToolbar'
 import { AltTextEditor } from './AltTextEditor'
@@ -56,8 +51,6 @@
 	const editor = useEditor()
 	const msg = useTranslation()
 
-<<<<<<< HEAD
-	const isInCropTool = useValue('editor path', () => editor.isIn('select.crop'), [editor])
 	const isChangingCrop = useValue(
 		'editor path',
 		() =>
@@ -68,11 +61,8 @@
 			),
 		[editor]
 	)
-=======
 	const camera = useValue('camera', () => editor.getCamera(), [editor])
 	const isInCropTool = useValue('editor path', () => editor.isIn('select.crop.'), [editor])
-	const isCropping = useValue('editor path', () => editor.isIn('select.crop.cropping'), [editor])
->>>>>>> ce0eb9ba
 	const previousSelectionBounds = useRef<Box | undefined>()
 	const handleManipulatingEnd = useCallback(() => {
 		editor.setCroppingShape(null)
