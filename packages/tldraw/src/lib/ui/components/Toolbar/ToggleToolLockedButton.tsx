--- conflicted
+++ resolved
@@ -1,11 +1,7 @@
 import { useEditor, useValue } from '@tldraw/editor'
 import classNames from 'classnames'
-<<<<<<< HEAD
 import { PORTRAIT_BREAKPOINT } from '../../constants'
-import { useBreakpoint } from '../../hooks/useBreakpoint'
-=======
 import { useBreakpoint } from '../../context/breakpoints'
->>>>>>> 31a2b211
 import { useTranslation } from '../../hooks/useTranslation/useTranslation'
 import { Button } from '../primitives/Button'
 
