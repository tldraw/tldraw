--- conflicted
+++ resolved
@@ -1,31 +1,11 @@
 import { getMarkRange, Range, EditorEvents as TextEditorEvents } from '@tiptap/core'
 import { MarkType } from '@tiptap/pm/model'
-<<<<<<< HEAD
 import { Box, debounce, TiptapEditor, track, useEditor, useValue } from '@tldraw/editor'
 import React, { useCallback, useEffect, useRef, useState } from 'react'
 import { rectToBox, TldrawUiContextualToolbar } from '../primitives/TldrawUiContextualToolbar'
-=======
-import {
-	Box,
-	clamp,
-	debounce,
-	Editor,
-	TiptapEditor,
-	tltime,
-	track,
-	useAtom,
-	useEditor,
-	useQuickReactor,
-	useReactor,
-	useValue,
-	Vec,
-} from '@tldraw/editor'
-import React, { useCallback, useEffect, useLayoutEffect, useRef, useState } from 'react'
-import { useTranslation } from '../../hooks/useTranslation/useTranslation'
-import { TldrawUiContextualToolbar } from '../primitives/TldrawUiContextualToolbar'
->>>>>>> 37377fbe
 import { DefaultRichTextToolbarContent } from './DefaultRichTextToolbarContent'
 import { LinkEditor } from './LinkEditor'
+import { useTranslation } from '../../hooks/useTranslation/useTranslation'
 
 /** @public */
 export interface TLUiRichTextToolbarProps {
@@ -56,21 +36,11 @@
 	children?: React.ReactNode
 	textEditor: TiptapEditor
 }) {
-<<<<<<< HEAD
-=======
-	const editor = useEditor()
-	const msg = useTranslation()
-
-	const rToolbar = useRef<HTMLDivElement>(null)
-
-	const { isVisible, isInteractive, hide, show, position, move } =
-		useToolbarVisibilityStateMachine()
-
->>>>>>> 37377fbe
 	const { isEditingLink, onEditLinkStart, onEditLinkComplete } = useEditingLinkBehavior(textEditor)
 	const [currentSelection, setCurrentSelection] = useState<Range | null>(null)
 	const previousSelectionBounds = useRef<Box | undefined>()
 	const isMousingDown = useIsMousingDownOnTextEditor(textEditor)
+	const msg = useTranslation()
 
 	const getSelectionBounds = useCallback(() => {
 		if (isEditingLink) {
@@ -110,15 +80,10 @@
 	return (
 		<TldrawUiContextualToolbar
 			className="tlui-rich-text__toolbar"
-<<<<<<< HEAD
 			getSelectionBounds={getSelectionBounds}
 			isMousingDown={isMousingDown}
 			changeOnlyWhenYChanges={true}
-=======
-			data-interactive={false}
-			data-visible={false}
 			label={msg('tool.rich-text-toolbar-title')}
->>>>>>> 37377fbe
 		>
 			{children ? (
 				children
