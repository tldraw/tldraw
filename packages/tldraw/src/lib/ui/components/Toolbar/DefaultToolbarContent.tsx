--- conflicted
+++ resolved
@@ -17,14 +17,6 @@
 			<RectangleToolbarItem />
 			<EllipseToolbarItem />
 			<TriangleToolbarItem />
-<<<<<<< HEAD
-			<PentagonToolbarItem />
-			<HexagonToolbarItem />
-			<OvalToolbarItem />
-			<StarToolbarItem />
-			<CloudToolbarItem />
-			<HeartToolbarItem />
-=======
 			<DiamondToolbarItem />
 			<CloudToolbarItem />
 			<StarToolbarItem />
@@ -32,7 +24,6 @@
 			<OvalToolbarItem />
 			<TrapezoidToolbarItem />
 			<RhombusToolbarItem />
->>>>>>> db32f0e8
 			<XBoxToolbarItem />
 			<CheckBoxToolbarItem />
 			<ArrowLeftToolbarItem />
