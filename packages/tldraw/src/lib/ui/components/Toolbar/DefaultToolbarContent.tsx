--- conflicted
+++ resolved
@@ -49,14 +49,10 @@
 }
 
 /** @public */
-export function useIsToolSelected(tool: TLUiToolItem) {
+export function useIsToolSelected(tool: TLUiToolItem | undefined) {
 	const editor = useEditor()
-<<<<<<< HEAD
-	const geo = tool.meta?.geo
-	const arrowKind = tool.meta?.arrowKind
-=======
 	const geo = tool?.meta?.geo
->>>>>>> d0e07565
+	const arrowKind = tool?.meta?.arrowKind
 	return useValue(
 		'is tool selected',
 		() => {
@@ -70,11 +66,7 @@
 				return activeToolId === tool.id
 			}
 		},
-<<<<<<< HEAD
-		[editor, tool.id, geo, arrowKind]
-=======
 		[editor, tool?.id, geo]
->>>>>>> d0e07565
 	)
 }
 
