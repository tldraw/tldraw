import { assert, Atom, atom, Editor, uniqueId, useMaybeEditor, useValue } from '@tldraw/editor'
import { Tooltip as _Tooltip } from 'radix-ui'
import React, {
	createContext,
	forwardRef,
	ReactNode,
	useContext,
	useEffect,
	useRef,
	useState,
} from 'react'
import { useDir } from '../../hooks/useTranslation/useTranslation'
import { useTldrawUiOrientation } from './layout'

const DEFAULT_TOOLTIP_DELAY_MS = 700

/** @public */
export interface TldrawUiTooltipProps {
	children: React.ReactNode
	content?: string | React.ReactNode
	side?: 'top' | 'right' | 'bottom' | 'left'
	sideOffset?: number
	disabled?: boolean
	showOnMobile?: boolean
	delayDuration?: number
}

// Singleton tooltip manager
class TooltipManager {
	private static instance: TooltipManager | null = null
	private currentTooltip = atom<{
		id: string
		content: ReactNode
		side: 'top' | 'right' | 'bottom' | 'left'
		sideOffset: number
		showOnMobile: boolean
		targetElement: HTMLElement
		delayDuration: number
	} | null>('current tooltip', null)
	private destroyTimeoutId: number | null = null

	static getInstance(): TooltipManager {
		if (!TooltipManager.instance) {
			TooltipManager.instance = new TooltipManager()
		}
		return TooltipManager.instance
	}

	showTooltip(
		tooltipId: string,
		content: string | React.ReactNode,
		targetElement: HTMLElement,
		side: 'top' | 'right' | 'bottom' | 'left',
		sideOffset: number,
		showOnMobile: boolean,
		delayDuration: number
	) {
		// Clear any existing destroy timeout
		if (this.destroyTimeoutId) {
			clearTimeout(this.destroyTimeoutId)
			this.destroyTimeoutId = null
		}

		// Update current tooltip
		this.currentTooltip.set({
			id: tooltipId,
			content,
			side,
			sideOffset,
			showOnMobile,
			targetElement,
			delayDuration,
		})
	}

	hideTooltip(editor: Editor | null, tooltipId: string, instant: boolean = false) {
		const hide = () => {
			// Only hide if this is the current tooltip
			if (this.currentTooltip.get()?.id === tooltipId) {
				this.currentTooltip.set(null)
				this.destroyTimeoutId = null
			}
		}

		if (editor && !instant) {
			// Start destroy timeout (1 second)
			this.destroyTimeoutId = editor.timers.setTimeout(hide, 300)
		} else {
			hide()
		}
	}

	hideAllTooltips() {
		this.currentTooltip.set(null)
		this.destroyTimeoutId = null
	}

	getCurrentTooltipData() {
		const currentTooltip = this.currentTooltip.get()
		if (!currentTooltip) return null
		if (!this.supportsHover() && !currentTooltip.showOnMobile) return null
		return currentTooltip
	}

	private supportsHoverAtom: Atom<boolean> | null = null
	supportsHover() {
		if (!this.supportsHoverAtom) {
			const mediaQuery = window.matchMedia('(hover: hover)')
			const supportsHover = atom('has hover', mediaQuery.matches)
			this.supportsHoverAtom = supportsHover
			mediaQuery.addEventListener('change', (e) => {
				supportsHover.set(e.matches)
			})
		}
		return this.supportsHoverAtom.get()
	}
}

export const tooltipManager = TooltipManager.getInstance()

// Context for the tooltip singleton
const TooltipSingletonContext = createContext<boolean>(false)

/** @public */
export interface TldrawUiTooltipProviderProps {
	children: React.ReactNode
}

/** @public @react */
export function TldrawUiTooltipProvider({ children }: TldrawUiTooltipProviderProps) {
	return (
		<_Tooltip.Provider skipDelayDuration={700}>
			<TooltipSingletonContext.Provider value={true}>
				{children}
				<TooltipSingleton />
			</TooltipSingletonContext.Provider>
		</_Tooltip.Provider>
	)
}

// The singleton tooltip component that renders once
function TooltipSingleton() {
	const [isOpen, setIsOpen] = useState(false)
	const triggerRef = useRef<HTMLDivElement>(null)
	const isFirstShowRef = useRef(true)
<<<<<<< HEAD
	const dir = useDir()
=======
	const editor = useMaybeEditor()
>>>>>>> c2c45639

	const currentTooltip = useValue(
		'current tooltip',
		() => tooltipManager.getCurrentTooltipData(),
		[]
	)

	const cameraState = useValue('camera state', () => editor?.getCameraState(), [editor])

	// Hide tooltip when camera is moving (panning/zooming)
	useEffect(() => {
		if (cameraState === 'moving' && isOpen && currentTooltip) {
			tooltipManager.hideTooltip(editor, currentTooltip.id, true)
		}
	}, [cameraState, isOpen, currentTooltip, editor])

	// Update open state and trigger position
	useEffect(() => {
		let timer: ReturnType<typeof setTimeout> | null = null
		if (currentTooltip && triggerRef.current) {
			// Position the invisible trigger element over the active element
			const activeRect = currentTooltip.targetElement.getBoundingClientRect()
			const trigger = triggerRef.current

			trigger.style.position = 'fixed'
			trigger.style.left = `${activeRect.left}px`
			trigger.style.top = `${activeRect.top}px`
			trigger.style.width = `${activeRect.width}px`
			trigger.style.height = `${activeRect.height}px`
			trigger.style.pointerEvents = 'none'
			trigger.style.zIndex = '9999'

			// Handle delay for first show
			if (isFirstShowRef.current) {
				// eslint-disable-next-line no-restricted-globals
				timer = setTimeout(() => {
					setIsOpen(true)
					isFirstShowRef.current = false
				}, currentTooltip.delayDuration)
			} else {
				// Subsequent tooltips show immediately
				setIsOpen(true)
			}
		} else {
			// Hide tooltip immediately
			setIsOpen(false)
			// Reset first show state after tooltip is hidden
			isFirstShowRef.current = true
		}

		return () => {
			if (timer !== null) {
				clearTimeout(timer)
			}
		}
	}, [currentTooltip])

	if (!currentTooltip) {
		return null
	}

	return (
		<_Tooltip.Root open={isOpen} delayDuration={0}>
			<_Tooltip.Trigger asChild>
				<div ref={triggerRef} />
			</_Tooltip.Trigger>
			<_Tooltip.Content
				className="tlui-tooltip"
				side={currentTooltip.side}
				sideOffset={currentTooltip.sideOffset}
				avoidCollisions
				collisionPadding={8}
				dir={dir}
			>
				{currentTooltip.content}
				<_Tooltip.Arrow className="tlui-tooltip__arrow" />
			</_Tooltip.Content>
		</_Tooltip.Root>
	)
}

/** @public @react */
export const TldrawUiTooltip = forwardRef<HTMLButtonElement, TldrawUiTooltipProps>(
	(
		{
			children,
			content,
			side,
			sideOffset = 5,
			disabled = false,
			showOnMobile = false,
			delayDuration,
		},
		ref
	) => {
		const editor = useMaybeEditor()
		const tooltipId = useRef<string>(uniqueId())
		const hasProvider = useContext(TooltipSingletonContext)

		const orientationCtx = useTldrawUiOrientation()
		const sideToUse = side ?? orientationCtx.tooltipSide

<<<<<<< HEAD
		const camera = useValue('camera', () => editor?.getCamera(), [])
		const dir = useDir()
=======
>>>>>>> c2c45639
		useEffect(() => {
			const currentTooltipId = tooltipId.current
			return () => {
				if (hasProvider) {
					tooltipManager.hideTooltip(editor, currentTooltipId, true)
				}
			}
		}, [editor, hasProvider])

		// Don't show tooltip if disabled, no content, or UI labels are disabled
		if (disabled || !content) {
			return <>{children}</>
		}

		const delayDurationToUse =
			delayDuration ?? (editor?.options.tooltipDelayMs || DEFAULT_TOOLTIP_DELAY_MS)

		// Fallback to old behavior if no provider
		if (!hasProvider) {
			return (
				<_Tooltip.Root delayDuration={delayDurationToUse} disableHoverableContent>
					<_Tooltip.Trigger asChild ref={ref}>
						{children}
					</_Tooltip.Trigger>
					<_Tooltip.Content
						className="tlui-tooltip"
						side={sideToUse}
						sideOffset={sideOffset}
						avoidCollisions
						collisionPadding={8}
						dir={dir}
					>
						{content}
						<_Tooltip.Arrow className="tlui-tooltip__arrow" />
					</_Tooltip.Content>
				</_Tooltip.Root>
			)
		}

		const child = React.Children.only(children)
		assert(React.isValidElement(child), 'TldrawUiTooltip children must be a single element')

		const handleMouseEnter = (event: React.MouseEvent<HTMLElement>) => {
			child.props.onMouseEnter?.(event)
			tooltipManager.showTooltip(
				tooltipId.current,
				content,
				event.currentTarget as HTMLElement,
				sideToUse,
				sideOffset,
				showOnMobile,
				delayDurationToUse
			)
		}

		const handleMouseLeave = (event: React.MouseEvent<HTMLElement>) => {
			child.props.onMouseLeave?.(event)
			tooltipManager.hideTooltip(editor, tooltipId.current)
		}

		const handleFocus = (event: React.FocusEvent<HTMLElement>) => {
			child.props.onFocus?.(event)
			tooltipManager.showTooltip(
				tooltipId.current,
				content,
				event.currentTarget as HTMLElement,
				sideToUse,
				sideOffset,
				showOnMobile,
				delayDurationToUse
			)
		}

		const handleBlur = (event: React.FocusEvent<HTMLElement>) => {
			child.props.onBlur?.(event)
			tooltipManager.hideTooltip(editor, tooltipId.current)
		}

		const childrenWithHandlers = React.cloneElement(children as React.ReactElement, {
			onMouseEnter: handleMouseEnter,
			onMouseLeave: handleMouseLeave,
			onFocus: handleFocus,
			onBlur: handleBlur,
		})

		return childrenWithHandlers
	}
)<|MERGE_RESOLUTION|>--- conflicted
+++ resolved
@@ -143,11 +143,8 @@
 	const [isOpen, setIsOpen] = useState(false)
 	const triggerRef = useRef<HTMLDivElement>(null)
 	const isFirstShowRef = useRef(true)
-<<<<<<< HEAD
 	const dir = useDir()
-=======
 	const editor = useMaybeEditor()
->>>>>>> c2c45639
 
 	const currentTooltip = useValue(
 		'current tooltip',
@@ -250,11 +247,8 @@
 		const orientationCtx = useTldrawUiOrientation()
 		const sideToUse = side ?? orientationCtx.tooltipSide
 
-<<<<<<< HEAD
-		const camera = useValue('camera', () => editor?.getCamera(), [])
 		const dir = useDir()
-=======
->>>>>>> c2c45639
+
 		useEffect(() => {
 			const currentTooltipId = tooltipId.current
 			return () => {
