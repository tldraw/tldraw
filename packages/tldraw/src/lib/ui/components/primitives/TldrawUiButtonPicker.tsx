--- conflicted
+++ resolved
@@ -1,19 +1,12 @@
 import {
 	DefaultColorStyle,
-<<<<<<< HEAD
-	isDefaultColor,
-=======
 	getColorValue,
->>>>>>> 2b8b5023
 	SharedStyle,
 	StyleProp,
 	TLDefaultColorTheme,
 	useEditor,
 } from '@tldraw/editor'
-<<<<<<< HEAD
-import classNames from 'classnames'
-=======
->>>>>>> 2b8b5023
+
 import { memo, ReactElement, useMemo, useRef } from 'react'
 import { StyleValuesForUi } from '../../../styles'
 import { PORTRAIT_BREAKPOINT } from '../../constants'
@@ -127,43 +120,6 @@
 	const Wrapper = items.length > 4 ? TldrawUiGrid : TldrawUiRow
 
 	return (
-<<<<<<< HEAD
-		<TldrawUiToolbarToggleGroup
-			data-testid={`style.${uiType}`}
-			type="single"
-			className={classNames('tlui-buttons__grid')}
-			value={value.type === 'shared' ? value.value : undefined}
-		>
-			{items.map((item) => {
-				const label = title + ' — ' + msg(`${uiType}-style.${item.value}` as TLUiTranslationKey)
-				return (
-					<TldrawUiToolbarToggleItem
-						type="icon"
-						key={item.value}
-						data-id={item.value}
-						data-testid={`style.${uiType}.${item.value}`}
-						aria-label={label}
-						value={item.value}
-						data-state={value.type === 'shared' && value.value === item.value ? 'on' : 'off'}
-						data-isactive={value.type === 'shared' && value.value === item.value}
-						title={label}
-						className={classNames('tlui-button-grid__button')}
-						style={
-							style === (DefaultColorStyle as StyleProp<unknown>)
-								? { color: isDefaultColor(item.value) ? theme[item.value].solid : item.value }
-								: undefined
-						}
-						onPointerEnter={handleButtonPointerEnter}
-						onPointerDown={handleButtonPointerDown}
-						onPointerUp={handleButtonPointerUp}
-						onClick={handleButtonClick}
-					>
-						<TldrawUiButtonIcon icon={item.icon} />
-					</TldrawUiToolbarToggleItem>
-				)
-			})}
-		</TldrawUiToolbarToggleGroup>
-=======
 		<Wrapper asChild>
 			<TldrawUiToolbarToggleGroup
 				data-testid={`style.${uiType}`}
@@ -185,7 +141,7 @@
 							title={label}
 							style={
 								style === (DefaultColorStyle as StyleProp<unknown>)
-									? { color: getColorValue(theme, item.value as TLDefaultColorStyle, 'solid') }
+									? { color: getColorValue(theme, item.value as any, 'solid') }
 									: undefined
 							}
 							onPointerEnter={handleButtonPointerEnter}
@@ -199,6 +155,5 @@
 				})}
 			</TldrawUiToolbarToggleGroup>
 		</Wrapper>
->>>>>>> 2b8b5023
 	)
 }) as <T extends string>(props: TLUiButtonPickerProps<T>) => ReactElement