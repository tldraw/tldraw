<<<<<<< HEAD
import { ContextMenuItem } from '@radix-ui/react-context-menu'
import {
	exhaustiveSwitchError,
	getPointerInfo,
	preventDefault,
	TLPointerEventInfo,
	useEditor,
	Vec,
} from '@tldraw/editor'
import { useMemo, useState } from 'react'
=======
import { exhaustiveSwitchError, preventDefault } from '@tldraw/editor'
import { ContextMenu as _ContextMenu } from 'radix-ui'
import { useState } from 'react'
>>>>>>> 4446d531
import { unwrapLabel } from '../../../context/actions'
import { TLUiEventSource } from '../../../context/events'
import { useReadonly } from '../../../hooks/useReadonly'
import { TLUiToolItem } from '../../../hooks/useTools'
import { TLUiTranslationKey } from '../../../hooks/useTranslation/TLUiTranslationKey'
import { useTranslation } from '../../../hooks/useTranslation/useTranslation'
import { kbdStr } from '../../../kbd-utils'
import { Spinner } from '../../Spinner'
import { TldrawUiButton } from '../Button/TldrawUiButton'
import { TldrawUiButtonIcon } from '../Button/TldrawUiButtonIcon'
import { TldrawUiButtonLabel } from '../Button/TldrawUiButtonLabel'
import { TldrawUiDropdownMenuItem } from '../TldrawUiDropdownMenu'
import { TLUiIconJsx } from '../TldrawUiIcon'
import { TldrawUiKbd } from '../TldrawUiKbd'
import { TldrawUiToolbarButton } from '../TldrawUiToolbar'
import { useTldrawUiMenuContext } from './TldrawUiMenuContext'

/** @public */
export interface TLUiMenuItemProps<
	TranslationKey extends string = string,
	IconType extends string = string,
> {
	id: string
	/**
	 * The icon to display on the item. Icons are only shown in certain menu types.
	 */
	icon?: IconType | TLUiIconJsx
	/**
	 * An icon to display to the left of the menu item.
	 */
	iconLeft?: IconType | TLUiIconJsx
	/**
	 * The keyboard shortcut to display on the item.
	 */
	kbd?: string
	/**
	 * The label to display on the item. If it's a string, it will be translated. If it's an object, the keys will be used as the language keys and the values will be translated.
	 */
	label?: TranslationKey | { [key: string]: TranslationKey }
	/**
	 * If the editor is in readonly mode and the item is not marked as readonlyok, it will not be rendered.
	 */
	readonlyOk?: boolean
	/**
	 * The function to call when the item is clicked.
	 */
	onSelect(source: TLUiEventSource): Promise<void> | void
	/**
	 * Whether this item should be disabled.
	 */
	disabled?: boolean
	/**
	 * Prevent the menu from closing when the item is clicked
	 */
	noClose?: boolean
	/**
	 * Whether to show a spinner on the item.
	 */
	spinner?: boolean
	/**
	 * Whether the item is selected.
	 */
	isSelected?: boolean
	/**
	 * The function to call when the item is dragged. If this is provided, the item will be draggable.
	 */
	onDragStart?(source: TLUiEventSource, info: TLPointerEventInfo): void
}

/** @public @react */
export function TldrawUiMenuItem<
	TranslationKey extends string = string,
	IconType extends string = string,
>({
	disabled = false,
	spinner = false,
	readonlyOk = false,
	id,
	kbd,
	label,
	icon,
	iconLeft,
	onSelect,
	noClose,
	isSelected,
	onDragStart,
}: TLUiMenuItemProps<TranslationKey, IconType>) {
	const { type: menuType, sourceId } = useTldrawUiMenuContext()

	const msg = useTranslation()

	const [disableClicks, setDisableClicks] = useState(false)

	const isReadonlyMode = useReadonly()
	if (isReadonlyMode && !readonlyOk) return null

	const labelToUse = unwrapLabel(label, menuType)
	const kbdToUse = kbd ? kbdStr(kbd) : undefined

	const labelStr = labelToUse ? msg(labelToUse as TLUiTranslationKey) : undefined
	const titleStr = labelStr && kbdToUse ? `${labelStr} ${kbdToUse}` : labelStr

	switch (menuType) {
		case 'menu': {
			return (
				<TldrawUiDropdownMenuItem>
					<TldrawUiButton
						type="menu"
						data-testid={`${sourceId}.${id}`}
						disabled={disabled}
						title={titleStr}
						onClick={(e) => {
							if (noClose) {
								preventDefault(e)
							}
							if (disableClicks) {
								setDisableClicks(false)
							} else {
								onSelect(sourceId)
							}
						}}
					>
						{iconLeft && <TldrawUiButtonIcon icon={iconLeft} small />}
						<TldrawUiButtonLabel>{labelStr}</TldrawUiButtonLabel>
						{kbd && <TldrawUiKbd>{kbd}</TldrawUiKbd>}
					</TldrawUiButton>
				</TldrawUiDropdownMenuItem>
			)
		}
		case 'context-menu': {
			// Hide disabled context menu items
			if (disabled) return null

			return (
				<_ContextMenu.Item
					dir="ltr"
					title={titleStr}
					draggable={false}
					className="tlui-button tlui-button__menu"
					data-testid={`${sourceId}.${id}`}
					onSelect={(e) => {
						if (noClose) preventDefault(e)
						if (disableClicks) {
							setDisableClicks(false)
						} else {
							onSelect(sourceId)
						}
					}}
				>
					<span className="tlui-button__label" draggable={false}>
						{labelStr}
					</span>
					{iconLeft && <TldrawUiButtonIcon icon={iconLeft} small />}
					{kbd && <TldrawUiKbd>{kbd}</TldrawUiKbd>}
					{spinner && <Spinner />}
				</_ContextMenu.Item>
			)
		}
		case 'panel': {
			return (
				<TldrawUiButton
					data-testid={`${sourceId}.${id}`}
					type="menu"
					title={titleStr}
					disabled={disabled}
					onClick={() => onSelect(sourceId)}
				>
					<TldrawUiButtonLabel>{labelStr}</TldrawUiButtonLabel>
					{spinner ? <Spinner /> : icon && <TldrawUiButtonIcon icon={icon} />}
				</TldrawUiButton>
			)
		}
		case 'small-icons':
		case 'icons': {
			return (
				<TldrawUiToolbarButton
					data-testid={`${sourceId}.${id}`}
					type="icon"
					title={titleStr}
					disabled={disabled}
					onClick={() => onSelect(sourceId)}
				>
					<TldrawUiButtonIcon icon={icon!} small />
				</TldrawUiToolbarButton>
			)
		}
		case 'keyboard-shortcuts': {
			if (!kbd) {
				console.warn(
					`Menu item '${label}' isn't shown in the keyboard shortcuts dialog because it doesn't have a keyboard shortcut.`
				)
				return null
			}

			return (
				<div className="tlui-shortcuts-dialog__key-pair" data-testid={`${sourceId}.${id}`}>
					<div className="tlui-shortcuts-dialog__key-pair__key">{labelStr}</div>
					<div className="tlui-shortcuts-dialog__key-pair__value">
						<TldrawUiKbd visibleOnMobileLayout>{kbd}</TldrawUiKbd>
					</div>
				</div>
			)
		}
		case 'helper-buttons': {
			return (
				<TldrawUiButton type="low" onClick={() => onSelect(sourceId)}>
					<TldrawUiButtonIcon icon={icon!} />
					<TldrawUiButtonLabel>{labelStr}</TldrawUiButtonLabel>
				</TldrawUiButton>
			)
		}
		case 'toolbar': {
			if (onDragStart) {
				return (
					<DraggableToolbarButton
						id={id}
						icon={icon}
						onSelect={onSelect}
						onDragStart={onDragStart}
						labelToUse={labelToUse}
						titleStr={titleStr}
						disabled={disabled}
						isSelected={isSelected}
					/>
				)
			}
			return (
				<TldrawUiToolbarButton
					aria-label={labelStr}
					aria-pressed={isSelected ? 'true' : 'false'}
					data-testid={`tools.${id}`}
					data-value={id}
					disabled={disabled}
					onClick={() => onSelect('toolbar')}
					onTouchStart={(e) => {
						preventDefault(e)
						onSelect('toolbar')
					}}
					title={titleStr}
					type="tool"
				>
					<TldrawUiButtonIcon icon={icon!} />
				</TldrawUiToolbarButton>
			)
		}
		case 'toolbar-overflow': {
			if (onDragStart) {
				return (
					<DraggableToolbarButton
						id={id}
						icon={icon}
						onSelect={onSelect}
						onDragStart={onDragStart}
						labelToUse={labelToUse}
						titleStr={titleStr}
						disabled={disabled}
						isSelected={isSelected}
						overflow
					/>
				)
			}
			return (
<<<<<<< HEAD
				<TldrawUiDropdownMenuItem aria-label={label}>
					<TldrawUiButton
						type="icon"
						className="tlui-button-grid__button"
						onClick={() => {
							onSelect('toolbar')
						}}
						data-testid={`tools.more.${id}`}
						data-value={id}
						title={titleStr}
						disabled={disabled}
						role="radio"
						aria-checked={isSelected ? 'true' : 'false'}
					>
						<TldrawUiButtonIcon icon={icon!} />
					</TldrawUiButton>
				</TldrawUiDropdownMenuItem>
=======
				<TldrawUiToolbarButton
					aria-label={labelStr}
					aria-pressed={isSelected ? 'true' : 'false'}
					isActive={isSelected}
					className="tlui-button-grid__button"
					data-testid={`tools.more.${id}`}
					data-value={id}
					disabled={disabled}
					onClick={() => onSelect('toolbar')}
					title={titleStr}
					type="icon"
				>
					<TldrawUiButtonIcon icon={icon!} />
				</TldrawUiToolbarButton>
>>>>>>> 4446d531
			)
		}
		default: {
			throw exhaustiveSwitchError(menuType)
		}
	}
}

function useDraggableEvents(
	onDragStart: TLUiToolItem['onDragStart'],
	onSelect: TLUiToolItem['onSelect']
) {
	const editor = useEditor()
	const events = useMemo(() => {
		let state = { name: 'idle' } as
			| {
					name: 'idle'
			  }
			| {
					name: 'pointing'
					start: Vec
			  }
			| {
					name: 'dragging'
					start: Vec
			  }
			| {
					name: 'dragged'
			  }

		function handlePointerDown(e: React.PointerEvent<HTMLButtonElement>) {
			state = {
				name: 'pointing',
				start: editor.inputs.currentPagePoint.clone(),
			}

			e.currentTarget.setPointerCapture(e.pointerId)
		}

		function handlePointerMove(e: React.PointerEvent<HTMLButtonElement>) {
			if ((e as any).isSpecialRedispatchedEvent) return

			if (state.name === 'pointing') {
				const distance = Vec.Dist2(state.start, editor.inputs.currentPagePoint)
				if (
					distance >
					(editor.getInstanceState().isCoarsePointer
						? editor.options.coarseDragDistanceSquared
						: editor.options.dragDistanceSquared)
				) {
					const start = state.start
					state = {
						name: 'dragging',
						start,
					}

					editor.run(() => {
						// Set origin point
						editor.dispatch({
							type: 'pointer',
							target: 'canvas',
							name: 'pointer_down',
							...getPointerInfo(e),
							point: start,
						})

						// start drag
						onDragStart?.('toolbar', {
							type: 'pointer',
							target: 'canvas',
							name: 'pointer_move',
							...getPointerInfo(e),
						})
					})
				}
			}
		}

		function handlePointerUp(e: React.PointerEvent<HTMLButtonElement>) {
			if ((e as any).isSpecialRedispatchedEvent) return

			e.currentTarget.releasePointerCapture(e.pointerId)

			editor.dispatch({
				type: 'pointer',
				target: 'canvas',
				name: 'pointer_up',
				...getPointerInfo(e),
			})
		}

		function handleClick() {
			if (state.name === 'dragging' || state.name === 'dragged') {
				state = { name: 'idle' }
				return true
			}

			state = { name: 'idle' }
			onSelect?.('toolbar')
		}

		return {
			onPointerDown: handlePointerDown,
			onPointerMove: handlePointerMove,
			onPointerUp: handlePointerUp,
			onClick: handleClick,
		}
	}, [onDragStart, editor, onSelect])

	return events
}

function DraggableToolbarButton({
	id,
	labelToUse,
	titleStr,
	disabled,
	isSelected,
	icon,
	onSelect,
	onDragStart,
	overflow,
}: {
	id: string
	disabled: boolean
	labelToUse?: string
	titleStr?: string
	isSelected?: boolean
	icon: TLUiMenuItemProps['icon']
	onSelect: TLUiMenuItemProps['onSelect']
	onDragStart: TLUiMenuItemProps['onDragStart']
	overflow?: boolean
}) {
	const events = useDraggableEvents(onDragStart, onSelect)

	if (overflow) {
		return (
			<TldrawUiDropdownMenuItem aria-label={labelToUse}>
				<TldrawUiButton
					type="icon"
					className="tlui-button-grid__button"
					data-testid={`tools.more.${id}`}
					data-value={id}
					title={titleStr}
					disabled={disabled}
					role="radio"
					aria-checked={isSelected ? 'true' : 'false'}
					{...events}
				>
					<TldrawUiButtonIcon icon={icon!} />
				</TldrawUiButton>
			</TldrawUiDropdownMenuItem>
		)
	}

	return (
		<TldrawUiButton
			type="tool"
			className="tlui-button-grid__button"
			data-testid={`tools.${id}`}
			aria-label={labelToUse}
			data-value={id}
			title={titleStr}
			disabled={disabled}
			onTouchStart={(e) => {
				preventDefault(e)
				onSelect('toolbar')
			}}
			role="radio"
			aria-checked={isSelected ? 'true' : 'false'}
			{...events}
		>
			<TldrawUiButtonIcon icon={icon!} />
		</TldrawUiButton>
	)
}<|MERGE_RESOLUTION|>--- conflicted
+++ resolved
@@ -1,5 +1,3 @@
-<<<<<<< HEAD
-import { ContextMenuItem } from '@radix-ui/react-context-menu'
 import {
 	exhaustiveSwitchError,
 	getPointerInfo,
@@ -8,12 +6,8 @@
 	useEditor,
 	Vec,
 } from '@tldraw/editor'
+import { ContextMenu as _ContextMenu } from 'radix-ui'
 import { useMemo, useState } from 'react'
-=======
-import { exhaustiveSwitchError, preventDefault } from '@tldraw/editor'
-import { ContextMenu as _ContextMenu } from 'radix-ui'
-import { useState } from 'react'
->>>>>>> 4446d531
 import { unwrapLabel } from '../../../context/actions'
 import { TLUiEventSource } from '../../../context/events'
 import { useReadonly } from '../../../hooks/useReadonly'
@@ -276,25 +270,6 @@
 				)
 			}
 			return (
-<<<<<<< HEAD
-				<TldrawUiDropdownMenuItem aria-label={label}>
-					<TldrawUiButton
-						type="icon"
-						className="tlui-button-grid__button"
-						onClick={() => {
-							onSelect('toolbar')
-						}}
-						data-testid={`tools.more.${id}`}
-						data-value={id}
-						title={titleStr}
-						disabled={disabled}
-						role="radio"
-						aria-checked={isSelected ? 'true' : 'false'}
-					>
-						<TldrawUiButtonIcon icon={icon!} />
-					</TldrawUiButton>
-				</TldrawUiDropdownMenuItem>
-=======
 				<TldrawUiToolbarButton
 					aria-label={labelStr}
 					aria-pressed={isSelected ? 'true' : 'false'}
@@ -309,7 +284,6 @@
 				>
 					<TldrawUiButtonIcon icon={icon!} />
 				</TldrawUiToolbarButton>
->>>>>>> 4446d531
 			)
 		}
 		default: {
