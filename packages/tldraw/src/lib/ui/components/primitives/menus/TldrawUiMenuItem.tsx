import { ContextMenuItem } from '@radix-ui/react-context-menu'
import { preventDefault } from '@tldraw/editor'
import { useState } from 'react'
import { unwrapLabel } from '../../../context/actions'
import { TLUiEventSource } from '../../../context/events'
import { useReadonly } from '../../../hooks/useReadonly'
import { TLUiTranslationKey } from '../../../hooks/useTranslation/TLUiTranslationKey'
import { useTranslation } from '../../../hooks/useTranslation/useTranslation'
import { kbdStr } from '../../../kbd-utils'
import { Spinner } from '../../Spinner'
import { TldrawUiButton } from '../Button/TldrawUiButton'
import { TldrawUiButtonIcon } from '../Button/TldrawUiButtonIcon'
import { TldrawUiButtonLabel } from '../Button/TldrawUiButtonLabel'
import { TldrawUiDropdownMenuItem } from '../TldrawUiDropdownMenu'
import { TldrawUiKbd } from '../TldrawUiKbd'
import { useTldrawUiMenuContext } from './TldrawUiMenuContext'

/** @public */
export type TLUiMenuItemProps<
	TranslationKey extends string = string,
	IconType extends string = string,
> = {
	id: string
	/**
	 * The icon to display on the item.
	 */
	icon?: IconType
	/**
	 * The keyboard shortcut to display on the item.
	 */
	kbd?: string
	/**
	 * The title to display on the item.
	 */
	title?: string
	/**
	 * The label to display on the item. If it's a string, it will be translated. If it's an object, the keys will be used as the language keys and the values will be translated.
	 */
	label?: TranslationKey | { [key: string]: TranslationKey }
	/**
	 * If the editor is in readonly mode and the item is not marked as readonlyok, it will not be rendered.
	 */
	readonlyOk?: boolean
	/**
	 * The function to call when the item is clicked.
	 */
	onSelect: (source: TLUiEventSource) => Promise<void> | void
	/**
	 * Whether this item should be disabled.
	 */
	disabled?: boolean
	/**
	 * Prevent the menu from closing when the item is clicked
	 */
	noClose?: boolean
	/**
	 * Whether to show a spinner on the item.
	 */
	spinner?: boolean
}

/** @public */
export function TldrawUiMenuItem<
	TranslationKey extends string = string,
	IconType extends string = string,
>({
	disabled = false,
	spinner = false,
	readonlyOk = false,
	id,
	kbd,
	label,
	icon,
	onSelect,
	noClose,
}: TLUiMenuItemProps<TranslationKey, IconType>) {
	const { type: menuType, sourceId } = useTldrawUiMenuContext()

	const msg = useTranslation()

	const [disableClicks, setDisableClicks] = useState(false)

	const isReadonlyMode = useReadonly()
	if (isReadonlyMode && !readonlyOk) return null

	const labelToUse = unwrapLabel(label, menuType)
	const kbdTouse = kbd ? kbdStr(kbd) : undefined

	const labelStr = labelToUse ? msg(labelToUse as TLUiTranslationKey) : undefined
	const titleStr = labelStr && kbdTouse ? `${labelStr} ${kbdTouse}` : labelStr

	switch (menuType) {
		case 'menu': {
			return (
				<TldrawUiDropdownMenuItem>
					<TldrawUiButton
						type="menu"
						data-testid={`${sourceId}.${id}`}
						disabled={disabled}
						title={titleStr}
						onClick={(e) => {
							if (noClose) {
								preventDefault(e)
							}
							if (disableClicks) {
								setDisableClicks(false)
							} else {
								onSelect(sourceId)
							}
						}}
					>
						<TldrawUiButtonLabel>{labelStr}</TldrawUiButtonLabel>
						{kbd && <TldrawUiKbd>{kbd}</TldrawUiKbd>}
					</TldrawUiButton>
				</TldrawUiDropdownMenuItem>
			)
		}
		case 'context-menu': {
			// Hide disabled context menu items
			if (disabled) return null

			return (
				<ContextMenuItem
					dir="ltr"
					title={titleStr}
					draggable={false}
					className="tlui-button tlui-button__menu"
					data-testid={`${sourceId}.${id}`}
					onSelect={(e) => {
						if (noClose) preventDefault(e)
						if (disableClicks) {
							setDisableClicks(false)
						} else {
							onSelect(sourceId)
						}
					}}
				>
					<span className="tlui-button__label" draggable={false}>
						{labelStr}
					</span>
					{kbd && <TldrawUiKbd>{kbd}</TldrawUiKbd>}
					{spinner && <Spinner />}
				</ContextMenuItem>
			)
		}
		case 'panel': {
			return (
				<TldrawUiButton
					data-testid={`${sourceId}.${id}`}
					type="menu"
					title={titleStr}
					disabled={disabled}
					onClick={() => onSelect(sourceId)}
				>
					<TldrawUiButtonLabel>{labelStr}</TldrawUiButtonLabel>
					{icon && <TldrawUiButtonIcon icon={icon} />}
				</TldrawUiButton>
			)
		}
		case 'small-icons':
		case 'icons': {
			return (
				<TldrawUiButton
					data-testid={`${sourceId}.${id}`}
					type="icon"
					title={titleStr}
					disabled={disabled}
					onClick={() => onSelect(sourceId)}
				>
					<TldrawUiButtonIcon icon={icon!} small={menuType === 'small-icons'} />
				</TldrawUiButton>
			)
		}
		case 'keyboard-shortcuts': {
			if (!kbd) {
				console.warn(
					`Menu item '${label}' isn't shown in the keyboard shortcuts dialog because it doesn't have a keyboard shortcut.`
				)
				return null
			}

			return (
				<div className="tlui-shortcuts-dialog__key-pair" data-testid={`${sourceId}.${id}`}>
					<div className="tlui-shortcuts-dialog__key-pair__key">{labelStr}</div>
					<div className="tlui-shortcuts-dialog__key-pair__value">
<<<<<<< HEAD
						<TldrawUiKbd visibleOnMobileLayout>{kbd}</TldrawUiKbd>
=======
						<TldrawUiKbd>{kbd}</TldrawUiKbd>
>>>>>>> 82527884
					</div>
				</div>
			)
		}
		case 'helper-buttons': {
			return (
				<TldrawUiButton type="low" onClick={() => onSelect(sourceId)}>
					<TldrawUiButtonIcon icon={icon!} />
					<TldrawUiButtonLabel>{labelStr}</TldrawUiButtonLabel>
				</TldrawUiButton>
			)
		}
		default: {
			return null
		}
	}
}<|MERGE_RESOLUTION|>--- conflicted
+++ resolved
@@ -183,11 +183,7 @@
 				<div className="tlui-shortcuts-dialog__key-pair" data-testid={`${sourceId}.${id}`}>
 					<div className="tlui-shortcuts-dialog__key-pair__key">{labelStr}</div>
 					<div className="tlui-shortcuts-dialog__key-pair__value">
-<<<<<<< HEAD
 						<TldrawUiKbd visibleOnMobileLayout>{kbd}</TldrawUiKbd>
-=======
-						<TldrawUiKbd>{kbd}</TldrawUiKbd>
->>>>>>> 82527884
 					</div>
 				</div>
 			)
