import {
	assert,
	Box,
	clamp,
	Editor,
	react,
	stopEventPropagation,
	useAtom,
	useEditor,
	usePassThroughMouseOverEvents,
	usePassThroughWheelEvents,
	useValue,
	Vec,
} from '@tldraw/editor'
import classNames from 'classnames'
<<<<<<< HEAD
import React, { RefObject, useCallback, useEffect, useLayoutEffect, useRef, useState } from 'react'
import { flushSync } from 'react-dom'

const MOVE_TIMEOUT = 150
const HIDE_VISIBILITY_TIMEOUT = 16
const SHOW_VISIBILITY_TIMEOUT = 16
const MIN_DISTANCE_TO_REPOSITION_SQUARED = 16 ** 2
const TOOLBAR_GAP = 8
const SCREEN_MARGIN = 16
const HIDE_TOOLBAR_WHEN_CAMERA_IS_MOVING = true
const LEFT_ALIGN_TOOLBAR = false
=======
import React, { RefObject } from 'react'
import { TldrawUiToolbar } from './TldrawUiToolbar'
>>>>>>> 37377fbe

/** @public */
export interface TLUiContextualToolbarProps {
	children?: React.ReactNode
	className?: string
<<<<<<< HEAD
	isMousingDown?: boolean
	getSelectionBounds(): Box | undefined
	changeOnlyWhenYChanges?: boolean
=======
	label: string
>>>>>>> 37377fbe
}

/**
 * A generic floating toolbar that can be used for things
 * like rich text editing, image toolbars, etc.
 *
 * @public @react
 */
<<<<<<< HEAD
export const TldrawUiContextualToolbar = ({
	children,
	className,
	isMousingDown,
	getSelectionBounds,
	changeOnlyWhenYChanges = false,
}: TLUiContextualToolbarProps) => {
	const editor = useEditor()
	const toolbarRef = useRef<HTMLDivElement>(null)

=======
export const TldrawUiContextualToolbar = React.forwardRef<
	HTMLDivElement,
	TLUiContextualToolbarProps
>(function TldrawUiContextualToolbar({ children, className, label }, toolbarRef) {
>>>>>>> 37377fbe
	usePassThroughWheelEvents(toolbarRef as RefObject<HTMLDivElement>)
	usePassThroughMouseOverEvents(toolbarRef as RefObject<HTMLDivElement>)

	const { isVisible, isInteractive, hide, show, position, move } =
		useToolbarVisibilityStateMachine(changeOnlyWhenYChanges)

	// annoying react stuff: we don't want the toolbar position function to depend on the react state so we'll double with a ref
	const rCouldShowToolbar = useRef(false)
	const [hasValidToolbarPosition, setHasValidToolbarPosition] = useState(false)

	const contentSizeUpdateCounter = useAtom('content size update counter', 0)

	useEffect(() => {
		assert(toolbarRef.current)
		const observer = new ResizeObserver(() => {
			contentSizeUpdateCounter.update((n) => n + 1)
		})
		observer.observe(toolbarRef.current)
		return () => observer.disconnect()
	}, [contentSizeUpdateCounter])

	useEffect(() => {
		let lastContentSizeUpdateCounter = contentSizeUpdateCounter.get()
		return react('toolbar position', function updateToolbarPositionAndDisplay() {
			const toolbarElm = toolbarRef.current
			if (!toolbarElm) return

			const nextContentSizeUpdateCounter = contentSizeUpdateCounter.get()

			// capture / force this to update when...
			editor.getCamera() // the camera moves
			contentSizeUpdateCounter.get() // the toolbar size changes
			// undefined here means that we can't show the toolbar due to an incompatible position
			const position = getToolbarScreenPosition(editor, toolbarElm, getSelectionBounds)

			// todo: when the toolbar is hidden due to the selection being off screen, it should be hidden immediately
			// rather than waiting for the position to settle. This is different than when the position changes due to
			// a change in the user's selection.
			if (!position) {
				if (rCouldShowToolbar.current) {
					// If we don't have a position, then we're not showing the toolbar
					rCouldShowToolbar.current = false
					setHasValidToolbarPosition(false)
				}
			} else {
				// If the camera state is moving, we want to immediately update the position
				// todo: consider hiding the toolbar while the camera is moving
				const cameraState = editor.getCameraState()
				if (cameraState === 'moving') {
					// ...if we wanted this to avoid prematurely updating any positions, we'd need
					// to have the last updated position in page space, so that we could convert
					// it to screen space and update it here
					const elm = toolbarRef.current
					elm.style.setProperty('transform', `translate(${position.x}px, ${position.y}px)`)
				} else {
					const moveImmediately = lastContentSizeUpdateCounter !== nextContentSizeUpdateCounter
					// Schedule a move to its next location
					move(position.x, position.y, moveImmediately)
				}

				// Finally, if the toolbar was previously hidden, show it again
				if (!rCouldShowToolbar.current) {
					rCouldShowToolbar.current = true
					setHasValidToolbarPosition(true)
				}
			}

			lastContentSizeUpdateCounter = nextContentSizeUpdateCounter
		})
	}, [editor, getSelectionBounds, contentSizeUpdateCounter, move])

	const cameraState = useValue('camera state', () => editor.getCameraState(), [editor])

	// Send the hide or show events based on whether the user is clicking
	// and whether the toolbar's position is valid
	useEffect(() => {
		if (cameraState === 'moving' && HIDE_TOOLBAR_WHEN_CAMERA_IS_MOVING) {
			hide(true)
			return
		}

		if (isMousingDown || !hasValidToolbarPosition) {
			hide()
			return
		}

		show()
	}, [hasValidToolbarPosition, cameraState, isMousingDown, show, hide])

	// When the visibility changes, update the toolbar's visibility
	useLayoutEffect(() => {
		const elm = toolbarRef.current
		if (!elm) return
		elm.dataset.visible = `${isVisible}`
	}, [isVisible, position])

	// When the position changes, update the toolbar's position on screen
	useLayoutEffect(() => {
		const elm = toolbarRef.current
		if (!elm) return
		elm.style.setProperty('transform', `translate(${position.x}px, ${position.y}px)`)
	}, [position])

	// When the interactivity changes, update the toolbar's interactivity
	useLayoutEffect(() => {
		const elm = toolbarRef.current
		if (!elm) return
		elm.dataset.interactive = `${isInteractive}`
	}, [isInteractive])

	return (
		<div
			ref={toolbarRef}
			data-interactive={false}
			data-visible={false}
			data-testid="contextual-toolbar"
			className={classNames('tlui-contextual-toolbar', className)}
			onPointerDown={stopEventPropagation}
		>
			<TldrawUiToolbar className="tlui-menu tlui-buttons__horizontal" label={label}>
				{children}
			</TldrawUiToolbar>
		</div>
	)
}

// For convenience, let's work just with boxes here
/** @internal */
export function rectToBox(rect: DOMRect): Box {
	return new Box(rect.x, rect.y, rect.width, rect.height)
}

export function getToolbarScreenPosition(
	editor: Editor,
	toolbarElm: HTMLElement,
	getSelectionBounds: () => Box | undefined
) {
	const selectionBounds = getSelectionBounds()
	if (!selectionBounds) return

	// Offset the selection bounds by the viewport screen bounds (if the editor is scrolled or inset, etc)
	const vsb = editor.getViewportScreenBounds()
	selectionBounds.x -= vsb.x
	selectionBounds.y -= vsb.y

	// If the selection bounds are too far off of the screen, don't show the toolbar
	if (
		selectionBounds.midY < SCREEN_MARGIN ||
		selectionBounds.midY > vsb.h - SCREEN_MARGIN ||
		selectionBounds.midX < SCREEN_MARGIN ||
		selectionBounds.midX > vsb.w - SCREEN_MARGIN
	) {
		return
	}

	// Get the toolbar's screen rect as a box. Do this after we verify that there is at least one selection.
	const toolbarBounds = rectToBox(toolbarElm.getBoundingClientRect())

	// Chance these are NaN? Rare case.
	if (!toolbarBounds.width || !toolbarBounds.height) return

	// Thrashy, only do this if we're showing the toolbar
	// ! this might not be needed, the container never scrolls
	const { scrollLeft, scrollTop } = editor.getContainer()

	// We want to position the toolbar so that it is centered over the selection
	// except in the cases where it would extend off the edge of the screen.

	// Start by placing the top left corner of the toolbar so that the
	// toolbar would be centered above the section bounds, bumped up by the

	let x = LEFT_ALIGN_TOOLBAR ? selectionBounds.x : selectionBounds.midX - toolbarBounds.w / 2
	let y = selectionBounds.y - toolbarBounds.h - TOOLBAR_GAP

	// Clamp the position on screen.
	x = clamp(x, SCREEN_MARGIN, vsb.w - toolbarBounds.w - SCREEN_MARGIN)
	y = clamp(y, SCREEN_MARGIN, vsb.h - toolbarBounds.h - SCREEN_MARGIN)

	// Offset the position by the container's scroll position
	x += scrollLeft
	y += scrollTop

	// Round the position to the nearest pixel
	x = Math.round(x)
	y = Math.round(y)

	return { x, y }
}

function sufficientlyDistant(curr: Vec, next: Vec, changeOnlyWhenYChanges: boolean) {
	if (changeOnlyWhenYChanges) {
		return Vec.Sub(next, curr).y ** 2 >= MIN_DISTANCE_TO_REPOSITION_SQUARED
	}
	return Vec.Len2(Vec.Sub(next, curr)) >= MIN_DISTANCE_TO_REPOSITION_SQUARED
}

export function useToolbarVisibilityStateMachine(changeOnlyWhenYChanges: boolean) {
	const editor = useEditor()

	const rState = useRef<
		{ name: 'hidden' } | { name: 'showing' } | { name: 'shown' } | { name: 'hiding' }
	>({ name: 'hidden' })

	// The toolbar should only be interactive when in the 'shown' state
	const [isInteractive, setIsInteractive] = useState(false)

	// The toolbar is visible in the 'shown' and 'hiding' states
	const [isVisible, setIsVisible] = useState(false)

	// The position is updated when entering the 'shown' state or when moving while in the 'shown' state
	const [position, setPosition] = useState({ x: -1000, y: -1000 })

	// The toolbar's current position
	const rCurrPosition = useRef(new Vec(-1000, -1000))

	// The toolbar's proposed next position
	const rNextPosition = useRef(new Vec(-1000, -1000))

	// A timeout needs to be completed before the toolbar is shown or hidden
	const rStableVisibilityTimeout = useRef<any>(-1)

	// A timeout needs to be completed before the toolbar's position changes moved
	const rStablePositionTimeout = useRef<any>(-1)

	/**
	 * Send the 'move' event whenever something happens that would cause the toolbar's position to change.
	 * Any update here will cause
	 * If the state is 'shown', it will start a new timeout that will update the toolbar's position after it completes.
	 */
	const move = useCallback(
		(x: number, y: number, immediate = false) => {
			// Update the next proposed position
			rNextPosition.current.x = x
			rNextPosition.current.y = y

			// If the toolbar is not yet visible, don't do anything
			if (rState.current.name === 'hidden' || rState.current.name === 'showing') return

			// If showing or hiding, cancel the position timeout and start a new one.
			// When the timeout ends, if we're in the 'shown' state and the position has changed sufficiently
			// from the last visible position, update the position.
			clearTimeout(rStablePositionTimeout.current)

			const flushMove = () => {
				if (
					rState.current.name === 'shown' &&
					sufficientlyDistant(rNextPosition.current, rCurrPosition.current, changeOnlyWhenYChanges)
				) {
					const { x, y } = rNextPosition.current
					rCurrPosition.current = new Vec(x, y)
					if (immediate) {
						flushSync(() => setPosition({ x, y }))
					} else {
						setPosition({ x, y })
					}
				}
			}

			if (immediate) {
				flushMove()
			} else {
				rStablePositionTimeout.current = editor.timers.setTimeout(flushMove, MOVE_TIMEOUT)
			}
		},
		[editor, changeOnlyWhenYChanges]
	)

	/**
	 * Send the hide event whenever a change occurs that would cause the toolbar to become invisible.
	 * If the state is 'shown', it will enter 'hiding' and then 'hidden' after a timeout completes.
	 * If the state is 'showing', it will cancel the visibility timeout and enter 'hidden' immediately.
	 */
	const hide = useCallback(
		(immediate = false) => {
			switch (rState.current.name) {
				case 'showing': {
					clearTimeout(rStableVisibilityTimeout.current)
					rState.current = { name: 'hidden' }
					break
				}
				case 'shown': {
					rState.current = { name: 'hiding' }
					setIsInteractive(false) // when leaving shown, turn back on interactions

					if (immediate) {
						rState.current = { name: 'hidden' }
						setIsVisible(false)
					} else {
						rStableVisibilityTimeout.current = editor.timers.setTimeout(() => {
							rState.current = { name: 'hidden' }
							setIsVisible(false)
						}, HIDE_VISIBILITY_TIMEOUT)
					}
					break
				}
				default: {
					// noop
				}
			}
		},
		[editor]
	)

	/**
	 * Send the show event whenever a change occurs that would cause the toolbar to become visible.
	 * If the state is 'hidden', it will enter 'showing' and then 'shown' after a timeout completes.
	 * If the state is 'hiding', it will cancel the visibility timeout and enter 'shown' immediately.
	 */
	const show = useCallback(() => {
		switch (rState.current.name) {
			case 'hidden': {
				rState.current = { name: 'showing' }
				rStableVisibilityTimeout.current = editor.timers.setTimeout(() => {
					// position
					const { x, y } = rNextPosition.current
					rCurrPosition.current = new Vec(x, y)
					setPosition({ x, y })

					rState.current = { name: 'shown' }
					setIsVisible(true)
					setIsInteractive(true)
				}, SHOW_VISIBILITY_TIMEOUT)
				break
			}
			case 'hiding': {
				// Go back to shown immediately
				clearTimeout(rStableVisibilityTimeout.current)
				rState.current = { name: 'shown' }
				setIsInteractive(true) // when entering shown, turn back on interactions
				move(rNextPosition.current.x, rNextPosition.current.y)
				break
			}
			default: {
				// noop
			}
		}
	}, [editor, move])

	return { isVisible, isInteractive, show, hide, move, position }
}<|MERGE_RESOLUTION|>--- conflicted
+++ resolved
@@ -13,9 +13,9 @@
 	Vec,
 } from '@tldraw/editor'
 import classNames from 'classnames'
-<<<<<<< HEAD
 import React, { RefObject, useCallback, useEffect, useLayoutEffect, useRef, useState } from 'react'
 import { flushSync } from 'react-dom'
+import { TldrawUiToolbar } from './TldrawUiToolbar'
 
 const MOVE_TIMEOUT = 150
 const HIDE_VISIBILITY_TIMEOUT = 16
@@ -25,22 +25,15 @@
 const SCREEN_MARGIN = 16
 const HIDE_TOOLBAR_WHEN_CAMERA_IS_MOVING = true
 const LEFT_ALIGN_TOOLBAR = false
-=======
-import React, { RefObject } from 'react'
-import { TldrawUiToolbar } from './TldrawUiToolbar'
->>>>>>> 37377fbe
 
 /** @public */
 export interface TLUiContextualToolbarProps {
 	children?: React.ReactNode
 	className?: string
-<<<<<<< HEAD
 	isMousingDown?: boolean
 	getSelectionBounds(): Box | undefined
 	changeOnlyWhenYChanges?: boolean
-=======
 	label: string
->>>>>>> 37377fbe
 }
 
 /**
@@ -49,23 +42,17 @@
  *
  * @public @react
  */
-<<<<<<< HEAD
 export const TldrawUiContextualToolbar = ({
 	children,
 	className,
 	isMousingDown,
 	getSelectionBounds,
 	changeOnlyWhenYChanges = false,
+	label,
 }: TLUiContextualToolbarProps) => {
 	const editor = useEditor()
 	const toolbarRef = useRef<HTMLDivElement>(null)
 
-=======
-export const TldrawUiContextualToolbar = React.forwardRef<
-	HTMLDivElement,
-	TLUiContextualToolbarProps
->(function TldrawUiContextualToolbar({ children, className, label }, toolbarRef) {
->>>>>>> 37377fbe
 	usePassThroughWheelEvents(toolbarRef as RefObject<HTMLDivElement>)
 	usePassThroughMouseOverEvents(toolbarRef as RefObject<HTMLDivElement>)
 
