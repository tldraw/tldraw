<<<<<<< HEAD
import { PORTRAIT_BREAKPOINT } from '../../constants'
import { useBreakpoint } from '../../hooks/useBreakpoint'
=======
import { useBreakpoint } from '../../context/breakpoints'
>>>>>>> 31a2b211
import { kbd } from './shared'

/** @internal */
export interface KbdProps {
	children: string
}

/** @internal */
export function Kbd({ children }: KbdProps) {
	const breakpoint = useBreakpoint()
	if (breakpoint < PORTRAIT_BREAKPOINT.MOBILE) return null
	return (
		<kbd className="tlui-kbd">
			{kbd(children).map((k, i) => (
				<span key={i}>{k}</span>
			))}
		</kbd>
	)
}<|MERGE_RESOLUTION|>--- conflicted
+++ resolved
@@ -1,9 +1,5 @@
-<<<<<<< HEAD
 import { PORTRAIT_BREAKPOINT } from '../../constants'
-import { useBreakpoint } from '../../hooks/useBreakpoint'
-=======
 import { useBreakpoint } from '../../context/breakpoints'
->>>>>>> 31a2b211
 import { kbd } from './shared'
 
 /** @internal */
