--- conflicted
+++ resolved
@@ -1,10 +1,5 @@
-<<<<<<< HEAD
-import { Range, Root, Thumb, Track } from '@radix-ui/react-slider'
+import { Slider as _Slider } from 'radix-ui'
 import { memo, useCallback, useEffect, useState } from 'react'
-=======
-import { Slider as _Slider } from 'radix-ui'
-import { memo, useCallback } from 'react'
->>>>>>> bc968492
 import { TLUiTranslationKey } from '../../hooks/useTranslation/TLUiTranslationKey'
 import { useTranslation } from '../../hooks/useTranslation/useTranslation'
 
@@ -86,18 +81,11 @@
 					{value !== null && <_Slider.Range className="tlui-slider__range" dir="ltr" />}
 				</_Slider.Track>
 				{value !== null && (
-<<<<<<< HEAD
-					<Thumb
+					<_Slider.Thumb
 						aria-label={msg('style-panel.opacity')}
 						className="tlui-slider__thumb"
 						dir="ltr"
 						tabIndex={tabIndex}
-=======
-					<_Slider.Thumb
-						aria-label={msg('style-panel.opacity')}
-						className="tlui-slider__thumb"
-						dir="ltr"
->>>>>>> bc968492
 					/>
 				)}
 			</_Slider.Root>
