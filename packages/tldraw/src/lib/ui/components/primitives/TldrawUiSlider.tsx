import { Slider as _Slider } from 'radix-ui'
import React, { useCallback, useEffect, useState } from 'react'
import { TLUiTranslationKey } from '../../hooks/useTranslation/TLUiTranslationKey'
import { useTranslation } from '../../hooks/useTranslation/useTranslation'

/** @public */
export interface TLUiSliderProps {
	min?: number
	steps: number
	value: number | null
	label: string
	title: string
	onPointerUp?(): void
	onValueChange(value: number): void
	onHistoryMark(id: string): void
	'data-testid'?: string
}

/** @public @react */
<<<<<<< HEAD
export const TldrawUiSlider = memo(function Slider({
	onHistoryMark,
	title,
	steps,
	value,
	label,
	onValueChange,
	onPointerUp,
	['data-testid']: testId,
}: TLUiSliderProps) {
=======
export const TldrawUiSlider = React.forwardRef<HTMLDivElement, TLUiSliderProps>(function Slider(
	{
		onHistoryMark,
		title,
		min,
		steps,
		value,
		label,
		onValueChange,
		['data-testid']: testId,
	}: TLUiSliderProps,
	ref
) {
>>>>>>> 0f41576b
	const msg = useTranslation()

	// XXX: Radix starts out our slider with a tabIndex of 0
	// This causes some tab focusing issues, most prevelant in MobileStylePanel,
	// where it grabs the focus. This works around it.
	const [tabIndex, setTabIndex] = useState(-1)
	useEffect(() => {
		setTabIndex(0)
	}, [])

	const handleValueChange = useCallback(
		(value: number[]) => {
			onValueChange(value[0])
		},
		[onValueChange]
	)

	const handlePointerDown = useCallback(() => {
		onHistoryMark('click slider')
	}, [onHistoryMark])

<<<<<<< HEAD
	const handlePointerUp = useCallback(() => {
		if (!value) return
		onValueChange(value)
		onPointerUp?.()
	}, [value, onValueChange, onPointerUp])
=======
	// N.B. Annoying. For a11y purposes, we need Tab to work.
	// For some reason, Radix has some custom behavior here
	// that interferes with tabbing past the slider and then
	// you get stuck in the slider.
	const handleKeyEvent = useCallback((event: React.KeyboardEvent) => {
		if (event.key === 'Tab') {
			event.stopPropagation()
		}
	}, [])
>>>>>>> 0f41576b

	return (
		<div className="tlui-slider__container">
			<_Slider.Root
				data-testid={testId}
				className="tlui-slider"
				dir="ltr"
				min={min ?? 0}
				max={steps}
				step={1}
				value={value !== null ? [value] : undefined}
				onPointerDown={handlePointerDown}
				onValueChange={handleValueChange}
				onKeyDownCapture={handleKeyEvent}
				onKeyUpCapture={handleKeyEvent}
				title={title + ' — ' + msg(label as TLUiTranslationKey)}
			>
				<_Slider.Track className="tlui-slider__track" dir="ltr">
					{value !== null && <_Slider.Range className="tlui-slider__range" dir="ltr" />}
				</_Slider.Track>
				{value !== null && (
					<_Slider.Thumb
						aria-label={msg('style-panel.opacity')}
						className="tlui-slider__thumb"
						dir="ltr"
						ref={ref}
						tabIndex={tabIndex}
					/>
				)}
			</_Slider.Root>
		</div>
	)
})<|MERGE_RESOLUTION|>--- conflicted
+++ resolved
@@ -17,18 +17,6 @@
 }
 
 /** @public @react */
-<<<<<<< HEAD
-export const TldrawUiSlider = memo(function Slider({
-	onHistoryMark,
-	title,
-	steps,
-	value,
-	label,
-	onValueChange,
-	onPointerUp,
-	['data-testid']: testId,
-}: TLUiSliderProps) {
-=======
 export const TldrawUiSlider = React.forwardRef<HTMLDivElement, TLUiSliderProps>(function Slider(
 	{
 		onHistoryMark,
@@ -38,11 +26,11 @@
 		value,
 		label,
 		onValueChange,
+		onPointerUp,
 		['data-testid']: testId,
 	}: TLUiSliderProps,
 	ref
 ) {
->>>>>>> 0f41576b
 	const msg = useTranslation()
 
 	// XXX: Radix starts out our slider with a tabIndex of 0
@@ -64,13 +52,10 @@
 		onHistoryMark('click slider')
 	}, [onHistoryMark])
 
-<<<<<<< HEAD
 	const handlePointerUp = useCallback(() => {
-		if (!value) return
-		onValueChange(value)
 		onPointerUp?.()
-	}, [value, onValueChange, onPointerUp])
-=======
+	}, [onPointerUp])
+
 	// N.B. Annoying. For a11y purposes, we need Tab to work.
 	// For some reason, Radix has some custom behavior here
 	// that interferes with tabbing past the slider and then
@@ -80,7 +65,6 @@
 			event.stopPropagation()
 		}
 	}, [])
->>>>>>> 0f41576b
 
 	return (
 		<div className="tlui-slider__container">
@@ -93,6 +77,7 @@
 				step={1}
 				value={value !== null ? [value] : undefined}
 				onPointerDown={handlePointerDown}
+				onPointerUp={handlePointerUp}
 				onValueChange={handleValueChange}
 				onKeyDownCapture={handleKeyEvent}
 				onKeyUpCapture={handleKeyEvent}
