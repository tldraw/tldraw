import {
	ArrowShapeArrowheadEndStyle,
	ArrowShapeArrowheadStartStyle,
	ArrowShapeKindStyle,
	DefaultColorStyle,
	DefaultDashStyle,
	DefaultFillStyle,
	DefaultFontStyle,
	DefaultHorizontalAlignStyle,
	DefaultSizeStyle,
	DefaultTextAlignStyle,
	DefaultVerticalAlignStyle,
	GeoShapeGeoStyle,
	LineShapeSplineStyle,
	ReadonlySharedStyleMap,
	StyleProp,
	TLArrowShapeArrowheadStyle,
	TLDefaultColorTheme,
	getDefaultColorTheme,
	kickoutOccludedShapes,
	minBy,
	useEditor,
	useIsDarkMode,
	useValue,
} from '@tldraw/editor'
import React, { useCallback } from 'react'
import { STYLES } from '../../../styles'
import { useUiEvents } from '../../context/events'
import { useRelevantStyles } from '../../hooks/useRelevantStyles'
import { useTranslation } from '../../hooks/useTranslation/useTranslation'
import { TldrawUiButtonIcon } from '../primitives/Button/TldrawUiButtonIcon'
import { TldrawUiButtonPicker } from '../primitives/TldrawUiButtonPicker'
import { TldrawUiSlider } from '../primitives/TldrawUiSlider'
import { TldrawUiToolbar, TldrawUiToolbarButton } from '../primitives/TldrawUiToolbar'
import { DoubleDropdownPicker } from './DoubleDropdownPicker'
import { DropdownPicker } from './DropdownPicker'

// Local component for style panel subheadings
function StylePanelSubheading({ children }: { children: React.ReactNode }) {
	return <h3 className="tlui-style-panel__subheading">{children}</h3>
}

/** @public */
export interface TLUiStylePanelContentProps {
	styles: ReturnType<typeof useRelevantStyles>
}

/** @public @react */
export function DefaultStylePanelContent({ styles }: TLUiStylePanelContentProps) {
	const isDarkMode = useIsDarkMode()

	if (!styles) return null

	const geo = styles.get(GeoShapeGeoStyle)
	const arrowheadEnd = styles.get(ArrowShapeArrowheadEndStyle)
	const arrowheadStart = styles.get(ArrowShapeArrowheadStartStyle)
	const arrowKind = styles.get(ArrowShapeKindStyle)
	const spline = styles.get(LineShapeSplineStyle)
	const font = styles.get(DefaultFontStyle)

	const hideGeo = geo === undefined
	const hideArrowHeads = arrowheadEnd === undefined && arrowheadStart === undefined
	const hideSpline = spline === undefined
	const hideArrowKind = arrowKind === undefined
	const hideText = font === undefined

	const theme = getDefaultColorTheme({ isDarkMode: isDarkMode })

	return (
		<>
			<CommonStylePickerSet theme={theme} styles={styles} />
			{!hideText && <TextStylePickerSet theme={theme} styles={styles} />}
			{!(hideGeo && hideArrowHeads && hideSpline && hideArrowKind) && (
				<div className="tlui-style-panel__section">
					<GeoStylePickerSet styles={styles} />
					<ArrowStylePickerSet styles={styles} />
					<ArrowheadStylePickerSet styles={styles} />
					<SplineStylePickerSet styles={styles} />
				</div>
			)}
		</>
	)
}

function useStyleChangeCallback() {
	const editor = useEditor()
	const trackEvent = useUiEvents()

	return React.useMemo(
		() =>
			function handleStyleChange<T>(style: StyleProp<T>, value: T) {
				editor.run(() => {
					if (editor.isIn('select')) {
						editor.setStyleForSelectedShapes(style, value)
					}
					editor.setStyleForNextShapes(style, value)
					editor.updateInstanceState({ isChangingStyle: true })
				})

				trackEvent('set-style', { source: 'style-panel', id: style.id, value: value as string })
			},
		[editor, trackEvent]
	)
}

/** @public */
export interface ThemeStylePickerSetProps {
	styles: ReadonlySharedStyleMap
	theme: TLDefaultColorTheme
}

/** @public */
export interface StylePickerSetProps {
	styles: ReadonlySharedStyleMap
}

/** @public @react */
export function CommonStylePickerSet({ styles, theme }: ThemeStylePickerSetProps) {
	const msg = useTranslation()
	const editor = useEditor()

	const onHistoryMark = useCallback((id: string) => editor.markHistoryStoppingPoint(id), [editor])
	const showUiLabels = useValue('showUiLabels', () => editor.user.getShowUiLabels(), [editor])

	const handleValueChange = useStyleChangeCallback()

	const color = styles.get(DefaultColorStyle)
	const fill = styles.get(DefaultFillStyle)
	const dash = styles.get(DefaultDashStyle)
	const size = styles.get(DefaultSizeStyle)

	const showPickers = fill !== undefined || dash !== undefined || size !== undefined

	return (
		<>
			<div className="tlui-style-panel__section__common" data-testid="style.panel">
				{color === undefined ? null : (
					<>
						{showUiLabels && (
							<StylePanelSubheading>{msg('style-panel.color')}</StylePanelSubheading>
						)}
						<TldrawUiToolbar label={msg('style-panel.color')}>
							<TldrawUiButtonPicker
								title={msg('style-panel.color')}
								uiType="color"
								style={DefaultColorStyle}
								items={STYLES.color}
								value={color}
								onValueChange={handleValueChange}
								theme={theme}
								onHistoryMark={onHistoryMark}
							/>
						</TldrawUiToolbar>
					</>
				)}
				<OpacitySlider />
			</div>
			{showPickers && (
				<div className="tlui-style-panel__section">
					{fill === undefined ? null : (
						<>
							{showUiLabels && (
								<StylePanelSubheading>{msg('style-panel.fill')}</StylePanelSubheading>
							)}
							<TldrawUiToolbar label={msg('style-panel.fill')}>
								<TldrawUiButtonPicker
									title={msg('style-panel.fill')}
									uiType="fill"
									style={DefaultFillStyle}
									items={STYLES.fill}
									value={fill}
									onValueChange={handleValueChange}
									theme={theme}
									onHistoryMark={onHistoryMark}
								/>
							</TldrawUiToolbar>
						</>
					)}
					{dash === undefined ? null : (
						<>
							{showUiLabels && (
								<StylePanelSubheading>{msg('style-panel.dash')}</StylePanelSubheading>
							)}
							<TldrawUiToolbar label={msg('style-panel.dash')}>
								<TldrawUiButtonPicker
									title={msg('style-panel.dash')}
									uiType="dash"
									style={DefaultDashStyle}
									items={STYLES.dash}
									value={dash}
									onValueChange={handleValueChange}
									theme={theme}
									onHistoryMark={onHistoryMark}
								/>
							</TldrawUiToolbar>
						</>
					)}
					{size === undefined ? null : (
						<>
							{showUiLabels && (
								<StylePanelSubheading>{msg('style-panel.size')}</StylePanelSubheading>
							)}
							<TldrawUiToolbar label={msg('style-panel.size')}>
								<TldrawUiButtonPicker
									title={msg('style-panel.size')}
									uiType="size"
									style={DefaultSizeStyle}
									items={STYLES.size}
									value={size}
									onValueChange={(style, value) => {
										handleValueChange(style, value)
										const selectedShapeIds = editor.getSelectedShapeIds()
										if (selectedShapeIds.length > 0) {
											kickoutOccludedShapes(editor, selectedShapeIds)
										}
									}}
									theme={theme}
									onHistoryMark={onHistoryMark}
								/>
							</TldrawUiToolbar>
						</>
					)}
				</div>
			)}
		</>
	)
}

/** @public @react */
export function TextStylePickerSet({ theme, styles }: ThemeStylePickerSetProps) {
	const msg = useTranslation()
	const handleValueChange = useStyleChangeCallback()

	const editor = useEditor()
	const onHistoryMark = useCallback((id: string) => editor.markHistoryStoppingPoint(id), [editor])
	const showUiLabels = useValue('showUiLabels', () => editor.user.getShowUiLabels(), [editor])
	const labelStr = showUiLabels && msg('style-panel.font')

	const font = styles.get(DefaultFontStyle)
	const textAlign = styles.get(DefaultTextAlignStyle)
	const labelAlign = styles.get(DefaultHorizontalAlignStyle)
	const verticalLabelAlign = styles.get(DefaultVerticalAlignStyle)
	if (font === undefined && labelAlign === undefined) {
		return null
	}

	return (
		<div className="tlui-style-panel__section">
			{font === undefined ? null : (
				<>
					{labelStr && <StylePanelSubheading>{labelStr}</StylePanelSubheading>}
					<TldrawUiToolbar label={msg('style-panel.font')}>
						<TldrawUiButtonPicker
							title={msg('style-panel.font')}
							uiType="font"
							style={DefaultFontStyle}
							items={STYLES.font}
							value={font}
							onValueChange={handleValueChange}
							theme={theme}
							onHistoryMark={onHistoryMark}
						/>
					</TldrawUiToolbar>
				</>
			)}

			{textAlign === undefined ? null : (
				<>
					{showUiLabels && <StylePanelSubheading>{msg('style-panel.align')}</StylePanelSubheading>}
					<TldrawUiToolbar label={msg('style-panel.align')} className="tlui-style-panel__row">
						<TldrawUiButtonPicker
							title={msg('style-panel.align')}
							uiType="align"
							style={DefaultTextAlignStyle}
							items={STYLES.textAlign}
							value={textAlign}
							onValueChange={handleValueChange}
							theme={theme}
							onHistoryMark={onHistoryMark}
						/>
						<div className="tlui-style-panel__row__extra-button">
							<TldrawUiToolbarButton
								type="icon"
								title={msg('style-panel.vertical-align')}
								data-testid="vertical-align"
								disabled
							>
								<TldrawUiButtonIcon icon="vertical-align-middle" />
							</TldrawUiToolbarButton>
						</div>
					</TldrawUiToolbar>
				</>
			)}

			{labelAlign === undefined ? null : (
				<>
					{showUiLabels && (
						<StylePanelSubheading>{msg('style-panel.label-align')}</StylePanelSubheading>
					)}
					<TldrawUiToolbar label={msg('style-panel.label-align')} className="tlui-style-panel__row">
						<TldrawUiButtonPicker
							title={msg('style-panel.label-align')}
							uiType="align"
							style={DefaultHorizontalAlignStyle}
							items={STYLES.horizontalAlign}
							value={labelAlign}
							onValueChange={handleValueChange}
							theme={theme}
							onHistoryMark={onHistoryMark}
						/>
						<div className="tlui-style-panel__row__extra-button">
							{verticalLabelAlign === undefined ? (
								<TldrawUiToolbarButton
									type="icon"
									title={msg('style-panel.vertical-align')}
									data-testid="vertical-align"
									disabled
								>
									<TldrawUiButtonIcon icon="vertical-align-middle" />
								</TldrawUiToolbarButton>
							) : (
								<DropdownPicker
									type="icon"
									id="geo-vertical-alignment"
									uiType="verticalAlign"
									stylePanelType="vertical-align"
									style={DefaultVerticalAlignStyle}
									items={STYLES.verticalAlign}
									value={verticalLabelAlign}
									onValueChange={handleValueChange}
								/>
							)}
						</div>
					</TldrawUiToolbar>
				</>
			)}
		</div>
	)
}
/** @public @react */
export function GeoStylePickerSet({ styles }: StylePickerSetProps) {
	const msg = useTranslation()
	const editor = useEditor()
	const handleValueChange = useStyleChangeCallback()
	const showUiLabels = useValue('showUiLabels', () => editor.user.getShowUiLabels(), [editor])

	const geo = styles.get(GeoShapeGeoStyle)
	if (geo === undefined) {
		return null
	}

	const labelStr = showUiLabels && msg('style-panel.geo')

	return (
		<>
			{labelStr && <StylePanelSubheading>{labelStr}</StylePanelSubheading>}
			<TldrawUiToolbar label={msg('style-panel.geo')}>
				<DropdownPicker
					id="geo"
					type="menu"
					label={'style-panel.geo'}
					uiType="geo"
					stylePanelType="geo"
					style={GeoShapeGeoStyle}
					items={STYLES.geo}
					value={geo}
					onValueChange={handleValueChange}
				/>
			</TldrawUiToolbar>
		</>
	)
}
/** @public @react */
export function SplineStylePickerSet({ styles }: StylePickerSetProps) {
	const msg = useTranslation()
	const editor = useEditor()
	const handleValueChange = useStyleChangeCallback()
	const showUiLabels = useValue('showUiLabels', () => editor.user.getShowUiLabels(), [editor])

	const spline = styles.get(LineShapeSplineStyle)
	if (spline === undefined) {
		return null
	}

	const labelStr = showUiLabels && msg('style-panel.spline')

	return (
		<>
			{labelStr && <StylePanelSubheading>{labelStr}</StylePanelSubheading>}
			<TldrawUiToolbar label={msg('style-panel.spline')}>
				<DropdownPicker
					id="spline"
					type="menu"
					label={'style-panel.spline'}
					uiType="spline"
					stylePanelType="spline"
					style={LineShapeSplineStyle}
					items={STYLES.spline}
					value={spline}
					onValueChange={handleValueChange}
				/>
			</TldrawUiToolbar>
		</>
	)
}
/** @public @react */
export function ArrowStylePickerSet({ styles }: StylePickerSetProps) {
	const msg = useTranslation()
	const editor = useEditor()
	const handleValueChange = useStyleChangeCallback()
	const showUiLabels = useValue('showUiLabels', () => editor.user.getShowUiLabels(), [editor])

	const arrowKind = styles.get(ArrowShapeKindStyle)
	if (arrowKind === undefined) {
		return null
	}

	const labelStr = showUiLabels && msg('style-panel.arrow-kind')

	return (
		<>
			{labelStr && <StylePanelSubheading>{labelStr}</StylePanelSubheading>}
			<TldrawUiToolbar label={msg('style-panel.arrow-kind')}>
				<DropdownPicker
					id="arrow-kind"
					type="menu"
					label={'style-panel.arrow-kind'}
					uiType="arrow-kind"
					stylePanelType="arrow-kind"
					style={ArrowShapeKindStyle}
					items={STYLES.arrowKind}
					value={arrowKind}
					onValueChange={handleValueChange}
				/>
			</TldrawUiToolbar>
		</>
	)
}
/** @public @react */
export function ArrowheadStylePickerSet({ styles }: StylePickerSetProps) {
	const msg = useTranslation()
	const editor = useEditor()
	const handleValueChange = useStyleChangeCallback()
	const showUiLabels = useValue('showUiLabels', () => editor.user.getShowUiLabels(), [editor])

	const arrowheadEnd = styles.get(ArrowShapeArrowheadEndStyle)
	const arrowheadStart = styles.get(ArrowShapeArrowheadStartStyle)
	if (!arrowheadEnd || !arrowheadStart) {
		return null
	}

	const labelStr = showUiLabels && msg('style-panel.arrowheads')

	return (
		<>
			{labelStr && <StylePanelSubheading>{labelStr}</StylePanelSubheading>}
			<DoubleDropdownPicker<TLArrowShapeArrowheadStyle>
				label={'style-panel.arrowheads'}
				uiTypeA="arrowheadStart"
				styleA={ArrowShapeArrowheadStartStyle}
				itemsA={STYLES.arrowheadStart}
				valueA={arrowheadStart}
				uiTypeB="arrowheadEnd"
				styleB={ArrowShapeArrowheadEndStyle}
				itemsB={STYLES.arrowheadEnd}
				valueB={arrowheadEnd}
				onValueChange={handleValueChange}
				labelA="style-panel.arrowhead-start"
				labelB="style-panel.arrowhead-end"
			/>
		</>
	)
}

const tldrawSupportedOpacities = [0.1, 0.25, 0.5, 0.75, 1] as const
/** @public @react */
export function OpacitySlider() {
	const editor = useEditor()

	const onHistoryMark = useCallback((id: string) => editor.markHistoryStoppingPoint(id), [editor])
	const showUiLabels = useValue('showUiLabels', () => editor.user.getShowUiLabels(), [editor])

	const opacity = useValue('opacity', () => editor.getSharedOpacity(), [editor])
	const trackEvent = useUiEvents()
	const msg = useTranslation()

	const handleOpacityValueChange = React.useCallback(
		(value: number) => {
			const item = tldrawSupportedOpacities[value]
			editor.run(() => {
				if (editor.isIn('select')) {
					editor.setOpacityForSelectedShapes(item)
				}
				editor.setOpacityForNextShapes(item)
				editor.updateInstanceState({ isChangingStyle: true })
			})

			trackEvent('set-style', { source: 'style-panel', id: 'opacity', value })
		},
		[editor, trackEvent]
	)

	if (opacity === undefined) return null

	const opacityIndex =
		opacity.type === 'mixed'
			? -1
			: tldrawSupportedOpacities.indexOf(
					minBy(tldrawSupportedOpacities, (supportedOpacity) =>
						Math.abs(supportedOpacity - opacity.value)
					)!
				)

	return (
<<<<<<< HEAD
		<>
			{showUiLabels && <StylePanelSubheading>{msg('style-panel.opacity')}</StylePanelSubheading>}
			<TldrawUiSlider
				data-testid="style.opacity"
				value={opacityIndex >= 0 ? opacityIndex : tldrawSupportedOpacities.length - 1}
				label={opacity.type === 'mixed' ? 'style-panel.mixed' : `opacity-style.${opacity.value}`}
				onValueChange={handleOpacityValueChange}
				steps={tldrawSupportedOpacities.length - 1}
				title={msg('style-panel.opacity')}
				onHistoryMark={onHistoryMark}
			/>
		</>
=======
		<TldrawUiSlider
			data-testid="style.opacity"
			value={opacityIndex >= 0 ? opacityIndex : tldrawSupportedOpacities.length - 1}
			label={opacity.type === 'mixed' ? 'style-panel.mixed' : `opacity-style.${opacity.value}`}
			onValueChange={handleOpacityValueChange}
			steps={tldrawSupportedOpacities.length - 1}
			title={msg('style-panel.opacity')}
			onHistoryMark={onHistoryMark}
			ariaValueModifier={25}
		/>
>>>>>>> 9c8d2ba5
	)
}<|MERGE_RESOLUTION|>--- conflicted
+++ resolved
@@ -512,7 +512,6 @@
 				)
 
 	return (
-<<<<<<< HEAD
 		<>
 			{showUiLabels && <StylePanelSubheading>{msg('style-panel.opacity')}</StylePanelSubheading>}
 			<TldrawUiSlider
@@ -523,19 +522,8 @@
 				steps={tldrawSupportedOpacities.length - 1}
 				title={msg('style-panel.opacity')}
 				onHistoryMark={onHistoryMark}
+				ariaValueModifier={25}
 			/>
 		</>
-=======
-		<TldrawUiSlider
-			data-testid="style.opacity"
-			value={opacityIndex >= 0 ? opacityIndex : tldrawSupportedOpacities.length - 1}
-			label={opacity.type === 'mixed' ? 'style-panel.mixed' : `opacity-style.${opacity.value}`}
-			onValueChange={handleOpacityValueChange}
-			steps={tldrawSupportedOpacities.length - 1}
-			title={msg('style-panel.opacity')}
-			onHistoryMark={onHistoryMark}
-			ariaValueModifier={25}
-		/>
->>>>>>> 9c8d2ba5
 	)
 }