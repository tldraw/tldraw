--- conflicted
+++ resolved
@@ -135,33 +135,11 @@
 		<>
 			<div className="tlui-style-panel__section__common" data-testid="style.panel">
 				{color === undefined ? null : (
-<<<<<<< HEAD
-					<TldrawUiToolbar orientation="horizontal" label={msg('style-panel.color')}>
-						<TldrawUiButtonPicker
-							title={msg('style-panel.color')}
-							uiType="color"
-							style={DefaultColorStyle}
-							items={STYLES.color}
-							value={color}
-							onValueChange={handleValueChange}
-							theme={theme}
-							onHistoryMark={onHistoryMark}
-						/>
-					</TldrawUiToolbar>
-				)}
-				<OpacitySlider />
-			</div>
-			{showPickers && (
-				<div className="tlui-style-panel__section">
-					{fill === undefined ? null : (
-						<TldrawUiToolbar orientation="horizontal" label={msg('style-panel.fill')}>
-=======
 					<>
 						{showUiLabels && (
 							<StylePanelSubheading>{msg('style-panel.color')}</StylePanelSubheading>
 						)}
-						<TldrawUiToolbar label={msg('style-panel.color')}>
->>>>>>> a03de714
+						<TldrawUiToolbar orientation="horizontal" label={msg('style-panel.color')}>
 							<TldrawUiButtonPicker
 								title={msg('style-panel.color')}
 								uiType="color"
@@ -184,7 +162,7 @@
 							{showUiLabels && (
 								<StylePanelSubheading>{msg('style-panel.fill')}</StylePanelSubheading>
 							)}
-							<TldrawUiToolbar label={msg('style-panel.fill')}>
+							<TldrawUiToolbar orientation="horizontal" label={msg('style-panel.fill')}>
 								<TldrawUiButtonPicker
 									title={msg('style-panel.fill')}
 									uiType="fill"
@@ -199,45 +177,11 @@
 						</>
 					)}
 					{dash === undefined ? null : (
-<<<<<<< HEAD
-						<TldrawUiToolbar orientation="horizontal" label={msg('style-panel.dash')}>
-							<TldrawUiButtonPicker
-								title={msg('style-panel.dash')}
-								uiType="dash"
-								style={DefaultDashStyle}
-								items={STYLES.dash}
-								value={dash}
-								onValueChange={handleValueChange}
-								theme={theme}
-								onHistoryMark={onHistoryMark}
-							/>
-						</TldrawUiToolbar>
-					)}
-					{size === undefined ? null : (
-						<TldrawUiToolbar orientation="horizontal" label={msg('style-panel.size')}>
-							<TldrawUiButtonPicker
-								title={msg('style-panel.size')}
-								uiType="size"
-								style={DefaultSizeStyle}
-								items={STYLES.size}
-								value={size}
-								onValueChange={(style, value) => {
-									handleValueChange(style, value)
-									const selectedShapeIds = editor.getSelectedShapeIds()
-									if (selectedShapeIds.length > 0) {
-										kickoutOccludedShapes(editor, selectedShapeIds)
-									}
-								}}
-								theme={theme}
-								onHistoryMark={onHistoryMark}
-							/>
-						</TldrawUiToolbar>
-=======
 						<>
 							{showUiLabels && (
 								<StylePanelSubheading>{msg('style-panel.dash')}</StylePanelSubheading>
 							)}
-							<TldrawUiToolbar label={msg('style-panel.dash')}>
+							<TldrawUiToolbar orientation="horizontal" label={msg('style-panel.dash')}>
 								<TldrawUiButtonPicker
 									title={msg('style-panel.dash')}
 									uiType="dash"
@@ -256,7 +200,7 @@
 							{showUiLabels && (
 								<StylePanelSubheading>{msg('style-panel.size')}</StylePanelSubheading>
 							)}
-							<TldrawUiToolbar label={msg('style-panel.size')}>
+							<TldrawUiToolbar orientation="horizontal" label={msg('style-panel.size')}>
 								<TldrawUiButtonPicker
 									title={msg('style-panel.size')}
 									uiType="size"
@@ -275,7 +219,6 @@
 								/>
 							</TldrawUiToolbar>
 						</>
->>>>>>> a03de714
 					)}
 				</div>
 			)}
@@ -304,82 +247,9 @@
 	return (
 		<div className="tlui-style-panel__section">
 			{font === undefined ? null : (
-<<<<<<< HEAD
-				<TldrawUiToolbar orientation="horizontal" label={msg('style-panel.font')}>
-					<TldrawUiButtonPicker
-						title={msg('style-panel.font')}
-						uiType="font"
-						style={DefaultFontStyle}
-						items={STYLES.font}
-						value={font}
-						onValueChange={handleValueChange}
-						theme={theme}
-						onHistoryMark={onHistoryMark}
-					/>
-				</TldrawUiToolbar>
-			)}
-
-			{textAlign === undefined ? null : (
-				<TldrawUiToolbar orientation="horizontal" label={msg('style-panel.align')}>
-					<TldrawUiButtonPicker
-						title={msg('style-panel.align')}
-						uiType="align"
-						style={DefaultTextAlignStyle}
-						items={STYLES.textAlign}
-						value={textAlign}
-						onValueChange={handleValueChange}
-						theme={theme}
-						onHistoryMark={onHistoryMark}
-					/>
-					<TldrawUiToolbarButton
-						type="icon"
-						title={msg('style-panel.vertical-align')}
-						data-testid="vertical-align"
-						disabled
-					>
-						<TldrawUiButtonIcon icon="vertical-align-middle" />
-					</TldrawUiToolbarButton>
-				</TldrawUiToolbar>
-			)}
-
-			{labelAlign === undefined ? null : (
-				<TldrawUiToolbar orientation="horizontal" label={msg('style-panel.label-align')}>
-					<TldrawUiButtonPicker
-						title={msg('style-panel.label-align')}
-						uiType="align"
-						style={DefaultHorizontalAlignStyle}
-						items={STYLES.horizontalAlign}
-						value={labelAlign}
-						onValueChange={handleValueChange}
-						theme={theme}
-						onHistoryMark={onHistoryMark}
-					/>
-					{verticalLabelAlign === undefined ? (
-						<TldrawUiToolbarButton
-							type="icon"
-							title={msg('style-panel.vertical-align')}
-							data-testid="vertical-align"
-							disabled
-						>
-							<TldrawUiButtonIcon icon="vertical-align-middle" />
-						</TldrawUiToolbarButton>
-					) : (
-						<DropdownPicker
-							type="icon"
-							id="geo-vertical-alignment"
-							uiType="verticalAlign"
-							stylePanelType="vertical-align"
-							style={DefaultVerticalAlignStyle}
-							items={STYLES.verticalAlign}
-							value={verticalLabelAlign}
-							onValueChange={handleValueChange}
-						/>
-					)}
-				</TldrawUiToolbar>
-=======
 				<>
 					{labelStr && <StylePanelSubheading>{labelStr}</StylePanelSubheading>}
-					<TldrawUiToolbar label={msg('style-panel.font')}>
+					<TldrawUiToolbar orientation="horizontal" label={msg('style-panel.font')}>
 						<TldrawUiButtonPicker
 							title={msg('style-panel.font')}
 							uiType="font"
@@ -397,7 +267,7 @@
 			{textAlign === undefined ? null : (
 				<>
 					{showUiLabels && <StylePanelSubheading>{msg('style-panel.align')}</StylePanelSubheading>}
-					<TldrawUiToolbar label={msg('style-panel.align')} className="tlui-style-panel__row">
+					<TldrawUiToolbar orientation="horizontal" label={msg('style-panel.align')}>
 						<TldrawUiButtonPicker
 							title={msg('style-panel.align')}
 							uiType="align"
@@ -408,16 +278,14 @@
 							theme={theme}
 							onHistoryMark={onHistoryMark}
 						/>
-						<div className="tlui-style-panel__row__extra-button">
-							<TldrawUiToolbarButton
-								type="icon"
-								title={msg('style-panel.vertical-align')}
-								data-testid="vertical-align"
-								disabled
-							>
-								<TldrawUiButtonIcon icon="vertical-align-middle" />
-							</TldrawUiToolbarButton>
-						</div>
+						<TldrawUiToolbarButton
+							type="icon"
+							title={msg('style-panel.vertical-align')}
+							data-testid="vertical-align"
+							disabled
+						>
+							<TldrawUiButtonIcon icon="vertical-align-middle" />
+						</TldrawUiToolbarButton>
 					</TldrawUiToolbar>
 				</>
 			)}
@@ -427,7 +295,7 @@
 					{showUiLabels && (
 						<StylePanelSubheading>{msg('style-panel.label-align')}</StylePanelSubheading>
 					)}
-					<TldrawUiToolbar label={msg('style-panel.label-align')} className="tlui-style-panel__row">
+					<TldrawUiToolbar orientation="horizontal" label={msg('style-panel.label-align')}>
 						<TldrawUiButtonPicker
 							title={msg('style-panel.label-align')}
 							uiType="align"
@@ -438,32 +306,29 @@
 							theme={theme}
 							onHistoryMark={onHistoryMark}
 						/>
-						<div className="tlui-style-panel__row__extra-button">
-							{verticalLabelAlign === undefined ? (
-								<TldrawUiToolbarButton
-									type="icon"
-									title={msg('style-panel.vertical-align')}
-									data-testid="vertical-align"
-									disabled
-								>
-									<TldrawUiButtonIcon icon="vertical-align-middle" />
-								</TldrawUiToolbarButton>
-							) : (
-								<DropdownPicker
-									type="icon"
-									id="geo-vertical-alignment"
-									uiType="verticalAlign"
-									stylePanelType="vertical-align"
-									style={DefaultVerticalAlignStyle}
-									items={STYLES.verticalAlign}
-									value={verticalLabelAlign}
-									onValueChange={handleValueChange}
-								/>
-							)}
-						</div>
+						{verticalLabelAlign === undefined ? (
+							<TldrawUiToolbarButton
+								type="icon"
+								title={msg('style-panel.vertical-align')}
+								data-testid="vertical-align"
+								disabled
+							>
+								<TldrawUiButtonIcon icon="vertical-align-middle" />
+							</TldrawUiToolbarButton>
+						) : (
+							<DropdownPicker
+								type="icon"
+								id="geo-vertical-alignment"
+								uiType="verticalAlign"
+								stylePanelType="vertical-align"
+								style={DefaultVerticalAlignStyle}
+								items={STYLES.verticalAlign}
+								value={verticalLabelAlign}
+								onValueChange={handleValueChange}
+							/>
+						)}
 					</TldrawUiToolbar>
 				</>
->>>>>>> a03de714
 			)}
 		</div>
 	)
