--- conflicted
+++ resolved
@@ -1,24 +1,12 @@
-<<<<<<< HEAD
-import { useIsMultiplayer } from '../../hooks/useIsMultiplayer'
+import { useShowCollaborationUi } from '../../hooks/useIsMultiplayer'
 import { TldrawUiMenuActionItem } from '../primitives/menus/TldrawUiMenuActionItem'
-=======
-import { useActions } from '../../context/actions'
-import { useShowCollaborationUi } from '../../hooks/useIsMultiplayer'
-import { useTools } from '../../hooks/useTools'
->>>>>>> bc682a05
 import { TldrawUiMenuGroup } from '../primitives/menus/TldrawUiMenuGroup'
 import { TldrawUiMenuItem } from '../primitives/menus/TldrawUiMenuItem'
 import { TldrawUiMenuToolItem } from '../primitives/menus/TldrawUiMenuToolItem'
 
 /** @public @react */
 export function DefaultKeyboardShortcutsDialogContent() {
-<<<<<<< HEAD
-	const isMultiplayer = useIsMultiplayer()
-=======
-	const actions = useActions()
-	const tools = useTools()
 	const showCollaborationUi = useShowCollaborationUi()
->>>>>>> bc682a05
 	return (
 		<>
 			<TldrawUiMenuGroup label="shortcuts-dialog.tools" id="tools">
