<<<<<<< HEAD
import { useTldrawUiComponents } from '../../context/components'
import { useIsMultiplayer, useMultiplayerStatus } from '../../hooks/useIsMultiplayer'
=======
import { useCollaborationStatus } from '../../hooks/useIsMultiplayer'
>>>>>>> ca29488a
import { OfflineIndicator } from '../OfflineIndicator/OfflineIndicator'
import { CenteredTopPanelContainer } from './CenteredTopPanelContainer'

/** @public @react */
export function DefaultTopPanel() {
<<<<<<< HEAD
	const isMultiplayer = useIsMultiplayer()
	const isOffline = useMultiplayerStatus() === 'offline'
	const { PageMenu } = useTldrawUiComponents()
=======
	const isOffline = useCollaborationStatus() === 'offline'
>>>>>>> ca29488a

	return (
		<CenteredTopPanelContainer>
			{isMultiplayer && isOffline && <OfflineIndicator />}
			{PageMenu && <PageMenu />}
		</CenteredTopPanelContainer>
	)
}<|MERGE_RESOLUTION|>--- conflicted
+++ resolved
@@ -1,25 +1,17 @@
-<<<<<<< HEAD
 import { useTldrawUiComponents } from '../../context/components'
-import { useIsMultiplayer, useMultiplayerStatus } from '../../hooks/useIsMultiplayer'
-=======
-import { useCollaborationStatus } from '../../hooks/useIsMultiplayer'
->>>>>>> ca29488a
+import { useCollaborationStatus, useShowCollaborationUi } from '../../hooks/useIsMultiplayer'
 import { OfflineIndicator } from '../OfflineIndicator/OfflineIndicator'
 import { CenteredTopPanelContainer } from './CenteredTopPanelContainer'
 
 /** @public @react */
 export function DefaultTopPanel() {
-<<<<<<< HEAD
-	const isMultiplayer = useIsMultiplayer()
-	const isOffline = useMultiplayerStatus() === 'offline'
+	const showCollaborationUi = useShowCollaborationUi()
+	const isOffline = useCollaborationStatus() === 'offline'
 	const { PageMenu } = useTldrawUiComponents()
-=======
-	const isOffline = useCollaborationStatus() === 'offline'
->>>>>>> ca29488a
 
 	return (
 		<CenteredTopPanelContainer>
-			{isMultiplayer && isOffline && <OfflineIndicator />}
+			{showCollaborationUi && isOffline && <OfflineIndicator />}
 			{PageMenu && <PageMenu />}
 		</CenteredTopPanelContainer>
 	)
