import {
	DebugFlag,
	Editor,
	TLShapePartial,
	createShapeId,
	debugFlags,
	featureFlags,
	hardResetEditor,
	track,
	uniqueId,
	useEditor,
	useValue,
} from '@tldraw/editor'
import { elbowArrowDebug } from '@tldraw/editor/src/lib/utils/debug-flags'
import React from 'react'
import { createDebugElbowArrowScene } from '../../../shapes/arrow/elbow/createDebugElbowArrowScene'
import { useDialogs } from '../../context/dialogs'
import { useToasts } from '../../context/toasts'
import { untranslated } from '../../hooks/useTranslation/useTranslation'
import { TldrawUiButton } from '../primitives/Button/TldrawUiButton'
import { TldrawUiButtonCheck } from '../primitives/Button/TldrawUiButtonCheck'
import { TldrawUiButtonLabel } from '../primitives/Button/TldrawUiButtonLabel'
import {
	TldrawUiDialogBody,
	TldrawUiDialogCloseButton,
	TldrawUiDialogFooter,
	TldrawUiDialogHeader,
	TldrawUiDialogTitle,
} from '../primitives/TldrawUiDialog'
import { TldrawUiMenuCheckboxItem } from '../primitives/menus/TldrawUiMenuCheckboxItem'
import { TldrawUiMenuGroup } from '../primitives/menus/TldrawUiMenuGroup'
import { TldrawUiMenuItem } from '../primitives/menus/TldrawUiMenuItem'
import { TldrawUiMenuSubmenu } from '../primitives/menus/TldrawUiMenuSubmenu'

/** @public @react */
export function DefaultDebugMenuContent() {
	const editor = useEditor()
	const { addToast } = useToasts()
	const { addDialog } = useDialogs()
	const [error, setError] = React.useState<boolean>(false)

	return (
		<>
			<TldrawUiMenuGroup id="items">
				<TldrawUiMenuItem id="hard-reset" onSelect={hardResetEditor} label={'Hard reset'} />
				<TldrawUiMenuItem
					id="add-toast"
					onSelect={() => {
						addToast({
							id: uniqueId(),
							title: 'Something good happened',
							description: 'Hey, attend to this thing over here. It might be important!',
							keepOpen: true,
							severity: 'success',
							// icon?: string
							// title?: string
							// description?: string
							// actions?: TLUiToastAction[]
						})
						addToast({
							id: uniqueId(),
							title: 'Something happened',
							description: 'Hey, attend to this thing over here. It might be important!',
							keepOpen: true,
							severity: 'info',
							actions: [
								{
									label: 'Primary',
									type: 'primary',
									onClick: () => {
										void null
									},
								},
								{
									label: 'Normal',
									type: 'normal',
									onClick: () => {
										void null
									},
								},
								{
									label: 'Danger',
									type: 'danger',
									onClick: () => {
										void null
									},
								},
							],
							// icon?: string
							// title?: string
							// description?: string
							// actions?: TLUiToastAction[]
						})
						addToast({
							id: uniqueId(),
							title: 'Something maybe bad happened',
							description: 'Hey, attend to this thing over here. It might be important!',
							keepOpen: true,
							severity: 'warning',
							actions: [
								{
									label: 'Primary',
									type: 'primary',
									onClick: () => {
										void null
									},
								},
								{
									label: 'Normal',
									type: 'normal',
									onClick: () => {
										void null
									},
								},
								{
									label: 'Danger',
									type: 'danger',
									onClick: () => {
										void null
									},
								},
							],
						})
						addToast({
							id: uniqueId(),
							title: 'Something bad happened',
							severity: 'error',
							keepOpen: true,
						})
					}}
					label={untranslated('Show toast')}
				/>
				<TldrawUiMenuItem
					id="show-dialog"
					label={'Show dialog'}
					onSelect={() => {
						addDialog({
							component: ({ onClose }) => (
								<ExampleDialog
									displayDontShowAgain
									onCancel={() => onClose()}
									onContinue={() => onClose()}
								/>
							),
							onClose: () => {
								void null
							},
						})
					}}
				/>
				<TldrawUiMenuItem
					id="create-shapes"
					label={'Create 100 shapes'}
					onSelect={() => createNShapes(editor, 100)}
				/>
				<TldrawUiMenuItem
					id="count-nodes"
					label={'Count shapes / nodes'}
					onSelect={() => {
						const selectedShapes = editor.getSelectedShapes()
						const shapes =
							selectedShapes.length === 0 ? editor.getRenderingShapes() : selectedShapes
						window.alert(
							`Shapes ${shapes.length}, DOM nodes:${document.querySelector('.tl-shapes')!.querySelectorAll('*')?.length}`
						)
					}}
				/>
				{(() => {
					if (error) throw Error('oh no!')
					return null
				})()}
				<TldrawUiMenuItem id="throw-error" onSelect={() => setError(true)} label={'Throw error'} />
<<<<<<< HEAD
				<TldrawUiMenuItem id="hard-reset" onSelect={hardResetEditor} label={'Hard reset'} />
				<DebugElbowArrowMenu />
=======
>>>>>>> 5530d0bb
			</TldrawUiMenuGroup>
			<TldrawUiMenuGroup id="flags">
				<DebugFlags />
				<FeatureFlags />
			</TldrawUiMenuGroup>

			{/* {...children} */}
		</>
	)
}
/** @public @react */
export function DebugFlags() {
	const items = Object.values(debugFlags)
	if (!items.length) return null
	return (
		<TldrawUiMenuSubmenu id="debug flags" label="Debug Flags">
			<TldrawUiMenuGroup id="debug flags">
				{items.map((flag) => (
					<DebugFlagToggle key={flag.name} flag={flag} />
				))}
			</TldrawUiMenuGroup>
		</TldrawUiMenuSubmenu>
	)
}
/** @public @react */
export function FeatureFlags() {
	const items = Object.values(featureFlags)
	if (!items.length) return null
	return (
		<TldrawUiMenuSubmenu id="feature flags" label="Feature Flags">
			<TldrawUiMenuGroup id="feature flags">
				{items.map((flag) => (
					<DebugFlagToggle key={flag.name} flag={flag} />
				))}
			</TldrawUiMenuGroup>
		</TldrawUiMenuSubmenu>
	)
}

export function DebugElbowArrowMenu() {
	const { visualDebugging, aSide, bSide, targetStyle, impreciseEdgePicking, preciseEdgePicking } =
		useValue(elbowArrowDebug)
	const editor = useEditor()

	return (
		<TldrawUiMenuSubmenu id="debug elbow arrows" label="Elbow arrows">
			<TldrawUiMenuGroup id="visual">
				<TldrawUiMenuCheckboxItem
					id="visual"
					label="Visual debugging"
					checked={visualDebugging}
					onSelect={() => {
						elbowArrowDebug.update((p) => ({ ...p, visualDebugging: !visualDebugging }))
					}}
				/>
				<TldrawUiMenuSubmenu id="target" label={`Target`}>
					<TldrawUiMenuCheckboxItem
						id="push"
						label="Push"
						checked={targetStyle === 'push'}
						onSelect={() => {
							elbowArrowDebug.update((p) => ({ ...p, targetStyle: 'push' }))
						}}
					/>
					<TldrawUiMenuCheckboxItem
						id="center"
						label="Center"
						checked={targetStyle === 'center'}
						onSelect={() => {
							elbowArrowDebug.update((p) => ({ ...p, targetStyle: 'center' }))
						}}
					/>
					<TldrawUiMenuCheckboxItem
						id="remove"
						label="Remove"
						checked={targetStyle === 'remove'}
						onSelect={() => {
							elbowArrowDebug.update((p) => ({ ...p, targetStyle: 'remove' }))
						}}
					/>
				</TldrawUiMenuSubmenu>
				<TldrawUiMenuSubmenu id="imprecise-edge-picking" label={`Imprecise edge picking`}>
					<TldrawUiMenuCheckboxItem
						id="auto"
						label="Auto"
						checked={impreciseEdgePicking === 'auto'}
						onSelect={() => {
							elbowArrowDebug.update((p) => ({ ...p, impreciseEdgePicking: 'auto' }))
						}}
					/>
					<TldrawUiMenuCheckboxItem
						id="velocity"
						label="Velocity"
						checked={impreciseEdgePicking === 'velocity'}
						onSelect={() => {
							elbowArrowDebug.update((p) => ({ ...p, impreciseEdgePicking: 'velocity' }))
						}}
					/>
				</TldrawUiMenuSubmenu>
				<TldrawUiMenuSubmenu id="precise-edge-picking" label={`Precise edge picking`}>
					<TldrawUiMenuCheckboxItem
						id="snap-edges"
						label="Snap edges"
						checked={preciseEdgePicking.snapEdges}
						onSelect={() => {
							elbowArrowDebug.update((p) => ({
								...p,
								preciseEdgePicking: {
									...p.preciseEdgePicking,
									snapEdges: !p.preciseEdgePicking.snapEdges,
								},
							}))
						}}
					/>
					<TldrawUiMenuCheckboxItem
						id="snap-points"
						label="Snap points"
						checked={preciseEdgePicking.snapPoints}
						onSelect={() => {
							elbowArrowDebug.update((p) => ({
								...p,
								preciseEdgePicking: {
									...p.preciseEdgePicking,
									snapPoints: !p.preciseEdgePicking.snapPoints,
								},
							}))
						}}
					/>
					<TldrawUiMenuCheckboxItem
						id="snap-none"
						label="Snap none"
						checked={preciseEdgePicking.snapNone}
						onSelect={() => {
							elbowArrowDebug.update((p) => ({
								...p,
								preciseEdgePicking: {
									...p.preciseEdgePicking,
									snapNone: !p.preciseEdgePicking.snapNone,
								},
							}))
						}}
					/>
					<TldrawUiMenuCheckboxItem
						id="snap-axis"
						label="Snap axis"
						checked={preciseEdgePicking.snapAxis}
						onSelect={() => {
							elbowArrowDebug.update((p) => ({
								...p,
								preciseEdgePicking: {
									...p.preciseEdgePicking,
									snapAxis: !p.preciseEdgePicking.snapAxis,
								},
							}))
						}}
					/>
				</TldrawUiMenuSubmenu>
			</TldrawUiMenuGroup>
			<TldrawUiMenuGroup id="samples">
				<TldrawUiMenuItem
					id="create-elbow-arrows"
					onSelect={() => createDebugElbowArrowScene(editor)}
					label={'Create samples'}
				/>
				<TldrawUiMenuSubmenu id="a-side" label={`Start (${aSide ?? 'auto'})`}>
					<TldrawUiMenuCheckboxItem
						id="a-auto"
						label="Auto"
						checked={aSide === null}
						onSelect={() => {
							elbowArrowDebug.update((p) => ({ ...p, aSide: null }))
						}}
					/>
					<TldrawUiMenuCheckboxItem
						id="a-left"
						label="Left"
						checked={aSide === 'left'}
						onSelect={() => {
							elbowArrowDebug.update((p) => ({ ...p, aSide: 'left' }))
						}}
					/>
					<TldrawUiMenuCheckboxItem
						id="a-right"
						label="Right"
						checked={aSide === 'right'}
						onSelect={() => {
							elbowArrowDebug.update((p) => ({ ...p, aSide: 'right' }))
						}}
					/>
					<TldrawUiMenuCheckboxItem
						id="a-top"
						label="Top"
						checked={aSide === 'top'}
						onSelect={() => {
							elbowArrowDebug.update((p) => ({ ...p, aSide: 'top' }))
						}}
					/>
					<TldrawUiMenuCheckboxItem
						id="a-bottom"
						label="Bottom"
						checked={aSide === 'bottom'}
						onSelect={() => {
							elbowArrowDebug.update((p) => ({ ...p, aSide: 'bottom' }))
						}}
					/>
				</TldrawUiMenuSubmenu>
				<TldrawUiMenuSubmenu id="b-side" label={`End (${bSide ?? 'auto'})`}>
					<TldrawUiMenuCheckboxItem
						id="b-auto"
						label="Auto"
						checked={bSide === null}
						onSelect={() => {
							elbowArrowDebug.update((p) => ({ ...p, bSide: null }))
						}}
					/>
					<TldrawUiMenuCheckboxItem
						id="b-left"
						label="Left"
						checked={bSide === 'left'}
						onSelect={() => {
							elbowArrowDebug.update((p) => ({ ...p, bSide: 'left' }))
						}}
					/>
					<TldrawUiMenuCheckboxItem
						id="b-right"
						label="Right"
						checked={bSide === 'right'}
						onSelect={() => {
							elbowArrowDebug.update((p) => ({ ...p, bSide: 'right' }))
						}}
					/>
					<TldrawUiMenuCheckboxItem
						id="b-top"
						label="Top"
						checked={bSide === 'top'}
						onSelect={() => {
							elbowArrowDebug.update((p) => ({ ...p, bSide: 'top' }))
						}}
					/>
					<TldrawUiMenuCheckboxItem
						id="b-bottom"
						label="Bottom"
						checked={bSide === 'bottom'}
						onSelect={() => {
							elbowArrowDebug.update((p) => ({ ...p, bSide: 'bottom' }))
						}}
					/>
				</TldrawUiMenuSubmenu>
			</TldrawUiMenuGroup>
		</TldrawUiMenuSubmenu>
	)
}

/** @public */
export interface ExampleDialogProps {
	title?: string
	body?: string
	cancel?: string
	confirm?: string
	displayDontShowAgain?: boolean
	onCancel(): void
	onContinue(): void
}

/** @public @react */
export function ExampleDialog({
	title = 'title',
	body = 'hello hello hello',
	cancel = 'Cancel',
	confirm = 'Continue',
	displayDontShowAgain = false,
	onCancel,
	onContinue,
}: ExampleDialogProps) {
	const [dontShowAgain, setDontShowAgain] = React.useState(false)

	return (
		<>
			<TldrawUiDialogHeader>
				<TldrawUiDialogTitle>{title}</TldrawUiDialogTitle>
				<TldrawUiDialogCloseButton />
			</TldrawUiDialogHeader>
			<TldrawUiDialogBody style={{ maxWidth: 350 }}>{body}</TldrawUiDialogBody>
			<TldrawUiDialogFooter className="tlui-dialog__footer__actions">
				{displayDontShowAgain && (
					<TldrawUiButton
						type="normal"
						onClick={() => setDontShowAgain(!dontShowAgain)}
						style={{ marginRight: 'auto' }}
					>
						<TldrawUiButtonCheck checked={dontShowAgain} />
						<TldrawUiButtonLabel>Don’t show again</TldrawUiButtonLabel>
					</TldrawUiButton>
				)}
				<TldrawUiButton type="normal" onClick={onCancel}>
					<TldrawUiButtonLabel>{cancel}</TldrawUiButtonLabel>
				</TldrawUiButton>
				<TldrawUiButton type="primary" onClick={async () => onContinue()}>
					<TldrawUiButtonLabel>{confirm}</TldrawUiButtonLabel>
				</TldrawUiButton>
			</TldrawUiDialogFooter>
		</>
	)
}

const DebugFlagToggle = track(function DebugFlagToggle({
	flag,
	onChange,
}: {
	flag: DebugFlag<boolean>
	onChange?(newValue: boolean): void
}) {
	const value = flag.get()
	return (
		<TldrawUiMenuCheckboxItem
			id={flag.name}
			title={flag.name}
			label={flag.name
				.replace(/([a-z0-9])([A-Z])/g, (m) => `${m[0]} ${m[1].toLowerCase()}`)
				.replace(/^[a-z]/, (m) => m.toUpperCase())}
			checked={value}
			onSelect={() => {
				flag.set(!value)
				onChange?.(!value)
			}}
		/>
	)
})

let t = 0

function createNShapes(editor: Editor, n: number) {
	const gap = editor.options.adjacentShapeMargin
	const shapesToCreate: TLShapePartial[] = Array(n)
	const cols = Math.floor(Math.sqrt(n))

	for (let i = 0; i < n; i++) {
		t++
		shapesToCreate[i] = {
			id: createShapeId('box' + t),
			type: 'geo',
			x: (i % cols) * (100 + gap),
			y: Math.floor(i / cols) * (100 + gap),
		}
	}

	editor.run(() => {
		editor.createShapes(shapesToCreate).setSelectedShapes(shapesToCreate.map((s) => s.id))
	})
}<|MERGE_RESOLUTION|>--- conflicted
+++ resolved
@@ -170,11 +170,7 @@
 					return null
 				})()}
 				<TldrawUiMenuItem id="throw-error" onSelect={() => setError(true)} label={'Throw error'} />
-<<<<<<< HEAD
-				<TldrawUiMenuItem id="hard-reset" onSelect={hardResetEditor} label={'Hard reset'} />
 				<DebugElbowArrowMenu />
-=======
->>>>>>> 5530d0bb
 			</TldrawUiMenuGroup>
 			<TldrawUiMenuGroup id="flags">
 				<DebugFlags />
