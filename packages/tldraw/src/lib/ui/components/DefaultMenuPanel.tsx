--- conflicted
+++ resolved
@@ -1,11 +1,6 @@
-<<<<<<< HEAD
 import { useEditor, usePassThroughWheelEvents, useValue } from '@tldraw/editor'
 import { memo, useRef } from 'react'
-=======
-import { useEditor, useValue } from '@tldraw/editor'
-import { memo } from 'react'
 import { PORTRAIT_BREAKPOINT } from '../constants'
->>>>>>> 177377a8
 import { useBreakpoint } from '../context/breakpoints'
 import { useTldrawUiComponents } from '../context/components'
 
