import { RecursivePartial } from '@tldraw/editor'
import { TLUiAssetUrls, useDefaultUiAssetUrlsWithOverrides } from './assetUrls'
import { ActionsProvider } from './hooks/useActions'
import { ActionsMenuSchemaProvider } from './hooks/useActionsMenuSchema'
import { AssetUrlsProvider } from './hooks/useAssetUrls'
import { BreakPointProvider } from './hooks/useBreakpoint'
import { TLUiContextMenuSchemaProvider } from './hooks/useContextMenuSchema'
import { DialogsProvider } from './hooks/useDialogsProvider'
import { TLUiEventHandler, UiEventsProvider } from './hooks/useEventsProvider'
import { HelpMenuSchemaProvider } from './hooks/useHelpMenuSchema'
import { KeyboardShortcutsSchemaProvider } from './hooks/useKeyboardShortcutsSchema'
import { TLUiMenuSchemaProvider } from './hooks/useMenuSchema'
import { ToastsProvider } from './hooks/useToastsProvider'
import { ToolbarSchemaProvider } from './hooks/useToolbarSchema'
import { ToolsProvider } from './hooks/useTools'
import { TranslationProvider } from './hooks/useTranslation/useTranslation'
import { TLUiOverrides, useMergedOverrides, useMergedTranslationOverrides } from './overrides'

/**
 * Props for the {@link @tldraw/tldraw#Tldraw} and {@link TldrawUi} components.
 *
 * @public
 **/
export interface TldrawUiContextProviderProps {
	/**
	 * Urls for where to find fonts and other assets for the UI.
	 */
	assetUrls?: RecursivePartial<TLUiAssetUrls>

	/**
	 * Overrides for the UI.
	 */
	overrides?: TLUiOverrides | TLUiOverrides[]

	/**
	 * Callback for when an event occurs in the UI.
	 */
	onUiEvent?: TLUiEventHandler

	/**
<<<<<<< HEAD
	 * Force mobile mode layout.
	 */
	forceMobileModeLayout?: boolean
=======
	 * The minimum breakpoint acceptable. Accepts a break point between 0 and 7.
	 */
	minBreakpoint?: number

	/**
	 * The maximum breakpoint acceptable. Accepts a break point between 0 and 7.
	 */
	maxBreakpoint?: number
>>>>>>> a75f6288

	/**
	 * The component's children.
	 */
	children?: any
}

/** @public */
export function TldrawUiContextProvider({
	overrides,
	assetUrls,
	onUiEvent,
<<<<<<< HEAD
	forceMobileModeLayout = false,
=======
	minBreakpoint,
	maxBreakpoint,
>>>>>>> a75f6288
	children,
}: TldrawUiContextProviderProps) {
	return (
		<AssetUrlsProvider assetUrls={useDefaultUiAssetUrlsWithOverrides(assetUrls)}>
			<TranslationProvider overrides={useMergedTranslationOverrides(overrides)}>
				<UiEventsProvider onEvent={onUiEvent}>
					<ToastsProvider>
						<DialogsProvider>
<<<<<<< HEAD
							<BreakPointProvider forceMobileModeLayout={forceMobileModeLayout}>
=======
							<BreakPointProvider minBreakpoint={minBreakpoint} maxBreakpoint={maxBreakpoint}>
>>>>>>> a75f6288
								<InternalProviders overrides={overrides}>{children}</InternalProviders>
							</BreakPointProvider>
						</DialogsProvider>
					</ToastsProvider>
				</UiEventsProvider>
			</TranslationProvider>
		</AssetUrlsProvider>
	)
}
function InternalProviders({
	overrides,
	children,
}: Omit<TldrawUiContextProviderProps, 'assetBaseUrl'>) {
	const mergedOverrides = useMergedOverrides(overrides)
	return (
		<ActionsProvider overrides={mergedOverrides.actions}>
			<ToolsProvider overrides={mergedOverrides.tools}>
				<ToolbarSchemaProvider overrides={mergedOverrides.toolbar}>
					<ActionsMenuSchemaProvider overrides={mergedOverrides.actionsMenu}>
						<KeyboardShortcutsSchemaProvider overrides={mergedOverrides.keyboardShortcutsMenu}>
							<TLUiContextMenuSchemaProvider overrides={mergedOverrides.contextMenu}>
								<HelpMenuSchemaProvider overrides={mergedOverrides.helpMenu}>
									<TLUiMenuSchemaProvider overrides={mergedOverrides.menu}>
										{children}
									</TLUiMenuSchemaProvider>
								</HelpMenuSchemaProvider>
							</TLUiContextMenuSchemaProvider>
						</KeyboardShortcutsSchemaProvider>
					</ActionsMenuSchemaProvider>
				</ToolbarSchemaProvider>
			</ToolsProvider>
		</ActionsProvider>
	)
}<|MERGE_RESOLUTION|>--- conflicted
+++ resolved
@@ -38,11 +38,6 @@
 	onUiEvent?: TLUiEventHandler
 
 	/**
-<<<<<<< HEAD
-	 * Force mobile mode layout.
-	 */
-	forceMobileModeLayout?: boolean
-=======
 	 * The minimum breakpoint acceptable. Accepts a break point between 0 and 7.
 	 */
 	minBreakpoint?: number
@@ -51,7 +46,6 @@
 	 * The maximum breakpoint acceptable. Accepts a break point between 0 and 7.
 	 */
 	maxBreakpoint?: number
->>>>>>> a75f6288
 
 	/**
 	 * The component's children.
@@ -64,12 +58,8 @@
 	overrides,
 	assetUrls,
 	onUiEvent,
-<<<<<<< HEAD
-	forceMobileModeLayout = false,
-=======
 	minBreakpoint,
 	maxBreakpoint,
->>>>>>> a75f6288
 	children,
 }: TldrawUiContextProviderProps) {
 	return (
@@ -78,11 +68,7 @@
 				<UiEventsProvider onEvent={onUiEvent}>
 					<ToastsProvider>
 						<DialogsProvider>
-<<<<<<< HEAD
-							<BreakPointProvider forceMobileModeLayout={forceMobileModeLayout}>
-=======
 							<BreakPointProvider minBreakpoint={minBreakpoint} maxBreakpoint={maxBreakpoint}>
->>>>>>> a75f6288
 								<InternalProviders overrides={overrides}>{children}</InternalProviders>
 							</BreakPointProvider>
 						</DialogsProvider>
