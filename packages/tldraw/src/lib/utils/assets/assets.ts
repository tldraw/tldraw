<<<<<<< HEAD
import downscale from 'downscale'
import { clampToBrowserMaxCanvasSize } from '../../shapes/shared/getBrowserCanvasMaxSize'
=======
import { MediaHelpers, assertExists } from '@tldraw/editor'
import {
	MAX_SAFE_CANVAS_DIMENSION,
	getBrowserCanvasMaxSize,
} from '../../shapes/shared/getBrowserCanvasMaxSize'
>>>>>>> d09d67d0
import { isAnimated } from './is-gif-animated'

type BoxWidthHeight = {
	w: number
	h: number
}

/**
 * Contains the size within the given box size
 *
 * @param originalSize - The size of the asset
 * @param containBoxSize - The container size
 * @returns Adjusted size
 * @public
 */
export function containBoxSize(
	originalSize: BoxWidthHeight,
	containBoxSize: BoxWidthHeight
): BoxWidthHeight {
	const overByXScale = originalSize.w / containBoxSize.w
	const overByYScale = originalSize.h / containBoxSize.h

	if (overByXScale <= 1 && overByYScale <= 1) {
		return originalSize
	} else if (overByXScale > overByYScale) {
		return {
			w: originalSize.w / overByXScale,
			h: originalSize.h / overByXScale,
		}
	} else {
		return {
			w: originalSize.w / overByYScale,
			h: originalSize.h / overByYScale,
		}
	}
}

/**
 * Resize an image Blob to be smaller than it is currently.
 *
 * @example
 * ```ts
 * const image = await (await fetch('/image.jpg')).blob()
 * const size = await getImageSize(image)
 * const resizedImage = await downsizeImage(image, size.w / 2, size.h / 2, { type: "image/jpeg", quality: 0.92 })
 * ```
 *
 * @param image - The image Blob.
 * @param width - The desired width.
 * @param height - The desired height.
 * @param opts - Options for the image.
 * @public
 */
export async function downsizeImage(
	blob: Blob,
	width: number,
	height: number,
	opts = {} as { type?: string; quality?: number }
<<<<<<< HEAD
): Promise<string> {
	const { type = 'image/jpeg', quality = 0.92 } = opts
	const [desiredWidth, desiredHeight] = await clampToBrowserMaxCanvasSize(width * 2, height * 2)
=======
): Promise<Blob> {
	const image = await MediaHelpers.usingObjectURL(blob, MediaHelpers.loadImage)
	let desiredWidth = Math.min(width * 2, image.naturalWidth)
	let desiredHeight = Math.min(height * 2, image.naturalHeight)
	const { type = blob.type, quality = 0.92 } = opts

	if (desiredWidth > MAX_SAFE_CANVAS_DIMENSION || desiredHeight > MAX_SAFE_CANVAS_DIMENSION) {
		const canvasSizes = await getBrowserCanvasMaxSize()

		const aspectRatio = width / height

		if (desiredWidth > canvasSizes.maxWidth) {
			desiredWidth = canvasSizes.maxWidth
			desiredHeight = desiredWidth / aspectRatio
		}

		if (desiredHeight > canvasSizes.maxHeight) {
			desiredHeight = canvasSizes.maxHeight
			desiredWidth = desiredHeight * aspectRatio
		}

		if (desiredWidth * desiredHeight > canvasSizes.maxArea) {
			const ratio = Math.sqrt(canvasSizes.maxArea / (desiredWidth * desiredHeight))
			desiredWidth *= ratio
			desiredHeight *= ratio
		}
	}
>>>>>>> d09d67d0

	const canvas = document.createElement('canvas')
	canvas.width = desiredWidth
	canvas.height = desiredHeight
	const ctx = assertExists(
		canvas.getContext('2d', { willReadFrequently: true }),
		'Could not get canvas context'
	)
	ctx.imageSmoothingEnabled = true
	ctx.imageSmoothingQuality = 'high'
	ctx.drawImage(image, 0, 0, desiredWidth, desiredHeight)

	return new Promise((resolve, reject) => {
		canvas.toBlob(
			(blob) => {
				if (blob) {
					resolve(blob)
				} else {
					reject(new Error('Could not resize image'))
				}
			},
			type,
			quality
		)
	})
}

/** @public */
export const DEFAULT_ACCEPTED_IMG_TYPE = ['image/jpeg', 'image/png', 'image/gif', 'image/svg+xml']
/** @public */
export const DEFAULT_ACCEPTED_VID_TYPE = ['video/mp4', 'video/quicktime']

/** @public */
export async function isGifAnimated(file: Blob): Promise<boolean> {
	return isAnimated(await file.arrayBuffer())
}<|MERGE_RESOLUTION|>--- conflicted
+++ resolved
@@ -1,13 +1,5 @@
-<<<<<<< HEAD
-import downscale from 'downscale'
+import { MediaHelpers, assertExists } from '@tldraw/editor'
 import { clampToBrowserMaxCanvasSize } from '../../shapes/shared/getBrowserCanvasMaxSize'
-=======
-import { MediaHelpers, assertExists } from '@tldraw/editor'
-import {
-	MAX_SAFE_CANVAS_DIMENSION,
-	getBrowserCanvasMaxSize,
-} from '../../shapes/shared/getBrowserCanvasMaxSize'
->>>>>>> d09d67d0
 import { isAnimated } from './is-gif-animated'
 
 type BoxWidthHeight = {
@@ -66,39 +58,13 @@
 	width: number,
 	height: number,
 	opts = {} as { type?: string; quality?: number }
-<<<<<<< HEAD
-): Promise<string> {
-	const { type = 'image/jpeg', quality = 0.92 } = opts
-	const [desiredWidth, desiredHeight] = await clampToBrowserMaxCanvasSize(width * 2, height * 2)
-=======
 ): Promise<Blob> {
 	const image = await MediaHelpers.usingObjectURL(blob, MediaHelpers.loadImage)
-	let desiredWidth = Math.min(width * 2, image.naturalWidth)
-	let desiredHeight = Math.min(height * 2, image.naturalHeight)
 	const { type = blob.type, quality = 0.92 } = opts
-
-	if (desiredWidth > MAX_SAFE_CANVAS_DIMENSION || desiredHeight > MAX_SAFE_CANVAS_DIMENSION) {
-		const canvasSizes = await getBrowserCanvasMaxSize()
-
-		const aspectRatio = width / height
-
-		if (desiredWidth > canvasSizes.maxWidth) {
-			desiredWidth = canvasSizes.maxWidth
-			desiredHeight = desiredWidth / aspectRatio
-		}
-
-		if (desiredHeight > canvasSizes.maxHeight) {
-			desiredHeight = canvasSizes.maxHeight
-			desiredWidth = desiredHeight * aspectRatio
-		}
-
-		if (desiredWidth * desiredHeight > canvasSizes.maxArea) {
-			const ratio = Math.sqrt(canvasSizes.maxArea / (desiredWidth * desiredHeight))
-			desiredWidth *= ratio
-			desiredHeight *= ratio
-		}
-	}
->>>>>>> d09d67d0
+	const [desiredWidth, desiredHeight] = await clampToBrowserMaxCanvasSize(
+		Math.min(width * 2, image.naturalWidth),
+		Math.min(height * 2, image.naturalHeight)
+	)
 
 	const canvas = document.createElement('canvas')
 	canvas.width = desiredWidth
