--- conflicted
+++ resolved
@@ -1,6 +1,5 @@
 import {
 	Editor,
-	FileHelpers,
 	PngHelpers,
 	TLShapeId,
 	TLSvgOptions,
@@ -95,41 +94,8 @@
 	}
 }
 
-<<<<<<< HEAD
 async function getSvgString(editor: Editor, ids: TLShapeId[], opts: Partial<TLSvgOptions>) {
 	const svg = await editor.getSvgString(ids?.length ? ids : [...editor.getCurrentPageShapeIds()], {
-=======
-/** @public */
-export async function getSvgAsString(svg: SVGElement) {
-	const clone = svg.cloneNode(true) as SVGGraphicsElement
-
-	svg.setAttribute('width', +svg.getAttribute('width')! + '')
-	svg.setAttribute('height', +svg.getAttribute('height')! + '')
-
-	const imgs = Array.from(clone.querySelectorAll('image')) as SVGImageElement[]
-
-	for (const img of imgs) {
-		const src = img.getAttribute('xlink:href')
-		if (src) {
-			if (!src.startsWith('data:')) {
-				const blob = await (await fetch(src)).blob()
-				const base64 = await FileHelpers.blobToDataUrl(blob)
-				img.setAttribute('xlink:href', base64)
-			}
-		}
-	}
-
-	const out = new XMLSerializer()
-		.serializeToString(clone)
-		.replaceAll('&#10;      ', '')
-		.replaceAll(/((\s|")[0-9]*\.[0-9]{2})([0-9]*)(\b|"|\))/g, '$1')
-
-	return out
-}
-
-async function getSvg(editor: Editor, ids: TLShapeId[], opts: Partial<TLSvgOptions>) {
-	const svg = await editor.getSvg(ids?.length ? ids : [...editor.getCurrentPageShapeIds()], {
->>>>>>> cd02d03d
 		scale: 1,
 		background: editor.getInstanceState().exportBackground,
 		...opts,
