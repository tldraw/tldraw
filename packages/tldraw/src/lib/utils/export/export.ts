--- conflicted
+++ resolved
@@ -87,14 +87,9 @@
 	return {
 		blobPromise: editor
 			.toImage(idsToUse, opts)
-<<<<<<< HEAD
-			.then((result) => FileHelpers.rewriteMimeType(result.blob, mimeTypeByFormat[format])),
-		mimeType: mimeTypeByFormat[format],
-=======
 			.then((result) =>
 				FileHelpers.rewriteMimeType(result.blob, clipboardMimeTypesByFormat[format])
 			),
 		mimeType: clipboardMimeTypesByFormat[format],
->>>>>>> f6f7a7c1
 	}
 }