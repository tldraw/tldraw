--- conflicted
+++ resolved
@@ -245,21 +245,10 @@
 					isHidden={hideMobileRotateHandle}
 				/>
 				{/* Targets */}
-<<<<<<< HEAD
-				<rect
-					className={classNames('tl-transparent', {
-						'tl-hidden': hideVerticalEdgeTargets,
-					})}
-					data-testid="selection.resize.top"
-					role="button"
-					aria-label={msg('handle.resize-top')}
-					pointerEvents="all"
-=======
 				<ResizeHandle
 					hide={hideVerticalEdgeTargets}
 					dataTestId="selection.resize.top"
-					position="top"
->>>>>>> 6307ec7b
+					ariaLabel={msg('handle.resize-top')}
 					x={0}
 					y={toDomPrecision(0 - (isSmallY ? targetSizeY * 2 : targetSizeY))}
 					width={toDomPrecision(width)}
@@ -267,21 +256,10 @@
 					cursor={isDefaultCursor ? getCursor('ns-resize', rotation) : undefined}
 					events={topEvents}
 				/>
-<<<<<<< HEAD
-				<rect
-					className={classNames('tl-transparent', {
-						'tl-hidden': hideHorizontalEdgeTargets,
-					})}
-					data-testid="selection.resize.right"
-					role="button"
-					aria-label={msg('handle.resize-right')}
-					pointerEvents="all"
-=======
 				<ResizeHandle
 					hide={hideHorizontalEdgeTargets}
 					dataTestId="selection.resize.right"
-					position="right"
->>>>>>> 6307ec7b
+					ariaLabel={msg('handle.resize-right')}
 					x={toDomPrecision(width - (isSmallX ? 0 : targetSizeX))}
 					y={0}
 					height={toDomPrecision(height)}
@@ -289,21 +267,10 @@
 					cursor={isDefaultCursor ? getCursor('ew-resize', rotation) : undefined}
 					events={rightEvents}
 				/>
-<<<<<<< HEAD
-				<rect
-					className={classNames('tl-transparent', {
-						'tl-hidden': hideVerticalEdgeTargets,
-					})}
-					data-testid="selection.resize.bottom"
-					role="button"
-					aria-label={msg('handle.resize-bottom')}
-					pointerEvents="all"
-=======
 				<ResizeHandle
 					hide={hideVerticalEdgeTargets}
 					dataTestId="selection.resize.bottom"
-					position="bottom"
->>>>>>> 6307ec7b
+					ariaLabel={msg('handle.resize-bottom')}
 					x={0}
 					y={toDomPrecision(height - (isSmallY ? 0 : targetSizeY))}
 					width={toDomPrecision(width)}
@@ -311,21 +278,10 @@
 					cursor={isDefaultCursor ? getCursor('ns-resize', rotation) : undefined}
 					events={bottomEvents}
 				/>
-<<<<<<< HEAD
-				<rect
-					className={classNames('tl-transparent', {
-						'tl-hidden': hideHorizontalEdgeTargets,
-					})}
-					data-testid="selection.resize.left"
-					role="button"
-					aria-label={msg('handle.resize-left')}
-					pointerEvents="all"
-=======
 				<ResizeHandle
 					hide={hideHorizontalEdgeTargets}
 					dataTestId="selection.resize.left"
-					position="left"
->>>>>>> 6307ec7b
+					ariaLabel={msg('handle.resize-left')}
 					x={toDomPrecision(0 - (isSmallX ? targetSizeX * 2 : targetSizeX))}
 					y={0}
 					height={toDomPrecision(height)}
@@ -334,21 +290,10 @@
 					events={leftEvents}
 				/>
 				{/* Corner Targets */}
-<<<<<<< HEAD
-				<rect
-					className={classNames('tl-transparent', {
-						'tl-hidden': hideTopLeftCorner,
-					})}
-					data-testid="selection.target.top-left"
-					role="button"
-					aria-label={msg('handle.resize-top-left')}
-					pointerEvents="all"
-=======
 				<ResizeHandle
 					hide={hideTopLeftCorner}
 					dataTestId="selection.target.top-left"
-					position="top-left"
->>>>>>> 6307ec7b
+					ariaLabel={msg('handle.resize-top-left')}
 					x={toDomPrecision(0 - (isSmallX ? targetSizeX * 2 : targetSizeX * 1.5))}
 					y={toDomPrecision(0 - (isSmallY ? targetSizeY * 2 : targetSizeY * 1.5))}
 					width={toDomPrecision(targetSizeX * 3)}
@@ -356,21 +301,10 @@
 					cursor={isDefaultCursor ? getCursor('nwse-resize', rotation) : undefined}
 					events={topLeftEvents}
 				/>
-<<<<<<< HEAD
-				<rect
-					className={classNames('tl-transparent', {
-						'tl-hidden': hideTopRightCorner,
-					})}
-					data-testid="selection.target.top-right"
-					role="button"
-					aria-label={msg('handle.resize-top-right')}
-					pointerEvents="all"
-=======
 				<ResizeHandle
 					hide={hideTopRightCorner}
 					dataTestId="selection.target.top-right"
-					position="top-right"
->>>>>>> 6307ec7b
+					ariaLabel={msg('handle.resize-top-right')}
 					x={toDomPrecision(width - (isSmallX ? 0 : targetSizeX * 1.5))}
 					y={toDomPrecision(0 - (isSmallY ? targetSizeY * 2 : targetSizeY * 1.5))}
 					width={toDomPrecision(targetSizeX * 3)}
@@ -378,21 +312,10 @@
 					cursor={isDefaultCursor ? getCursor('nesw-resize', rotation) : undefined}
 					events={topRightEvents}
 				/>
-<<<<<<< HEAD
-				<rect
-					className={classNames('tl-transparent', {
-						'tl-hidden': hideBottomRightCorner,
-					})}
-					data-testid="selection.target.bottom-right"
-					role="button"
-					aria-label={msg('handle.resize-bottom-right')}
-					pointerEvents="all"
-=======
 				<ResizeHandle
 					hide={hideBottomRightCorner}
 					dataTestId="selection.target.bottom-right"
-					position="bottom-right"
->>>>>>> 6307ec7b
+					ariaLabel={msg('handle.resize-bottom-right')}
 					x={toDomPrecision(width - (isSmallX ? targetSizeX : targetSizeX * 1.5))}
 					y={toDomPrecision(height - (isSmallY ? targetSizeY : targetSizeY * 1.5))}
 					width={toDomPrecision(targetSizeX * 3)}
@@ -400,21 +323,10 @@
 					cursor={isDefaultCursor ? getCursor('nwse-resize', rotation) : undefined}
 					events={bottomRightEvents}
 				/>
-<<<<<<< HEAD
-				<rect
-					className={classNames('tl-transparent', {
-						'tl-hidden': hideBottomLeftCorner,
-					})}
-					data-testid="selection.target.bottom-left"
-					role="button"
-					aria-label={msg('handle.resize-bottom-left')}
-					pointerEvents="all"
-=======
 				<ResizeHandle
 					hide={hideBottomLeftCorner}
 					dataTestId="selection.target.bottom-left"
-					position="bottom-left"
->>>>>>> 6307ec7b
+					ariaLabel={msg('handle.resize-bottom-left')}
 					x={toDomPrecision(0 - (isSmallX ? targetSizeX * 3 : targetSizeX * 1.5))}
 					y={toDomPrecision(height - (isSmallY ? 0 : targetSizeY * 1.5))}
 					width={toDomPrecision(targetSizeX * 3)}
@@ -508,7 +420,7 @@
 export const ResizeHandle = function ResizeHandle({
 	hide,
 	dataTestId,
-	position,
+	ariaLabel,
 	x,
 	y,
 	width,
@@ -518,7 +430,7 @@
 }: {
 	hide: boolean
 	dataTestId: string
-	position: string
+	ariaLabel: string
 	x: number
 	y: number
 	width: number
@@ -537,7 +449,7 @@
 			})}
 			data-testid={dataTestId}
 			role="button"
-			aria-label={`${position} target`}
+			aria-label={ariaLabel}
 			pointerEvents="all"
 			x={x}
 			y={y}
@@ -567,11 +479,8 @@
 	'data-testid'?: string
 }) {
 	const events = useSelectionEvents(corner)
-<<<<<<< HEAD
 	const msg = useTranslation()
 	const label = msg(`handle.rotate.${corner}`)
-=======
->>>>>>> 6307ec7b
 
 	return (
 		<rect
@@ -611,7 +520,6 @@
 	const zoom = useValue('zoom level', () => editor.getZoomLevel(), [editor])
 	const bgRadius = Math.max(14 * (1 / zoom), 20 / Math.max(1, zoom))
 	const msg = useTranslation()
-
 	return (
 		<g role="button" aria-label={msg('handle.rotate.mobile_rotate')}>
 			<circle
