--- conflicted
+++ resolved
@@ -1,26 +1,8 @@
-<<<<<<< HEAD
 import { Editor, TLShape, TLShapeId, Vec, VecLike, bind, compact } from '@tldraw/editor'
 import { getOccludedChildren } from './selectHelpers'
 
-const INITIAL_POINTER_LAG_DURATION = 20
-const FAST_POINTER_LAG_DURATION = 100
-=======
-import {
-	Editor,
-	IndexKey,
-	TLGroupShape,
-	TLParentId,
-	TLShape,
-	TLShapeId,
-	Vec,
-	bind,
-	compact,
-	isShapeId,
-} from '@tldraw/editor'
-
 const SLOW_POINTER_LAG_DURATION = 320
 const FAST_POINTER_LAG_DURATION = 60
->>>>>>> ef709265
 
 /** @public */
 export class DragAndDropManager {
@@ -28,19 +10,41 @@
 		editor.disposables.add(this.dispose)
 	}
 
-<<<<<<< HEAD
-	prevDroppingShapeId: TLShapeId | null = null
-
-	droppingNodeTimer: number | null = null
-
-	first = true
-
-	updateDroppingNode(movingShapes: TLShape[], cb: () => void) {
-		if (this.first) {
-			this.editor.setHintingShapes(
-				movingShapes
-					.map((s) => this.editor.findShapeAncestor(s, (v) => v.type !== 'group'))
-					.filter((s) => s) as TLShape[]
+	shapesToActuallyMove: TLShape[] = []
+	draggedOverShapeIds = new Set<TLShapeId>()
+
+	initialGroupIds = new Map<TLShapeId, TLShapeId>()
+	initialParentIds = new Map<TLShapeId, TLParentId>()
+	initialIndices = new Map<TLShapeId, IndexKey>()
+
+	initialDraggingOverShape?: TLShape
+	prevDraggingOverShape?: TLShape
+	prevPagePoint = new Vec()
+
+	intervalTimerId = -1
+
+	startDraggingShapes(movingShapes: TLShape[], point: Vec, cb: () => void) {
+		const { editor } = this
+
+		// Only start dragging if we're not already dragging
+		if (this.intervalTimerId !== -1) return
+
+		const shapesToActuallyMove = new Set(movingShapes)
+		const movingGroups = new Set<TLGroupShape>()
+
+		for (const shape of shapesToActuallyMove) {
+			const parent = editor.getShapeParent(shape)
+			if (parent && editor.isShapeOfType(parent, 'group')) {
+				if (!movingGroups.has(parent)) {
+					movingGroups.add(parent)
+				}
+			}
+		}
+
+		// If all of a group's children are moving, then move the group instead
+		for (const movingGroup of movingGroups) {
+			const children = compact(
+				editor.getSortedChildIdsForParent(movingGroup).map((id) => editor.getShape(id))
 			)
 
 			this.prevDroppingShapeId =
@@ -68,47 +72,64 @@
 
 	private handleDrag(point: VecLike, movingShapes: TLShape[], cb?: () => void) {
 		movingShapes = compact(movingShapes.map((shape) => this.editor.getShape(shape.id)))
-=======
-	shapesToActuallyMove: TLShape[] = []
-	draggedOverShapeIds = new Set<TLShapeId>()
-
-	initialGroupIds = new Map<TLShapeId, TLShapeId>()
-	initialParentIds = new Map<TLShapeId, TLParentId>()
-	initialIndices = new Map<TLShapeId, IndexKey>()
->>>>>>> ef709265
-
-	initialDraggingOverShape?: TLShape
-	prevDraggingOverShape?: TLShape
-	prevPagePoint = new Vec()
-
-	intervalTimerId = -1
-
-	startDraggingShapes(movingShapes: TLShape[], point: Vec, cb: () => void) {
-		const { editor } = this
-
-		// Only start dragging if we're not already dragging
-		if (this.intervalTimerId !== -1) return
-
-		const shapesToActuallyMove = new Set(movingShapes)
-		const movingGroups = new Set<TLGroupShape>()
-
-		for (const shape of shapesToActuallyMove) {
-			const parent = editor.getShapeParent(shape)
-			if (parent && editor.isShapeOfType(parent, 'group')) {
-				if (!movingGroups.has(parent)) {
-					movingGroups.add(parent)
-				}
-			}
-		}
-
-		// If all of a group's children are moving, then move the group instead
-		for (const movingGroup of movingGroups) {
-			const children = compact(
-				editor.getSortedChildIdsForParent(movingGroup).map((id) => editor.getShape(id))
-			)
-			shapesToActuallyMove.add(movingGroup)
-			for (const child of children) {
-				shapesToActuallyMove.delete(child)
+
+		const nextDroppingShapeId = this.editor.getDroppingOverShape(point, movingShapes)?.id ?? null
+
+		// is the next dropping shape id different than the last one?
+		if (nextDroppingShapeId === this.prevDroppingShapeId) {
+			this.hintParents(movingShapes)
+			return
+		}
+
+		// the old previous one
+		const { prevDroppingShapeId } = this
+
+		const prevDroppingShape = prevDroppingShapeId && this.editor.getShape(prevDroppingShapeId)
+		const nextDroppingShape = nextDroppingShapeId && this.editor.getShape(nextDroppingShapeId)
+
+		// Even if we don't have a next dropping shape id (i.e. if we're dropping
+		// onto the page) set the prev to the current, to avoid repeat calls to
+		// the previous parent's onDragShapesOut
+
+		if (prevDroppingShape) {
+			this.editor.getShapeUtil(prevDroppingShape).onDragShapesOut?.(prevDroppingShape, movingShapes)
+		}
+
+		if (nextDroppingShape) {
+			this.editor
+				.getShapeUtil(nextDroppingShape)
+				.onDragShapesOver?.(nextDroppingShape, movingShapes)
+		}
+
+		this.hintParents(movingShapes)
+		cb?.()
+
+		// next -> curr
+		this.prevDroppingShapeId = nextDroppingShapeId
+	}
+
+	hintParents(movingShapes: TLShape[]) {
+		// Group moving shapes by their ancestor
+		const shapesGroupedByAncestor = new Map<TLShapeId, TLShapeId[]>()
+		for (const shape of movingShapes) {
+			const ancestor = this.editor.findShapeAncestor(shape, (v) => v.type !== 'group')
+			if (!ancestor) continue
+			if (!shapesGroupedByAncestor.has(ancestor.id)) {
+				shapesGroupedByAncestor.set(ancestor.id, [])
+			}
+			shapesGroupedByAncestor.get(ancestor.id)!.push(shape.id)
+		}
+
+		// Only hint an ancestor if some shapes will drop into it on pointer up
+		const hintingShapes = []
+		for (const [ancestorId, shapeIds] of shapesGroupedByAncestor) {
+			const ancestor = this.editor.getShape(ancestorId)
+			if (!ancestor) continue
+			// If all of the ancestor's children would be occluded, then don't hint it
+			// 1. get the number of fully occluded children
+			// 2. if that number is less than the number of moving shapes, hint the ancestor
+			if (getOccludedChildren(this.editor, ancestor).length < shapeIds.length) {
+				hintingShapes.push(ancestor.id)
 			}
 		}
 
@@ -142,7 +163,7 @@
 		this.intervalTimerId = this.editor.timers.setInterval(
 			() => {
 				skip2of3FramesWhileMovingFast++
-				if (skip2of3FramesWhileMovingFast % 3 && this.editor.inputs.pointerVelocity.len() > 0.5) {
+				if (skip2of3FramesWhileMovingFast % 3 && this.editor.inputs.getPointerVelocity().len() > 0.5) {
 					return
 				}
 				this.updateDraggingShapes(editor.inputs.currentPagePoint, cb)
@@ -155,11 +176,7 @@
 		const { editor } = this
 		this.updateDraggingShapes(editor.inputs.currentPagePoint)
 
-<<<<<<< HEAD
 		this.handleDrag(this.editor.inputs.getCurrentPagePoint(), shapes)
-=======
-		const draggingOverShape = editor.getDraggingOverShape(editor.inputs.currentPagePoint, shapes)
->>>>>>> ef709265
 
 		if (draggingOverShape) {
 			const util = editor.getShapeUtil(draggingOverShape)
