import { StateNode, TLPointerEventInfo } from '@tldraw/editor'

export class PointingCrop extends StateNode {
	static override id = 'pointing_crop'

	override onCancel() {
		this.editor.setCurrentTool('select.crop.idle', {})
	}

	override onPointerMove(info: TLPointerEventInfo) {
<<<<<<< HEAD
		if (this.editor.inputs.getIsDragging()) {
			this.editor.setCurrentTool('select.crop.translating_crop', info)
=======
		if (this.editor.inputs.isDragging) {
			this.startDragging(info)
>>>>>>> ef709265
		}
	}
	override onLongPress(info: TLPointerEventInfo) {
		this.startDragging(info)
	}

	override onPointerUp(info: TLPointerEventInfo) {
		this.editor.setCurrentTool('select.crop.idle', info)
	}

	startDragging(info: TLPointerEventInfo) {
		this.editor.setCurrentTool('select.crop.translating_crop', info)
	}
}<|MERGE_RESOLUTION|>--- conflicted
+++ resolved
@@ -8,13 +8,8 @@
 	}
 
 	override onPointerMove(info: TLPointerEventInfo) {
-<<<<<<< HEAD
 		if (this.editor.inputs.getIsDragging()) {
 			this.editor.setCurrentTool('select.crop.translating_crop', info)
-=======
-		if (this.editor.inputs.isDragging) {
-			this.startDragging(info)
->>>>>>> ef709265
 		}
 	}
 	override onLongPress(info: TLPointerEventInfo) {
