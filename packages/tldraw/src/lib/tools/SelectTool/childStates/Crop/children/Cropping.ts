<<<<<<< HEAD
import {
	kickoutOccludedShapes,
	SelectionHandle,
	ShapeWithCrop,
	StateNode,
	TLPointerEventInfo,
	Vec,
} from '@tldraw/editor'
import { getCropBox, getDefaultCrop } from '../../../../../shapes/shared/crop'
=======
import { SelectionHandle, ShapeWithCrop, StateNode, TLPointerEventInfo, Vec } from '@tldraw/editor'
import { getCropBox, getDefaultCrop, getUncroppedSize } from '../../../../../shapes/shared/crop'
import { kickoutOccludedShapes } from '../../../selectHelpers'
>>>>>>> 224e063c
import { CursorTypeMap } from '../../PointingResizeHandle'

type Snapshot = ReturnType<Cropping['createSnapshot']>

export class Cropping extends StateNode {
	static override id = 'cropping'

	info = {} as TLPointerEventInfo & {
		target: 'selection'
		handle: SelectionHandle
		onInteractionEnd?: string
	}

	markId = ''

	private snapshot = {} as any as Snapshot

	override onEnter(
		info: TLPointerEventInfo & {
			target: 'selection'
			handle: SelectionHandle
			onInteractionEnd?: string
		}
	) {
		this.info = info
		this.markId = this.editor.markHistoryStoppingPoint('cropping')
		this.snapshot = this.createSnapshot()
		this.updateShapes()
	}

	override onPointerMove() {
		this.updateShapes()
	}

	override onPointerUp() {
		this.complete()
	}

	override onComplete() {
		this.complete()
	}

	override onCancel() {
		this.cancel()
	}

	private updateCursor() {
		const selectedShape = this.editor.getSelectedShapes()[0]
		if (!selectedShape) return

		const cursorType = CursorTypeMap[this.info.handle!]
		this.editor.setCursor({ type: cursorType, rotation: this.editor.getSelectionRotation() })
	}

	private updateShapes() {
		const { shape, cursorHandleOffset } = this.snapshot

		if (!shape) return
		const util = this.editor.getShapeUtil<ShapeWithCrop>(shape.type)
		if (!util) return

		const currentPagePoint = this.editor.inputs.currentPagePoint.clone().sub(cursorHandleOffset)
		const originPagePoint = this.editor.inputs.originPagePoint.clone().sub(cursorHandleOffset)

		const change = currentPagePoint.clone().sub(originPagePoint).rot(-shape.rotation)

		const crop = shape.props.crop ?? getDefaultCrop()
		const uncroppedSize = getUncroppedSize(shape.props, crop)

		const cropFn = util.onCrop?.bind(util) ?? getCropBox
		const partial = cropFn(shape, {
			handle: this.info.handle,
			change,
			crop,
			uncroppedSize,
			initialShape: this.snapshot.shape,
		})
		if (!partial) return

		this.editor.updateShapes([
			{
				id: shape.id,
				type: shape.type,
				...partial,
			},
		])
		this.updateCursor()
	}

	private complete() {
		this.updateShapes()
		kickoutOccludedShapes(this.editor, [this.snapshot.shape.id])
		if (this.info.onInteractionEnd) {
			this.editor.setCurrentTool(this.info.onInteractionEnd, this.info)
		} else {
			this.editor.setCroppingShape(null)
			this.editor.setCurrentTool('select.idle')
		}
	}

	private cancel() {
		this.editor.bailToMark(this.markId)
		if (this.info.onInteractionEnd) {
			this.editor.setCurrentTool(this.info.onInteractionEnd, this.info)
		} else {
			this.editor.setCroppingShape(null)
			this.editor.setCurrentTool('select.idle')
		}
	}

	private createSnapshot() {
		const selectionRotation = this.editor.getSelectionRotation()
		const {
			inputs: { originPagePoint },
		} = this.editor

		const shape = this.editor.getOnlySelectedShape() as ShapeWithCrop

		const selectionBounds = this.editor.getSelectionRotatedPageBounds()!

		const dragHandlePoint = Vec.RotWith(
			selectionBounds.getHandlePoint(this.info.handle!),
			selectionBounds.point,
			selectionRotation
		)

		const cursorHandleOffset = Vec.Sub(originPagePoint, dragHandlePoint)

		return {
			shape,
			cursorHandleOffset,
		}
	}
}<|MERGE_RESOLUTION|>--- conflicted
+++ resolved
@@ -1,18 +1,12 @@
-<<<<<<< HEAD
 import {
-	kickoutOccludedShapes,
 	SelectionHandle,
 	ShapeWithCrop,
 	StateNode,
 	TLPointerEventInfo,
 	Vec,
+	kickoutOccludedShapes,
 } from '@tldraw/editor'
-import { getCropBox, getDefaultCrop } from '../../../../../shapes/shared/crop'
-=======
-import { SelectionHandle, ShapeWithCrop, StateNode, TLPointerEventInfo, Vec } from '@tldraw/editor'
 import { getCropBox, getDefaultCrop, getUncroppedSize } from '../../../../../shapes/shared/crop'
-import { kickoutOccludedShapes } from '../../../selectHelpers'
->>>>>>> 224e063c
 import { CursorTypeMap } from '../../PointingResizeHandle'
 
 type Snapshot = ReturnType<Cropping['createSnapshot']>
