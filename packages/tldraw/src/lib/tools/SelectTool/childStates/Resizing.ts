import {
	HALF_PI,
	Mat,
	PI,
	PI2,
	SelectionCorner,
	SelectionEdge,
	StateNode,
	TLFrameShape,
	TLPointerEventInfo,
	TLShape,
	TLShapeId,
	TLShapePartial,
	TLTextShape,
	TLTickEventInfo,
	Vec,
	VecLike,
	areAnglesCompatible,
	compact,
} from '@tldraw/editor'
import { kickoutOccludedShapes } from '../selectHelpers'

export type ResizingInfo = TLPointerEventInfo & {
	target: 'selection'
	handle: SelectionEdge | SelectionCorner
	isCreating?: boolean
<<<<<<< HEAD
	onCreate?(shape: TLShape | null): void
=======
	creatingMarkId?: string
	onCreate?: (shape: TLShape | null) => void
>>>>>>> a8e233ab
	creationCursorOffset?: VecLike
	onInteractionEnd?: string
}

export class Resizing extends StateNode {
	static override id = 'resizing'

	info = {} as ResizingInfo

	markId = ''

	// A switch to detect when the user is holding ctrl
	private didHoldCommand = false

	// we transition into the resizing state from the geo pointing state, which starts with a shape of size w: 1, h: 1,
	// so if the user drags x: +50, y: +50 after mouseDown, the shape will be w: 51, h: 51, which is too many pixels, alas
	// so we allow passing a further offset into this state to negate such issues
	creationCursorOffset = { x: 0, y: 0 } as VecLike

	private snapshot = {} as any as Snapshot

<<<<<<< HEAD
	override onEnter(info: ResizingInfo) {
		const { isCreating = false, creationCursorOffset = { x: 0, y: 0 } } = info
=======
	override onEnter: TLEnterEventHandler = (info: ResizingInfo) => {
		const { isCreating = false, creatingMarkId, creationCursorOffset = { x: 0, y: 0 } } = info
>>>>>>> a8e233ab

		this.info = info
		this.didHoldCommand = false

		this.parent.setCurrentToolIdMask(info.onInteractionEnd)
		this.creationCursorOffset = creationCursorOffset

		this.snapshot = this._createSnapshot()

		this.markId = ''

		if (isCreating) {
			if (creatingMarkId) {
				this.markId = creatingMarkId
			} else {
				// handle legacy implicit `creating:{shapeId}` marks
				const markId = this.editor.getMarkIdMatching(
					`creating:${this.editor.getOnlySelectedShapeId()}`
				)
				if (markId) {
					this.markId = markId
				}
			}
		} else {
			this.markId = this.editor.markHistoryStoppingPoint('starting resizing')
		}

		if (isCreating) {
			this.editor.setCursor({ type: 'cross', rotation: 0 })
		}

		this.handleResizeStart()
		this.updateShapes()
	}

	override onTick({ elapsed }: TLTickEventInfo) {
		const { editor } = this
		editor.edgeScrollManager.updateEdgeScrolling(elapsed)
	}

	override onPointerMove() {
		this.updateShapes()
	}

	override onKeyDown() {
		this.updateShapes()
	}
	override onKeyUp() {
		this.updateShapes()
	}

	override onPointerUp() {
		this.complete()
	}

	override onComplete() {
		this.complete()
	}

	override onCancel() {
		this.cancel()
	}

	private cancel() {
		// Restore initial models
		this.editor.bailToMark(this.markId)
		if (this.info.onInteractionEnd) {
			this.editor.setCurrentTool(this.info.onInteractionEnd, {})
		} else {
			this.parent.transition('idle')
		}
	}

	private complete() {
		kickoutOccludedShapes(this.editor, this.snapshot.selectedShapeIds)

		this.handleResizeEnd()

		if (this.info.isCreating && this.info.onCreate) {
			this.info.onCreate?.(this.editor.getOnlySelectedShape())
			return
		}

		if (this.editor.getInstanceState().isToolLocked && this.info.onInteractionEnd) {
			this.editor.setCurrentTool(this.info.onInteractionEnd, {})
			return
		}

		this.parent.transition('idle')
	}

	private handleResizeStart() {
		const { shapeSnapshots } = this.snapshot

		const changes: TLShapePartial[] = []

		shapeSnapshots.forEach(({ shape }) => {
			const util = this.editor.getShapeUtil(shape)
			const change = util.onResizeStart?.(shape)
			if (change) {
				changes.push(change)
			}
		})

		if (changes.length > 0) {
			this.editor.updateShapes(changes)
		}
	}

	private handleResizeEnd() {
		const { shapeSnapshots } = this.snapshot

		const changes: TLShapePartial[] = []

		shapeSnapshots.forEach(({ shape }) => {
			const current = this.editor.getShape(shape.id)!
			const util = this.editor.getShapeUtil(shape)
			const change = util.onResizeEnd?.(shape, current)
			if (change) {
				changes.push(change)
			}
		})

		if (changes.length > 0) {
			this.editor.updateShapes(changes)
		}
	}

	private updateShapes() {
		const { altKey, shiftKey } = this.editor.inputs
		const {
			frames,
			shapeSnapshots,
			selectionBounds,
			cursorHandleOffset,
			selectedShapeIds,
			selectionRotation,
			canShapesDeform,
		} = this.snapshot

		let isAspectRatioLocked = shiftKey || !canShapesDeform

		if (shapeSnapshots.size === 1) {
			const onlySnapshot = [...shapeSnapshots.values()][0]!
			if (this.editor.isShapeOfType<TLTextShape>(onlySnapshot.shape, 'text')) {
				isAspectRatioLocked = !(this.info.handle === 'left' || this.info.handle === 'right')
			}
		}

		// first negate the 'cursor handle offset'
		// we need to do this because we do grid snapping based on the page point of the handle
		// rather than the page point of the cursor, so it's easier to pretend that the cursor
		// is really where the handle actually is
		//
		// *** Massively zoomed-in diagram of the initial mouseDown ***
		//
		//
		//                         │
		//                         │
		//                         │
		//                         │
		//                         │
		//                         │
		//                         │
		//                         │corner handle
		//                     ┌───┴───┐
		//   selection         │       │
		//  ───────────────────┤   x◄──┼──── drag handle point   ▲
		//                     │       │                         │
		//                     └───────┘                         ├─ cursorHandleOffset.y
		//                                                       │
		//        originPagePoint───────►x─┐                     ▼
		//                               │ └─┐
		//                               │   └─┐
		//                               │     │ mouse (sorry)
		//                               └──┐ ┌┘
		//                                  │ │
		//                                  └─┘
		//                         ◄──┬──►
		//                            │
		//                   cursorHandleOffset.x

		const { ctrlKey } = this.editor.inputs

		const currentPagePoint = this.editor.inputs.currentPagePoint
			.clone()
			.sub(cursorHandleOffset)
			.sub(this.creationCursorOffset)

		const originPagePoint = this.editor.inputs.originPagePoint.clone().sub(cursorHandleOffset)

		if (this.editor.getInstanceState().isGridMode && !ctrlKey) {
			const { gridSize } = this.editor.getDocumentSettings()
			currentPagePoint.snapToGrid(gridSize)
		}

		const dragHandle = this.info.handle as SelectionCorner | SelectionEdge
		const scaleOriginHandle = rotateSelectionHandle(dragHandle, Math.PI)

		this.editor.snaps.clearIndicators()

		const shouldSnap = this.editor.user.getIsSnapMode() ? !ctrlKey : ctrlKey

		if (shouldSnap && selectionRotation % HALF_PI === 0) {
			const { nudge } = this.editor.snaps.shapeBounds.snapResizeShapes({
				dragDelta: Vec.Sub(currentPagePoint, originPagePoint),
				initialSelectionPageBounds: this.snapshot.initialSelectionPageBounds,
				handle: rotateSelectionHandle(dragHandle, selectionRotation),
				isAspectRatioLocked,
				isResizingFromCenter: altKey,
			})

			currentPagePoint.add(nudge)
		}

		// get the page point of the selection handle opposite to the drag handle
		// or the center of the selection box if altKey is pressed
		const scaleOriginPage = Vec.RotWith(
			altKey ? selectionBounds.center : selectionBounds.getHandlePoint(scaleOriginHandle),
			selectionBounds.point,
			selectionRotation
		)

		// calculate the scale by measuring the current distance between the drag handle and the scale origin
		// and dividing by the original distance between the drag handle and the scale origin

		// bug: for edges, the page point doesn't matter, the

		const distanceFromScaleOriginNow = Vec.Sub(currentPagePoint, scaleOriginPage).rot(
			-selectionRotation
		)

		const distanceFromScaleOriginAtStart = Vec.Sub(originPagePoint, scaleOriginPage).rot(
			-selectionRotation
		)

		const scale = Vec.DivV(distanceFromScaleOriginNow, distanceFromScaleOriginAtStart)

		if (!Number.isFinite(scale.x)) scale.x = 1
		if (!Number.isFinite(scale.y)) scale.y = 1

		const isXLocked = dragHandle === 'top' || dragHandle === 'bottom'
		const isYLocked = dragHandle === 'left' || dragHandle === 'right'

		// lock an axis if required
		if (isAspectRatioLocked) {
			if (isYLocked) {
				// holding shift and dragging either the left or the right edge
				scale.y = Math.abs(scale.x)
			} else if (isXLocked) {
				// holding shift and dragging either the top or the bottom edge
				scale.x = Math.abs(scale.y)
			} else if (Math.abs(scale.x) > Math.abs(scale.y)) {
				// holding shift and the drag has moved further in the x dimension
				scale.y = Math.abs(scale.x) * (scale.y < 0 ? -1 : 1)
			} else {
				// holding shift and the drag has moved further in the y dimension
				scale.x = Math.abs(scale.y) * (scale.x < 0 ? -1 : 1)
			}
		} else {
			// not holding shift, but still need to lock axes if dragging an edge
			if (isXLocked) {
				scale.x = 1
			}
			if (isYLocked) {
				scale.y = 1
			}
		}

		if (!this.info.isCreating) {
			this.updateCursor({
				dragHandle,
				isFlippedX: scale.x < 0,
				isFlippedY: scale.y < 0,
				rotation: selectionRotation,
			})
		}

		for (const id of shapeSnapshots.keys()) {
			const snapshot = shapeSnapshots.get(id)!

			this.editor.resizeShape(id, scale, {
				initialShape: snapshot.shape,
				initialBounds: snapshot.bounds,
				initialPageTransform: snapshot.pageTransform,
				dragHandle,
				mode:
					selectedShapeIds.length === 1 && id === selectedShapeIds[0]
						? 'resize_bounds'
						: 'scale_shape',
				scaleOrigin: scaleOriginPage,
				isAspectRatioLocked,
				scaleAxisRotation: selectionRotation,
				skipStartAndEndCallbacks: true,
			})
		}

		if (this.editor.inputs.ctrlKey) {
			this.didHoldCommand = true

			for (const { id, children } of frames) {
				if (!children.length) continue
				const initial = shapeSnapshots.get(id)!.shape
				const current = this.editor.getShape(id)!
				if (!(initial && current)) continue

				// If the user is holding ctrl, then preseve the position of the frame's children
				const dx = current.x - initial.x
				const dy = current.y - initial.y

				const delta = new Vec(dx, dy).rot(-initial.rotation)

				if (delta.x !== 0 || delta.y !== 0) {
					for (const child of children) {
						this.editor.updateShape({
							id: child.id,
							type: child.type,
							x: child.x - delta.x,
							y: child.y - delta.y,
						})
					}
				}
			}
		} else if (this.didHoldCommand) {
			this.didHoldCommand = false

			for (const { children } of frames) {
				if (!children.length) continue
				for (const child of children) {
					this.editor.updateShape({
						id: child.id,
						type: child.type,
						x: child.x,
						y: child.y,
					})
				}
			}
		}
	}

	// ---

	private updateCursor({
		dragHandle,
		isFlippedX,
		isFlippedY,
		rotation,
	}: {
		dragHandle: SelectionCorner | SelectionEdge
		isFlippedX: boolean
		isFlippedY: boolean
		rotation: number
	}) {
		const nextCursor = { ...this.editor.getInstanceState().cursor }

		switch (dragHandle) {
			case 'top_left':
			case 'bottom_right': {
				nextCursor.type = 'nwse-resize'
				if (isFlippedX !== isFlippedY) {
					nextCursor.type = 'nesw-resize'
				}
				break
			}
			case 'top_right':
			case 'bottom_left': {
				nextCursor.type = 'nesw-resize'
				if (isFlippedX !== isFlippedY) {
					nextCursor.type = 'nwse-resize'
				}
				break
			}
		}

		nextCursor.rotation = rotation

		this.editor.setCursor(nextCursor)
	}

	override onExit() {
		this.parent.setCurrentToolIdMask(undefined)
		this.editor.setCursor({ type: 'default', rotation: 0 })
		this.editor.snaps.clearIndicators()
	}

	_createSnapshot() {
		const selectedShapeIds = this.editor.getSelectedShapeIds()
		const selectionRotation = this.editor.getSelectionRotation()
		const {
			inputs: { originPagePoint },
		} = this.editor

		const selectionBounds = this.editor.getSelectionRotatedPageBounds()!

		const dragHandlePoint = Vec.RotWith(
			selectionBounds.getHandlePoint(this.info.handle!),
			selectionBounds.point,
			selectionRotation
		)

		const cursorHandleOffset = Vec.Sub(originPagePoint, dragHandlePoint)

		const shapeSnapshots = new Map<TLShapeId, ShapeSnapshot>()

		const frames: { id: TLShapeId; children: TLShape[] }[] = []

		selectedShapeIds.forEach((id) => {
			const shape = this.editor.getShape(id)
			if (shape) {
				if (shape.type === 'frame') {
					frames.push({
						id,
						children: compact(
							this.editor.getSortedChildIdsForParent(shape).map((id) => this.editor.getShape(id))
						),
					})
				}
				shapeSnapshots.set(shape.id, this._createShapeSnapshot(shape))
				if (
					this.editor.isShapeOfType<TLFrameShape>(shape, 'frame') &&
					selectedShapeIds.length === 1
				)
					return
				this.editor.visitDescendants(shape.id, (descendantId) => {
					const descendent = this.editor.getShape(descendantId)
					if (descendent) {
						shapeSnapshots.set(descendent.id, this._createShapeSnapshot(descendent))
						if (this.editor.isShapeOfType<TLFrameShape>(descendent, 'frame')) {
							return false
						}
					}
				})
			}
		})

		const canShapesDeform = ![...shapeSnapshots.values()].some(
			(shape) =>
				!areAnglesCompatible(shape.pageRotation, selectionRotation) || shape.isAspectRatioLocked
		)

		return {
			shapeSnapshots,
			selectionBounds,
			cursorHandleOffset,
			selectionRotation,
			selectedShapeIds,
			canShapesDeform,
			initialSelectionPageBounds: this.editor.getSelectionPageBounds()!,
			frames,
		}
	}

	_createShapeSnapshot(shape: TLShape) {
		const pageTransform = this.editor.getShapePageTransform(shape)!
		const util = this.editor.getShapeUtil(shape)

		return {
			shape,
			bounds: this.editor.getShapeGeometry(shape).bounds,
			pageTransform,
			pageRotation: Mat.Decompose(pageTransform!).rotation,
			isAspectRatioLocked: util.isAspectRatioLocked(shape),
		}
	}
}

type Snapshot = ReturnType<Resizing['_createSnapshot']>
type ShapeSnapshot = ReturnType<Resizing['_createShapeSnapshot']>

const ORDERED_SELECTION_HANDLES: (SelectionEdge | SelectionCorner)[] = [
	'top',
	'top_right',
	'right',
	'bottom_right',
	'bottom',
	'bottom_left',
	'left',
	'top_left',
]

export function rotateSelectionHandle(handle: SelectionEdge | SelectionCorner, rotation: number) {
	// first find out how many tau we need to rotate by
	rotation = rotation % PI2
	const numSteps = Math.round(rotation / (PI / 4))

	const currentIndex = ORDERED_SELECTION_HANDLES.indexOf(handle)
	return ORDERED_SELECTION_HANDLES[(currentIndex + numSteps) % ORDERED_SELECTION_HANDLES.length]
}<|MERGE_RESOLUTION|>--- conflicted
+++ resolved
@@ -24,12 +24,8 @@
 	target: 'selection'
 	handle: SelectionEdge | SelectionCorner
 	isCreating?: boolean
-<<<<<<< HEAD
+	creatingMarkId?: string
 	onCreate?(shape: TLShape | null): void
-=======
-	creatingMarkId?: string
-	onCreate?: (shape: TLShape | null) => void
->>>>>>> a8e233ab
 	creationCursorOffset?: VecLike
 	onInteractionEnd?: string
 }
@@ -51,13 +47,8 @@
 
 	private snapshot = {} as any as Snapshot
 
-<<<<<<< HEAD
 	override onEnter(info: ResizingInfo) {
-		const { isCreating = false, creationCursorOffset = { x: 0, y: 0 } } = info
-=======
-	override onEnter: TLEnterEventHandler = (info: ResizingInfo) => {
 		const { isCreating = false, creatingMarkId, creationCursorOffset = { x: 0, y: 0 } } = info
->>>>>>> a8e233ab
 
 		this.info = info
 		this.didHoldCommand = false
