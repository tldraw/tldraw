--- conflicted
+++ resolved
@@ -169,10 +169,6 @@
 		}
 		editor.getInstanceState().isCoarsePointer
 
-<<<<<<< HEAD
-		this.editor.updateInstanceState({ brush: { ...this.brush.toJson() } })
-		this.editor.setSelectedShapes(Array.from(results))
-=======
 		const currentBrush = editor.getInstanceState().brush
 		if (!currentBrush || !brush.equals(currentBrush)) {
 			editor.updateInstanceState({ brush: { ...brush.toJson() } })
@@ -180,9 +176,8 @@
 
 		const current = editor.getSelectedShapeIds()
 		if (current.length !== results.size || current.some((id) => !results.has(id))) {
-			editor.setSelectedShapes(Array.from(results), { squashing: true })
-		}
->>>>>>> 4507ce63
+			editor.setSelectedShapes(Array.from(results))
+		}
 	}
 
 	override onInterrupt: TLInterruptEvent = () => {
