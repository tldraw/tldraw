--- conflicted
+++ resolved
@@ -101,12 +101,8 @@
 	}
 
 	private hitTestShapes() {
-<<<<<<< HEAD
 		const zoomLevel = this.editor.getZoomLevel()
 		const currentPageId = this.editor.getCurrentPageId()
-=======
-		const { editor, excludedShapeIds, isWrapMode } = this
->>>>>>> 41601ac6
 		const {
 			inputs: { originPagePoint, currentPagePoint, shiftKey, ctrlKey },
 		} = editor
@@ -133,7 +129,6 @@
 		const currentPageShapes = editor.getCurrentPageShapes()
 		const currentPageId = editor.getCurrentPageId()
 
-<<<<<<< HEAD
 		const candidateShapes = this.editor.getShapesInsideBounds(
 			Box.FromPoints([originPagePoint, currentPagePoint]).expandBy(HIT_TEST_MARGIN)
 		)
@@ -142,11 +137,6 @@
 			shape = candidateShapes[i]
 			if (excludedShapeIds.has(shape.id)) continue testAllShapes
 			if (results.has(shape.id)) continue testAllShapes
-=======
-		testAllShapes: for (let i = 0, n = currentPageShapes.length; i < n; i++) {
-			shape = currentPageShapes[i]
-			if (excludedShapeIds.has(shape.id) || results.has(shape.id)) continue testAllShapes
->>>>>>> 41601ac6
 
 			pageBounds = editor.getShapePageBounds(shape)
 			if (!pageBounds) continue testAllShapes
