import {
	StateNode,
	TLArrowShape,
	TLHandle,
	TLLineShape,
	TLPointerEventInfo,
	TLShapeId,
	TLShapePartial,
	Vec,
	snapAngle,
	sortByIndex,
	structuredClone,
} from '@tldraw/editor'
import { getArrowBindings } from '../../../shapes/arrow/shared'
import { kickoutOccludedShapes } from '../selectHelpers'

export type DraggingHandleInfo = TLPointerEventInfo & {
	shape: TLArrowShape | TLLineShape
	target: 'handle'
	onInteractionEnd?: string
	isCreating?: boolean
	creatingMarkId?: string
}

export class DraggingHandle extends StateNode {
	static override id = 'dragging_handle'

	shapeId = '' as TLShapeId
	initialHandle = {} as TLHandle
	initialAdjacentHandle = null as TLHandle | null
	initialPagePoint = {} as Vec

	markId = ''
	initialPageTransform: any
	initialPageRotation: any

	info = {} as DraggingHandleInfo

	isPrecise = false
	isPreciseId = null as TLShapeId | null
	pointingId = null as TLShapeId | null

	override onEnter(info: DraggingHandleInfo) {
		const { shape, isCreating, creatingMarkId, handle } = info
		this.info = info
		this.parent.setCurrentToolIdMask(info.onInteractionEnd)
		this.shapeId = shape.id
		this.markId = ''

		if (isCreating) {
			if (creatingMarkId) {
				this.markId = creatingMarkId
			} else {
				// handle legacy implicit `creating:{shapeId}` marks
				const markId = this.editor.getMarkIdMatching(
					`creating:${this.editor.getOnlySelectedShapeId()}`
				)
				if (markId) {
					this.markId = markId
				}
			}
		} else {
			this.markId = this.editor.markHistoryStoppingPoint('dragging handle')
		}

		this.initialHandle = structuredClone(handle)

		if (this.editor.isShapeOfType<TLLineShape>(shape, 'line')) {
			// For line shapes, if we're dragging a "create" handle, then
			// create a new vertex handle at that point; and make this handle
			// the handle that we're dragging.
			if (this.initialHandle.type === 'create') {
				this.editor.updateShape({
					...shape,
					props: {
						points: {
							...shape.props.points,
							[handle.index]: { id: handle.index, index: handle.index, x: handle.x, y: handle.y },
						},
					},
				})
				const handlesAfter = this.editor.getShapeHandles(shape)!
				const handleAfter = handlesAfter.find((h) => h.index === handle.index)!
				this.initialHandle = structuredClone(handleAfter)
			}
		}

		this.initialPageTransform = this.editor.getShapePageTransform(shape)!
		this.initialPageRotation = this.initialPageTransform.rotation()
		this.initialPagePoint = this.editor.inputs.originPagePoint.clone()

		this.editor.setCursor({ type: isCreating ? 'cross' : 'grabbing', rotation: 0 })

		const handles = this.editor.getShapeHandles(shape)!.sort(sortByIndex)
		const index = handles.findIndex((h) => h.id === info.handle.id)

		// Find the adjacent handle
		this.initialAdjacentHandle = null

		// Start from the handle and work forward
		for (let i = index + 1; i < handles.length; i++) {
			const handle = handles[i]
			if (handle.type === 'vertex' && handle.id !== 'middle' && handle.id !== info.handle.id) {
				this.initialAdjacentHandle = handle
				break
			}
		}

		// If still no handle, start from the end and work backward
		if (!this.initialAdjacentHandle) {
			for (let i = handles.length - 1; i >= 0; i--) {
				const handle = handles[i]
				if (handle.type === 'vertex' && handle.id !== 'middle' && handle.id !== info.handle.id) {
					this.initialAdjacentHandle = handle
					break
				}
			}
		}

		// <!-- Only relevant to arrows
		if (this.editor.isShapeOfType<TLArrowShape>(shape, 'arrow')) {
			const initialBinding = getArrowBindings(this.editor, shape)[info.handle.id as 'start' | 'end']

			this.isPrecise = false

			if (initialBinding) {
				this.editor.setHintingShapes([initialBinding.toId])

				this.isPrecise = initialBinding.props.isPrecise
				if (this.isPrecise) {
					this.isPreciseId = initialBinding.toId
				} else {
					this.resetExactTimeout()
				}
			} else {
				this.editor.setHintingShapes([])
			}
		}
		// -->

		this.updateDraggingHandle()

		this.editor.select(this.shapeId)
	}

	// Only relevant to arrows
	private exactTimeout = -1 as any

	// Only relevant to arrows
	private resetExactTimeout() {
		if (this.exactTimeout !== -1) {
			this.clearExactTimeout()
		}

		this.exactTimeout = this.editor.timers.setTimeout(() => {
			if (this.getIsActive() && !this.isPrecise) {
				this.isPrecise = true
				this.isPreciseId = this.pointingId
				this.updateDraggingHandle()
			}
			this.exactTimeout = -1
		}, 750)
	}

	// Only relevant to arrows
	private clearExactTimeout() {
		if (this.exactTimeout !== -1) {
			clearTimeout(this.exactTimeout)
			this.exactTimeout = -1
		}
	}

<<<<<<< HEAD
	override onPointerMove: TLEventHandlers['onPointerMove'] = () => {
		this.updateDraggingHandle()
	}

	override onKeyDown: TLKeyboardEvent | undefined = () => {
		this.updateDraggingHandle()
	}

	override onKeyUp: TLKeyboardEvent | undefined = () => {
		this.updateDraggingHandle()
=======
	override onPointerMove() {
		this.update()
	}

	override onKeyDown() {
		this.update()
	}

	override onKeyUp() {
		this.update()
>>>>>>> f60bb7b7
	}

	override onPointerUp() {
		this.complete()
	}

<<<<<<< HEAD
	override onComplete: TLEventHandlers['onComplete'] = () => {
		this.updateDraggingHandle()
=======
	override onComplete() {
		this.update()
>>>>>>> f60bb7b7
		this.complete()
	}

	override onCancel() {
		this.cancel()
	}

	override onExit() {
		this.parent.setCurrentToolIdMask(undefined)
		this.editor.setHintingShapes([])
		this.editor.snaps.clearIndicators()

		this.editor.setCursor({ type: 'default', rotation: 0 })
	}

	private complete() {
		this.editor.snaps.clearIndicators()
		kickoutOccludedShapes(this.editor, [this.shapeId])

		const { onInteractionEnd } = this.info
		if (this.editor.getInstanceState().isToolLocked && onInteractionEnd) {
			// Return to the tool that was active before this one,
			// but only if tool lock is turned on!
			this.editor.setCurrentTool(onInteractionEnd, { shapeId: this.shapeId })
			return
		}

		this.parent.transition('idle')
	}

	private cancel() {
		this.editor.bailToMark(this.markId)
		this.editor.snaps.clearIndicators()

		const { onInteractionEnd } = this.info
		if (onInteractionEnd) {
			// Return to the tool that was active before this one,
			// whether tool lock is turned on or not!
			this.editor.setCurrentTool(onInteractionEnd, { shapeId: this.shapeId })
			return
		}

		this.parent.transition('idle')
	}

	private updateDraggingHandle() {
		const { editor, shapeId, initialPagePoint } = this
		const { initialHandle, initialPageRotation, initialAdjacentHandle } = this
		const hintingShapeIds = this.editor.getHintingShapeIds()
		const isSnapMode = this.editor.user.getIsSnapMode()
		const {
			snaps,
			inputs: { currentPagePoint, shiftKey, ctrlKey, altKey, pointerVelocity },
		} = editor

		const initial = this.info.shape

		const shape = editor.getShape(shapeId)
		if (!shape) return
		const util = editor.getShapeUtil(shape)

		let point = currentPagePoint
			.clone()
			.sub(initialPagePoint)
			.rot(-initialPageRotation)
			.add(initialHandle)

		if (shiftKey && initialAdjacentHandle && initialHandle.id !== 'middle') {
			const angle = Vec.Angle(initialAdjacentHandle, point)
			const snappedAngle = snapAngle(angle, 24)
			const angleDifference = snappedAngle - angle
			point = Vec.RotWith(point, initialAdjacentHandle, angleDifference)
		}

		// Clear any existing snaps
		editor.snaps.clearIndicators()

		let nextHandle = { ...initialHandle, x: point.x, y: point.y }

		if (initialHandle.canSnap && (isSnapMode ? !ctrlKey : ctrlKey)) {
			// We're snapping
			const pageTransform = editor.getShapePageTransform(shape.id)
			if (!pageTransform) throw Error('Expected a page transform')

			const snap = snaps.handles.snapHandle({ currentShapeId: shapeId, handle: nextHandle })

			if (snap) {
				snap.nudge.rot(-editor.getShapeParentTransform(shape)!.rotation())
				point.add(snap.nudge)
				nextHandle = { ...initialHandle, x: point.x, y: point.y }
			}
		}

		const changes = util.onHandleDrag?.(shape, {
			handle: nextHandle,
			isPrecise: this.isPrecise || altKey,
			initial: initial,
		})

		const next: TLShapePartial<any> = { id: shape.id, type: shape.type, ...changes }

		// Arrows
		if (
			initialHandle.type === 'vertex' &&
			this.editor.isShapeOfType<TLArrowShape>(shape, 'arrow')
		) {
			const bindingAfter = getArrowBindings(editor, shape)[initialHandle.id as 'start' | 'end']

			if (bindingAfter) {
				if (hintingShapeIds[0] !== bindingAfter.toId) {
					editor.setHintingShapes([bindingAfter.toId])
					this.pointingId = bindingAfter.toId
					this.isPrecise = pointerVelocity.len() < 0.5 || altKey
					this.isPreciseId = this.isPrecise ? bindingAfter.toId : null
					this.resetExactTimeout()
				}
			} else {
				if (hintingShapeIds.length > 0) {
					editor.setHintingShapes([])
					this.pointingId = null
					this.isPrecise = false
					this.isPreciseId = null
					this.resetExactTimeout()
				}
			}
		}

		if (changes) {
			editor.updateShapes([next])
		}
	}
}<|MERGE_RESOLUTION|>--- conflicted
+++ resolved
@@ -170,42 +170,24 @@
 		}
 	}
 
-<<<<<<< HEAD
-	override onPointerMove: TLEventHandlers['onPointerMove'] = () => {
-		this.updateDraggingHandle()
-	}
-
-	override onKeyDown: TLKeyboardEvent | undefined = () => {
-		this.updateDraggingHandle()
-	}
-
-	override onKeyUp: TLKeyboardEvent | undefined = () => {
-		this.updateDraggingHandle()
-=======
 	override onPointerMove() {
-		this.update()
+		this.updateDraggingHandle()
 	}
 
 	override onKeyDown() {
-		this.update()
+		this.updateDraggingHandle()
 	}
 
 	override onKeyUp() {
-		this.update()
->>>>>>> f60bb7b7
+		this.updateDraggingHandle()
 	}
 
 	override onPointerUp() {
 		this.complete()
 	}
 
-<<<<<<< HEAD
-	override onComplete: TLEventHandlers['onComplete'] = () => {
-		this.updateDraggingHandle()
-=======
 	override onComplete() {
-		this.update()
->>>>>>> f60bb7b7
+		this.updateDraggingHandle()
 		this.complete()
 	}
 
