--- conflicted
+++ resolved
@@ -1,9 +1,5 @@
 import {
-<<<<<<< HEAD
 	ReadonlyVec,
-=======
-	Mat,
->>>>>>> ef709265
 	StateNode,
 	TLArrowShape,
 	TLHandle,
@@ -33,17 +29,10 @@
 export class DraggingHandle extends StateNode {
 	static override id = 'dragging_handle'
 
-<<<<<<< HEAD
 	shapeId = '' as TLShapeId
 	initialHandle = {} as TLHandle
 	initialAdjacentHandle = null as TLHandle | null
 	initialPagePoint: ReadonlyVec = { x: 0, y: 0 }
-=======
-	shapeId!: TLShapeId
-	initialHandle!: TLHandle
-	initialAdjacentHandle!: TLHandle | null
-	initialPagePoint!: Vec
->>>>>>> ef709265
 
 	markId!: string
 	initialPageTransform!: Mat
@@ -302,17 +291,7 @@
 		if (!shape) return
 		const util = editor.getShapeUtil(shape)
 
-<<<<<<< HEAD
 		let point = Vec.Sub(editor.inputs.getCurrentPagePoint(), initialPagePoint)
-=======
-		const initialBinding = editor.isShapeOfType(shape, 'arrow')
-			? getArrowBindings(editor, shape)[initialHandle.id as 'start' | 'end']
-			: undefined
-
-		let point = currentPagePoint
-			.clone()
-			.sub(initialPagePoint)
->>>>>>> ef709265
 			.rot(-initialPageRotation)
 			.add(initialHandle)
 
@@ -328,25 +307,10 @@
 
 		let nextHandle = { ...initialHandle, x: point.x, y: point.y }
 
-<<<<<<< HEAD
 		if (
 			initialHandle.canSnap &&
 			(isSnapMode ? !editor.inputs.getCtrlKey() : editor.inputs.getCtrlKey())
 		) {
-=======
-		let canSnap = false
-		// eslint-disable-next-line @typescript-eslint/no-deprecated
-		if (initialHandle.canSnap && initialHandle.snapType) {
-			warnOnce(
-				'canSnap is deprecated. Cannot use both canSnap and snapType together - snapping disabled. Please use only snapType.'
-			)
-		} else {
-			// eslint-disable-next-line @typescript-eslint/no-deprecated
-			canSnap = initialHandle.canSnap || initialHandle.snapType !== undefined
-		}
-
-		if (canSnap && (isSnapMode ? !ctrlKey : ctrlKey)) {
->>>>>>> ef709265
 			// We're snapping
 			const pageTransform = editor.getShapePageTransform(shape.id)
 			if (!pageTransform) throw Error('Expected a page transform')
@@ -362,12 +326,7 @@
 
 		const changes = util.onHandleDrag?.(shape, {
 			handle: nextHandle,
-<<<<<<< HEAD
 			isPrecise: this.isPrecise || editor.inputs.getAltKey(),
-=======
-			isPrecise: this.isPrecise || altKey,
-			isCreatingShape: !!this.info.isCreating,
->>>>>>> ef709265
 			initial: initial,
 		})
 
