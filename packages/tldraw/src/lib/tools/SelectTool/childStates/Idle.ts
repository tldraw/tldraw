--- conflicted
+++ resolved
@@ -426,11 +426,7 @@
 		// We exclude Delete/Backspace obviously, [ and ] are keyboard shortcuts we want to keep,
 		// and space is used for panning.
 		if (
-<<<<<<< HEAD
-			!['Delete', 'Backspace', '[', ']', 'Enter', ' '].includes(info.key) &&
-=======
 			!['Delete', 'Backspace', '[', ']', 'Enter', ' ', 'Shift'].includes(info.key) &&
->>>>>>> 46fbbe4c
 			!info.altKey &&
 			!info.ctrlKey
 		) {
