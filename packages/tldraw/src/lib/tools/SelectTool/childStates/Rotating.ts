--- conflicted
+++ resolved
@@ -163,7 +163,6 @@
 	}
 
 	_getRotationFromPointerPosition({ snapToNearestDegree }: { snapToNearestDegree: boolean }) {
-<<<<<<< HEAD
 		const selectionRotation = this.editor.getSelectionRotation()
 		const selectionBounds = this.editor.getSelectionRotatedPageBounds()
 		const shiftKey = this.editor.inputs.getShiftKey()
@@ -175,12 +174,6 @@
 		const selectionPageCenter = selectionBounds.center
 			.clone()
 			.rotWith(selectionBounds.point, selectionRotation)
-=======
-		const {
-			inputs: { shiftKey, currentPagePoint },
-		} = this.editor
-		const { initialCursorAngle, initialShapesRotation, initialPageCenter } = this.snapshot
->>>>>>> ef709265
 
 		// The delta is the difference between the current angle and the initial angle
 		const preSnapRotationDelta = initialPageCenter.angle(currentPagePoint) - initialCursorAngle
