--- conflicted
+++ resolved
@@ -10,11 +10,7 @@
 /** @internal */
 export function kickoutOccludedShapes(editor: Editor, shapeIds: TLShapeId[]) {
 	const shapes = shapeIds.map((id) => editor.getShape(id)).filter((s) => s) as TLShape[]
-<<<<<<< HEAD
-	const effectedParents = shapes
-=======
 	const affectedParents = shapes
->>>>>>> bcd412be
 		.map((shape) => {
 			const parent = editor.getShape(shape.parentId)
 			if (!parent) return shape
@@ -25,13 +21,8 @@
 			return shapeUtil.onDragShapesOut
 		})
 
-<<<<<<< HEAD
 	const kickedOutChildrenMap = new Map<TLShape, TLShapeId[]>()
-	for (const parent of effectedParents) {
-=======
-	const kickedOutChildren: TLShapeId[] = []
 	for (const parent of affectedParents) {
->>>>>>> bcd412be
 		const childIds = editor.getSortedChildIdsForParent(parent.id)
 		if (childIds.length === 0) continue
 
@@ -49,7 +40,6 @@
 		}
 	}
 
-<<<<<<< HEAD
 	// now call onDragShapesOut for each parent
 	for (const [parent, kickedOutChildrenIds] of kickedOutChildrenMap) {
 		const shapeUtil = editor.getShapeUtil(parent)
@@ -59,10 +49,6 @@
 
 		shapeUtil.onDragShapesOut?.(parent, kickedOutChildren)
 	}
-=======
-	// now kick out the children
-	editor.reparentShapes(kickedOutChildren, editor.getCurrentPageId())
->>>>>>> bcd412be
 }
 
 /** @internal */
