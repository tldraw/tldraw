import {
	StateNode,
	TLFrameShape,
	TLGroupShape,
	TLPointerEventInfo,
	TLShapeId,
	pointInPolygon,
} from '@tldraw/editor'

export class Erasing extends StateNode {
	static override id = 'erasing'

	private info = {} as TLPointerEventInfo
	private scribbleId = 'id'
	private markId = ''
	private excludedShapeIds = new Set<TLShapeId>()

<<<<<<< HEAD
	override onEnter(info: TLPointerEventInfo) {
		this.markId = 'erase scribble begin'
		this.editor.mark(this.markId)
=======
	override onEnter = (info: TLPointerEventInfo) => {
		this.markId = this.editor.markHistoryStoppingPoint('erase scribble begin')
>>>>>>> a8e233ab
		this.info = info

		const { originPagePoint } = this.editor.inputs
		this.excludedShapeIds = new Set(
			this.editor
				.getCurrentPageShapes()
				.filter((shape) => {
					//If the shape is locked, we shouldn't erase it
					if (this.editor.isShapeOrAncestorLocked(shape)) return true
					//If the shape is a group or frame, check we're inside it when we start erasing
					if (
						this.editor.isShapeOfType<TLGroupShape>(shape, 'group') ||
						this.editor.isShapeOfType<TLFrameShape>(shape, 'frame')
					) {
						const pointInShapeShape = this.editor.getPointInShapeSpace(shape, originPagePoint)
						const geometry = this.editor.getShapeGeometry(shape)
						return geometry.bounds.containsPoint(pointInShapeShape)
					}

					return false
				})
				.map((shape) => shape.id)
		)

		const scribble = this.editor.scribbles.addScribble({
			color: 'muted-1',
			size: 12,
		})
		this.scribbleId = scribble.id

		this.update()
	}

	private pushPointToScribble() {
		const { x, y } = this.editor.inputs.currentPagePoint
		this.editor.scribbles.addPoint(this.scribbleId, x, y)
	}

	override onExit() {
		this.editor.scribbles.stop(this.scribbleId)
	}

	override onPointerMove() {
		this.update()
	}

	override onPointerUp() {
		this.complete()
	}

	override onCancel() {
		this.cancel()
	}

	override onComplete() {
		this.complete()
	}

	update() {
		const { editor, excludedShapeIds } = this
		const erasingShapeIds = editor.getErasingShapeIds()
		const zoomLevel = editor.getZoomLevel()
		const currentPageShapes = editor.getCurrentPageShapes()
		const {
			inputs: { currentPagePoint, previousPagePoint },
		} = editor

		this.pushPointToScribble()

		const erasing = new Set<TLShapeId>(erasingShapeIds)
		const minDist = this.editor.options.hitTestMargin / zoomLevel

		for (const shape of currentPageShapes) {
			if (editor.isShapeOfType<TLGroupShape>(shape, 'group')) continue

			// Avoid testing masked shapes, unless the pointer is inside the mask
			const pageMask = editor.getShapeMask(shape.id)
			if (pageMask && !pointInPolygon(currentPagePoint, pageMask)) {
				continue
			}

			// Hit test the shape using a line segment
			const geometry = editor.getShapeGeometry(shape)
			const pageTransform = editor.getShapePageTransform(shape)
			if (!geometry || !pageTransform) continue
			const pt = pageTransform.clone().invert()
			const A = pt.applyToPoint(previousPagePoint)
			const B = pt.applyToPoint(currentPagePoint)

			// If the line segment is entirely above / below / left / right of the shape's bounding box, skip the hit test
			const { bounds } = geometry
			if (
				bounds.minX - minDist > Math.max(A.x, B.x) ||
				bounds.minY - minDist > Math.max(A.y, B.y) ||
				bounds.maxX + minDist < Math.min(A.x, B.x) ||
				bounds.maxY + minDist < Math.min(A.y, B.y)
			) {
				continue
			}

			if (geometry.hitTestLineSegment(A, B, minDist)) {
				erasing.add(editor.getOutermostSelectableShape(shape).id)
			}
		}

		// Remove the hit shapes, except if they're in the list of excluded shapes
		// (these excluded shapes will be any frames or groups the pointer was inside of
		// when the user started erasing)
		this.editor.setErasingShapes([...erasing].filter((id) => !excludedShapeIds.has(id)))
	}

	complete() {
		const { editor } = this
		editor.deleteShapes(editor.getCurrentPageState().erasingShapeIds)
		editor.setErasingShapes([])
		this.parent.transition('idle')
	}

	cancel() {
		const { editor } = this
		editor.setErasingShapes([])
		editor.bailToMark(this.markId)
		this.parent.transition('idle', this.info)
	}
}<|MERGE_RESOLUTION|>--- conflicted
+++ resolved
@@ -15,14 +15,8 @@
 	private markId = ''
 	private excludedShapeIds = new Set<TLShapeId>()
 
-<<<<<<< HEAD
 	override onEnter(info: TLPointerEventInfo) {
-		this.markId = 'erase scribble begin'
-		this.editor.mark(this.markId)
-=======
-	override onEnter = (info: TLPointerEventInfo) => {
 		this.markId = this.editor.markHistoryStoppingPoint('erase scribble begin')
->>>>>>> a8e233ab
 		this.info = info
 
 		const { originPagePoint } = this.editor.inputs
