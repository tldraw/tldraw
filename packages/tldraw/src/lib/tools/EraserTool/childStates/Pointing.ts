--- conflicted
+++ resolved
@@ -65,13 +65,7 @@
 	}
 
 	override onPointerMove(info: TLPointerEventInfo) {
-<<<<<<< HEAD
 		if (this.editor.inputs.getIsDragging()) {
-=======
-		if (this._isHoldingAccelKey) return
-
-		if (this.editor.inputs.isDragging) {
->>>>>>> ef709265
 			this.startErasing(info)
 		}
 	}
