--- conflicted
+++ resolved
@@ -7,12 +7,8 @@
 	ShapeUtil,
 	TLDrawShapeSegment,
 	TLHighlightShape,
-<<<<<<< HEAD
 	TLHighlightShapeProps,
-	TLOnResizeHandler,
-=======
 	TLResizeInfo,
->>>>>>> c6e07a06
 	VecLike,
 	highlightShapeMigrations,
 	highlightShapeProps,
