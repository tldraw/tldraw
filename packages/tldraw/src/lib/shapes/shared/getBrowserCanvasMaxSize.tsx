--- conflicted
+++ resolved
@@ -27,7 +27,6 @@
 	}
 }
 
-<<<<<<< HEAD
 // https://github.com/jhildenbiddle/canvas-size?tab=readme-ov-file#test-results
 const LOWER_BOUND = 8192
 
@@ -57,6 +56,4 @@
 
 	return [width, height]
 }
-=======
-export const MAX_SAFE_CANVAS_DIMENSION = 8192
->>>>>>> d09d67d0
+export const MAX_SAFE_CANVAS_DIMENSION = 8192