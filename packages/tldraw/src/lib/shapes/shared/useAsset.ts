--- conflicted
+++ resolved
@@ -1,4 +1,3 @@
-<<<<<<< HEAD
 import {
 	ReferenceCounterWithFixedTimeout,
 	TLAssetId,
@@ -6,9 +5,6 @@
 	useEditor,
 	useValue,
 } from '@tldraw/editor'
-=======
-import { TLAssetId, TLShapeId, useEditor, useValue } from '@tldraw/editor'
->>>>>>> 0235f841
 import { useEffect, useRef, useState } from 'react'
 
 /** @internal */
@@ -32,8 +28,6 @@
 		editor,
 		shapeScale,
 	])
-
-	const didAlreadyResolve = useRef(false)
 
 	useEffect(() => {
 		if (url) didAlreadyResolve.current = true
@@ -61,23 +55,11 @@
 		}
 
 		let isCancelled = false
-<<<<<<< HEAD
 
 		async function resolve() {
 			const resolvedUrl = await editor.resolveAssetUrl(assetId, {
 				screenScale,
 			})
-=======
-		const timer = editor.timers.setTimeout(
-			async () => {
-				const resolvedUrl = await editor.resolveAssetUrl(assetId, {
-					screenScale,
-				})
-				if (!isCancelled) setUrl(resolvedUrl)
-			},
-			didAlreadyResolve.current ? 500 : 0
-		)
->>>>>>> 0235f841
 
 			if (!isCancelled) {
 				setUrl(resolvedUrl)
