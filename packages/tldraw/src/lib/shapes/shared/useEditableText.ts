--- conflicted
+++ resolved
@@ -1,9 +1,5 @@
 import {
-<<<<<<< HEAD
 	Editor,
-	TLShape,
-=======
->>>>>>> 940da99a
 	TLShapeId,
 	TLTextTriggerHook,
 	TLUnknownShape,
@@ -29,16 +25,12 @@
 ) {
 	const editor = useEditor()
 	const rInput = useRef<HTMLTextAreaElement>(null)
-<<<<<<< HEAD
 	const useTextTriggerCharacter = options.useTextTriggerCharacter || DefaultTextTriggerHook
 	const { onKeyDown: onCustomKeyDown } = useTextTriggerCharacter(rInput.current, (text: string) => {
 		editor.updateShapes<TLUnknownShape & { props: { text: string } }>([
 			{ id, type, props: { text } },
 		])
 	})
-	const rSkipSelectOnFocus = useRef(false)
-=======
->>>>>>> 940da99a
 	const rSelectionRanges = useRef<Range[] | null>()
 	const isEditing = useValue('isEditing', () => editor.getEditingShapeId() === id, [editor])
 	const isEditingAnything = useValue('isEditingAnything', () => !!editor.getEditingShapeId(), [
@@ -141,13 +133,8 @@
 
 	// When the user presses ctrl / meta enter, complete the editing state.
 	const handleKeyDown = useCallback(
-<<<<<<< HEAD
 		async (e: React.KeyboardEvent<HTMLTextAreaElement>) => {
-			if (!isEditing) return
-=======
-		(e: React.KeyboardEvent<HTMLTextAreaElement>) => {
 			if (editor.getEditingShapeId() !== id) return
->>>>>>> 940da99a
 
 			const inputEl = e.target as HTMLTextAreaElement
 			// Here we possibly pass control to a custom text handling component passed in by the user, if present.
@@ -168,11 +155,7 @@
 				}
 			}
 		},
-<<<<<<< HEAD
-		[editor, isEditing, onCustomKeyDown]
-=======
-		[editor, id]
->>>>>>> 940da99a
+		[editor, id, onCustomKeyDown]
 	)
 
 	// When the text changes, update the text value.
@@ -242,7 +225,6 @@
 	}
 }
 
-<<<<<<< HEAD
 function getCaretPosition(editor: Editor, inputEl: HTMLTextAreaElement, measureEl: ChildNode) {
 	// There should only be one child - the text node.
 	const measureNode = measureEl.childNodes[0]
@@ -256,8 +238,8 @@
 	const cursorViewportPos = Vec.Sub(cursorScreenPos, editor.getViewportScreenBounds())
 
 	return { top: cursorViewportPos.y, left: cursorViewportPos.x }
-=======
+}
+
 function noop() {
 	return
->>>>>>> 940da99a
 }