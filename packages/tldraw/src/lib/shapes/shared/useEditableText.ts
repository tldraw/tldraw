/* eslint-disable no-inner-declarations */

import {
	TLShapeId,
	TLUnknownShape,
	getPointerInfo,
	preventDefault,
	stopEventPropagation,
	useEditor,
	useValue,
} from '@tldraw/editor'
import React, { useCallback, useEffect, useRef } from 'react'
import { INDENT, TextHelpers } from './TextHelpers'

/** @public */
export function useEditableText(id: TLShapeId, type: string, text: string) {
	const editor = useEditor()

	const rInput = useRef<HTMLTextAreaElement>(null)
	const rSelectionRanges = useRef<Range[] | null>()

	const isEditing = useValue('isEditing', () => editor.getEditingShapeId() === id, [editor, id])
	const shape = editor.getShape(id)
	const doesShapeAutoEditOnKeystroke =
		shape && editor.getShapeUtil(type).doesAutoEditOnKeyStroke(shape)

	// If the shape is editing but the input element not focused, focus the element
	useEffect(() => {
		const elm = rInput.current
		if (elm && isEditing && document.activeElement !== elm) {
			elm.focus()
		}

		// Place the cursor at the end of the text.
		if (elm && isEditing && doesShapeAutoEditOnKeystroke) {
			elm.setSelectionRange(0, elm.value.length)
		}
	}, [isEditing, doesShapeAutoEditOnKeystroke])

<<<<<<< HEAD
=======
	// When the label receives focus, set the value to the most  recent text value and select all of the text
	const handleFocus = useCallback(() => {
		if (doesShapeAutoEditOnKeystroke) {
			return
		}

		// Store and turn off the skipSelectOnFocus flag
		const skipSelect = rSkipSelectOnFocus.current
		rSkipSelectOnFocus.current = false

		// On the next frame, if we're not skipping select AND we have text in the element, then focus the text
		requestAnimationFrame(() => {
			const elm = rInput.current
			if (!elm) return

			const shape = editor.getShape<TLShape & { props: { text: string } }>(id)

			if (shape) {
				elm.value = shape.props.text
				if (elm.value.length && !skipSelect) {
					elm.select()
				}
			}
		})
	}, [editor, id, doesShapeAutoEditOnKeystroke])

>>>>>>> 0bfe526c
	// When the label blurs, deselect all of the text and complete.
	// This makes it so that the canvas does not have to be focused
	// in order to exit the editing state and complete the editing state
	const handleBlur = useCallback(() => {
		const ranges = rSelectionRanges.current

		requestAnimationFrame(() => {
			const elm = rInput.current
			const editingShapeId = editor.getEditingShapeId()
			// Did we move to a different shape?
			if (elm && editingShapeId) {
				// important! these ^v are two different things
				// is that shape OUR shape?
				if (editingShapeId === id) {
					if (ranges) {
						if (!ranges.length) {
							// If we don't have any ranges, restore selection
							// and select all of the text
							elm.focus()
						} else {
							// Restore the selection
							elm.focus()
							const selection = window.getSelection()
							if (selection) {
								ranges.forEach((range) => selection.addRange(range))
							}
						}
					} else {
						elm.focus()
					}
				}
			} else {
				window.getSelection()?.removeAllRanges()
				editor.complete()
			}
		})
	}, [editor, id])

	// When the user presses ctrl / meta enter, complete the editing state.
	// When the user presses tab, indent or unindent the text.
	const handleKeyDown = useCallback(
		(e: React.KeyboardEvent<HTMLTextAreaElement>) => {
			if (!isEditing) return

			switch (e.key) {
				case 'Enter': {
					if (e.ctrlKey || e.metaKey) {
						editor.complete()
					}
					break
				}
				case 'Tab': {
					preventDefault(e)
					if (e.shiftKey) {
						TextHelpers.unindent(e.currentTarget)
					} else {
						TextHelpers.indent(e.currentTarget)
					}
					break
				}
			}
		},
		[editor, isEditing]
	)

	// When the text changes, update the text value.
	const handleChange = useCallback(
		(e: React.ChangeEvent<HTMLTextAreaElement>) => {
			if (!isEditing) return

			let text = TextHelpers.normalizeText(e.currentTarget.value)

			// ------- Bug fix ------------
			// Replace tabs with spaces when pasting
			const untabbedText = text.replace(/\t/g, INDENT)
			if (untabbedText !== text) {
				const selectionStart = e.currentTarget.selectionStart
				e.currentTarget.value = untabbedText
				e.currentTarget.selectionStart = selectionStart + (untabbedText.length - text.length)
				e.currentTarget.selectionEnd = selectionStart + (untabbedText.length - text.length)
				text = untabbedText
			}
			// ----------------------------

			editor.updateShapes<TLUnknownShape & { props: { text: string } }>([
				{ id, type, props: { text } },
			])
		},
		[editor, id, type, isEditing]
	)

	const isEmpty = text.trim().length === 0

	useEffect(() => {
		if (!isEditing) return

		const elm = rInput.current
		if (elm) {
			function updateSelection() {
				const selection = window.getSelection?.()
				if (selection && selection.type !== 'None') {
					const ranges: Range[] = []

					if (selection) {
						for (let i = 0; i < selection.rangeCount; i++) {
							ranges.push(selection.getRangeAt?.(i))
						}
					}

					rSelectionRanges.current = ranges
				}
			}

			document.addEventListener('selectionchange', updateSelection)

			return () => {
				document.removeEventListener('selectionchange', updateSelection)
			}
		}
	}, [isEditing])

	const handleInputPointerDown = useCallback(
		(e: React.PointerEvent) => {
			editor.dispatch({
				...getPointerInfo(e),
				type: 'pointer',
				name: 'pointer_down',
				target: 'shape',
				shape: editor.getShape(id)!,
			})

			stopEventPropagation(e) // we need to prevent blurring the input
		},
		[editor, id]
	)

	const handleDoubleClick = stopEventPropagation

	return {
		rInput,
		isEditing,
		handleFocus: () => {
			/* noop */
		},
		handleBlur,
		handleKeyDown,
		handleChange,
		handleInputPointerDown,
		handleDoubleClick,
		isEmpty,
	}
}<|MERGE_RESOLUTION|>--- conflicted
+++ resolved
@@ -31,41 +31,12 @@
 			elm.focus()
 		}
 
-		// Place the cursor at the end of the text.
+		// Select all of the text on enter.
 		if (elm && isEditing && doesShapeAutoEditOnKeystroke) {
 			elm.setSelectionRange(0, elm.value.length)
 		}
 	}, [isEditing, doesShapeAutoEditOnKeystroke])
 
-<<<<<<< HEAD
-=======
-	// When the label receives focus, set the value to the most  recent text value and select all of the text
-	const handleFocus = useCallback(() => {
-		if (doesShapeAutoEditOnKeystroke) {
-			return
-		}
-
-		// Store and turn off the skipSelectOnFocus flag
-		const skipSelect = rSkipSelectOnFocus.current
-		rSkipSelectOnFocus.current = false
-
-		// On the next frame, if we're not skipping select AND we have text in the element, then focus the text
-		requestAnimationFrame(() => {
-			const elm = rInput.current
-			if (!elm) return
-
-			const shape = editor.getShape<TLShape & { props: { text: string } }>(id)
-
-			if (shape) {
-				elm.value = shape.props.text
-				if (elm.value.length && !skipSelect) {
-					elm.select()
-				}
-			}
-		})
-	}, [editor, id, doesShapeAutoEditOnKeystroke])
-
->>>>>>> 0bfe526c
 	// When the label blurs, deselect all of the text and complete.
 	// This makes it so that the canvas does not have to be focused
 	// in order to exit the editing state and complete the editing state
