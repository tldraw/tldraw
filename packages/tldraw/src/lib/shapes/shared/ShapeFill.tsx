--- conflicted
+++ resolved
@@ -1,9 +1,5 @@
 import {
-<<<<<<< HEAD
-	isDefaultColor,
-=======
 	getColorValue,
->>>>>>> 2b8b5023
 	TLDefaultColorStyle,
 	TLDefaultColorTheme,
 	TLDefaultFillStyle,
@@ -29,30 +25,21 @@
 	fill,
 	scale,
 }: ShapeFillProps) {
-	const { semi, fill: fillColor } = isDefaultColor(color)
-		? theme[color]
-		: { semi: color, fill: color }
+	const semi = getColorValue(theme, color, 'semi')
+	const fillColor = getColorValue(theme, color, 'fill')
 
 	switch (fill) {
 		case 'none': {
 			return null
 		}
 		case 'solid': {
-<<<<<<< HEAD
 			return <path fill={semi} d={d} />
-=======
-			return <path fill={getColorValue(theme, color, 'semi')} d={d} />
->>>>>>> 2b8b5023
 		}
 		case 'semi': {
 			return <path fill={getColorValue(theme, color, 'solid')} d={d} />
 		}
 		case 'fill': {
-<<<<<<< HEAD
 			return <path fill={fillColor} d={d} />
-=======
-			return <path fill={getColorValue(theme, color, 'fill')} d={d} />
->>>>>>> 2b8b5023
 		}
 		case 'pattern': {
 			return <PatternFill theme={theme} color={color} fill={fill} d={d} scale={scale} />
@@ -68,25 +55,18 @@
 
 	const teenyTiny = editor.getZoomLevel() <= 0.18
 
-	const { semi, pattern } = isDefaultColor(color) ? theme[color] : { semi: color, pattern: color }
+	const semi = getColorValue(theme, color, 'semi')
+	const pattern = getColorValue(theme, color, 'pattern')
 
 	return (
 		<>
-<<<<<<< HEAD
 			<path fill={pattern} d={d} />
-=======
-			<path fill={getColorValue(theme, color, 'pattern')} d={d} />
->>>>>>> 2b8b5023
 			<path
 				fill={
 					svgExport
 						? `url(#${getHashPatternZoomName(1, theme.id)})`
 						: teenyTiny
-<<<<<<< HEAD
 							? semi
-=======
-							? getColorValue(theme, color, 'semi')
->>>>>>> 2b8b5023
 							: `url(#${getHashPatternZoomName(zoomLevel, theme.id)})`
 				}
 				d={d}
