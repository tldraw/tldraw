--- conflicted
+++ resolved
@@ -15,13 +15,8 @@
 	useIsEditing,
 	useValue,
 } from '@tldraw/editor'
-<<<<<<< HEAD
 import { useEmbedDefinition } from '../../ui/hooks/useEmbedDefinition'
-=======
-import { useMemo } from 'react'
-import { getEmbedInfo, getEmbedInfoUnsafely } from '../../utils/embeds/embeds'
-
->>>>>>> 18dd29e1
+
 import { resizeBox } from '../shared/resizeBox'
 import { getRotatedBoxShadow } from '../shared/rotated-box-shadow'
 
