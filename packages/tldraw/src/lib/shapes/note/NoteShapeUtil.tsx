/* eslint-disable react-hooks/rules-of-hooks */
import {
	Box,
	EMPTY_ARRAY,
	Editor,
	Group2d,
	IndexKey,
	Rectangle2d,
	ShapeUtil,
	SvgExportContext,
	TLHandle,
	TLNoteShape,
	TLNoteShapeProps,
	TLResizeInfo,
	TLShape,
	TLShapeId,
	Vec,
	WeakCache,
	exhaustiveSwitchError,
	getColorValue,
	getDefaultColorTheme,
	getFontsFromRichText,
	isDefaultColor,
	isEqual,
	lerp,
	noteShapeMigrations,
	noteShapeProps,
	resizeScaled,
	rng,
	toDomPrecision,
	toRichText,
	useEditor,
	useValue,
} from '@tldraw/editor'
import { useCallback } from 'react'
import { startEditingShapeWithLabel } from '../../tools/SelectTool/selectHelpers'
import { useCurrentTranslation } from '../../ui/hooks/useTranslation/useTranslation'
import {
	isEmptyRichText,
	renderHtmlFromRichTextForMeasurement,
	renderPlaintextFromRichText,
} from '../../utils/text/richText'
import { isRightToLeftLanguage } from '../../utils/text/text'
import { HyperlinkButton } from '../shared/HyperlinkButton'
import { RichTextLabel, RichTextSVG } from '../shared/RichTextLabel'
import {
	FONT_FAMILIES,
	LABEL_FONT_SIZES,
	LABEL_PADDING,
	TEXT_PROPS,
} from '../shared/default-shape-constants'
import { useDefaultColorTheme } from '../shared/useDefaultColorTheme'
import { useIsReadyForEditing } from '../shared/useEditablePlainText'
import {
	CLONE_HANDLE_MARGIN,
	NOTE_CENTER_OFFSET,
	NOTE_SIZE,
	getNoteShapeForAdjacentPosition,
} from './noteHelpers'

/** @public */
export interface NoteShapeOptions {
	/**
	 * How should the note shape resize? By default it does not resize (except automatically based on its text content),
	 * but you can set it to be user-resizable using scale.
	 */
	resizeMode: 'none' | 'scale'
}

/** @public */
export class NoteShapeUtil extends ShapeUtil<TLNoteShape> {
	static override type = 'note' as const
	static override props = noteShapeProps
	static override migrations = noteShapeMigrations

	override options: NoteShapeOptions = {
		resizeMode: 'none',
	}

	override canEdit() {
		return true
	}
	override hideResizeHandles() {
		const { resizeMode } = this.options
		switch (resizeMode) {
			case 'none': {
				return true
			}
			case 'scale': {
				return false
			}
			default: {
				throw exhaustiveSwitchError(resizeMode)
			}
		}
	}

	override isAspectRatioLocked() {
		return this.options.resizeMode === 'scale'
	}

	override hideSelectionBoundsFg() {
		return false
	}

	getDefaultProps(): TLNoteShape['props'] {
		return {
			color: 'black',
			richText: toRichText(''),
			size: 'm',
			font: 'draw',
			align: 'middle',
			verticalAlign: 'middle',
			labelColor: 'black',
			growY: 0,
			fontSizeAdjustment: 0,
			url: '',
			scale: 1,
		}
	}

	getGeometry(shape: TLNoteShape) {
		const { labelHeight, labelWidth } = getLabelSize(this.editor, shape)
		const { scale } = shape.props

		const lh = labelHeight * scale
		const lw = labelWidth * scale
		const nw = NOTE_SIZE * scale
		const nh = getNoteHeight(shape)

		return new Group2d({
			children: [
				new Rectangle2d({ width: nw, height: nh, isFilled: true }),
				new Rectangle2d({
					x:
						shape.props.align === 'start'
							? 0
							: shape.props.align === 'end'
								? nw - lw
								: (nw - lw) / 2,
					y:
						shape.props.verticalAlign === 'start'
							? 0
							: shape.props.verticalAlign === 'end'
								? nh - lh
								: (nh - lh) / 2,
					width: lw,
					height: lh,
					isFilled: true,
					isLabel: true,
				}),
			],
		})
	}

	override getHandles(shape: TLNoteShape): TLHandle[] {
		const { scale } = shape.props
		const isCoarsePointer = this.editor.getInstanceState().isCoarsePointer
		if (isCoarsePointer) return []

		const zoom = this.editor.getZoomLevel()
		if (zoom * scale < 0.25) return []

		const nh = getNoteHeight(shape)
		const nw = NOTE_SIZE * scale
		const offset = (CLONE_HANDLE_MARGIN / zoom) * scale

		if (zoom * scale < 0.5) {
			return [
				{
					id: 'bottom',
					index: 'a3' as IndexKey,
					type: 'clone',
					x: nw / 2,
					y: nh + offset,
				},
			]
		}

		return [
			{
				id: 'top',
				index: 'a1' as IndexKey,
				type: 'clone',
				x: nw / 2,
				y: -offset,
			},
			{
				id: 'right',
				index: 'a2' as IndexKey,
				type: 'clone',
				x: nw + offset,
				y: nh / 2,
			},
			{
				id: 'bottom',
				index: 'a3' as IndexKey,
				type: 'clone',
				x: nw / 2,
				y: nh + offset,
			},
			{
				id: 'left',
				index: 'a4' as IndexKey,
				type: 'clone',
				x: -offset,
				y: nh / 2,
			},
		]
	}

	override onResize(shape: any, info: TLResizeInfo<any>) {
		const { resizeMode } = this.options
		switch (resizeMode) {
			case 'none': {
				return undefined
			}
			case 'scale': {
				return resizeScaled(shape, info)
			}
			default: {
				throw exhaustiveSwitchError(resizeMode)
			}
		}
	}

	override getText(shape: TLNoteShape) {
		return renderPlaintextFromRichText(this.editor, shape.props.richText)
	}

	override getFontFaces(shape: TLNoteShape) {
		if (isEmptyRichText(shape.props.richText)) {
			return EMPTY_ARRAY
		}
		return getFontsFromRichText(this.editor, shape.props.richText, {
			family: `tldraw_${shape.props.font}`,
			weight: 'normal',
			style: 'normal',
		})
	}

	component(shape: TLNoteShape) {
		const {
			id,
			type,
			props: {
				labelColor,
				scale,
				color,
				font,
				size,
				align,
				richText,
				verticalAlign,
				fontSizeAdjustment,
			},
		} = shape

		const handleKeyDown = useNoteKeydownHandler(id)

		const theme = useDefaultColorTheme()
		const nw = NOTE_SIZE * scale
		const nh = getNoteHeight(shape)

		const rotation = useValue(
			'shape rotation',
			() => this.editor.getShapePageTransform(id)?.rotation() ?? 0,
			[this.editor]
		)

		// todo: consider hiding shadows on dark mode if they're invisible anyway

		const hideShadows = useValue('zoom', () => this.editor.getZoomLevel() < 0.35 / scale, [
			scale,
			this.editor,
		])

		const isDarkMode = useValue('dark mode', () => this.editor.user.getIsDarkMode(), [this.editor])

		const isSelected = shape.id === this.editor.getOnlySelectedShapeId()

		const isReadyForEditing = useIsReadyForEditing(this.editor, shape.id)
		const isEmpty = isEmptyRichText(richText)

		const {
			note: { fill: noteFillColor },
		} = isDefaultColor(color) ? theme[color] : { note: { fill: color } }

		return (
			<>
				<div
					id={id}
					className="tl-note__container"
					style={{
						width: nw,
						height: nh,
<<<<<<< HEAD
						backgroundColor: noteFillColor,
=======
						backgroundColor: getColorValue(theme, color, 'noteFill'),
>>>>>>> 2b8b5023
						borderBottom: hideShadows
							? isDarkMode
								? `${2 * scale}px solid rgb(20, 20, 20)`
								: `${2 * scale}px solid rgb(144, 144, 144)`
							: 'none',
						boxShadow: hideShadows ? 'none' : getNoteShadow(shape.id, rotation, scale),
					}}
				>
					{(isSelected || isReadyForEditing || !isEmpty) && (
						<RichTextLabel
							shapeId={id}
							type={type}
							font={font}
							fontSize={(fontSizeAdjustment || LABEL_FONT_SIZES[size]) * scale}
							lineHeight={TEXT_PROPS.lineHeight}
							align={align}
							verticalAlign={verticalAlign}
							richText={richText}
							isSelected={isSelected}
<<<<<<< HEAD
							labelColor={labelColor}
=======
							labelColor={
								labelColor === 'black'
									? getColorValue(theme, color, 'noteText')
									: getColorValue(theme, labelColor, 'fill')
							}
>>>>>>> 2b8b5023
							wrap
							padding={LABEL_PADDING * scale}
							hasCustomTabBehavior
							onKeyDown={handleKeyDown}
						/>
					)}
				</div>
				{'url' in shape.props && shape.props.url && <HyperlinkButton url={shape.props.url} />}
			</>
		)
	}

	indicator(shape: TLNoteShape) {
		const { scale } = shape.props
		return (
			<rect
				rx={scale}
				width={toDomPrecision(NOTE_SIZE * scale)}
				height={toDomPrecision(getNoteHeight(shape))}
			/>
		)
	}

	override toSvg(shape: TLNoteShape, ctx: SvgExportContext) {
		const theme = getDefaultColorTheme({ isDarkMode: ctx.isDarkMode })
		const bounds = getBoundsForSVG(shape)

		const textLabel = (
			<RichTextSVG
				fontSize={shape.props.fontSizeAdjustment || LABEL_FONT_SIZES[shape.props.size]}
				font={shape.props.font}
				align={shape.props.align}
				verticalAlign={shape.props.verticalAlign}
				richText={shape.props.richText}
<<<<<<< HEAD
				labelColor={
					isDefaultColor(shape.props.color) ? theme[shape.props.color].note.text : shape.props.color
				}
=======
				labelColor={getColorValue(theme, shape.props.color, 'noteText')}
>>>>>>> 2b8b5023
				bounds={bounds}
				padding={LABEL_PADDING}
				showTextOutline={false}
			/>
		)

		return (
			<>
				<rect x={5} y={5} rx={1} width={NOTE_SIZE - 10} height={bounds.h} fill="rgba(0,0,0,.1)" />
				<rect
					rx={1}
					width={NOTE_SIZE}
					height={bounds.h}
<<<<<<< HEAD
					fill={
						isDefaultColor(shape.props.color)
							? theme[shape.props.color].note.fill
							: shape.props.color
					}
=======
					fill={getColorValue(theme, shape.props.color, 'noteFill')}
>>>>>>> 2b8b5023
				/>
				{textLabel}
			</>
		)
	}

	override onBeforeCreate(next: TLNoteShape) {
		return getNoteSizeAdjustments(this.editor, next)
	}

	override onBeforeUpdate(prev: TLNoteShape, next: TLNoteShape) {
		if (
			isEqual(prev.props.richText, next.props.richText) &&
			prev.props.font === next.props.font &&
			prev.props.size === next.props.size
		) {
			return
		}

		return getNoteSizeAdjustments(this.editor, next)
	}

	override getInterpolatedProps(
		startShape: TLNoteShape,
		endShape: TLNoteShape,
		t: number
	): TLNoteShapeProps {
		return {
			...(t > 0.5 ? endShape.props : startShape.props),
			scale: lerp(startShape.props.scale, endShape.props.scale, t),
		}
	}
}

/**
 * Get the growY and fontSizeAdjustment for a shape.
 */
function getNoteSizeAdjustments(editor: Editor, shape: TLNoteShape) {
	const { labelHeight, fontSizeAdjustment } = getLabelSize(editor, shape)
	// When the label height is more than the height of the shape, we add extra height to it
	const growY = Math.max(0, labelHeight - NOTE_SIZE)

	if (growY !== shape.props.growY || fontSizeAdjustment !== shape.props.fontSizeAdjustment) {
		return {
			...shape,
			props: {
				...shape.props,
				growY,
				fontSizeAdjustment,
			},
		}
	}
}

/**
 * Get the label size for a note.
 */
function getNoteLabelSize(editor: Editor, shape: TLNoteShape) {
	const { richText } = shape.props

	if (isEmptyRichText(richText)) {
		const minHeight = LABEL_FONT_SIZES[shape.props.size] * TEXT_PROPS.lineHeight + LABEL_PADDING * 2
		return { labelHeight: minHeight, labelWidth: 100, fontSizeAdjustment: 0 }
	}

	const unadjustedFontSize = LABEL_FONT_SIZES[shape.props.size]

	let fontSizeAdjustment = 0
	let iterations = 0
	let labelHeight = NOTE_SIZE
	let labelWidth = NOTE_SIZE

	// N.B. For some note shapes with text like 'hjhjhjhjhjhjhjhj', you'll run into
	// some text measurement fuzziness where the browser swears there's no overflow (scrollWidth === width)
	// but really there is when you enable overflow-wrap again. This helps account for that little bit
	// of give.
	const FUZZ = 1

	// We slightly make the font smaller if the text is too big for the note, width-wise.
	do {
		fontSizeAdjustment = Math.min(unadjustedFontSize, unadjustedFontSize - iterations)
		const html = renderHtmlFromRichTextForMeasurement(editor, richText)
		const nextTextSize = editor.textMeasure.measureHtml(html, {
			...TEXT_PROPS,
			fontFamily: FONT_FAMILIES[shape.props.font],
			fontSize: fontSizeAdjustment,
			maxWidth: NOTE_SIZE - LABEL_PADDING * 2 - FUZZ,
			disableOverflowWrapBreaking: true,
			measureScrollWidth: true,
		})

		labelHeight = nextTextSize.h + LABEL_PADDING * 2
		labelWidth = nextTextSize.w + LABEL_PADDING * 2

		if (fontSizeAdjustment <= 14) {
			// Too small, just rely now on CSS `overflow-wrap: break-word`
			// We need to recalculate the text measurement here with break-word enabled.
			const html = renderHtmlFromRichTextForMeasurement(editor, richText)
			const nextTextSizeWithOverflowBreak = editor.textMeasure.measureHtml(html, {
				...TEXT_PROPS,
				fontFamily: FONT_FAMILIES[shape.props.font],
				fontSize: fontSizeAdjustment,
				maxWidth: NOTE_SIZE - LABEL_PADDING * 2 - FUZZ,
			})
			labelHeight = nextTextSizeWithOverflowBreak.h + LABEL_PADDING * 2
			labelWidth = nextTextSizeWithOverflowBreak.w + LABEL_PADDING * 2
			break
		}

		if (nextTextSize.scrollWidth.toFixed(0) === nextTextSize.w.toFixed(0)) {
			break
		}
	} while (iterations++ < 50)

	return {
		labelHeight: labelHeight,
		labelWidth: labelWidth,
		fontSizeAdjustment: fontSizeAdjustment,
	}
}

const labelSizesForNote = new WeakCache<TLShape, ReturnType<typeof getNoteLabelSize>>()

function getLabelSize(editor: Editor, shape: TLNoteShape) {
	return labelSizesForNote.get(shape, () => getNoteLabelSize(editor, shape))
}

function useNoteKeydownHandler(id: TLShapeId) {
	const editor = useEditor()
	const translation = useCurrentTranslation()

	return useCallback(
		(e: KeyboardEvent) => {
			const shape = editor.getShape<TLNoteShape>(id)
			if (!shape) return

			const isTab = e.key === 'Tab'
			const isCmdEnter = (e.metaKey || e.ctrlKey) && e.key === 'Enter'
			if (isTab || isCmdEnter) {
				e.preventDefault()

				const pageTransform = editor.getShapePageTransform(id)
				const pageRotation = pageTransform.rotation()

				// Based on the inputs, calculate the offset to the next note
				// tab controls x axis (shift inverts direction set by RTL)
				// cmd enter is the y axis (shift inverts direction)
				const isRTL = !!(
					translation.dir === 'rtl' ||
					// todo: can we check a partial of the text, so that we don't have to render the whole thing?
					isRightToLeftLanguage(renderPlaintextFromRichText(editor, shape.props.richText))
				)

				const offsetLength =
					(NOTE_SIZE +
						editor.options.adjacentShapeMargin +
						// If we're growing down, we need to account for the current shape's growY
						(isCmdEnter && !e.shiftKey ? shape.props.growY : 0)) *
					shape.props.scale

				const adjacentCenter = new Vec(
					isTab ? (e.shiftKey != isRTL ? -1 : 1) : 0,
					isCmdEnter ? (e.shiftKey ? -1 : 1) : 0
				)
					.mul(offsetLength)
					.add(NOTE_CENTER_OFFSET.clone().mul(shape.props.scale))
					.rot(pageRotation)
					.add(pageTransform.point())

				const newNote = getNoteShapeForAdjacentPosition(editor, shape, adjacentCenter, pageRotation)

				if (newNote) {
					startEditingShapeWithLabel(editor, newNote, true /* selectAll */)
				}
			}
		},
		[id, editor, translation.dir]
	)
}

function getNoteHeight(shape: TLNoteShape) {
	return (NOTE_SIZE + shape.props.growY) * shape.props.scale
}

function getNoteShadow(id: string, rotation: number, scale: number) {
	const random = rng(id) // seeded based on id
	const lift = Math.abs(random()) + 0.5 // 0 to 1.5
	const oy = Math.cos(rotation)
	const a = 5 * scale
	const b = 4 * scale
	const c = 6 * scale
	const d = 7 * scale
	return `0px ${a - lift}px ${a}px -${a}px rgba(15, 23, 31, .6),
	0px ${(b + lift * d) * Math.max(0, oy)}px ${c + lift * d}px -${b + lift * c}px rgba(15, 23, 31, ${(0.3 + lift * 0.1).toFixed(2)}), 
	0px ${48 * scale}px ${10 * scale}px -${10 * scale}px inset rgba(15, 23, 44, ${((0.022 + random() * 0.005) * ((1 + oy) / 2)).toFixed(2)})`
}

function getBoundsForSVG(shape: TLNoteShape) {
	// When rendering the SVG we don't want to adjust for scale
	return new Box(0, 0, NOTE_SIZE, NOTE_SIZE + shape.props.growY)
}<|MERGE_RESOLUTION|>--- conflicted
+++ resolved
@@ -20,7 +20,6 @@
 	getColorValue,
 	getDefaultColorTheme,
 	getFontsFromRichText,
-	isDefaultColor,
 	isEqual,
 	lerp,
 	noteShapeMigrations,
@@ -282,10 +281,6 @@
 		const isReadyForEditing = useIsReadyForEditing(this.editor, shape.id)
 		const isEmpty = isEmptyRichText(richText)
 
-		const {
-			note: { fill: noteFillColor },
-		} = isDefaultColor(color) ? theme[color] : { note: { fill: color } }
-
 		return (
 			<>
 				<div
@@ -294,11 +289,7 @@
 					style={{
 						width: nw,
 						height: nh,
-<<<<<<< HEAD
-						backgroundColor: noteFillColor,
-=======
 						backgroundColor: getColorValue(theme, color, 'noteFill'),
->>>>>>> 2b8b5023
 						borderBottom: hideShadows
 							? isDarkMode
 								? `${2 * scale}px solid rgb(20, 20, 20)`
@@ -318,15 +309,11 @@
 							verticalAlign={verticalAlign}
 							richText={richText}
 							isSelected={isSelected}
-<<<<<<< HEAD
-							labelColor={labelColor}
-=======
 							labelColor={
 								labelColor === 'black'
 									? getColorValue(theme, color, 'noteText')
 									: getColorValue(theme, labelColor, 'fill')
 							}
->>>>>>> 2b8b5023
 							wrap
 							padding={LABEL_PADDING * scale}
 							hasCustomTabBehavior
@@ -361,13 +348,7 @@
 				align={shape.props.align}
 				verticalAlign={shape.props.verticalAlign}
 				richText={shape.props.richText}
-<<<<<<< HEAD
-				labelColor={
-					isDefaultColor(shape.props.color) ? theme[shape.props.color].note.text : shape.props.color
-				}
-=======
 				labelColor={getColorValue(theme, shape.props.color, 'noteText')}
->>>>>>> 2b8b5023
 				bounds={bounds}
 				padding={LABEL_PADDING}
 				showTextOutline={false}
@@ -381,15 +362,7 @@
 					rx={1}
 					width={NOTE_SIZE}
 					height={bounds.h}
-<<<<<<< HEAD
-					fill={
-						isDefaultColor(shape.props.color)
-							? theme[shape.props.color].note.fill
-							: shape.props.color
-					}
-=======
 					fill={getColorValue(theme, shape.props.color, 'noteFill')}
->>>>>>> 2b8b5023
 				/>
 				{textLabel}
 			</>
