--- conflicted
+++ resolved
@@ -4,17 +4,13 @@
 	Rectangle2d,
 	ShapeUtil,
 	SvgExportContext,
-<<<<<<< HEAD
 	TLGroupShape,
-=======
 	TLHandle,
->>>>>>> 79b551b9
 	TLNoteShape,
 	TLOnEditEndHandler,
 	TLShape,
 	TLShapeId,
 	Vec,
-	createShapeId,
 	getDefaultColorTheme,
 	noteShapeMigrations,
 	noteShapeProps,
@@ -32,11 +28,7 @@
 import { TextLabel } from '../shared/TextLabel'
 import { FONT_FAMILIES, LABEL_FONT_SIZES, TEXT_PROPS } from '../shared/default-shape-constants'
 import { getFontDefForExport } from '../shared/defaultStyleDefs'
-<<<<<<< HEAD
-
-const NOTE_SIZE = 200
-const NEW_NOTE_MARGIN = 20
-=======
+
 import { useForceSolid } from '../shared/useForceSolid'
 import {
 	ADJACENT_NOTE_MARGIN,
@@ -46,7 +38,6 @@
 	createOrSelectNoteInPosition,
 	startEditingNoteShape,
 } from './noteHelpers'
->>>>>>> 79b551b9
 
 /** @public */
 export class NoteShapeUtil extends ShapeUtil<TLNoteShape> {
@@ -159,10 +150,6 @@
 
 		// eslint-disable-next-line react-hooks/rules-of-hooks
 		const theme = useDefaultColorTheme()
-<<<<<<< HEAD
-		const adjustedColor = color === 'black' ? 'yellow' : color
-=======
->>>>>>> 79b551b9
 		const noteHeight = this.getHeight(shape)
 
 		// eslint-disable-next-line react-hooks/rules-of-hooks
@@ -170,63 +157,14 @@
 			this.editor,
 		])
 
-<<<<<<< HEAD
-=======
 		// todo: consider hiding shadows on dark mode if they're invisible anyway
 		// eslint-disable-next-line react-hooks/rules-of-hooks
 		const hideShadows = useForceSolid()
 
->>>>>>> 79b551b9
 		// Shadow stuff
 		const oy = Math.cos(rotation)
 		const ox = Math.sin(rotation)
 		const random = rng(id)
-<<<<<<< HEAD
-		const randomizedRotation = random() * 4
-		const shadowBlur = 20 + random() * 2
-		const shadowWidth = NOTE_SIZE - shadowBlur * 2 //(3 + Math.abs(ox))
-		const heightRatio = noteHeight / NOTE_SIZE
-
-		return (
-			<>
-				<div
-					className="tl-note"
-					style={{
-						width: NOTE_SIZE,
-						height: noteHeight,
-					}}
-				>
-					<div
-						className="tl-note__container"
-						style={{
-							color: theme[adjustedColor].solid,
-						}}
-					>
-						<div
-							className="tl-note__shadow"
-							style={{
-								height: noteHeight,
-								boxShadow: `${ox * shadowBlur}px ${oy * 0.75 * shadowBlur}px ${shadowBlur}px rgba(0,0,0,.72), ${ox * shadowBlur}px ${oy * 0.75 * shadowBlur}px ${shadowBlur * 2}px ${shadowBlur / 2}px rgba(0,0,0,.55)`,
-								transform: `scaleX(${shadowWidth / NOTE_SIZE}) translateY(${-shadowBlur}px) perspective(${noteHeight / heightRatio}px) rotateX(${shadowBlur}deg) rotateY(${ox * -2}deg) rotateZ(${randomizedRotation + -ox}deg) `,
-							}}
-						/>
-						<div className="tl-note__body" />
-						<div className="tl-note__scrim" />
-					</div>
-					<TextLabel
-						id={id}
-						type={type}
-						font={font}
-						fontSize={fontSizeAdjustment || LABEL_FONT_SIZES[size]}
-						lineHeight={TEXT_PROPS.lineHeight}
-						align={align}
-						verticalAlign={verticalAlign}
-						text={text}
-						labelColor="black"
-						onKeyDown={handleKeyDown}
-					/>
-				</div>
-=======
 		const lift = 1 + random() * 0.5
 
 		return (
@@ -260,7 +198,6 @@
 					wrap
 					onKeyDown={handleKeyDown}
 				/>
->>>>>>> 79b551b9
 				{'url' in shape.props && shape.props.url && (
 					<HyperlinkButton url={shape.props.url} zoomLevel={this.editor.getZoomLevel()} />
 				)}
@@ -419,98 +356,12 @@
 			if (isTab || isCmdEnter) {
 				e.preventDefault()
 
-<<<<<<< HEAD
-				const isRTL = !!(isRightToLeftLanguage(shape.props.text) || translation.isRTL)
-
-				// Get the center of a default sized note at the current note's page position
-				const centerInPageSpace = editor
-					.getShapeParentTransform(id)
-					.applyToPoint(new Vec(shape.x, shape.y))
-
-				const pageRotation = editor.getShapePageTransform(id).rotation()
-=======
 				const pageTransform = editor.getShapePageTransform(id)
 				const pageRotation = pageTransform.rotation()
->>>>>>> 79b551b9
 
 				// Based on the inputs, calculate the offset to the next note
 				// tab controls x axis (shift inverts direction set by RTL)
 				// cmd enter is the y axis (shift inverts direction)
-<<<<<<< HEAD
-				const offset = new Vec(
-					isTab ? (e.shiftKey != isRTL ? -1 : 1) : 0,
-					isCmdEnter ? (e.shiftKey ? -1 : 1) : 0
-				).mul(NOTE_SIZE + NEW_NOTE_MARGIN)
-
-				// If we're placing below, then we need to add th growY, too
-				if (isCmdEnter && !e.shiftKey) {
-					offset.y += shape.props.growY
-				}
-
-				// Rotate the offset to match the current note's page rotation, and
-				// ddd the offset to the center to get the center of the next note
-				const point = centerInPageSpace.add(offset.rot(pageRotation))
-
-				// There might already be a note in that position! If there is, we'll
-				// select the next note and switch focus to it. If there's not, then
-				// we'll create a new note in that position.
-
-				let nextNote: TLShape | undefined
-
-				// Check the center of where a new note would be
-				const pointToCheck = Vec.Add(point, new Vec(NOTE_SIZE / 2, NOTE_SIZE / 2).rot(pageRotation))
-
-				// Start from the top of the stack, and work our way down
-				const allShapesOnPage = editor.getCurrentPageShapesSorted()
-
-				for (let i = allShapesOnPage.length - 1; i >= 0; i--) {
-					const otherNote = allShapesOnPage[i]
-					if (otherNote.type === 'note') {
-						if (otherNote.id === id) continue
-						if (editor.isPointInShape(otherNote, pointToCheck)) {
-							nextNote = otherNote
-							break
-						}
-					}
-				}
-
-				editor.complete()
-				editor.mark()
-
-				// If we didn't find any in that position, then create a new one
-				if (!nextNote) {
-					const id = createShapeId()
-					editor
-						.createShape({
-							id,
-							type: 'note',
-							x: point.x,
-							y: point.y,
-							rotation: shape.rotation,
-						})
-						.select(id)
-					nextNote = editor.getShape(id)!
-				}
-
-				// Finish this sticky and start editing the next one
-				editor.select(nextNote)
-				editor.setEditingShape(nextNote)
-				editor.setCurrentTool('select.editing_shape', {
-					target: 'shape',
-					shape: nextNote,
-				})
-
-				// Select any text that's in the newly selected sticky
-				;(document.getElementById(`text-input-${nextNote.id}`) as HTMLTextAreaElement)?.select()
-
-				// Animate to the next sticky if it would be off screen
-				const selectionPageBounds = editor.getSelectionPageBounds()
-				const viewportPageBounds = editor.getViewportPageBounds()
-				if (selectionPageBounds && !viewportPageBounds.contains(selectionPageBounds)) {
-					editor.centerOnPoint(selectionPageBounds.center, {
-						duration: ANIMATION_MEDIUM_MS,
-					})
-=======
 				const isRTL = !!(translation.isRTL || isRightToLeftLanguage(shape.props.text))
 
 				const offsetLength =
@@ -532,7 +383,6 @@
 
 				if (newNote) {
 					startEditingNoteShape(editor, newNote)
->>>>>>> 79b551b9
 				}
 			}
 		},
