/* eslint-disable react-hooks/rules-of-hooks */
import {
	Box,
	EMPTY_ARRAY,
	Editor,
	Group2d,
	IndexKey,
	Rectangle2d,
	ShapeUtil,
	SvgExportContext,
	TLHandle,
	TLNoteShape,
	TLNoteShapeProps,
	TLResizeInfo,
	TLShape,
	TLShapeId,
	Vec,
	WeakCache,
	exhaustiveSwitchError,
	getDefaultColorTheme,
	getFontsFromRichText,
	isEqual,
	lerp,
	noteShapeMigrations,
	noteShapeProps,
	resizeScaled,
	rng,
	toDomPrecision,
	toRichText,
	useEditor,
	useValue,
} from '@tldraw/editor'
import { useCallback } from 'react'
import { startEditingShapeWithLabel } from '../../tools/SelectTool/selectHelpers'
import { useCurrentTranslation } from '../../ui/hooks/useTranslation/useTranslation'
import {
	isEmptyRichText,
	renderHtmlFromRichTextForMeasurement,
	renderPlaintextFromRichText,
} from '../../utils/text/richText'
import { isRightToLeftLanguage } from '../../utils/text/text'
import { HyperlinkButton } from '../shared/HyperlinkButton'
import { RichTextLabel, RichTextSVG } from '../shared/RichTextLabel'
import {
	FONT_FAMILIES,
	LABEL_FONT_SIZES,
	LABEL_PADDING,
	TEXT_PROPS,
} from '../shared/default-shape-constants'
import { useDefaultColorTheme } from '../shared/useDefaultColorTheme'
import { useIsReadyForEditing } from '../shared/useEditablePlainText'
import {
	CLONE_HANDLE_MARGIN,
	NOTE_CENTER_OFFSET,
	NOTE_SIZE,
	getNoteShapeForAdjacentPosition,
} from './noteHelpers'

/** @public */
export interface NoteShapeOptions {
	/**
	 * How should the note shape resize? By default it does not resize (except automatically based on its text content),
	 * but you can set it to be user-resizable using scale.
	 */
	resizeMode: 'none' | 'scale'
}

/** @public */
export class NoteShapeUtil extends ShapeUtil<TLNoteShape> {
	static override type = 'note' as const
	static override props = noteShapeProps
	static override migrations = noteShapeMigrations

	override options: NoteShapeOptions = {
		resizeMode: 'none',
	}

	override canEdit() {
		return true
	}
	override hideResizeHandles() {
		const { resizeMode } = this.options
		switch (resizeMode) {
			case 'none': {
				return true
			}
			case 'scale': {
				return false
			}
			default: {
				throw exhaustiveSwitchError(resizeMode)
			}
		}
	}

	override isAspectRatioLocked() {
		return this.options.resizeMode === 'scale'
	}

	override hideSelectionBoundsFg() {
		return false
	}

	getDefaultProps(): TLNoteShape['props'] {
		return {
			color: 'black',
			richText: toRichText(''),
			size: 'm',
			font: 'draw',
			align: 'middle',
			verticalAlign: 'middle',
			labelColor: 'black',
			growY: 0,
			fontSizeAdjustment: 0,
			url: '',
			scale: 1,
		}
	}

	getGeometry(shape: TLNoteShape) {
		const { labelHeight, labelWidth } = getLabelSize(this.editor, shape)
		const { scale } = shape.props

		const lh = labelHeight * scale
		const lw = labelWidth * scale
		const nw = NOTE_SIZE * scale
		const nh = getNoteHeight(shape)

		return new Group2d({
			children: [
				new Rectangle2d({ width: nw, height: nh, isFilled: true }),
				new Rectangle2d({
					x:
						shape.props.align === 'start'
							? 0
							: shape.props.align === 'end'
								? nw - lw
								: (nw - lw) / 2,
					y:
						shape.props.verticalAlign === 'start'
							? 0
							: shape.props.verticalAlign === 'end'
								? nh - lh
								: (nh - lh) / 2,
					width: lw,
					height: lh,
					isFilled: true,
					isLabel: true,
				}),
			],
		})
	}

	override getHandles(shape: TLNoteShape): TLHandle[] {
		const { scale } = shape.props
		const isCoarsePointer = this.editor.getInstanceState().isCoarsePointer
		if (isCoarsePointer) return []

		const zoom = this.editor.getZoomLevel()
		if (zoom * scale < 0.25) return []

		const nh = getNoteHeight(shape)
		const nw = NOTE_SIZE * scale
		const offset = (CLONE_HANDLE_MARGIN / zoom) * scale

		if (zoom * scale < 0.5) {
			return [
				{
					id: 'bottom',
					index: 'a3' as IndexKey,
					type: 'clone',
					x: nw / 2,
					y: nh + offset,
				},
			]
		}

		return [
			{
				id: 'top',
				index: 'a1' as IndexKey,
				type: 'clone',
				x: nw / 2,
				y: -offset,
			},
			{
				id: 'right',
				index: 'a2' as IndexKey,
				type: 'clone',
				x: nw + offset,
				y: nh / 2,
			},
			{
				id: 'bottom',
				index: 'a3' as IndexKey,
				type: 'clone',
				x: nw / 2,
				y: nh + offset,
			},
			{
				id: 'left',
				index: 'a4' as IndexKey,
				type: 'clone',
				x: -offset,
				y: nh / 2,
			},
		]
	}

	override onResize(shape: any, info: TLResizeInfo<any>) {
		const { resizeMode } = this.options
		switch (resizeMode) {
			case 'none': {
				return undefined
			}
			case 'scale': {
				return resizeScaled(shape, info)
			}
			default: {
				throw exhaustiveSwitchError(resizeMode)
			}
		}
	}

	override getText(shape: TLNoteShape) {
		return renderPlaintextFromRichText(this.editor, shape.props.richText)
	}

<<<<<<< HEAD
	override getFontFaces(shape: TLNoteShape) {
=======
	override getFontFaces(shape: TLNoteShape): TLFontFace[] {
		if (isEmptyRichText(shape.props.richText)) {
			return EMPTY_ARRAY
		}
>>>>>>> f907ed7d
		return getFontsFromRichText(this.editor, shape.props.richText, {
			family: `tldraw_${shape.props.font}`,
			weight: 'normal',
			style: 'normal',
		})
	}

	component(shape: TLNoteShape) {
		const {
			id,
			type,
			props: {
				labelColor,
				scale,
				color,
				font,
				size,
				align,
				richText,
				verticalAlign,
				fontSizeAdjustment,
			},
		} = shape

		const handleKeyDown = useNoteKeydownHandler(id)

		const theme = useDefaultColorTheme()
		const nw = NOTE_SIZE * scale
		const nh = getNoteHeight(shape)

		const rotation = useValue(
			'shape rotation',
			() => this.editor.getShapePageTransform(id)?.rotation() ?? 0,
			[this.editor]
		)

		// todo: consider hiding shadows on dark mode if they're invisible anyway

		const hideShadows = useValue('zoom', () => this.editor.getZoomLevel() < 0.35 / scale, [
			scale,
			this.editor,
		])

		const isDarkMode = useValue('dark mode', () => this.editor.user.getIsDarkMode(), [this.editor])

		const isSelected = shape.id === this.editor.getOnlySelectedShapeId()

		const isReadyForEditing = useIsReadyForEditing(this.editor, shape.id)
		const isEmpty = isEmptyRichText(richText)

		return (
			<>
				<div
					id={id}
					className="tl-note__container"
					style={{
						width: nw,
						height: nh,
						backgroundColor: theme[color].note.fill,
						borderBottom: hideShadows
							? isDarkMode
								? `${2 * scale}px solid rgb(20, 20, 20)`
								: `${2 * scale}px solid rgb(144, 144, 144)`
							: 'none',
						boxShadow: hideShadows ? 'none' : getNoteShadow(shape.id, rotation, scale),
					}}
				>
					{(isSelected || isReadyForEditing || !isEmpty) && (
						<RichTextLabel
							shapeId={id}
							type={type}
							font={font}
							fontSize={(fontSizeAdjustment || LABEL_FONT_SIZES[size]) * scale}
							lineHeight={TEXT_PROPS.lineHeight}
							align={align}
							verticalAlign={verticalAlign}
							richText={richText}
							isSelected={isSelected}
							labelColor={labelColor === 'black' ? theme[color].note.text : theme[labelColor].fill}
							wrap
							padding={LABEL_PADDING * scale}
							hasCustomTabBehavior
							onKeyDown={handleKeyDown}
						/>
					)}
				</div>
				{'url' in shape.props && shape.props.url && <HyperlinkButton url={shape.props.url} />}
			</>
		)
	}

	indicator(shape: TLNoteShape) {
		const { scale } = shape.props
		return (
			<rect
				rx={scale}
				width={toDomPrecision(NOTE_SIZE * scale)}
				height={toDomPrecision(getNoteHeight(shape))}
			/>
		)
	}

	override toSvg(shape: TLNoteShape, ctx: SvgExportContext) {
		const theme = getDefaultColorTheme({ isDarkMode: ctx.isDarkMode })
		const bounds = getBoundsForSVG(shape)

		const textLabel = (
			<RichTextSVG
				fontSize={shape.props.fontSizeAdjustment || LABEL_FONT_SIZES[shape.props.size]}
				font={shape.props.font}
				align={shape.props.align}
				verticalAlign={shape.props.verticalAlign}
				richText={shape.props.richText}
				labelColor={theme[shape.props.color].note.text}
				bounds={bounds}
				padding={LABEL_PADDING * shape.props.scale}
			/>
		)

		return (
			<>
				<rect x={5} y={5} rx={1} width={NOTE_SIZE - 10} height={bounds.h} fill="rgba(0,0,0,.1)" />
				<rect
					rx={1}
					width={NOTE_SIZE}
					height={bounds.h}
					fill={theme[shape.props.color].note.fill}
				/>
				{textLabel}
			</>
		)
	}

	override onBeforeCreate(next: TLNoteShape) {
		return getNoteSizeAdjustments(this.editor, next)
	}

	override onBeforeUpdate(prev: TLNoteShape, next: TLNoteShape) {
		if (
			isEqual(prev.props.richText, next.props.richText) &&
			prev.props.font === next.props.font &&
			prev.props.size === next.props.size
		) {
			return
		}

		return getNoteSizeAdjustments(this.editor, next)
	}

	override getInterpolatedProps(
		startShape: TLNoteShape,
		endShape: TLNoteShape,
		t: number
	): TLNoteShapeProps {
		return {
			...(t > 0.5 ? endShape.props : startShape.props),
			scale: lerp(startShape.props.scale, endShape.props.scale, t),
		}
	}
}

/**
 * Get the growY and fontSizeAdjustment for a shape.
 */
function getNoteSizeAdjustments(editor: Editor, shape: TLNoteShape) {
	const { labelHeight, fontSizeAdjustment } = getLabelSize(editor, shape)
	// When the label height is more than the height of the shape, we add extra height to it
	const growY = Math.max(0, labelHeight - NOTE_SIZE)

	if (growY !== shape.props.growY || fontSizeAdjustment !== shape.props.fontSizeAdjustment) {
		return {
			...shape,
			props: {
				...shape.props,
				growY,
				fontSizeAdjustment,
			},
		}
	}
}

/**
 * Get the label size for a note.
 */
function getNoteLabelSize(editor: Editor, shape: TLNoteShape) {
	const { richText } = shape.props

	if (isEmptyRichText(richText)) {
		const minHeight = LABEL_FONT_SIZES[shape.props.size] * TEXT_PROPS.lineHeight + LABEL_PADDING * 2
		return { labelHeight: minHeight, labelWidth: 100, fontSizeAdjustment: 0 }
	}

	const unadjustedFontSize = LABEL_FONT_SIZES[shape.props.size]

	let fontSizeAdjustment = 0
	let iterations = 0
	let labelHeight = NOTE_SIZE
	let labelWidth = NOTE_SIZE

	// N.B. For some note shapes with text like 'hjhjhjhjhjhjhjhj', you'll run into
	// some text measurement fuzziness where the browser swears there's no overflow (scrollWidth === width)
	// but really there is when you enable overflow-wrap again. This helps account for that little bit
	// of give.
	const FUZZ = 1

	// We slightly make the font smaller if the text is too big for the note, width-wise.
	do {
		fontSizeAdjustment = Math.min(unadjustedFontSize, unadjustedFontSize - iterations)
		const html = renderHtmlFromRichTextForMeasurement(editor, richText)
		const nextTextSize = editor.textMeasure.measureHtml(html, {
			...TEXT_PROPS,
			fontFamily: FONT_FAMILIES[shape.props.font],
			fontSize: fontSizeAdjustment,
			maxWidth: NOTE_SIZE - LABEL_PADDING * 2 - FUZZ,
			disableOverflowWrapBreaking: true,
		})

		labelHeight = nextTextSize.h + LABEL_PADDING * 2
		labelWidth = nextTextSize.w + LABEL_PADDING * 2

		if (fontSizeAdjustment <= 14) {
			// Too small, just rely now on CSS `overflow-wrap: break-word`
			// We need to recalculate the text measurement here with break-word enabled.
			const html = renderHtmlFromRichTextForMeasurement(editor, richText)
			const nextTextSizeWithOverflowBreak = editor.textMeasure.measureHtml(html, {
				...TEXT_PROPS,
				fontFamily: FONT_FAMILIES[shape.props.font],
				fontSize: fontSizeAdjustment,
				maxWidth: NOTE_SIZE - LABEL_PADDING * 2 - FUZZ,
			})
			labelHeight = nextTextSizeWithOverflowBreak.h + LABEL_PADDING * 2
			labelWidth = nextTextSizeWithOverflowBreak.w + LABEL_PADDING * 2
			break
		}

		if (nextTextSize.scrollWidth.toFixed(0) === nextTextSize.w.toFixed(0)) {
			break
		}
	} while (iterations++ < 50)

	return {
		labelHeight: labelHeight,
		labelWidth: labelWidth,
		fontSizeAdjustment: fontSizeAdjustment,
	}
}

const labelSizesForNote = new WeakCache<TLShape, ReturnType<typeof getNoteLabelSize>>()

function getLabelSize(editor: Editor, shape: TLNoteShape) {
	return labelSizesForNote.get(shape, () => getNoteLabelSize(editor, shape))
}

function useNoteKeydownHandler(id: TLShapeId) {
	const editor = useEditor()
	const translation = useCurrentTranslation()

	return useCallback(
		(e: KeyboardEvent) => {
			const shape = editor.getShape<TLNoteShape>(id)
			if (!shape) return

			const isTab = e.key === 'Tab'
			const isCmdEnter = (e.metaKey || e.ctrlKey) && e.key === 'Enter'
			if (isTab || isCmdEnter) {
				e.preventDefault()

				const pageTransform = editor.getShapePageTransform(id)
				const pageRotation = pageTransform.rotation()

				// Based on the inputs, calculate the offset to the next note
				// tab controls x axis (shift inverts direction set by RTL)
				// cmd enter is the y axis (shift inverts direction)
				const isRTL = !!(
					translation.dir === 'rtl' ||
					// todo: can we check a partial of the text, so that we don't have to render the whole thing?
					isRightToLeftLanguage(renderPlaintextFromRichText(editor, shape.props.richText))
				)

				const offsetLength =
					(NOTE_SIZE +
						editor.options.adjacentShapeMargin +
						// If we're growing down, we need to account for the current shape's growY
						(isCmdEnter && !e.shiftKey ? shape.props.growY : 0)) *
					shape.props.scale

				const adjacentCenter = new Vec(
					isTab ? (e.shiftKey != isRTL ? -1 : 1) : 0,
					isCmdEnter ? (e.shiftKey ? -1 : 1) : 0
				)
					.mul(offsetLength)
					.add(NOTE_CENTER_OFFSET.clone().mul(shape.props.scale))
					.rot(pageRotation)
					.add(pageTransform.point())

				const newNote = getNoteShapeForAdjacentPosition(editor, shape, adjacentCenter, pageRotation)

				if (newNote) {
					startEditingShapeWithLabel(editor, newNote, true /* selectAll */)
				}
			}
		},
		[id, editor, translation.dir]
	)
}

function getNoteHeight(shape: TLNoteShape) {
	return (NOTE_SIZE + shape.props.growY) * shape.props.scale
}

function getNoteShadow(id: string, rotation: number, scale: number) {
	const random = rng(id) // seeded based on id
	const lift = Math.abs(random()) + 0.5 // 0 to 1.5
	const oy = Math.cos(rotation)
	const a = 5 * scale
	const b = 4 * scale
	const c = 6 * scale
	const d = 7 * scale
	return `0px ${a - lift}px ${a}px -${a}px rgba(15, 23, 31, .6),
	0px ${(b + lift * d) * Math.max(0, oy)}px ${c + lift * d}px -${b + lift * c}px rgba(15, 23, 31, ${(0.3 + lift * 0.1).toFixed(2)}), 
	0px ${48 * scale}px ${10 * scale}px -${10 * scale}px inset rgba(15, 23, 44, ${((0.022 + random() * 0.005) * ((1 + oy) / 2)).toFixed(2)})`
}

function getBoundsForSVG(shape: TLNoteShape) {
	// When rendering the SVG we don't want to adjust for scale
	return new Box(0, 0, NOTE_SIZE, NOTE_SIZE + shape.props.growY)
}<|MERGE_RESOLUTION|>--- conflicted
+++ resolved
@@ -226,14 +226,10 @@
 		return renderPlaintextFromRichText(this.editor, shape.props.richText)
 	}
 
-<<<<<<< HEAD
 	override getFontFaces(shape: TLNoteShape) {
-=======
-	override getFontFaces(shape: TLNoteShape): TLFontFace[] {
 		if (isEmptyRichText(shape.props.richText)) {
 			return EMPTY_ARRAY
 		}
->>>>>>> f907ed7d
 		return getFontsFromRichText(this.editor, shape.props.richText, {
 			family: `tldraw_${shape.props.font}`,
 			weight: 'normal',
