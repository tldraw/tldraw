import { TestEditor } from '../../../test/TestEditor'
import { NoteShapeTool } from './NoteShapeTool'

let editor: TestEditor

beforeEach(() => {
	editor = new TestEditor()
})
afterEach(() => {
	editor?.dispose()
})

describe(NoteShapeTool, () => {
	it('Creates note shapes on click-and-drag, supports undo and redo', () => {
		expect(editor.getCurrentPageShapes().length).toBe(0)

		editor.setCurrentTool('note')
		editor.pointerDown(50, 50)
		editor.pointerMove(100, 100)
		editor.pointerUp(100, 100)

		expect(editor.getCurrentPageShapes().length).toBe(1)
		expect(editor.getCurrentPageShapes()[0]?.type).toBe('note')
		expect(editor.getSelectedShapeIds()[0]).toBe(editor.getCurrentPageShapes()[0]?.id)

		editor.cancel() // leave edit mode

		editor.undo() // undoes the selection change
		editor.undo()

		expect(editor.getCurrentPageShapes().length).toBe(0)

		editor.redo()

		expect(editor.getCurrentPageShapes().length).toBe(1)
	})

	it('Creates note shapes on click, supports undo and redo', () => {
		expect(editor.getCurrentPageShapes().length).toBe(0)

		editor.setCurrentTool('note')
		editor.pointerDown(50, 50)
		editor.pointerUp(50, 50)

		expect(editor.getCurrentPageShapes().length).toBe(1)
		expect(editor.getCurrentPageShapes()[0]?.type).toBe('note')
		expect(editor.getSelectedShapeIds()[0]).toBe(editor.getCurrentPageShapes()[0]?.id)

		editor.undo()

		expect(editor.getCurrentPageShapes().length).toBe(0)

		editor.redo()

		expect(editor.getCurrentPageShapes().length).toBe(1)
	})
})

describe('When selecting the tool', () => {
	it('selects the tool and enters the idle state', () => {
		editor.setCurrentTool('note')
		editor.expectToBeIn('note.idle')
	})
})

describe('When in the idle state', () => {
	it('Enters pointing state on pointer down', () => {
		editor.setCurrentTool('note')
		editor.pointerDown(100, 100)
		editor.expectToBeIn('note.pointing')
	})

	it('Switches back to select tool on cancel', () => {
		editor.setCurrentTool('note')
		editor.cancel()
		editor.expectToBeIn('select.idle')
	})

	it('Does nothing on interrupt', () => {
		editor.setCurrentTool('note')
		editor.interrupt()
		editor.expectToBeIn('note.idle')
	})
})

describe('When in the pointing state', () => {
	it('Switches back to idle on cancel', () => {
		editor.setCurrentTool('note')
		editor.pointerDown(50, 50)
		editor.expectToBeIn('note.pointing')
		editor.cancel()
		editor.expectToBeIn('note.idle')
	})

	it('Enters the select.translating state on drag start', () => {
		editor.setCurrentTool('note')
		editor.pointerDown(50, 50)
		editor.pointerMove(51, 51) // not far enough!
		editor.expectToBeIn('note.pointing')
		editor.pointerMove(55, 55)
		editor.expectToBeIn('select.translating')
	})

	it('Returns to the note tool on cancel from translating', () => {
		editor.setCurrentTool('note')
		editor.pointerDown(50, 50)
		editor.pointerMove(55, 55)
		editor.cancel()
		editor.expectToBeIn('note.idle')
	})

	it('Returns to the note tool on complete from translating when tool lock is enabled', () => {
		editor.updateInstanceState({ isToolLocked: true })
		editor.setCurrentTool('note')
		editor.pointerDown(50, 50)
		editor.pointerMove(55, 55)
		editor.pointerUp()
		editor.expectToBeIn('note.idle')
	})

	it('Returns to the idle state on interrupt', () => {
		editor.setCurrentTool('note')
		editor.pointerDown(50, 50)
		editor.interrupt()
		editor.expectToBeIn('note.idle')
	})

	it('Creates a note and begins editing on pointer up', () => {
		expect(editor.getCurrentPageShapes().length).toBe(0)
		editor.setCurrentTool('note')
		editor.pointerDown(50, 50)
		editor.pointerUp(50, 50)
		editor.expectToBeIn('select.editing_shape')
<<<<<<< HEAD
		expect(editor.currentPageShapes.length).toBe(1)
=======
		expect(editor.getCurrentPageShapes().length).toBe(1)
>>>>>>> d683cc09
	})

	it('Creates a frame and returns to frame.idle on pointer up if tool lock is enabled', () => {
		editor.updateInstanceState({ isToolLocked: true })
		expect(editor.getCurrentPageShapes().length).toBe(0)
		editor.setCurrentTool('note')
		editor.pointerDown(50, 50)
		editor.pointerUp(50, 50)
		editor.expectToBeIn('note.idle')
<<<<<<< HEAD
		expect(editor.currentPageShapes.length).toBe(1)
=======
		expect(editor.getCurrentPageShapes().length).toBe(1)
>>>>>>> d683cc09
	})
})<|MERGE_RESOLUTION|>--- conflicted
+++ resolved
@@ -131,11 +131,7 @@
 		editor.pointerDown(50, 50)
 		editor.pointerUp(50, 50)
 		editor.expectToBeIn('select.editing_shape')
-<<<<<<< HEAD
-		expect(editor.currentPageShapes.length).toBe(1)
-=======
 		expect(editor.getCurrentPageShapes().length).toBe(1)
->>>>>>> d683cc09
 	})
 
 	it('Creates a frame and returns to frame.idle on pointer up if tool lock is enabled', () => {
@@ -145,10 +141,6 @@
 		editor.pointerDown(50, 50)
 		editor.pointerUp(50, 50)
 		editor.expectToBeIn('note.idle')
-<<<<<<< HEAD
-		expect(editor.currentPageShapes.length).toBe(1)
-=======
 		expect(editor.getCurrentPageShapes().length).toBe(1)
->>>>>>> d683cc09
 	})
 })