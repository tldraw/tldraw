--- conflicted
+++ resolved
@@ -7,7 +7,7 @@
 	TLDrawShapeSegment,
 	TLEventHandlers,
 	TLHighlightShape,
-	TLPointerMoveEventInfo,
+	TLPointerEventInfo,
 	TLShapePartial,
 	Vec,
 	VecModel,
@@ -25,7 +25,7 @@
 export class Drawing extends StateNode {
 	static override id = 'drawing'
 
-	info = {} as TLPointerMoveEventInfo
+	info = {} as TLPointerEventInfo
 
 	initialShape?: DrawableShape
 
@@ -51,7 +51,7 @@
 
 	markId = null as null | string
 
-	override onEnter = (info: TLPointerMoveEventInfo) => {
+	override onEnter = (info: TLPointerEventInfo) => {
 		this.markId = null
 		this.info = info
 		this.canDraw = !this.editor.getIsMenuOpen()
@@ -61,18 +61,7 @@
 		}
 	}
 
-<<<<<<< HEAD
-	override onPointerMove: TLEventHandlers['onPointerMove'] = (info: TLPointerMoveEventInfo) => {
-		const coalescedInfo = info.coalescedInfo
-		coalescedInfo.forEach((ci: TLPointerMoveEventInfo) => {
-			this.processEvents(ci)
-		})
-	}
-
-	processEvents(info: TLPointerMoveEventInfo) {
-=======
 	override onPointerMove: TLEventHandlers['onPointerMove'] = () => {
->>>>>>> 273ba62e
 		const { inputs } = this.editor
 
 		if (this.isPen !== inputs.isPen) {
@@ -95,8 +84,11 @@
 		if (this.canDraw) {
 			if (inputs.isPen) {
 				// Don't update the shape if we haven't moved far enough from the last time we recorded a point
-				if (Vec.Dist(info.pagePoint, this.lastRecordedPoint) >= 1 / this.editor.getZoomLevel()) {
-					this.lastRecordedPoint = info.pagePoint.clone()
+				if (
+					Vec.Dist(inputs.currentPagePoint, this.lastRecordedPoint) >=
+					1 / this.editor.getZoomLevel()
+				) {
+					this.lastRecordedPoint = inputs.currentPagePoint.clone()
 					this.mergeNextPoint = false
 				} else {
 					this.mergeNextPoint = true
@@ -105,7 +97,7 @@
 				this.mergeNextPoint = false
 			}
 
-			this.updateShapes(info.pagePoint)
+			this.updateShapes()
 		}
 	}
 
@@ -123,7 +115,7 @@
 				}
 			}
 		}
-		this.updateShapes(this.editor.inputs.currentPagePoint)
+		this.updateShapes()
 	}
 
 	override onKeyUp: TLEventHandlers['onKeyUp'] = (info) => {
@@ -145,7 +137,7 @@
 			}
 		}
 
-		this.updateShapes(this.editor.inputs.currentPagePoint)
+		this.updateShapes()
 	}
 
 	override onExit? = () => {
@@ -289,11 +281,7 @@
 		this.initialShape = this.editor.getShape<DrawableShape>(id)
 	}
 
-<<<<<<< HEAD
-	private updateShapes(currentPagePoint: Vec) {
-=======
 	private updateShapes() {
->>>>>>> 273ba62e
 		const { initialShape } = this
 		const { inputs } = this.editor
 
@@ -310,7 +298,7 @@
 
 		const { segments } = shape.props
 
-		const { x, y, z } = this.editor.getPointInShapeSpace(shape, currentPagePoint).toFixed()
+		const { x, y, z } = this.editor.getPointInShapeSpace(shape, inputs.currentPagePoint).toFixed()
 
 		const newPoint = { x, y, z: this.isPen ? +(z! * 1.25).toFixed(2) : 0.5 }
 
@@ -323,11 +311,7 @@
 				}
 
 				const hasMovedFarEnough =
-<<<<<<< HEAD
-					Vec.Dist(pagePointWhereNextSegmentChanged, currentPagePoint) > DRAG_DISTANCE
-=======
 					Vec.Dist2(pagePointWhereNextSegmentChanged, inputs.currentPagePoint) > DRAG_DISTANCE
->>>>>>> 273ba62e
 
 				// Find the distance from where the pointer was when shift was released and
 				// where it is now; if it's far enough away, then update the page point where
@@ -400,11 +384,7 @@
 				}
 
 				const hasMovedFarEnough =
-<<<<<<< HEAD
-					Vec.Dist(pagePointWhereNextSegmentChanged, currentPagePoint) > DRAG_DISTANCE
-=======
 					Vec.Dist2(pagePointWhereNextSegmentChanged, inputs.currentPagePoint) > DRAG_DISTANCE
->>>>>>> 273ba62e
 
 				// Find the distance from where the pointer was when shift was released and
 				// where it is now; if it's far enough away, then update the page point where
@@ -463,11 +443,7 @@
 				const newSegment = newSegments[newSegments.length - 1]
 
 				const { pagePointWhereCurrentSegmentChanged } = this
-<<<<<<< HEAD
-				const { ctrlKey } = this.editor.inputs
-=======
 				const { ctrlKey, currentPagePoint } = this.editor.inputs
->>>>>>> 273ba62e
 
 				if (!pagePointWhereCurrentSegmentChanged)
 					throw Error('We should have a point where the segment changed')
@@ -673,11 +649,7 @@
 
 					this.initialShape = structuredClone(this.editor.getShape<DrawableShape>(newShapeId)!)
 					this.mergeNextPoint = false
-<<<<<<< HEAD
-					this.lastRecordedPoint = currentPagePoint.clone()
-=======
 					this.lastRecordedPoint = inputs.currentPagePoint.clone()
->>>>>>> 273ba62e
 					this.currentLineLength = 0
 				}
 
