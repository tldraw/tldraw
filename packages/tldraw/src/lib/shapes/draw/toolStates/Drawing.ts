--- conflicted
+++ resolved
@@ -645,7 +645,6 @@
 
 					const props = this.editor.getShape<DrawableShape>(id)!.props
 
-<<<<<<< HEAD
 					const currentPagePoint = inputs.getCurrentPagePoint()
 					this.editor.createShapes<DrawableShape>([
 						{
@@ -663,23 +662,6 @@
 									},
 								],
 							},
-=======
-					if (!this.editor.canCreateShapes([newShapeId])) return this.cancel()
-					this.editor.createShape({
-						id: newShapeId,
-						type: this.shapeType,
-						x: toFixed(inputs.currentPagePoint.x),
-						y: toFixed(inputs.currentPagePoint.y),
-						props: {
-							isPen: this.isPenOrStylus,
-							scale: props.scale,
-							segments: [
-								{
-									type: 'free',
-									points: [{ x: 0, y: 0, z: this.isPenOrStylus ? +(z! * 1.25).toFixed() : 0.5 }],
-								},
-							],
->>>>>>> ef709265
 						},
 					})
 
