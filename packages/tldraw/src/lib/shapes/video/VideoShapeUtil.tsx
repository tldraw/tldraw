--- conflicted
+++ resolved
@@ -106,29 +106,6 @@
 							) : Spinner && !asset.props.src ? (
 								<Spinner />
 							) : url ? (
-<<<<<<< HEAD
-								<video
-									ref={rVideo}
-									style={isEditing ? { pointerEvents: 'all' } : undefined}
-									className={classNames('tl-video', `tl-video-shape-${shape.id.split(':')[1]}`, {
-										'tl-video-is-fullscreen': isFullscreen,
-									})}
-									width="100%"
-									height="100%"
-									draggable={false}
-									playsInline
-									autoPlay
-									muted
-									loop
-									disableRemotePlayback
-									disablePictureInPicture
-									controls={isEditing && showControls}
-									onLoadedData={handleLoadedData}
-									hidden={!isLoaded}
-								>
-									<source src={url} />
-								</video>
-=======
 								<>
 									<video
 										ref={rVideo}
@@ -139,7 +116,9 @@
 													? { display: 'none' }
 													: undefined
 										}
-										className={`tl-video tl-video-shape-${shape.id.split(':')[1]}`}
+										className={classNames('tl-video', `tl-video-shape-${shape.id.split(':')[1]}`, {
+											'tl-video-is-fullscreen': isFullscreen,
+										})}
 										width="100%"
 										height="100%"
 										draggable={false}
@@ -150,9 +129,6 @@
 										disableRemotePlayback
 										disablePictureInPicture
 										controls={isEditing && showControls}
-										onPlay={handlePlay}
-										onPause={handlePause}
-										onTimeUpdate={handleSetCurrentTime}
 										onLoadedData={handleLoadedData}
 										hidden={!isLoaded}
 									>
@@ -160,7 +136,6 @@
 									</video>
 									{!isLoaded && Spinner && <Spinner />}
 								</>
->>>>>>> c6e07a06
 							) : null}
 						</div>
 					</div>
