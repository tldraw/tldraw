import {
	BaseBoxShapeUtil,
	HTMLContainer,
	MediaHelpers,
	SvgExportContext,
	TLAsset,
	TLVideoShape,
	toDomPrecision,
	useEditor,
	useEditorComponents,
	useIsEditing,
	videoShapeMigrations,
	videoShapeProps,
	WeakCache,
} from '@tldraw/editor'
import classNames from 'classnames'
import { memo, ReactEventHandler, useCallback, useEffect, useRef, useState } from 'react'
import { BrokenAssetIcon } from '../shared/BrokenAssetIcon'
import { HyperlinkButton } from '../shared/HyperlinkButton'
import { FULL_CONTROLS_WIDTH, MediaControls } from '../shared/MediaControls'
import { useMediaAsset } from '../shared/useMediaAsset'
import { usePrefersReducedMotion } from '../shared/usePrefersReducedMotion'

const videoSvgExportCache = new WeakCache<TLAsset, Promise<string | null>>()

/** @public */
export class VideoShapeUtil extends BaseBoxShapeUtil<TLVideoShape> {
	static override type = 'video' as const
	static override props = videoShapeProps
	static override migrations = videoShapeMigrations

	override canEdit() {
		return true
	}
	override isAspectRatioLocked() {
		return true
	}

	override getDefaultProps(): TLVideoShape['props'] {
		return {
			w: 100,
			h: 100,
			assetId: null,
			time: 0,
			playing: true,
			url: '',
		}
	}

	component(shape: TLVideoShape) {
		return <VideoShape shape={shape} />
	}

	indicator(shape: TLVideoShape) {
		return <rect width={toDomPrecision(shape.props.w)} height={toDomPrecision(shape.props.h)} />
	}

	override async toSvg(shape: TLVideoShape, ctx: SvgExportContext) {
		if (!shape.props.assetId) return null

		const asset = this.editor.getAsset<TLAsset>(shape.props.assetId)
		if (!asset) return null

		const src = await videoSvgExportCache.get(asset, async () => {
			const assetUrl = await ctx.resolveAssetUrl(asset.id, shape.props.w)
			if (!assetUrl) return null
			const video = await MediaHelpers.loadVideo(assetUrl)
			return await MediaHelpers.getVideoFrameAsDataUrl(video, 0)
		})

		if (!src) return null

		return <image href={src} width={shape.props.w} height={shape.props.h} />
	}
}

<<<<<<< HEAD
const VideoShape = memo(function VideoShape({
	editor,
	shape,
	asset,
	url,
}: {
	editor: Editor
	shape: TLVideoShape
	asset?: TLAsset | null
	url: string | null
}) {
=======
const VideoShape = memo(function VideoShape({ shape }: { shape: TLVideoShape }) {
	const editor = useEditor()
	const showControls = editor.getShapeGeometry(shape).bounds.w * editor.getZoomLevel() >= 110
>>>>>>> d1128f9c
	const isEditing = useIsEditing(shape.id)
	const prefersReducedMotion = usePrefersReducedMotion()
	const { Spinner } = useEditorComponents()

	const { asset, url } = useMediaAsset({
		shapeId: shape.id,
		assetId: shape.props.assetId,
		width: shape.props.w,
	})

	const rVideo = useRef<HTMLVideoElement>(null!)

	const [isLoaded, setIsLoaded] = useState(false)

	const [isFullscreen, setIsFullscreen] = useState(false)

	useEffect(() => {
		const fullscreenChange = () => setIsFullscreen(document.fullscreenElement === rVideo.current)
		document.addEventListener('fullscreenchange', fullscreenChange)

		return () => document.removeEventListener('fullscreenchange', fullscreenChange)
	})

	const handleLoadedData = useCallback<ReactEventHandler<HTMLVideoElement>>((e) => {
		const video = e.currentTarget
		if (!video) return

		setIsLoaded(true)
	}, [])

	// If the current time changes and we're not editing the video, update the video time
	useEffect(() => {
		const video = rVideo.current
		if (!video) return

		if (isEditing) {
			if (document.activeElement !== video) {
				video.focus()
			}
		}
	}, [isEditing, isLoaded])

	useEffect(() => {
		if (prefersReducedMotion) {
			const video = rVideo.current
			if (!video) return
			video.pause()
			video.currentTime = 0
		}
	}, [rVideo, prefersReducedMotion])

	const zoom = editor.getZoomLevel()
	const widthScaled = (shape.props.w * zoom) / FULL_CONTROLS_WIDTH

	return (
		<>
			<HTMLContainer
				id={shape.id}
				style={{
					color: 'var(--color-text-3)',
					backgroundColor: asset ? 'transparent' : 'var(--color-low)',
					border: asset ? 'none' : '1px solid var(--color-low-border)',
				}}
			>
				<div className="tl-counter-scaled">
					<div className="tl-video-container">
						{!asset ? (
							<BrokenAssetIcon />
						) : Spinner && !asset.props.src ? (
							<Spinner />
						) : url ? (
							<>
								<MediaControls isMutedInitially shape={shape} widthScaled={widthScaled}>
									<video
										ref={rVideo}
										style={
											isEditing
												? { pointerEvents: 'all' }
												: !isLoaded
													? { display: 'none' }
													: undefined
										}
										className={classNames('tl-video', `tl-video-shape-${shape.id.split(':')[1]}`, {
											'tl-video-is-fullscreen': isFullscreen,
										})}
										width="100%"
										height="100%"
										draggable={false}
										playsInline
										autoPlay
										muted
										loop
										disableRemotePlayback
										disablePictureInPicture
										onLoadedData={handleLoadedData}
										hidden={!isLoaded}
									>
										<source src={url} />
									</video>
								</MediaControls>
								{!isLoaded && Spinner && <Spinner />}
							</>
						) : null}
					</div>
				</div>
			</HTMLContainer>
			{'url' in shape.props && shape.props.url && <HyperlinkButton url={shape.props.url} />}
		</>
	)
})<|MERGE_RESOLUTION|>--- conflicted
+++ resolved
@@ -74,23 +74,8 @@
 	}
 }
 
-<<<<<<< HEAD
-const VideoShape = memo(function VideoShape({
-	editor,
-	shape,
-	asset,
-	url,
-}: {
-	editor: Editor
-	shape: TLVideoShape
-	asset?: TLAsset | null
-	url: string | null
-}) {
-=======
 const VideoShape = memo(function VideoShape({ shape }: { shape: TLVideoShape }) {
 	const editor = useEditor()
-	const showControls = editor.getShapeGeometry(shape).bounds.w * editor.getZoomLevel() >= 110
->>>>>>> d1128f9c
 	const isEditing = useIsEditing(shape.id)
 	const prefersReducedMotion = usePrefersReducedMotion()
 	const { Spinner } = useEditorComponents()
