--- conflicted
+++ resolved
@@ -19,8 +19,7 @@
 		this.editor.setHintingShapes([])
 	}
 
-<<<<<<< HEAD
-	override onPointerMove: TLEventHandlers['onPointerMove'] = (info) => {
+	override onPointerMove(info: TLPointerEventInfo) {
 		// Don't create a fixed width shape unless the the drag is a little larger,
 		// otherwise you get a vertical column of single characters if you accidentally
 		// drag a bit unintentionally.
@@ -36,20 +35,7 @@
 					editor.getZoomLevel()
 		) {
 			const id = createShapeId()
-
-			this.markId = `creating:${id}`
-			editor.mark(this.markId)
-=======
-	override onPointerMove(info: TLPointerEventInfo) {
-		if (this.editor.inputs.isDragging) {
-			const {
-				inputs: { originPagePoint },
-			} = this.editor
-
-			const id = createShapeId()
-
 			this.markId = this.editor.markHistoryStoppingPoint(`creating_text:${id}`)
->>>>>>> f05d102c
 
 			const shape = this.createTextShape(id, originPagePoint, false)
 			if (!shape) {
