import {
	StateNode,
	TLPointerEventInfo,
	TLShapeId,
	TLTextShape,
	Vec,
	VecLike,
	createShapeId,
	isShapeId,
	maybeSnapToGrid,
	toRichText,
} from '@tldraw/editor'

export class Pointing extends StateNode {
	static override id = 'pointing'

	shape?: TLTextShape

	markId = ''

	enterTime = 0
	override onEnter(): void {
		this.enterTime = Date.now()
	}

	override onExit() {
		this.editor.setHintingShapes([])
	}

	override onPointerMove(info: TLPointerEventInfo) {
		// Create a fixed width shape if the user wants to do that.

		// Don't create a fixed width shape unless the the drag is a little larger,
		// otherwise you get a vertical column of single characters if you accidentally
		// drag a bit unintentionally.

		// If the user hasn't been pointing for more than 150ms, don't create a fixed width shape
		if (Date.now() - this.enterTime < 150) return

		const { editor } = this

		if (!editor.inputs.getIsPointing()) return

		const originPagePoint = editor.inputs.getOriginPagePoint()
		const currentPagePoint = editor.inputs.getCurrentPagePoint()

		const currentDragDist = Math.abs(originPagePoint.x - currentPagePoint.x)

		const baseMinDragDistForFixedWidth = Math.sqrt(
			editor.getInstanceState().isCoarsePointer
				? editor.options.coarseDragDistanceSquared
				: editor.options.dragDistanceSquared
		)

		// Ten times the base drag distance for fixed width
		const minSquaredDragDist = (baseMinDragDistForFixedWidth * 6) / editor.getZoomLevel()

		if (currentDragDist > minSquaredDragDist) {
			const id = createShapeId()
			this.markId = editor.markHistoryStoppingPoint(`creating_text:${id}`)

			// create the initial shape with the width that we've dragged
			const shape = this.createTextShape(id, originPagePoint, false, currentDragDist)

			if (!shape) {
				this.cancel()
				return
			}

			// Now save the fresh reference
			this.shape = editor.getShape(shape)

			editor.select(id)

			const scale = this.editor.user.getIsDynamicResizeMode() ? 1 / this.editor.getZoomLevel() : 1

			editor.setCurrentTool('select.resizing', {
				...info,
				target: 'selection',
				handle: 'right',
				isCreating: true,
				creatingMarkId: this.markId,
				// Make sure the cursor offset takes into account how far we've already dragged
				creationCursorOffset: { x: currentDragDist * scale, y: 1 },
				onInteractionEnd: 'text',
				onCreate: () => {
					editor.setEditingShape(shape.id)
					// this will automatically set the state to 'select.editing_shape'
				},
			})
		}
	}

	override onPointerUp() {
		this.complete()
	}

	override onComplete() {
		this.cancel()
	}

	override onCancel() {
		this.cancel()
	}

	override onInterrupt() {
		this.cancel()
	}

	private complete() {
		this.editor.markHistoryStoppingPoint('creating text shape')
		const id = createShapeId()
		const originPagePoint = this.editor.inputs.getOriginPagePoint()
		const shape = this.createTextShape(id, originPagePoint, true, 20)
		if (!shape) return

		this.editor.select(id)
		this.editor.setEditingShape(id)
		// this will automatically set the state to 'select.editing_shape'
	}

	private cancel() {
		this.parent.transition('idle')
		this.editor.bailToMark(this.markId)
	}

<<<<<<< HEAD
	private createTextShape(id: TLShapeId, point: VecLike, autoSize: boolean, width: number) {
		this.editor.createShape<TLTextShape>({
=======
	private createTextShape(id: TLShapeId, point: Vec, autoSize: boolean, width: number) {
		this.editor.createShape({
>>>>>>> ef709265
			id,
			type: 'text',
			x: point.x,
			y: point.y,
			props: {
				richText: toRichText(''),
				autoSize,
				w: width,
				scale: this.editor.user.getIsDynamicResizeMode() ? 1 / this.editor.getZoomLevel() : 1,
			},
		})

		const shape = this.editor.getShape<TLTextShape>(id)
		if (!shape) {
			this.cancel()
			return
		}

		const bounds = this.editor.getShapePageBounds(shape)!

		const delta = new Vec()

		if (autoSize) {
			switch (shape.props.textAlign) {
				case 'start': {
					delta.x = 0
					break
				}
				case 'middle': {
					delta.x = -bounds.width / 2
					break
				}
				case 'end': {
					delta.x = -bounds.width
					break
				}
			}
		} else {
			delta.x = 0
		}

		delta.y = -bounds.height / 2

		if (isShapeId(shape.parentId)) {
			const transform = this.editor.getShapeParentTransform(shape)
			delta.rot(-transform.rotation())
		}

		const shapeX = shape.x + delta.x
		const shapeY = shape.y + delta.y
		if (this.editor.getInstanceState().isGridMode) {
			const topLeft = new Vec(shapeX, shapeY)
			const gridSnappedPoint = maybeSnapToGrid(topLeft, this.editor)
			const gridDelta = Vec.Sub(topLeft, gridSnappedPoint)
			this.editor.updateShape({
				...shape,
				x: shapeX - gridDelta.x,
				y: shapeY - gridDelta.y,
			})
		} else {
			this.editor.updateShape({
				...shape,
				x: shapeX,
				y: shapeY,
			})
		}

		return shape
	}
}<|MERGE_RESOLUTION|>--- conflicted
+++ resolved
@@ -124,13 +124,8 @@
 		this.editor.bailToMark(this.markId)
 	}
 
-<<<<<<< HEAD
 	private createTextShape(id: TLShapeId, point: VecLike, autoSize: boolean, width: number) {
 		this.editor.createShape<TLTextShape>({
-=======
-	private createTextShape(id: TLShapeId, point: Vec, autoSize: boolean, width: number) {
-		this.editor.createShape({
->>>>>>> ef709265
 			id,
 			type: 'text',
 			x: point.x,
