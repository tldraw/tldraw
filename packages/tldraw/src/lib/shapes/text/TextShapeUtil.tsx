/* eslint-disable react-hooks/rules-of-hooks */
import {
	Box,
	Editor,
	Rectangle2d,
	ShapeUtil,
	SvgExportContext,
	TLGeometryOpts,
	TLResizeInfo,
	TLShapeId,
	TLTextShape,
	Vec,
	createComputedCache,
	getDefaultColorTheme,
	getFontsFromRichText,
	isEqual,
	resizeScaled,
	textShapeMigrations,
	textShapeProps,
	toDomPrecision,
	toRichText,
	useEditor,
} from '@tldraw/editor'
import { useCallback } from 'react'
import {
	renderHtmlFromRichTextForMeasurement,
	renderPlaintextFromRichText,
} from '../../utils/text/richText'
import { RichTextLabel, RichTextSVG } from '../shared/RichTextLabel'
import { FONT_FAMILIES, FONT_SIZES, TEXT_PROPS } from '../shared/default-shape-constants'
import { useDefaultColorTheme } from '../shared/useDefaultColorTheme'

const sizeCache = createComputedCache(
	'text size',
	(editor: Editor, shape: TLTextShape) => {
		editor.fonts.trackFontsForShape(shape)
		return getTextSize(editor, shape.props)
	},
	{ areRecordsEqual: (a, b) => a.props === b.props }
)
/** @public */
export interface TextShapeOptions {
	/** How much addition padding should be added to the horizontal geometry of the shape when binding to an arrow? */
	extraArrowHorizontalPadding: number
}

/** @public */
export class TextShapeUtil extends ShapeUtil<TLTextShape> {
	static override type = 'text' as const
	static override props = textShapeProps
	static override migrations = textShapeMigrations

	override options: TextShapeOptions = {
		extraArrowHorizontalPadding: 10,
	}

	getDefaultProps(): TLTextShape['props'] {
		return {
			color: 'black',
			size: 'm',
			w: 8,
			font: 'draw',
			textAlign: 'start',
			autoSize: true,
			scale: 1,
			richText: toRichText(''),
		}
	}

	getMinDimensions(shape: TLTextShape) {
		return sizeCache.get(this.editor, shape.id)!
	}

	getGeometry(shape: TLTextShape, opts: TLGeometryOpts) {
		const { scale } = shape.props
		const { width, height } = this.getMinDimensions(shape)!
		const context = opts?.context ?? 'none'
		return new Rectangle2d({
			x:
				(context === '@tldraw/arrow-without-arrowhead'
					? -this.options.extraArrowHorizontalPadding
					: 0) * scale,
			width:
				(width +
					(context === '@tldraw/arrow-without-arrowhead'
						? this.options.extraArrowHorizontalPadding * 2
						: 0)) *
				scale,
			height: height * scale,
			isFilled: true,
			isLabel: true,
		})
	}

<<<<<<< HEAD
	override getFontFaces(shape: TLTextShape) {
=======
	override getFontFaces(shape: TLTextShape): TLFontFace[] {
		// no need for an empty rich text check here
>>>>>>> f907ed7d
		return getFontsFromRichText(this.editor, shape.props.richText, {
			family: `tldraw_${shape.props.font}`,
			weight: 'normal',
			style: 'normal',
		})
	}

	override getText(shape: TLTextShape) {
		return renderPlaintextFromRichText(this.editor, shape.props.richText)
	}

	override canEdit() {
		return true
	}

	override isAspectRatioLocked() {
		return true
	} // WAIT NO THIS IS HARD CODED IN THE RESIZE HANDLER

	component(shape: TLTextShape) {
		const {
			id,
			props: { font, size, richText, color, scale, textAlign },
		} = shape

		const { width, height } = this.getMinDimensions(shape)
		const isSelected = shape.id === this.editor.getOnlySelectedShapeId()
		const theme = useDefaultColorTheme()
		const handleKeyDown = useTextShapeKeydownHandler(id)

		return (
			<RichTextLabel
				shapeId={id}
				classNamePrefix="tl-text-shape"
				type="text"
				font={font}
				fontSize={FONT_SIZES[size]}
				lineHeight={TEXT_PROPS.lineHeight}
				align={textAlign}
				verticalAlign="middle"
				richText={richText}
				labelColor={theme[color].solid}
				isSelected={isSelected}
				textWidth={width}
				textHeight={height}
				style={{
					transform: `scale(${scale})`,
					transformOrigin: 'top left',
				}}
				wrap
				onKeyDown={handleKeyDown}
			/>
		)
	}

	indicator(shape: TLTextShape) {
		const bounds = this.editor.getShapeGeometry(shape).bounds
		const editor = useEditor()
		if (shape.props.autoSize && editor.getEditingShapeId() === shape.id) return null
		return <rect width={toDomPrecision(bounds.width)} height={toDomPrecision(bounds.height)} />
	}

	override toSvg(shape: TLTextShape, ctx: SvgExportContext) {
		const bounds = this.editor.getShapeGeometry(shape).bounds
		const width = bounds.width / (shape.props.scale ?? 1)
		const height = bounds.height / (shape.props.scale ?? 1)

		const theme = getDefaultColorTheme(ctx)

		const exportBounds = new Box(0, 0, width, height)
		return (
			<RichTextSVG
				fontSize={FONT_SIZES[shape.props.size]}
				font={shape.props.font}
				align={shape.props.textAlign}
				verticalAlign="middle"
				richText={shape.props.richText}
				labelColor={theme[shape.props.color].solid}
				bounds={exportBounds}
				padding={0}
			/>
		)
	}

	override onResize(shape: TLTextShape, info: TLResizeInfo<TLTextShape>) {
		const { newPoint, initialBounds, initialShape, scaleX, handle } = info

		if (info.mode === 'scale_shape' || (handle !== 'right' && handle !== 'left')) {
			return {
				id: shape.id,
				type: shape.type,
				...resizeScaled(shape, info),
			}
		} else {
			const nextWidth = Math.max(1, Math.abs(initialBounds.width * scaleX))
			const { x, y } =
				scaleX < 0 ? Vec.Sub(newPoint, Vec.FromAngle(shape.rotation).mul(nextWidth)) : newPoint

			return {
				id: shape.id,
				type: shape.type,
				x,
				y,
				props: {
					w: nextWidth / initialShape.props.scale,
					autoSize: false,
				},
			}
		}
	}

	override onEditEnd(shape: TLTextShape) {
		// todo: find a way to check if the rich text has any nodes that aren't empty spaces
		const trimmedText = renderPlaintextFromRichText(this.editor, shape.props.richText).trimEnd()

		if (trimmedText.length === 0) {
			this.editor.deleteShapes([shape.id])
		}
	}

	override onBeforeUpdate(prev: TLTextShape, next: TLTextShape) {
		if (!next.props.autoSize) return

		const styleDidChange =
			prev.props.size !== next.props.size ||
			prev.props.textAlign !== next.props.textAlign ||
			prev.props.font !== next.props.font ||
			(prev.props.scale !== 1 && next.props.scale === 1)

		const textDidChange = !isEqual(prev.props.richText, next.props.richText)

		// Only update position if either changed
		if (!styleDidChange && !textDidChange) return

		// Might return a cached value for the bounds
		const boundsA = this.getMinDimensions(prev)

		// Will always be a fresh call to getTextSize
		const boundsB = getTextSize(this.editor, next.props)

		const wA = boundsA.width * prev.props.scale
		const hA = boundsA.height * prev.props.scale
		const wB = boundsB.width * next.props.scale
		const hB = boundsB.height * next.props.scale

		let delta: Vec | undefined

		switch (next.props.textAlign) {
			case 'middle': {
				delta = new Vec((wB - wA) / 2, textDidChange ? 0 : (hB - hA) / 2)
				break
			}
			case 'end': {
				delta = new Vec(wB - wA, textDidChange ? 0 : (hB - hA) / 2)
				break
			}
			default: {
				if (textDidChange) break
				delta = new Vec(0, (hB - hA) / 2)
				break
			}
		}

		if (delta) {
			// account for shape rotation when writing text:
			delta.rot(next.rotation)
			const { x, y } = next
			return {
				...next,
				x: x - delta.x,
				y: y - delta.y,
				props: { ...next.props, w: wB },
			}
		} else {
			return {
				...next,
				props: { ...next.props, w: wB },
			}
		}
	}

	// 	todo: The edge doubleclicking feels like a mistake more often than
	//  not, especially on multiline text. Removed June 16 2024

	// override onDoubleClickEdge = (shape: TLTextShape) => {
	// 	// If the shape has a fixed width, set it to autoSize.
	// 	if (!shape.props.autoSize) {
	// 		return {
	// 			id: shape.id,
	// 			type: shape.type,
	// 			props: {
	// 				autoSize: true,
	// 			},
	// 		}
	// 	}
	// 	// If the shape is scaled, reset the scale to 1.
	// 	if (shape.props.scale !== 1) {
	// 		return {
	// 			id: shape.id,
	// 			type: shape.type,
	// 			props: {
	// 				scale: 1,
	// 			},
	// 		}
	// 	}
	// }
}

function getTextSize(editor: Editor, props: TLTextShape['props']) {
	const { font, richText, autoSize, size, w } = props

	const minWidth = autoSize ? 16 : Math.max(16, w)
	const fontSize = FONT_SIZES[size]

	const cw = autoSize
		? null
		: // `measureText` floors the number so we need to do the same here to avoid issues.
			Math.floor(Math.max(minWidth, w))

	const html = renderHtmlFromRichTextForMeasurement(editor, richText)
	const result = editor.textMeasure.measureHtml(html, {
		...TEXT_PROPS,
		fontFamily: FONT_FAMILIES[font],
		fontSize: fontSize,
		maxWidth: cw,
	})

	// If we're autosizing the measureText will essentially `Math.floor`
	// the numbers so `19` rather than `19.3`, this means we must +1 to
	// whatever we get to avoid wrapping.
	if (autoSize) {
		result.w += 1
	}

	return {
		width: Math.max(minWidth, result.w),
		height: Math.max(fontSize, result.h),
	}
}

function useTextShapeKeydownHandler(id: TLShapeId) {
	const editor = useEditor()

	return useCallback(
		(e: KeyboardEvent) => {
			if (editor.getEditingShapeId() !== id) return

			switch (e.key) {
				case 'Enter': {
					if (e.ctrlKey || e.metaKey) {
						editor.complete()
					}
					break
				}
			}
		},
		[editor, id]
	)
}<|MERGE_RESOLUTION|>--- conflicted
+++ resolved
@@ -92,12 +92,8 @@
 		})
 	}
 
-<<<<<<< HEAD
 	override getFontFaces(shape: TLTextShape) {
-=======
-	override getFontFaces(shape: TLTextShape): TLFontFace[] {
 		// no need for an empty rich text check here
->>>>>>> f907ed7d
 		return getFontsFromRichText(this.editor, shape.props.richText, {
 			family: `tldraw_${shape.props.font}`,
 			weight: 'normal',
