/* eslint-disable react-hooks/rules-of-hooks */
import {
	Box,
	Editor,
	Rectangle2d,
	ShapeUtil,
	SvgExportContext,
	TLResizeInfo,
	TLShapeId,
	TLTextShape,
	Vec,
	WeakCache,
	getDefaultColorTheme,
	preventDefault,
	textShapeMigrations,
	textShapeProps,
	toDomPrecision,
	useEditor,
} from '@tldraw/editor'
import { useCallback } from 'react'
import { SvgTextLabel } from '../shared/SvgTextLabel'
import { TextHelpers } from '../shared/TextHelpers'
import { TextLabel } from '../shared/TextLabel'
import { FONT_FAMILIES, FONT_SIZES, TEXT_PROPS } from '../shared/default-shape-constants'
import { getFontDefForExport } from '../shared/defaultStyleDefs'
import { resizeScaled } from '../shared/resizeScaled'
import { useDefaultColorTheme } from '../shared/useDefaultColorTheme'

const sizeCache = new WeakCache<TLTextShape['props'], { height: number; width: number }>()

/** @public */
export class TextShapeUtil extends ShapeUtil<TLTextShape> {
	static override type = 'text' as const
	static override props = textShapeProps
	static override migrations = textShapeMigrations

	getDefaultProps(): TLTextShape['props'] {
		return {
			color: 'black',
			size: 'm',
			w: 8,
			text: '',
			font: 'draw',
			textAlign: 'start',
			autoSize: true,
			scale: 1,
		}
	}

	getMinDimensions(shape: TLTextShape) {
		return sizeCache.get(shape.props, (props) => getTextSize(this.editor, props))
	}

	getGeometry(shape: TLTextShape) {
		const { scale } = shape.props
		const { width, height } = this.getMinDimensions(shape)!
		return new Rectangle2d({
			width: width * scale,
			height: height * scale,
			isFilled: true,
			isLabel: true,
		})
	}

<<<<<<< HEAD
	override getText(shape: TLTextShape) {
		return shape.props.text
	}

	override canEdit = () => true
=======
	override canEdit() {
		return true
	}
>>>>>>> 306c5c02

	override isAspectRatioLocked() {
		return true
	} // WAIT NO THIS IS HARD CODED IN THE RESIZE HANDLER

	component(shape: TLTextShape) {
		const {
			id,
			props: { font, size, text, color, scale, textAlign },
		} = shape

		const { width, height } = this.getMinDimensions(shape)
		const isSelected = shape.id === this.editor.getOnlySelectedShapeId()
		const theme = useDefaultColorTheme()
		const handleKeyDown = useTextShapeKeydownHandler(id)

		return (
			<TextLabel
				id={id}
				classNamePrefix="tl-text-shape"
				type="text"
				font={font}
				fontSize={FONT_SIZES[size]}
				lineHeight={TEXT_PROPS.lineHeight}
				align={textAlign}
				verticalAlign="middle"
				text={text}
				labelColor={theme[color].solid}
				isSelected={isSelected}
				textWidth={width}
				textHeight={height}
				style={{
					transform: `scale(${scale})`,
					transformOrigin: 'top left',
				}}
				wrap
				onKeyDown={handleKeyDown}
			/>
		)
	}

	indicator(shape: TLTextShape) {
		const bounds = this.editor.getShapeGeometry(shape).bounds
		const editor = useEditor()
		if (shape.props.autoSize && editor.getEditingShapeId() === shape.id) return null
		return <rect width={toDomPrecision(bounds.width)} height={toDomPrecision(bounds.height)} />
	}

	override toSvg(shape: TLTextShape, ctx: SvgExportContext) {
		if (shape.props.text) ctx.addExportDef(getFontDefForExport(shape.props.font))

		const bounds = this.editor.getShapeGeometry(shape).bounds
		const width = bounds.width / (shape.props.scale ?? 1)
		const height = bounds.height / (shape.props.scale ?? 1)

		const theme = getDefaultColorTheme(ctx)

		return (
			<SvgTextLabel
				fontSize={FONT_SIZES[shape.props.size]}
				font={shape.props.font}
				align={shape.props.textAlign}
				verticalAlign="middle"
				text={shape.props.text}
				labelColor={theme[shape.props.color].solid}
				bounds={new Box(0, 0, width, height)}
				padding={0}
			/>
		)
	}

	override onResize(shape: TLTextShape, info: TLResizeInfo<TLTextShape>) {
		const { newPoint, initialBounds, initialShape, scaleX, handle } = info

		if (info.mode === 'scale_shape' || (handle !== 'right' && handle !== 'left')) {
			return {
				id: shape.id,
				type: shape.type,
				...resizeScaled(shape, info),
			}
		} else {
			const nextWidth = Math.max(1, Math.abs(initialBounds.width * scaleX))
			const { x, y } =
				scaleX < 0 ? Vec.Sub(newPoint, Vec.FromAngle(shape.rotation).mul(nextWidth)) : newPoint

			return {
				id: shape.id,
				type: shape.type,
				x,
				y,
				props: {
					w: nextWidth / initialShape.props.scale,
					autoSize: false,
				},
			}
		}
	}

	override onEditEnd(shape: TLTextShape) {
		const {
			id,
			type,
			props: { text },
		} = shape

		const trimmedText = shape.props.text.trimEnd()

		if (trimmedText.length === 0) {
			this.editor.deleteShapes([shape.id])
		} else {
			if (trimmedText !== shape.props.text) {
				this.editor.updateShapes([
					{
						id,
						type,
						props: {
							text: text.trimEnd(),
						},
					},
				])
			}
		}
	}

	override onBeforeUpdate(prev: TLTextShape, next: TLTextShape) {
		if (!next.props.autoSize) return

		const styleDidChange =
			prev.props.size !== next.props.size ||
			prev.props.textAlign !== next.props.textAlign ||
			prev.props.font !== next.props.font ||
			(prev.props.scale !== 1 && next.props.scale === 1)

		const textDidChange = prev.props.text !== next.props.text

		// Only update position if either changed
		if (!styleDidChange && !textDidChange) return

		// Might return a cached value for the bounds
		const boundsA = this.getMinDimensions(prev)

		// Will always be a fresh call to getTextSize
		const boundsB = getTextSize(this.editor, next.props)

		const wA = boundsA.width * prev.props.scale
		const hA = boundsA.height * prev.props.scale
		const wB = boundsB.width * next.props.scale
		const hB = boundsB.height * next.props.scale

		let delta: Vec | undefined

		switch (next.props.textAlign) {
			case 'middle': {
				delta = new Vec((wB - wA) / 2, textDidChange ? 0 : (hB - hA) / 2)
				break
			}
			case 'end': {
				delta = new Vec(wB - wA, textDidChange ? 0 : (hB - hA) / 2)
				break
			}
			default: {
				if (textDidChange) break
				delta = new Vec(0, (hB - hA) / 2)
				break
			}
		}

		if (delta) {
			// account for shape rotation when writing text:
			delta.rot(next.rotation)
			const { x, y } = next
			return {
				...next,
				x: x - delta.x,
				y: y - delta.y,
				props: { ...next.props, w: wB },
			}
		} else {
			return {
				...next,
				props: { ...next.props, w: wB },
			}
		}
	}

	// 	todo: The edge doubleclicking feels like a mistake more often than
	//  not, especially on multiline text. Removed June 16 2024

	// override onDoubleClickEdge = (shape: TLTextShape) => {
	// 	// If the shape has a fixed width, set it to autoSize.
	// 	if (!shape.props.autoSize) {
	// 		return {
	// 			id: shape.id,
	// 			type: shape.type,
	// 			props: {
	// 				autoSize: true,
	// 			},
	// 		}
	// 	}
	// 	// If the shape is scaled, reset the scale to 1.
	// 	if (shape.props.scale !== 1) {
	// 		return {
	// 			id: shape.id,
	// 			type: shape.type,
	// 			props: {
	// 				scale: 1,
	// 			},
	// 		}
	// 	}
	// }
}

function getTextSize(editor: Editor, props: TLTextShape['props']) {
	const { font, text, autoSize, size, w } = props

	const minWidth = autoSize ? 16 : Math.max(16, w)
	const fontSize = FONT_SIZES[size]

	const cw = autoSize
		? null
		: // `measureText` floors the number so we need to do the same here to avoid issues.
			Math.floor(Math.max(minWidth, w))

	const result = editor.textMeasure.measureText(text, {
		...TEXT_PROPS,
		fontFamily: FONT_FAMILIES[font],
		fontSize: fontSize,
		maxWidth: cw,
	})

	// If we're autosizing the measureText will essentially `Math.floor`
	// the numbers so `19` rather than `19.3`, this means we must +1 to
	// whatever we get to avoid wrapping.
	if (autoSize) {
		result.w += 1
	}

	return {
		width: Math.max(minWidth, result.w),
		height: Math.max(fontSize, result.h),
	}
}

function useTextShapeKeydownHandler(id: TLShapeId) {
	const editor = useEditor()

	return useCallback(
		(e: React.KeyboardEvent<HTMLTextAreaElement>) => {
			if (editor.getEditingShapeId() !== id) return

			switch (e.key) {
				case 'Enter': {
					if (e.ctrlKey || e.metaKey) {
						editor.complete()
					}
					break
				}
				case 'Tab': {
					preventDefault(e)
					if (e.shiftKey) {
						TextHelpers.unindent(e.currentTarget)
					} else {
						TextHelpers.indent(e.currentTarget)
					}
					break
				}
			}
		},
		[editor, id]
	)
}<|MERGE_RESOLUTION|>--- conflicted
+++ resolved
@@ -62,17 +62,13 @@
 		})
 	}
 
-<<<<<<< HEAD
 	override getText(shape: TLTextShape) {
 		return shape.props.text
 	}
 
-	override canEdit = () => true
-=======
 	override canEdit() {
 		return true
 	}
->>>>>>> 306c5c02
 
 	override isAspectRatioLocked() {
 		return true
