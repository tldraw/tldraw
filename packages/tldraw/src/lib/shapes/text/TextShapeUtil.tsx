--- conflicted
+++ resolved
@@ -90,49 +90,8 @@
 						transform: `scale(${scale})`,
 						transformOrigin: 'top left',
 					}}
-<<<<<<< HEAD
-				>
-					<div className="tl-text tl-text-content" dir="ltr">
-						{text}
-					</div>
-					<textarea
-						ref={rInput}
-						// We add a key here because we need this component to 'reset' when this state changes
-						// and grab the latest defaultValue.
-						// XXX I need to land https://github.com/tldraw/tldraw/pull/3050 so I can do this right.
-						// key={initialText}
-						className="tl-text tl-text-input"
-						name="text"
-						tabIndex={-1}
-						readOnly={!isEditing}
-						disabled={!isEditing}
-						autoComplete="off"
-						autoCapitalize="off"
-						autoCorrect="off"
-						autoSave="off"
-						autoFocus
-						placeholder=""
-						spellCheck="true"
-						wrap="off"
-						dir="auto"
-						datatype="wysiwyg"
-						defaultValue={text}
-						onFocus={handleFocus}
-						onChange={handleChange}
-						onKeyDown={handleKeyDown}
-						onBlur={handleBlur}
-						onTouchEnd={stopEventPropagation}
-						onContextMenu={(e) => {
-							isEditing && stopEventPropagation(e)
-						}}
-						onPointerDown={handleInputPointerDown}
-						onDoubleClick={handleDoubleClick}
-					/>
-				</div>
-=======
 					wrap
 				/>
->>>>>>> d45d77be
 			</HTMLContainer>
 		)
 	}
