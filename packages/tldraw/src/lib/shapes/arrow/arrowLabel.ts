import {
	Arc2d,
	Box,
	Circle2d,
	Edge2d,
	Editor,
	Geometry2d,
	Polygon2d,
	Polyline2d,
	TLArrowShape,
	Vec,
	VecLike,
	angleDistance,
	clamp,
<<<<<<< HEAD
	exhaustiveSwitchError,
=======
	createComputedCache,
>>>>>>> 7c0dd224
	getPointOnCircle,
	intersectCirclePolygon,
	intersectLineSegmentPolygon,
} from '@tldraw/editor'
import {
	ARROW_LABEL_FONT_SIZES,
	ARROW_LABEL_PADDING,
	FONT_FAMILIES,
	LABEL_TO_ARROW_PADDING,
	STROKE_SIZES,
	TEXT_PROPS,
} from '../shared/default-shape-constants'
import { getArrowLength } from './ArrowShapeUtil'
import { TLArcArrowInfo, TLStraightArrowInfo } from './arrow-types'
import { getArrowInfo } from './shared'

<<<<<<< HEAD
const labelSizeCacheCache = new WeakCache<Editor, ComputedCache<Vec, TLArrowShape>>()

function getLabelSizeCache(editor: Editor) {
	return labelSizeCacheCache.get(editor, () => {
		return editor.store.createComputedCache<Vec, TLArrowShape>('arrowLabelSize', (shape) => {
			const info = getArrowInfo(editor, shape)!
			let width = 0
			let height = 0

			const bodyGeom =
				info.type === 'straight'
					? new Edge2d({
							start: Vec.From(info.start.point),
							end: Vec.From(info.end.point),
						})
					: info.type === 'arc'
						? new Arc2d({
								center: Vec.Cast(info.handleArc.center),
								start: Vec.Cast(info.start.point),
								end: Vec.Cast(info.end.point),
								sweepFlag: info.bodyArc.sweepFlag,
								largeArcFlag: info.bodyArc.largeArcFlag,
							})
						: new Polyline2d({ points: info.route.points })

			if (shape.props.text.trim()) {
				const bodyBounds = bodyGeom.bounds

				const fontSize = getArrowLabelFontSize(shape)

				// First we measure the text with no constraints
				const { w, h } = editor.textMeasure.measureText(shape.props.text, {
					...TEXT_PROPS,
					fontFamily: FONT_FAMILIES[shape.props.font],
					fontSize,
					maxWidth: null,
=======
const labelSizeCache = createComputedCache(
	'arrow label size',
	(editor: Editor, shape: TLArrowShape) => {
		editor.fonts.trackFontsForShape(shape)
		const info = getArrowInfo(editor, shape)!
		let width = 0
		let height = 0

		const bodyGeom = info.isStraight
			? new Edge2d({
					start: Vec.From(info.start.point),
					end: Vec.From(info.end.point),
>>>>>>> 7c0dd224
				})
			: new Arc2d({
					center: Vec.Cast(info.handleArc.center),
					start: Vec.Cast(info.start.point),
					end: Vec.Cast(info.end.point),
					sweepFlag: info.bodyArc.sweepFlag,
					largeArcFlag: info.bodyArc.largeArcFlag,
				})

		if (shape.props.text.trim()) {
			const bodyBounds = bodyGeom.bounds

			const fontSize = getArrowLabelFontSize(shape)

			// First we measure the text with no constraints
			const { w, h } = editor.textMeasure.measureText(shape.props.text, {
				...TEXT_PROPS,
				fontFamily: FONT_FAMILIES[shape.props.font],
				fontSize,
				maxWidth: null,
			})

			width = w
			height = h

			let shouldSquish = false

			// If the text is wider than the body, we need to squish it
			if (bodyBounds.width > bodyBounds.height) {
				width = Math.max(Math.min(w, 64), Math.min(bodyBounds.width - 64, w))
				shouldSquish = true
			} else if (width > 16 * fontSize) {
				width = 16 * fontSize
				shouldSquish = true
			}

			if (shouldSquish) {
				const { w: squishedWidth, h: squishedHeight } = editor.textMeasure.measureText(
					shape.props.text,
					{
						...TEXT_PROPS,
						fontFamily: FONT_FAMILIES[shape.props.font],
						fontSize,
						maxWidth: width,
					}
				)

				width = squishedWidth
				height = squishedHeight
			}
		}

		return new Vec(width, height).addScalar(ARROW_LABEL_PADDING * 2 * shape.props.scale)
	},
	{ areRecordsEqual: (a, b) => a.props === b.props }
)

function getArrowLabelSize(editor: Editor, shape: TLArrowShape) {
	if (shape.props.text.trim() === '') {
		return new Vec(0, 0).addScalar(ARROW_LABEL_PADDING * 2 * shape.props.scale)
	}
	return labelSizeCache.get(editor, shape.id) ?? new Vec(0, 0)
}

function getLabelToArrowPadding(shape: TLArrowShape) {
	const strokeWidth = STROKE_SIZES[shape.props.size]
	const labelToArrowPadding =
		(LABEL_TO_ARROW_PADDING +
			(strokeWidth - STROKE_SIZES.s) * 2 +
			(strokeWidth === STROKE_SIZES.xl ? 20 : 0)) *
		shape.props.scale

	return labelToArrowPadding
}

/**
 * Return the range of possible label positions for a straight arrow. The full possible range is 0
 * to 1, but as the label itself takes up space the usable range is smaller.
 */
function getStraightArrowLabelRange(
	editor: Editor,
	shape: TLArrowShape,
	info: TLStraightArrowInfo
): { start: number; end: number } {
	const labelSize = getArrowLabelSize(editor, shape)
	const labelToArrowPadding = getLabelToArrowPadding(shape)

	// take the start and end points of the arrow, and nudge them in a bit to give some spare space:
	const startOffset = Vec.Nudge(info.start.point, info.end.point, labelToArrowPadding)
	const endOffset = Vec.Nudge(info.end.point, info.start.point, labelToArrowPadding)

	// assuming we just stick the label in the middle of the shape, where does the arrow intersect the label?
	const intersectionPoints = intersectLineSegmentPolygon(
		startOffset,
		endOffset,
		Box.FromCenter(info.middle, labelSize).corners
	)
	if (!intersectionPoints || intersectionPoints.length !== 2) {
		return { start: 0.5, end: 0.5 }
	}

	// there should be two intersection points - one near the start, and one near the end
	let [startIntersect, endIntersect] = intersectionPoints
	if (Vec.Dist2(startIntersect, startOffset) > Vec.Dist2(endIntersect, startOffset)) {
		;[endIntersect, startIntersect] = intersectionPoints
	}

	// take our nudged start and end points and scooch them in even further to give us the possible
	// range for the position of the _center_ of the label
	const startConstrained = startOffset.add(Vec.Sub(info.middle, startIntersect))
	const endConstrained = endOffset.add(Vec.Sub(info.middle, endIntersect))

	// now we can work out the range of possible label positions
	const start = Vec.Dist(info.start.point, startConstrained) / info.length
	const end = Vec.Dist(info.start.point, endConstrained) / info.length
	return { start, end }
}

/**
 * Return the range of possible label positions for a curved arrow. The full possible range is 0
 * to 1, but as the label itself takes up space the usable range is smaller.
 */
function getCurvedArrowLabelRange(
	editor: Editor,
	shape: TLArrowShape,
	info: TLArcArrowInfo
): { start: number; end: number; dbg?: Geometry2d[] } {
	const labelSize = getArrowLabelSize(editor, shape)
	const labelToArrowPadding = getLabelToArrowPadding(shape)
	const direction = Math.sign(shape.props.bend)

	// take the start and end points of the arrow, and nudge them in a bit to give some spare space:
	const labelToArrowPaddingRad = (labelToArrowPadding / info.handleArc.radius) * direction
	const startOffsetAngle = Vec.Angle(info.bodyArc.center, info.start.point) - labelToArrowPaddingRad
	const endOffsetAngle = Vec.Angle(info.bodyArc.center, info.end.point) + labelToArrowPaddingRad
	const startOffset = getPointOnCircle(info.bodyArc.center, info.bodyArc.radius, startOffsetAngle)
	const endOffset = getPointOnCircle(info.bodyArc.center, info.bodyArc.radius, endOffsetAngle)

	const dbg: Geometry2d[] = []

	// unlike the straight arrow, we can't just stick the label in the middle of the shape when
	// we're working out the range. this is because as the label moves along the curve, the place
	// where the arrow intersects with label changes. instead, we have to stick the label center on
	// the `startOffset` (the start-most place where it can go), then find where it intersects with
	// the arc. because of the symmetry of the label rectangle, we can move the label to that new
	// center and take that as the start-most possible point.
	const startIntersections = intersectArcPolygon(
		info.bodyArc.center,
		info.bodyArc.radius,
		startOffsetAngle,
		endOffsetAngle,
		direction,
		Box.FromCenter(startOffset, labelSize).corners
	)

	dbg.push(
		new Polygon2d({
			points: Box.FromCenter(startOffset, labelSize).corners,
			debugColor: 'lime',
			isFilled: false,
			ignore: true,
		})
	)

	const endIntersections = intersectArcPolygon(
		info.bodyArc.center,
		info.bodyArc.radius,
		startOffsetAngle,
		endOffsetAngle,
		direction,
		Box.FromCenter(endOffset, labelSize).corners
	)

	dbg.push(
		new Polygon2d({
			points: Box.FromCenter(endOffset, labelSize).corners,
			debugColor: 'lime',
			isFilled: false,
			ignore: true,
		})
	)
	for (const pt of [
		...(startIntersections ?? []),
		...(endIntersections ?? []),
		startOffset,
		endOffset,
	]) {
		dbg.push(
			new Circle2d({
				x: pt.x - 3,
				y: pt.y - 3,
				radius: 3,
				isFilled: false,
				debugColor: 'magenta',
				ignore: true,
			})
		)
	}

	// if we have one or more intersections (we shouldn't have more than two) then the one we need
	// is the one furthest from the arrow terminal
	const startConstrained =
		(startIntersections && furthest(info.start.point, startIntersections)) ?? info.middle
	const endConstrained =
		(endIntersections && furthest(info.end.point, endIntersections)) ?? info.middle

	const startAngle = Vec.Angle(info.bodyArc.center, info.start.point)
	const endAngle = Vec.Angle(info.bodyArc.center, info.end.point)
	const constrainedStartAngle = Vec.Angle(info.bodyArc.center, startConstrained)
	const constrainedEndAngle = Vec.Angle(info.bodyArc.center, endConstrained)

	// if the arc is small enough that there's no room for the label to move, we constrain it to the middle.
	if (
		angleDistance(startAngle, constrainedStartAngle, direction) >
		angleDistance(startAngle, constrainedEndAngle, direction)
	) {
		return { start: 0.5, end: 0.5, dbg }
	}

	// now we can work out the range of possible label positions
	const fullDistance = angleDistance(startAngle, endAngle, direction)
	const start = angleDistance(startAngle, constrainedStartAngle, direction) / fullDistance
	const end = angleDistance(startAngle, constrainedEndAngle, direction) / fullDistance
	return { start, end, dbg }
}
interface ArrowheadInfo {
	hasStartBinding: boolean
	hasEndBinding: boolean
	hasStartArrowhead: boolean
	hasEndArrowhead: boolean
}
export function getArrowLabelPosition(editor: Editor, shape: TLArrowShape) {
	let labelCenter
	const debugGeom: Geometry2d[] = []
	const info = getArrowInfo(editor, shape)!

	const arrowheadInfo: ArrowheadInfo = {
		hasStartBinding: !!info.bindings.start,
		hasEndBinding: !!info.bindings.end,
		hasStartArrowhead: info.start.arrowhead !== 'none',
		hasEndArrowhead: info.end.arrowhead !== 'none',
	}
	switch (info.type) {
		case 'straight': {
			const range = getStraightArrowLabelRange(editor, shape, info)
			const clampedPosition = getClampedPosition(editor, shape, range, arrowheadInfo)
			labelCenter = Vec.Lrp(info.start.point, info.end.point, clampedPosition)
			break
		}
		case 'arc': {
			const range = getCurvedArrowLabelRange(editor, shape, info)
			if (range.dbg) debugGeom.push(...range.dbg)
			const clampedPosition = getClampedPosition(editor, shape, range, arrowheadInfo)
			const labelAngle = interpolateArcAngles(
				Vec.Angle(info.bodyArc.center, info.start.point),
				Vec.Angle(info.bodyArc.center, info.end.point),
				Math.sign(shape.props.bend),
				clampedPosition
			)
			labelCenter = getPointOnCircle(info.bodyArc.center, info.bodyArc.radius, labelAngle)
			break
		}
		case 'elbow': {
			// TODO #elbow-arrow
			labelCenter = Vec.Lrp(info.start.point, info.end.point, 0.5)
			break
		}
		default:
			exhaustiveSwitchError(info, 'type')
	}

	const labelSize = getArrowLabelSize(editor, shape)

	return { box: Box.FromCenter(labelCenter, labelSize), debugGeom }
}

function getClampedPosition(
	editor: Editor,
	shape: TLArrowShape,
	range: { start: number; end: number },
	arrowheadInfo: ArrowheadInfo
) {
	const { hasEndArrowhead, hasEndBinding, hasStartBinding, hasStartArrowhead } = arrowheadInfo
	const arrowLength = getArrowLength(editor, shape)
	let clampedPosition = clamp(
		shape.props.labelPosition,
		hasStartArrowhead || hasStartBinding ? range.start : 0,
		hasEndArrowhead || hasEndBinding ? range.end : 1
	)
	const snapDistance = Math.min(0.02, (500 / arrowLength) * 0.02)

	clampedPosition =
		clampedPosition >= 0.5 - snapDistance && clampedPosition <= 0.5 + snapDistance
			? 0.5
			: clampedPosition

	return clampedPosition
}

function intersectArcPolygon(
	center: VecLike,
	radius: number,
	angleStart: number,
	angleEnd: number,
	direction: number,
	polygon: VecLike[]
) {
	const intersections = intersectCirclePolygon(center, radius, polygon)

	// filter the circle intersections to just the ones from the arc
	const fullArcDistance = angleDistance(angleStart, angleEnd, direction)
	return intersections?.filter((pt) => {
		const pDistance = angleDistance(angleStart, Vec.Angle(center, pt), direction)
		return pDistance >= 0 && pDistance <= fullArcDistance
	})
}

function furthest(from: VecLike, candidates: VecLike[]): VecLike | null {
	let furthest: VecLike | null = null
	let furthestDist = -Infinity

	for (const candidate of candidates) {
		const dist = Vec.Dist2(from, candidate)
		if (dist > furthestDist) {
			furthest = candidate
			furthestDist = dist
		}
	}

	return furthest
}

/**
 *
 * @param angleStart - The angle of the start of the arc
 * @param angleEnd - The angle of the end of the arc
 * @param direction - The direction of the arc (1 = counter-clockwise, -1 = clockwise)
 * @param t - A number between 0 and 1 representing the position along the arc
 * @returns
 */
function interpolateArcAngles(angleStart: number, angleEnd: number, direction: number, t: number) {
	const dist = angleDistance(angleStart, angleEnd, direction)
	return angleStart + dist * t * direction * -1
}

export function getArrowLabelFontSize(shape: TLArrowShape) {
	return ARROW_LABEL_FONT_SIZES[shape.props.size] * shape.props.scale
}<|MERGE_RESOLUTION|>--- conflicted
+++ resolved
@@ -12,11 +12,8 @@
 	VecLike,
 	angleDistance,
 	clamp,
-<<<<<<< HEAD
+	createComputedCache,
 	exhaustiveSwitchError,
-=======
-	createComputedCache,
->>>>>>> 7c0dd224
 	getPointOnCircle,
 	intersectCirclePolygon,
 	intersectLineSegmentPolygon,
@@ -33,44 +30,6 @@
 import { TLArcArrowInfo, TLStraightArrowInfo } from './arrow-types'
 import { getArrowInfo } from './shared'
 
-<<<<<<< HEAD
-const labelSizeCacheCache = new WeakCache<Editor, ComputedCache<Vec, TLArrowShape>>()
-
-function getLabelSizeCache(editor: Editor) {
-	return labelSizeCacheCache.get(editor, () => {
-		return editor.store.createComputedCache<Vec, TLArrowShape>('arrowLabelSize', (shape) => {
-			const info = getArrowInfo(editor, shape)!
-			let width = 0
-			let height = 0
-
-			const bodyGeom =
-				info.type === 'straight'
-					? new Edge2d({
-							start: Vec.From(info.start.point),
-							end: Vec.From(info.end.point),
-						})
-					: info.type === 'arc'
-						? new Arc2d({
-								center: Vec.Cast(info.handleArc.center),
-								start: Vec.Cast(info.start.point),
-								end: Vec.Cast(info.end.point),
-								sweepFlag: info.bodyArc.sweepFlag,
-								largeArcFlag: info.bodyArc.largeArcFlag,
-							})
-						: new Polyline2d({ points: info.route.points })
-
-			if (shape.props.text.trim()) {
-				const bodyBounds = bodyGeom.bounds
-
-				const fontSize = getArrowLabelFontSize(shape)
-
-				// First we measure the text with no constraints
-				const { w, h } = editor.textMeasure.measureText(shape.props.text, {
-					...TEXT_PROPS,
-					fontFamily: FONT_FAMILIES[shape.props.font],
-					fontSize,
-					maxWidth: null,
-=======
 const labelSizeCache = createComputedCache(
 	'arrow label size',
 	(editor: Editor, shape: TLArrowShape) => {
@@ -79,19 +38,21 @@
 		let width = 0
 		let height = 0
 
-		const bodyGeom = info.isStraight
-			? new Edge2d({
-					start: Vec.From(info.start.point),
-					end: Vec.From(info.end.point),
->>>>>>> 7c0dd224
-				})
-			: new Arc2d({
-					center: Vec.Cast(info.handleArc.center),
-					start: Vec.Cast(info.start.point),
-					end: Vec.Cast(info.end.point),
-					sweepFlag: info.bodyArc.sweepFlag,
-					largeArcFlag: info.bodyArc.largeArcFlag,
-				})
+		const bodyGeom =
+			info.type === 'straight'
+				? new Edge2d({
+						start: Vec.From(info.start.point),
+						end: Vec.From(info.end.point),
+					})
+				: info.type === 'arc'
+					? new Arc2d({
+							center: Vec.Cast(info.handleArc.center),
+							start: Vec.Cast(info.start.point),
+							end: Vec.Cast(info.end.point),
+							sweepFlag: info.bodyArc.sweepFlag,
+							largeArcFlag: info.bodyArc.largeArcFlag,
+						})
+					: new Polyline2d({ points: info.route.points })
 
 		if (shape.props.text.trim()) {
 			const bodyBounds = bodyGeom.bounds
