--- conflicted
+++ resolved
@@ -800,7 +800,6 @@
 	}
 
 	indicator(shape: TLArrowShape) {
-<<<<<<< HEAD
 		const { editor } = this
 		const skipState = useValue(
 			'skip',
@@ -808,120 +807,11 @@
 				return editor.isInAny('select.translating', 'select.dragging_handle')
 			},
 			[editor]
-=======
-		// eslint-disable-next-line react-hooks/rules-of-hooks
-		const isEditing = useIsEditing(shape.id)
-		// eslint-disable-next-line react-hooks/rules-of-hooks
-		const clipPathId = useSharedSafeId(shape.id + '_clip')
-
-		const info = getArrowInfo(this.editor, shape)
-		if (!info) return null
-
-		const { start, end } = getArrowTerminalsInArrowSpace(this.editor, shape, info?.bindings)
-		const geometry = this.editor.getShapeGeometry<Group2d>(shape)
-		const bounds = geometry.bounds
-
-		const labelGeometry =
-			isEditing || shape.props.text.trim() ? (geometry.children[1] as Rectangle2d) : null
-
-		if (Vec.Equals(start, end)) return null
-
-		const strokeWidth = STROKE_SIZES[shape.props.size] * shape.props.scale
-
-		const as = info.start.arrowhead && getArrowheadPathForType(info, 'start', strokeWidth)
-		const ae = info.end.arrowhead && getArrowheadPathForType(info, 'end', strokeWidth)
-
-		const includeClipPath =
-			(as && info.start.arrowhead !== 'arrow') ||
-			(ae && info.end.arrowhead !== 'arrow') ||
-			!!labelGeometry
-
-		const labelBounds = labelGeometry ? labelGeometry.getBounds() : new Box(0, 0, 0, 0)
-
-		if (isEditing && labelGeometry) {
-			return (
-				<rect
-					x={toDomPrecision(labelBounds.x)}
-					y={toDomPrecision(labelBounds.y)}
-					width={labelBounds.w}
-					height={labelBounds.h}
-					rx={3.5 * shape.props.scale}
-					ry={3.5 * shape.props.scale}
-				/>
-			)
-		}
-		const clipStartArrowhead = !(
-			info.start.arrowhead === 'none' || info.start.arrowhead === 'arrow'
->>>>>>> 403af9c5
 		)
 
-<<<<<<< HEAD
 		if (skipState) return null
 
 		return <ArrowIndicator shape={shape} />
-=======
-		return (
-			<g>
-				{includeClipPath && (
-					<defs>
-						<ArrowClipPath
-							radius={3.5 * shape.props.scale}
-							hasText={shape.props.text.trim().length > 0}
-							bounds={bounds}
-							labelBounds={labelBounds}
-							as={clipStartArrowhead && as ? as : ''}
-							ae={clipEndArrowhead && ae ? ae : ''}
-						/>
-					</defs>
-				)}
-				<g
-					style={{
-						clipPath: includeClipPath ? `url(#${clipPathId})` : undefined,
-						WebkitClipPath: includeClipPath ? `url(#${clipPathId})` : undefined,
-					}}
-				>
-					{/* This rect needs to be here if we're creating a mask due to an svg quirk on Chrome */}
-					{includeClipPath && (
-						<rect
-							x={bounds.minX - 100}
-							y={bounds.minY - 100}
-							width={bounds.width + 200}
-							height={bounds.height + 200}
-							opacity={0}
-						/>
-					)}
-
-					{getArrowBodyPath(
-						shape,
-						info,
-						shape.props.dash === 'draw'
-							? {
-									style: 'draw',
-									randomSeed: shape.id,
-									strokeWidth: 1,
-									passes: 1,
-									offset: 0,
-									roundness: strokeWidth * 2,
-									props: { strokeWidth: undefined },
-								}
-							: { style: 'solid', strokeWidth: 1, props: { strokeWidth: undefined } }
-					)}
-				</g>
-				{as && <path d={as} />}
-				{ae && <path d={ae} />}
-				{labelGeometry && (
-					<rect
-						x={toDomPrecision(labelBounds.x)}
-						y={toDomPrecision(labelBounds.y)}
-						width={labelBounds.w}
-						height={labelBounds.h}
-						rx={3.5}
-						ry={3.5}
-					/>
-				)}
-			</g>
-		)
->>>>>>> 403af9c5
 	}
 
 	override onEditStart(shape: TLArrowShape) {
@@ -1306,14 +1196,15 @@
 
 function ArrowIndicator({ shape }: { shape: TLArrowShape }) {
 	const editor = useEditor()
+
 	const isEditing = useIsEditing(shape.id)
 	const clipPathId = useSharedSafeId(shape.id + '_clip')
 
-	const info = useValue('arrow info', () => getArrowInfo(editor, shape), [editor, shape.props])
+	const info = getArrowInfo(editor, shape)
 	if (!info) return null
 
 	const { start, end } = getArrowTerminalsInArrowSpace(editor, shape, info?.bindings)
-	const geometry = useValue('geometry', () => editor.getShapeGeometry<Group2d>(shape), [editor])
+	const geometry = editor.getShapeGeometry<Group2d>(shape)
 	const bounds = geometry.bounds
 
 	const labelGeometry =
@@ -1331,13 +1222,15 @@
 		(ae && info.end.arrowhead !== 'arrow') ||
 		!!labelGeometry
 
+	const labelBounds = labelGeometry ? labelGeometry.getBounds() : new Box(0, 0, 0, 0)
+
 	if (isEditing && labelGeometry) {
 		return (
 			<rect
-				x={toDomPrecision(labelGeometry.x)}
-				y={toDomPrecision(labelGeometry.y)}
-				width={labelGeometry.w}
-				height={labelGeometry.h}
+				x={toDomPrecision(labelBounds.x)}
+				y={toDomPrecision(labelBounds.y)}
+				width={labelBounds.w}
+				height={labelBounds.h}
 				rx={3.5 * shape.props.scale}
 				ry={3.5 * shape.props.scale}
 			/>
@@ -1354,7 +1247,7 @@
 						radius={3.5 * shape.props.scale}
 						hasText={shape.props.text.trim().length > 0}
 						bounds={bounds}
-						labelBounds={labelGeometry ? labelGeometry.getBounds() : new Box(0, 0, 0, 0)}
+						labelBounds={labelBounds}
 						as={clipStartArrowhead && as ? as : ''}
 						ae={clipEndArrowhead && ae ? ae : ''}
 					/>
@@ -1397,10 +1290,10 @@
 			{ae && <path d={ae} />}
 			{labelGeometry && (
 				<rect
-					x={toDomPrecision(labelGeometry.x)}
-					y={toDomPrecision(labelGeometry.y)}
-					width={labelGeometry.w}
-					height={labelGeometry.h}
+					x={toDomPrecision(labelBounds.x)}
+					y={toDomPrecision(labelBounds.y)}
+					width={labelBounds.w}
+					height={labelBounds.h}
 					rx={3.5}
 					ry={3.5}
 				/>
