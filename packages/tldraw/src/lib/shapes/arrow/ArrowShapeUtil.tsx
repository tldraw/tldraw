--- conflicted
+++ resolved
@@ -947,12 +947,7 @@
 						.box.clone()
 						.expandBy(-ARROW_LABEL_PADDING * shape.props.scale)}
 					padding={0}
-<<<<<<< HEAD
-					// todo: unify with showTextOutline prop in other shapes
-					stroke={this.options.showTextOutline}
-=======
-					showTextOutline={true}
->>>>>>> fb247de5
+					showTextOutline={this.options.showTextOutline}
 				/>
 			</g>
 		)
