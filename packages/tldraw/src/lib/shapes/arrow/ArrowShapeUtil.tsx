import {
	Arc2d,
	Box,
	EMPTY_ARRAY,
	Edge2d,
	Editor,
	Geometry2d,
	Group2d,
	IndexKey,
	PI2,
	Polyline2d,
	Rectangle2d,
	SVGContainer,
	ShapeUtil,
	SvgExportContext,
	TLArrowBinding,
	TLArrowBindingProps,
	TLArrowShape,
	TLArrowShapeProps,
	TLFontFace,
	TLHandle,
	TLHandleDragInfo,
	TLResizeInfo,
	TLShapePartial,
	TLShapeUtilCanBeLaidOutOpts,
	TLShapeUtilCanBindOpts,
	TLShapeUtilCanvasSvgDef,
	Vec,
	WeakCache,
	arrowShapeMigrations,
	arrowShapeProps,
	clamp,
	debugFlags,
	exhaustiveSwitchError,
	getDefaultColorTheme,
	invLerp,
	lerp,
	mapObjectMapValues,
	maybeSnapToGrid,
	structuredClone,
	toDomPrecision,
	track,
	useEditor,
	useIsEditing,
	useSharedSafeId,
	useValue,
} from '@tldraw/editor'
import React, { useMemo } from 'react'
import { updateArrowTerminal } from '../../bindings/arrow/ArrowBindingUtil'
import { PathBuilder } from '../shared/PathBuilder'
import { PlainTextLabel } from '../shared/PlainTextLabel'
import { ShapeFill } from '../shared/ShapeFill'
import { SvgTextLabel } from '../shared/SvgTextLabel'
import { ARROW_LABEL_PADDING, STROKE_SIZES, TEXT_PROPS } from '../shared/default-shape-constants'
import { DefaultFontFaces } from '../shared/defaultFonts'
import { getFillDefForCanvas, getFillDefForExport } from '../shared/defaultStyleDefs'
import { useDefaultColorTheme } from '../shared/useDefaultColorTheme'
import { getArrowBodyPath, getArrowHandlePath } from './ArrowPath'
import { ArrowShapeOptions } from './arrow-types'
import {
	getArrowLabelDefaultPosition,
	getArrowLabelFontSize,
	getArrowLabelPosition,
} from './arrowLabel'
import { updateArrowTargetState } from './arrowTargetState'
import { getArrowheadPathForType } from './arrowheads'
import { ElbowArrowDebug } from './elbow/ElbowArrowDebug'
import { ElbowArrowAxes } from './elbow/definitions'
import { getElbowArrowSnapLines, perpDistanceToLineAngle } from './elbow/elbowArrowSnapLines'
import {
	TLArrowBindings,
	createOrUpdateArrowBinding,
	getArrowBindings,
	getArrowInfo,
	getArrowTerminalsInArrowSpace,
	removeArrowBinding,
} from './shared'

enum ArrowHandles {
	Start = 'start',
	Middle = 'middle',
	End = 'end',
}

/** @public */
export class ArrowShapeUtil extends ShapeUtil<TLArrowShape> {
	static override type = 'arrow' as const
	static override props = arrowShapeProps
	static override migrations = arrowShapeMigrations

	override options: ArrowShapeOptions = {
		expandElbowLegLength: {
			s: 28,
			m: 36,
			l: 44,
			xl: 66,
		},
		minElbowLegLength: {
			s: STROKE_SIZES.s * 3,
			m: STROKE_SIZES.m * 3,
			l: STROKE_SIZES.l * 3,
			xl: STROKE_SIZES.xl * 3,
		},
		minElbowHandleDistance: 16,

		arcArrowCenterSnapDistance: 16,
		elbowArrowCenterSnapDistance: 24,
		elbowArrowEdgeSnapDistance: 20,
		elbowArrowPointSnapDistance: 24,
		elbowArrowAxisSnapDistance: 16,

		labelCenterSnapDistance: 10,

		elbowMidpointSnapDistance: 10,
		elbowMinSegmentLengthToShowMidpointHandle: 20,

		hoverPreciseTimeout: 600,
		pointingPreciseTimeout: 320,
	}

	override canEdit() {
		return true
	}
	override canBind({ toShapeType }: TLShapeUtilCanBindOpts<TLArrowShape>): boolean {
		// bindings can go from arrows to shapes, but not from shapes to arrows
		return toShapeType !== 'arrow'
	}
	override canSnap() {
		return false
	}
	override canTabTo(shape: TLArrowShape) {
		const bindings = getArrowBindings(this.editor, shape)
		return !!(bindings.start || bindings.end || shape.props.text)
	}
	override hideResizeHandles() {
		return true
	}
	override hideRotateHandle() {
		return true
	}
	override hideSelectionBoundsBg() {
		return true
	}
	override hideSelectionBoundsFg() {
		return true
	}

	override canBeLaidOut(shape: TLArrowShape, info: TLShapeUtilCanBeLaidOutOpts) {
		if (info.type === 'flip') {
			// If we don't have this then the flip will be non-idempotent; that is, the flip will be multipotent, varipotent, or perhaps even omni-potent... and we can't have that
			const bindings = getArrowBindings(this.editor, shape)
			const { start, end } = bindings
			const { shapes = [] } = info
			if (start && !shapes.find((s) => s.id === start.toId)) return false
			if (end && !shapes.find((s) => s.id === end.toId)) return false
		}
		return true
	}

	override getFontFaces(shape: TLArrowShape): TLFontFace[] {
		if (!shape.props.text) return EMPTY_ARRAY
		return [DefaultFontFaces[`tldraw_${shape.props.font}`].normal.normal]
	}

	override getDefaultProps(): TLArrowShape['props'] {
		return {
			kind: 'arc',
			elbowMidPoint: 0.5,
			dash: 'draw',
			size: 'm',
			fill: 'none',
			color: 'black',
			labelColor: 'black',
			bend: 0,
			start: { x: 0, y: 0 },
			end: { x: 2, y: 0 },
			arrowheadStart: 'none',
			arrowheadEnd: 'arrow',
			text: '',
			labelPosition: 0.5,
			font: 'draw',
			scale: 1,
		}
	}

	getGeometry(shape: TLArrowShape) {
		const isEditing = this.editor.getEditingShapeId() === shape.id
		const info = getArrowInfo(this.editor, shape)!

		const debugGeom: Geometry2d[] = []

		const bodyGeom =
			info.type === 'straight'
				? new Edge2d({
						start: Vec.From(info.start.point),
						end: Vec.From(info.end.point),
					})
				: info.type === 'arc'
					? new Arc2d({
							center: Vec.Cast(info.handleArc.center),
							start: Vec.Cast(info.start.point),
							end: Vec.Cast(info.end.point),
							sweepFlag: info.bodyArc.sweepFlag,
							largeArcFlag: info.bodyArc.largeArcFlag,
						})
					: new Polyline2d({ points: info.route.points })

		let labelGeom
		if (isEditing || shape.props.text.trim()) {
			const labelPosition = getArrowLabelPosition(this.editor, shape)
			if (debugFlags.debugGeometry.get()) {
				debugGeom.push(...labelPosition.debugGeom)
			}
			labelGeom = new Rectangle2d({
				x: labelPosition.box.x,
				y: labelPosition.box.y,
				width: labelPosition.box.w,
				height: labelPosition.box.h,
				isFilled: true,
				isLabel: true,
			})
		}

		return new Group2d({
			children: [...(labelGeom ? [bodyGeom, labelGeom] : [bodyGeom]), ...debugGeom],
		})
	}

	override getHandles(shape: TLArrowShape): TLHandle[] {
		const info = getArrowInfo(this.editor, shape)!

		const handles: TLHandle[] = [
			{
				id: ArrowHandles.Start,
				type: 'vertex',
				index: 'a1' as IndexKey,
				x: info.start.handle.x,
				y: info.start.handle.y,
			},
			{
				id: ArrowHandles.End,
				type: 'vertex',
				index: 'a3' as IndexKey,
				x: info.end.handle.x,
				y: info.end.handle.y,
			},
		]

		if (shape.props.kind === 'arc' && (info.type === 'straight' || info.type === 'arc')) {
			handles.push({
				id: ArrowHandles.Middle,
				type: 'virtual',
				index: 'a2' as IndexKey,
				x: info.middle.x,
				y: info.middle.y,
			})
		}

		if (shape.props.kind === 'elbow' && info.type === 'elbow' && info.route.midpointHandle) {
			const shapePageTransform = this.editor.getShapePageTransform(shape.id)!

			const segmentStart = shapePageTransform.applyToPoint(info.route.midpointHandle.segmentStart)
			const segmentEnd = shapePageTransform.applyToPoint(info.route.midpointHandle.segmentEnd)
			const segmentLength = Vec.Dist(segmentStart, segmentEnd) * this.editor.getZoomLevel()

			if (segmentLength > this.options.elbowMinSegmentLengthToShowMidpointHandle) {
				handles.push({
					id: ArrowHandles.Middle,
					type: 'vertex',
					index: 'a2' as IndexKey,
					x: info.route.midpointHandle.point.x,
					y: info.route.midpointHandle.point.y,
				})
			}
		}

		return handles
	}

	override getText(shape: TLArrowShape) {
		return shape.props.text
	}

	override onHandleDrag(shape: TLArrowShape, info: TLHandleDragInfo<TLArrowShape>) {
		const handleId = info.handle.id as ArrowHandles
		switch (handleId) {
			case ArrowHandles.Middle:
				switch (shape.props.kind) {
					case 'arc':
						return this.onArcMidpointHandleDrag(shape, info)
					case 'elbow':
						return this.onElbowMidpointHandleDrag(shape, info)
					default:
						exhaustiveSwitchError(shape.props.kind)
				}
			case ArrowHandles.Start:
			case ArrowHandles.End:
				return this.onTerminalHandleDrag(shape, info, handleId)
			default:
				exhaustiveSwitchError(handleId)
		}
	}

	private onArcMidpointHandleDrag(shape: TLArrowShape, { handle }: TLHandleDragInfo<TLArrowShape>) {
		const bindings = getArrowBindings(this.editor, shape)

		// Bending the arrow...
		const { start, end } = getArrowTerminalsInArrowSpace(this.editor, shape, bindings)

		const delta = Vec.Sub(end, start)
		const v = Vec.Per(delta)

		const med = Vec.Med(end, start)
		const A = Vec.Sub(med, v)
		const B = Vec.Add(med, v)

		const point = Vec.NearestPointOnLineSegment(A, B, handle, false)
		let bend = Vec.Dist(point, med)
		if (Vec.Clockwise(point, end, med)) bend *= -1
		return { id: shape.id, type: shape.type, props: { bend } }
	}

	private onElbowMidpointHandleDrag(
		shape: TLArrowShape,
		{ handle }: TLHandleDragInfo<TLArrowShape>
	) {
		const info = getArrowInfo(this.editor, shape)
		if (info?.type !== 'elbow') return

		const shapeToPageTransform = this.editor.getShapePageTransform(shape.id)!
		const handlePagePoint = shapeToPageTransform.applyToPoint(handle)
		const axisName = info.route.midpointHandle?.axis
		if (!axisName) return
		const axis = ElbowArrowAxes[axisName]

		const midRange = info.elbow[axis.midRange]
		if (!midRange) return

		// We're snapping against a list of parallel lines. The way we do this is to calculate the
		// angle of the line we're snapping to...
		let angle = Vec.Angle(
			shapeToPageTransform.applyToPoint(axis.v(0, 0)),
			shapeToPageTransform.applyToPoint(axis.v(0, 1))
		)
		if (angle < 0) angle += Math.PI

		// ...then calculate the perpendicular distance from the origin to the (infinite) line in
		// question. This returns a signed distance - lines "behind" the origin are negative.
		const handlePoint = perpDistanceToLineAngle(handlePagePoint, angle)

		// As we're only ever moving along one dimension, we can use this perpendicular distance for
		// all of our snapping calculations.
		const loPoint = perpDistanceToLineAngle(
			shapeToPageTransform.applyToPoint(axis.v(midRange.lo, 0)),
			angle
		)
		const hiPoint = perpDistanceToLineAngle(
			shapeToPageTransform.applyToPoint(axis.v(midRange.hi, 0)),
			angle
		)

		// we want to snap to certain points. the maximum distance at which a snap will occur is
		// relative to the zoom level:
		const maxSnapDistance = this.options.elbowMidpointSnapDistance / this.editor.getZoomLevel()

		// we snap to the midpoint of the range by default
		const midPoint = perpDistanceToLineAngle(
			shapeToPageTransform.applyToPoint(axis.v(lerp(midRange.lo, midRange.hi, 0.5), 0)),
			angle
		)

		let snapPoint = midPoint
		let snapDistance = Math.abs(midPoint - handlePoint)

		// then we check all the other arrows that are on-screen.
		for (const [snapAngle, snapLines] of getElbowArrowSnapLines(this.editor)) {
			const { isParallel, isFlippedParallel } = anglesAreApproximatelyParallel(angle, snapAngle)
			if (isParallel || isFlippedParallel) {
				for (const snapLine of snapLines) {
					const doesShareStartIntersection =
						snapLine.startBoundShapeId &&
						(snapLine.startBoundShapeId === info.bindings.start?.toId ||
							snapLine.startBoundShapeId === info.bindings.end?.toId)

					const doesShareEndIntersection =
						snapLine.endBoundShapeId &&
						(snapLine.endBoundShapeId === info.bindings.start?.toId ||
							snapLine.endBoundShapeId === info.bindings.end?.toId)

					if (!doesShareStartIntersection && !doesShareEndIntersection) continue

					const point = isFlippedParallel ? -snapLine.perpDistance : snapLine.perpDistance
					const distance = Math.abs(point - handlePoint)
					if (distance < snapDistance) {
						snapPoint = point
						snapDistance = distance
					}
				}
			}
		}

		if (snapDistance > maxSnapDistance) {
			snapPoint = handlePoint
		}

		const newMid = clamp(invLerp(loPoint, hiPoint, snapPoint), 0, 1)

		return {
			id: shape.id,
			type: shape.type,
			props: {
				elbowMidPoint: newMid,
			},
		}
	}

	private onTerminalHandleDrag(
		shape: TLArrowShape,
		{ handle, isPrecise }: TLHandleDragInfo<TLArrowShape>,
		handleId: ArrowHandles.Start | ArrowHandles.End
	) {
		const bindings = getArrowBindings(this.editor, shape)

		const update: TLShapePartial<TLArrowShape> = { id: shape.id, type: 'arrow', props: {} }

		const currentBinding = bindings[handleId]

		const oppositeHandleId = handleId === ArrowHandles.Start ? ArrowHandles.End : ArrowHandles.Start
		const oppositeBinding = bindings[oppositeHandleId]

		const targetInfo = updateArrowTargetState({
			editor: this.editor,
			pointInPageSpace: this.editor.getShapePageTransform(shape.id)!.applyToPoint(handle),
			arrow: shape,
			isPrecise: isPrecise,
			isExact: this.editor.inputs.altKey,
			currentBinding,
			oppositeBinding,
		})

		if (!targetInfo) {
			// todo: maybe double check that this isn't equal to the other handle too?
			removeArrowBinding(this.editor, shape, handleId)
			const newPoint = maybeSnapToGrid(new Vec(handle.x, handle.y), this.editor)
			update.props![handleId] = {
				x: newPoint.x,
				y: newPoint.y,
			}
			return update
		}

		// we've got a target! the handle is being dragged over a shape, bind to it
		const bindingProps: TLArrowBindingProps = {
			terminal: handleId,
			normalizedAnchor: targetInfo.normalizedAnchor,
			isPrecise: targetInfo.isPrecise,
			isExact: this.editor.inputs.altKey,
			snap: targetInfo.snap,
		}

		createOrUpdateArrowBinding(this.editor, shape, targetInfo.target.id, bindingProps)

		const newBindings = getArrowBindings(this.editor, shape)
		if (newBindings.start && newBindings.end && newBindings.start.toId === newBindings.end.toId) {
			if (
				Vec.Equals(newBindings.start.props.normalizedAnchor, newBindings.end.props.normalizedAnchor)
			) {
				createOrUpdateArrowBinding(this.editor, shape, newBindings.end.toId, {
					...newBindings.end.props,
					normalizedAnchor: {
						x: newBindings.end.props.normalizedAnchor.x + 0.05,
						y: newBindings.end.props.normalizedAnchor.y,
					},
				})
			}
		}

		return update
	}

	override onTranslateStart(shape: TLArrowShape) {
		const bindings = getArrowBindings(this.editor, shape)

		if (shape.props.kind === 'elbow') {
			// for arrow shapes, we can't maintain the bindings well just yet so we remove them entirely:
			const info = getArrowInfo(this.editor, shape)
			if (!info) return
			const update: TLShapePartial<TLArrowShape> = { id: shape.id, type: 'arrow', props: {} }
			if (bindings.start) {
				update.props!.start = { x: info.start.point.x, y: info.start.point.y }
				removeArrowBinding(this.editor, shape, 'start')
			}
			if (bindings.end) {
				update.props!.end = { x: info.end.point.x, y: info.end.point.y }
				removeArrowBinding(this.editor, shape, 'end')
			}
			return update
		}

		const terminalsInArrowSpace = getArrowTerminalsInArrowSpace(this.editor, shape, bindings)
		const shapePageTransform = this.editor.getShapePageTransform(shape.id)!

		// If at least one bound shape is in the selection, do nothing;
		// If no bound shapes are in the selection, unbind any bound shapes

		const selectedShapeIds = this.editor.getSelectedShapeIds()

		if (
			(bindings.start &&
				(selectedShapeIds.includes(bindings.start.toId) ||
					this.editor.isAncestorSelected(bindings.start.toId))) ||
			(bindings.end &&
				(selectedShapeIds.includes(bindings.end.toId) ||
					this.editor.isAncestorSelected(bindings.end.toId)))
		) {
			return
		}

		// When we start translating shapes, record where their bindings were in page space so we
		// can maintain them as we translate the arrow
		shapeAtTranslationStart.set(shape, {
			pagePosition: shapePageTransform.applyToPoint(shape),
			terminalBindings: mapObjectMapValues(terminalsInArrowSpace, (terminalName, point) => {
				const binding = bindings[terminalName]
				if (!binding) return null
				return {
					binding,
					shapePosition: point,
					pagePosition: shapePageTransform.applyToPoint(point),
				}
			}),
		})

		// update arrow terminal bindings eagerly to make sure the arrows unbind nicely when translating
		if (bindings.start) {
			updateArrowTerminal({
				editor: this.editor,
				arrow: shape,
				terminal: 'start',
				useHandle: true,
			})
			shape = this.editor.getShape(shape.id) as TLArrowShape
		}
		if (bindings.end) {
			updateArrowTerminal({
				editor: this.editor,
				arrow: shape,
				terminal: 'end',
				useHandle: true,
			})
		}

		for (const handleName of [ArrowHandles.Start, ArrowHandles.End] as const) {
			const binding = bindings[handleName]
			if (!binding) continue

			this.editor.updateBinding({
				...binding,
				props: { ...binding.props, isPrecise: true },
			})
		}

		return
	}

	override onTranslate(initialShape: TLArrowShape, shape: TLArrowShape) {
		const atTranslationStart = shapeAtTranslationStart.get(initialShape)
		if (!atTranslationStart) return

		const shapePageTransform = this.editor.getShapePageTransform(shape.id)!
		const pageDelta = Vec.Sub(
			shapePageTransform.applyToPoint(shape),
			atTranslationStart.pagePosition
		)

		for (const terminalBinding of Object.values(atTranslationStart.terminalBindings)) {
			if (!terminalBinding) continue

			const newPagePoint = Vec.Add(terminalBinding.pagePosition, Vec.Mul(pageDelta, 0.5))
			const newTarget = this.editor.getShapeAtPoint(newPagePoint, {
				hitInside: true,
				hitFrameInside: true,
				margin: 0,
				filter: (targetShape) => {
					return (
						!targetShape.isLocked &&
						this.editor.canBindShapes({ fromShape: shape, toShape: targetShape, binding: 'arrow' })
					)
				},
			})

			if (newTarget?.id === terminalBinding.binding.toId) {
				const targetBounds = Box.ZeroFix(this.editor.getShapeGeometry(newTarget).bounds)
				const pointInTargetSpace = this.editor.getPointInShapeSpace(newTarget, newPagePoint)
				const normalizedAnchor = {
					x: (pointInTargetSpace.x - targetBounds.minX) / targetBounds.width,
					y: (pointInTargetSpace.y - targetBounds.minY) / targetBounds.height,
				}
				createOrUpdateArrowBinding(this.editor, shape, newTarget.id, {
					...terminalBinding.binding.props,
					normalizedAnchor,
					isPrecise: true,
				})
			} else {
				removeArrowBinding(this.editor, shape, terminalBinding.binding.props.terminal)
			}
		}
	}

	private readonly _resizeInitialBindings = new WeakCache<TLArrowShape, TLArrowBindings>()

	override onResize(shape: TLArrowShape, info: TLResizeInfo<TLArrowShape>) {
		const { scaleX, scaleY } = info

		const bindings = this._resizeInitialBindings.get(shape, () =>
			getArrowBindings(this.editor, shape)
		)
		const terminals = getArrowTerminalsInArrowSpace(this.editor, shape, bindings)

		const { start, end } = structuredClone<TLArrowShape['props']>(shape.props)
		let { bend } = shape.props

		// Rescale start handle if it's not bound to a shape
		if (!bindings.start) {
			start.x = terminals.start.x * scaleX
			start.y = terminals.start.y * scaleY
		}

		// Rescale end handle if it's not bound to a shape
		if (!bindings.end) {
			end.x = terminals.end.x * scaleX
			end.y = terminals.end.y * scaleY
		}

		// todo: we should only change the normalized anchor positions
		// of the shape's handles if the bound shape is also being resized

		const mx = Math.abs(scaleX)
		const my = Math.abs(scaleY)

		const startNormalizedAnchor = bindings?.start
			? Vec.From(bindings.start.props.normalizedAnchor)
			: null
		const endNormalizedAnchor = bindings?.end ? Vec.From(bindings.end.props.normalizedAnchor) : null

		if (scaleX < 0 && scaleY >= 0) {
			if (bend !== 0) {
				bend *= -1
				bend *= Math.max(mx, my)
			}

			if (startNormalizedAnchor) {
				startNormalizedAnchor.x = 1 - startNormalizedAnchor.x
			}

			if (endNormalizedAnchor) {
				endNormalizedAnchor.x = 1 - endNormalizedAnchor.x
			}
		} else if (scaleX >= 0 && scaleY < 0) {
			if (bend !== 0) {
				bend *= -1
				bend *= Math.max(mx, my)
			}

			if (startNormalizedAnchor) {
				startNormalizedAnchor.y = 1 - startNormalizedAnchor.y
			}

			if (endNormalizedAnchor) {
				endNormalizedAnchor.y = 1 - endNormalizedAnchor.y
			}
		} else if (scaleX >= 0 && scaleY >= 0) {
			if (bend !== 0) {
				bend *= Math.max(mx, my)
			}
		} else if (scaleX < 0 && scaleY < 0) {
			if (bend !== 0) {
				bend *= Math.max(mx, my)
			}

			if (startNormalizedAnchor) {
				startNormalizedAnchor.x = 1 - startNormalizedAnchor.x
				startNormalizedAnchor.y = 1 - startNormalizedAnchor.y
			}

			if (endNormalizedAnchor) {
				endNormalizedAnchor.x = 1 - endNormalizedAnchor.x
				endNormalizedAnchor.y = 1 - endNormalizedAnchor.y
			}
		}

		if (bindings.start && startNormalizedAnchor) {
			createOrUpdateArrowBinding(this.editor, shape, bindings.start.toId, {
				...bindings.start.props,
				normalizedAnchor: startNormalizedAnchor.toJson(),
			})
		}
		if (bindings.end && endNormalizedAnchor) {
			createOrUpdateArrowBinding(this.editor, shape, bindings.end.toId, {
				...bindings.end.props,
				normalizedAnchor: endNormalizedAnchor.toJson(),
			})
		}

		const next = {
			props: {
				start,
				end,
				bend,
			},
		}

		return next
	}

	override onDoubleClickHandle(
		shape: TLArrowShape,
		handle: TLHandle
	): TLShapePartial<TLArrowShape> | void {
		switch (handle.id) {
			case ArrowHandles.Start: {
				return {
					id: shape.id,
					type: shape.type,
					props: {
						...shape.props,
						arrowheadStart: shape.props.arrowheadStart === 'none' ? 'arrow' : 'none',
					},
				}
			}
			case ArrowHandles.End: {
				return {
					id: shape.id,
					type: shape.type,
					props: {
						...shape.props,
						arrowheadEnd: shape.props.arrowheadEnd === 'none' ? 'arrow' : 'none',
					},
				}
			}
		}
	}

	component(shape: TLArrowShape) {
		// eslint-disable-next-line react-hooks/rules-of-hooks
		const theme = useDefaultColorTheme()
		const onlySelectedShape = this.editor.getOnlySelectedShape()
		const shouldDisplayHandles =
			this.editor.isInAny(
				'select.idle',
				'select.pointing_handle',
				'select.dragging_handle',
				'select.translating',
				'arrow.dragging'
			) && !this.editor.getIsReadonly()

		const info = getArrowInfo(this.editor, shape)
		if (!info?.isValid) return null

		const labelPosition = getArrowLabelPosition(this.editor, shape)
		const isSelected = shape.id === this.editor.getOnlySelectedShapeId()
		const isEditing = this.editor.getEditingShapeId() === shape.id
		const showArrowLabel = isEditing || shape.props.text

		return (
			<>
				<SVGContainer style={{ minWidth: 50, minHeight: 50 }}>
					<ArrowSvg
						shape={shape}
						shouldDisplayHandles={shouldDisplayHandles && onlySelectedShape?.id === shape.id}
					/>
					{shape.props.kind === 'elbow' && debugFlags.debugElbowArrows.get() && (
						<ElbowArrowDebug arrow={shape} />
					)}
				</SVGContainer>
				{showArrowLabel && (
					<PlainTextLabel
						shapeId={shape.id}
						classNamePrefix="tl-arrow"
						type="arrow"
						font={shape.props.font}
						fontSize={getArrowLabelFontSize(shape)}
						lineHeight={TEXT_PROPS.lineHeight}
						align="middle"
						verticalAlign="middle"
						text={shape.props.text}
						labelColor={theme[shape.props.labelColor].solid}
						textWidth={labelPosition.box.w - ARROW_LABEL_PADDING * 2 * shape.props.scale}
						isSelected={isSelected}
						padding={0}
						style={{
							transform: `translate(${labelPosition.box.center.x}px, ${labelPosition.box.center.y}px)`,
						}}
					/>
				)}
			</>
		)
	}

	indicator(shape: TLArrowShape) {
		// eslint-disable-next-line react-hooks/rules-of-hooks
		const isEditing = useIsEditing(shape.id)
		// eslint-disable-next-line react-hooks/rules-of-hooks
		const clipPathId = useSharedSafeId(shape.id + '_clip')

		const info = getArrowInfo(this.editor, shape)
		if (!info) return null

		const { start, end } = getArrowTerminalsInArrowSpace(this.editor, shape, info?.bindings)
		const geometry = this.editor.getShapeGeometry<Group2d>(shape)
		const bounds = geometry.bounds

		const labelGeometry =
			isEditing || shape.props.text.trim() ? (geometry.children[1] as Rectangle2d) : null

		if (Vec.Equals(start, end)) return null

		const strokeWidth = STROKE_SIZES[shape.props.size] * shape.props.scale

		const as = info.start.arrowhead && getArrowheadPathForType(info, 'start', strokeWidth)
		const ae = info.end.arrowhead && getArrowheadPathForType(info, 'end', strokeWidth)

		const includeClipPath =
			(as && info.start.arrowhead !== 'arrow') ||
			(ae && info.end.arrowhead !== 'arrow') ||
			!!labelGeometry

		if (isEditing && labelGeometry) {
			return (
				<rect
					x={toDomPrecision(labelGeometry.x)}
					y={toDomPrecision(labelGeometry.y)}
					width={labelGeometry.w}
					height={labelGeometry.h}
					rx={3.5 * shape.props.scale}
					ry={3.5 * shape.props.scale}
				/>
			)
		}
		const clipStartArrowhead = !(
			info.start.arrowhead === 'none' || info.start.arrowhead === 'arrow'
		)
		const clipEndArrowhead = !(info.end.arrowhead === 'none' || info.end.arrowhead === 'arrow')

		return (
			<g>
				{includeClipPath && (
					<defs>
						<ArrowClipPath
							radius={3.5 * shape.props.scale}
							hasText={shape.props.text.trim().length > 0}
							bounds={bounds}
							labelBounds={labelGeometry ? labelGeometry.getBounds() : new Box(0, 0, 0, 0)}
							as={clipStartArrowhead && as ? as : ''}
							ae={clipEndArrowhead && ae ? ae : ''}
						/>
					</defs>
				)}
				<g
					style={{
						clipPath: includeClipPath ? `url(#${clipPathId})` : undefined,
						WebkitClipPath: includeClipPath ? `url(#${clipPathId})` : undefined,
					}}
				>
					{/* This rect needs to be here if we're creating a mask due to an svg quirk on Chrome */}
					{includeClipPath && (
						<rect
							x={bounds.minX - 100}
							y={bounds.minY - 100}
							width={bounds.width + 200}
							height={bounds.height + 200}
							opacity={0}
						/>
					)}

					{getArrowBodyPath(
						shape,
						info,
						shape.props.dash === 'draw'
							? {
									style: 'draw',
									randomSeed: shape.id,
									strokeWidth: 1,
									passes: 1,
									offset: 0,
									roundness: strokeWidth * 2,
									props: { strokeWidth: undefined },
								}
							: { style: 'solid', strokeWidth: 1, props: { strokeWidth: undefined } }
					)}
				</g>
				{as && <path d={as} />}
				{ae && <path d={ae} />}
				{labelGeometry && (
					<rect
						x={toDomPrecision(labelGeometry.x)}
						y={toDomPrecision(labelGeometry.y)}
						width={labelGeometry.w}
						height={labelGeometry.h}
						rx={3.5}
						ry={3.5}
					/>
				)}
			</g>
		)
	}

	override onEditStart(shape: TLArrowShape) {
		if (shape.props.text.trim() === '') {
			// editing text for the first time, so set the position to the default:
			const labelPosition = getArrowLabelDefaultPosition(this.editor, shape)
			this.editor.updateShape<TLArrowShape>({
				id: shape.id,
				type: shape.type,
				props: { labelPosition },
			})
		}
	}

	override onEditEnd(shape: TLArrowShape) {
		const {
			id,
			type,
			props: { text },
		} = shape

		if (text.trimEnd() !== shape.props.text) {
			this.editor.updateShapes<TLArrowShape>([
				{
					id,
					type,
					props: {
						text: text.trimEnd(),
					},
				},
			])
		}
	}

	override toSvg(shape: TLArrowShape, ctx: SvgExportContext) {
		ctx.addExportDef(getFillDefForExport(shape.props.fill))
		const theme = getDefaultColorTheme(ctx)
		const scaleFactor = 1 / shape.props.scale

		return (
			<g transform={`scale(${scaleFactor})`}>
				<ArrowSvg shape={shape} shouldDisplayHandles={false} />
				<SvgTextLabel
					fontSize={getArrowLabelFontSize(shape)}
					font={shape.props.font}
					align="middle"
					verticalAlign="middle"
					text={shape.props.text}
					labelColor={theme[shape.props.labelColor].solid}
					bounds={getArrowLabelPosition(this.editor, shape)
						.box.clone()
						.expandBy(-ARROW_LABEL_PADDING * shape.props.scale)}
					padding={0}
				/>
			</g>
		)
	}

	override getCanvasSvgDefs(): TLShapeUtilCanvasSvgDef[] {
		return [
			getFillDefForCanvas(),
			{
				key: `arrow:dot`,
				component: ArrowheadDotDef,
			},
			{
				key: `arrow:cross`,
				component: ArrowheadCrossDef,
			},
		]
	}
	override getInterpolatedProps(
		startShape: TLArrowShape,
		endShape: TLArrowShape,
		progress: number
	): TLArrowShapeProps {
		return {
			...(progress > 0.5 ? endShape.props : startShape.props),
			scale: lerp(startShape.props.scale, endShape.props.scale, progress),
			start: {
				x: lerp(startShape.props.start.x, endShape.props.start.x, progress),
				y: lerp(startShape.props.start.y, endShape.props.start.y, progress),
			},
			end: {
				x: lerp(startShape.props.end.x, endShape.props.end.x, progress),
				y: lerp(startShape.props.end.y, endShape.props.end.y, progress),
			},
			bend: lerp(startShape.props.bend, endShape.props.bend, progress),
			labelPosition: lerp(startShape.props.labelPosition, endShape.props.labelPosition, progress),
		}
	}
}

export function getArrowLength(editor: Editor, shape: TLArrowShape): number {
	const info = getArrowInfo(editor, shape)!

	return info.type === 'straight'
		? Vec.Dist(info.start.handle, info.end.handle)
		: info.type === 'arc'
			? Math.abs(info.handleArc.length)
			: info.route.distance
}

const ArrowSvg = track(function ArrowSvg({
	shape,
	shouldDisplayHandles,
}: {
	shape: TLArrowShape
	shouldDisplayHandles: boolean
}) {
	const editor = useEditor()
	const theme = useDefaultColorTheme()
	const info = getArrowInfo(editor, shape)
	const isForceSolid = useValue(
		'force solid',
		() => {
			return editor.getZoomLevel() < 0.2
		},
		[editor]
	)
	const clipPathId = useSharedSafeId(shape.id + '_clip')
	const arrowheadDotId = useSharedSafeId('arrowhead-dot')
	const arrowheadCrossId = useSharedSafeId('arrowhead-cross')
<<<<<<< HEAD
	const isEditing = useIsEditing(shape.id)
=======
	const geometry = editor.getShapeGeometry(shape)
	if (!geometry) return null
	const bounds = Box.ZeroFix(geometry.bounds)
	const bindings = getArrowBindings(editor, shape)
>>>>>>> 70e15655

	if (!info?.isValid) return null

	const strokeWidth = STROKE_SIZES[shape.props.size] * shape.props.scale

	const as = info.start.arrowhead && getArrowheadPathForType(info, 'start', strokeWidth)
	const ae = info.end.arrowhead && getArrowheadPathForType(info, 'end', strokeWidth)

	let handlePath: null | React.JSX.Element = null

	if (shouldDisplayHandles && (bindings.start || bindings.end)) {
		handlePath = getArrowHandlePath(info, {
			style: 'dashed',
			start: 'skip',
			end: 'skip',
			lengthRatio: 2.5,
			strokeWidth: 2 / editor.getZoomLevel(),
			props: {
				className: 'tl-arrow-hint',
				markerStart: bindings.start
					? bindings.start.props.isExact
						? ''
						: bindings.start.props.isPrecise
							? `url(#${arrowheadCrossId})`
							: `url(#${arrowheadDotId})`
					: '',
				markerEnd: bindings.end
					? bindings.end.props.isExact
						? ''
						: bindings.end.props.isPrecise
							? `url(#${arrowheadCrossId})`
							: `url(#${arrowheadDotId})`
					: '',
				opacity: 0.16,
			},
		})
	}

	const labelPosition = getArrowLabelPosition(editor, shape)

	const clipStartArrowhead = !(info.start.arrowhead === 'none' || info.start.arrowhead === 'arrow')
	const clipEndArrowhead = !(info.end.arrowhead === 'none' || info.end.arrowhead === 'arrow')

	return (
		<>
			{/* Yep */}
			<defs>
				<clipPath id={clipPathId}>
					<ArrowClipPath
<<<<<<< HEAD
						hasText={isEditing || shape.props.text.trim().length > 0}
=======
						radius={3.5 * shape.props.scale}
						hasText={shape.props.text.trim().length > 0}
>>>>>>> 70e15655
						bounds={bounds}
						labelBounds={labelPosition.box}
						as={clipStartArrowhead && as ? as : ''}
						ae={clipEndArrowhead && ae ? ae : ''}
					/>
				</clipPath>
			</defs>
			<g
				fill="none"
				stroke={theme[shape.props.color].solid}
				strokeWidth={strokeWidth}
				strokeLinejoin="round"
				strokeLinecap="round"
				pointerEvents="none"
			>
				{handlePath}
				<g
					style={{
						clipPath: `url(#${clipPathId})`,
						WebkitClipPath: `url(#${clipPathId})`,
					}}
				>
					<rect
						x={toDomPrecision(bounds.minX - 100)}
						y={toDomPrecision(bounds.minY - 100)}
						width={toDomPrecision(bounds.width + 200)}
						height={toDomPrecision(bounds.height + 200)}
						opacity={0}
					/>
					{getArrowBodyPath(shape, info, {
						style: shape.props.dash,
						strokeWidth,
						forceSolid: isForceSolid,
						randomSeed: shape.id,
					})}
				</g>
				{as && clipStartArrowhead && shape.props.fill !== 'none' && (
					<ShapeFill
						theme={theme}
						d={as}
						color={shape.props.color}
						fill={shape.props.fill}
						scale={shape.props.scale}
					/>
				)}
				{ae && clipEndArrowhead && shape.props.fill !== 'none' && (
					<ShapeFill
						theme={theme}
						d={ae}
						color={shape.props.color}
						fill={shape.props.fill}
						scale={shape.props.scale}
					/>
				)}
				{as && <path d={as} />}
				{ae && <path d={ae} />}
			</g>
		</>
	)
})

function ArrowClipPath({
	radius,
	hasText,
	bounds,
	labelBounds,
	as,
	ae,
}: {
	radius: number
	hasText: boolean
	bounds: Box
	labelBounds: Box
	as: string
	ae: string
}) {
	const path = useMemo(() => {
		// The direction in which we create the different path parts is important, as it determines what gets clipped.
		// See the description on the directions in the non-zero fill rule example:
		// https://developer.mozilla.org/en-US/docs/Web/SVG/Attribute/fill-rule#nonzero
		const path = new PathBuilder()

		// We create this one in the clockwise direction
		path
			.moveTo(bounds.left - 100, bounds.top - 100)
			.lineTo(bounds.right + 100, bounds.top - 100)
			.lineTo(bounds.right + 100, bounds.bottom + 100)
			.lineTo(bounds.left - 100, bounds.bottom + 100)
			.close()

		if (hasText) {
			path
				.moveTo(labelBounds.left, labelBounds.top + radius)
				.lineTo(labelBounds.left, labelBounds.bottom - radius)
				.arcTo(radius, false, false, labelBounds.left + radius, labelBounds.bottom)
				.lineTo(labelBounds.right - radius, labelBounds.bottom)
				.arcTo(radius, false, false, labelBounds.right, labelBounds.bottom - radius)
				.lineTo(labelBounds.right, labelBounds.top + radius)
				.arcTo(radius, false, false, labelBounds.right - radius, labelBounds.top)
				.lineTo(labelBounds.left + radius, labelBounds.top)
				.arcTo(radius, false, false, labelBounds.left, labelBounds.top + radius)
				.close()
		}

		return path.toD()
	}, [
		radius,
		hasText,
		bounds.bottom,
		bounds.left,
		bounds.right,
		bounds.top,
		labelBounds.bottom,
		labelBounds.left,
		labelBounds.right,
		labelBounds.top,
	])

	// We also append the arrowhead paths to the clip path, so that we also clip the arrowheads
	return <path d={`${path}${as}${ae}`} />
}

const shapeAtTranslationStart = new WeakMap<
	TLArrowShape,
	{
		pagePosition: Vec
		terminalBindings: Record<
			'start' | 'end',
			{
				pagePosition: Vec
				shapePosition: Vec
				binding: TLArrowBinding
			} | null
		>
	}
>()

function ArrowheadDotDef() {
	const id = useSharedSafeId('arrowhead-dot')
	return (
		<marker id={id} className="tl-arrow-hint" refX="3.0" refY="3.0" orient="0">
			<circle cx="3" cy="3" r="2" strokeDasharray="100%" />
		</marker>
	)
}

function ArrowheadCrossDef() {
	const id = useSharedSafeId('arrowhead-cross')
	return (
		<marker id={id} className="tl-arrow-hint" refX="3.0" refY="3.0" orient="auto">
			<line x1="1.5" y1="1.5" x2="4.5" y2="4.5" strokeDasharray="100%" />
			<line x1="1.5" y1="4.5" x2="4.5" y2="1.5" strokeDasharray="100%" />
		</marker>
	)
}

/**
 * Take 2 angles and return true if they are approximately parallel. Angle that point in the same
 * (or opposite) directions are considered parallel. This also handles wrap around - e.g. 0, π, and
 * 2π are all considered parallel.
 */
function anglesAreApproximatelyParallel(a: number, b: number, tolerance = 0.0001) {
	const diff = Math.abs(a - b)

	const isParallel = diff < tolerance
	const isFlippedParallel = Math.abs(diff - Math.PI) < tolerance
	const is360Parallel = Math.abs(diff - PI2) < tolerance

	return { isParallel: isParallel || is360Parallel, isFlippedParallel }
}<|MERGE_RESOLUTION|>--- conflicted
+++ resolved
@@ -1026,14 +1026,11 @@
 	const clipPathId = useSharedSafeId(shape.id + '_clip')
 	const arrowheadDotId = useSharedSafeId('arrowhead-dot')
 	const arrowheadCrossId = useSharedSafeId('arrowhead-cross')
-<<<<<<< HEAD
 	const isEditing = useIsEditing(shape.id)
-=======
 	const geometry = editor.getShapeGeometry(shape)
 	if (!geometry) return null
 	const bounds = Box.ZeroFix(geometry.bounds)
 	const bindings = getArrowBindings(editor, shape)
->>>>>>> 70e15655
 
 	if (!info?.isValid) return null
 
@@ -1083,12 +1080,8 @@
 			<defs>
 				<clipPath id={clipPathId}>
 					<ArrowClipPath
-<<<<<<< HEAD
+						radius={3.5 * shape.props.scale}
 						hasText={isEditing || shape.props.text.trim().length > 0}
-=======
-						radius={3.5 * shape.props.scale}
-						hasText={shape.props.text.trim().length > 0}
->>>>>>> 70e15655
 						bounds={bounds}
 						labelBounds={labelPosition.box}
 						as={clipStartArrowhead && as ? as : ''}
