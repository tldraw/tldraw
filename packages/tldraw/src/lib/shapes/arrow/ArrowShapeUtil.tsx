import {
	Arc2d,
	Box,
	EMPTY_ARRAY,
	Edge2d,
	Editor,
	Geometry2d,
	Group2d,
	IndexKey,
	PI2,
	Polyline2d,
	Rectangle2d,
	SVGContainer,
	ShapeUtil,
	SvgExportContext,
	TLArrowBinding,
	TLArrowBindingProps,
	TLArrowShape,
	TLArrowShapeProps,
	TLHandle,
	TLHandleDragInfo,
	TLResizeInfo,
	TLShapePartial,
	TLShapeUtilCanBeLaidOutOpts,
	TLShapeUtilCanBindOpts,
	TLShapeUtilCanvasSvgDef,
	Vec,
	WeakCache,
	arrowShapeMigrations,
	arrowShapeProps,
	clamp,
	debugFlags,
	exhaustiveSwitchError,
	getColorValue,
	getDefaultColorTheme,
	getFontsFromRichText,
	invLerp,
	lerp,
	mapObjectMapValues,
	maybeSnapToGrid,
	structuredClone,
	toDomPrecision,
	toRichText,
	track,
	useEditor,
	useIsEditing,
	useSharedSafeId,
	useValue,
} from '@tldraw/editor'
import React, { useMemo } from 'react'
import { updateArrowTerminal } from '../../bindings/arrow/ArrowBindingUtil'
import { isEmptyRichText, renderPlaintextFromRichText } from '../../utils/text/richText'
import { PathBuilder } from '../shared/PathBuilder'
import { RichTextLabel, RichTextSVG } from '../shared/RichTextLabel'
import { ShapeFill } from '../shared/ShapeFill'
import { ARROW_LABEL_PADDING, STROKE_SIZES, TEXT_PROPS } from '../shared/default-shape-constants'
import { getFillDefForCanvas, getFillDefForExport } from '../shared/defaultStyleDefs'
import { useDefaultColorTheme } from '../shared/useDefaultColorTheme'
import { getArrowBodyPath, getArrowHandlePath } from './ArrowPath'
import { ArrowShapeOptions } from './arrow-types'
import {
	getArrowLabelDefaultPosition,
	getArrowLabelFontSize,
	getArrowLabelPosition,
} from './arrowLabel'
import { updateArrowTargetState } from './arrowTargetState'
import { getArrowheadPathForType } from './arrowheads'
import { ElbowArrowDebug } from './elbow/ElbowArrowDebug'
import { ElbowArrowAxes } from './elbow/definitions'
import { getElbowArrowSnapLines, perpDistanceToLineAngle } from './elbow/elbowArrowSnapLines'
import {
	TLArrowBindings,
	createOrUpdateArrowBinding,
	getArrowBindings,
	getArrowInfo,
	getArrowTerminalsInArrowSpace,
	removeArrowBinding,
} from './shared'

enum ArrowHandles {
	Start = 'start',
	Middle = 'middle',
	End = 'end',
}

/** @public */
export class ArrowShapeUtil extends ShapeUtil<TLArrowShape> {
	static override type = 'arrow' as const
	static override props = arrowShapeProps
	static override migrations = arrowShapeMigrations

	override options: ArrowShapeOptions = {
		expandElbowLegLength: {
			s: 28,
			m: 36,
			l: 44,
			xl: 66,
		},
		minElbowLegLength: {
			s: STROKE_SIZES.s * 3,
			m: STROKE_SIZES.m * 3,
			l: STROKE_SIZES.l * 3,
			xl: STROKE_SIZES.xl * 3,
		},
		minElbowHandleDistance: 16,

		arcArrowCenterSnapDistance: 16,
		elbowArrowCenterSnapDistance: 24,
		elbowArrowEdgeSnapDistance: 20,
		elbowArrowPointSnapDistance: 24,
		elbowArrowAxisSnapDistance: 16,

		labelCenterSnapDistance: 10,

		elbowMidpointSnapDistance: 10,
		elbowMinSegmentLengthToShowMidpointHandle: 20,

		hoverPreciseTimeout: 600,
		pointingPreciseTimeout: 320,

		shouldBeExact: (editor: Editor) => editor.inputs.altKey,
		shouldIgnoreTargets: (editor: Editor) => editor.inputs.ctrlKey,
	}

	override canEdit() {
		return true
	}
	override canBind({ toShapeType }: TLShapeUtilCanBindOpts<TLArrowShape>): boolean {
		// bindings can go from arrows to shapes, but not from shapes to arrows
		return toShapeType !== 'arrow'
	}
	override canSnap() {
		return false
	}
	override hideResizeHandles() {
		return true
	}
	override hideRotateHandle() {
		return true
	}
	override hideSelectionBoundsBg() {
		return true
	}
	override hideSelectionBoundsFg() {
		return true
	}

	override canBeLaidOut(shape: TLArrowShape, info: TLShapeUtilCanBeLaidOutOpts) {
		if (info.type === 'flip') {
			// If we don't have this then the flip will be non-idempotent; that is, the flip will be multipotent, varipotent, or perhaps even omni-potent... and we can't have that
			const bindings = getArrowBindings(this.editor, shape)
			const { start, end } = bindings
			const { shapes = [] } = info
			if (start && !shapes.find((s) => s.id === start.toId)) return false
			if (end && !shapes.find((s) => s.id === end.toId)) return false
		}
		return true
	}

	override getFontFaces(shape: TLArrowShape) {
		if (isEmptyRichText(shape.props.richText)) return EMPTY_ARRAY

		return getFontsFromRichText(this.editor, shape.props.richText, {
			family: `tldraw_${shape.props.font}`,
			weight: 'normal',
			style: 'normal',
		})
	}

	override getDefaultProps(): TLArrowShape['props'] {
		return {
			kind: 'arc',
			elbowMidPoint: 0.5,
			dash: 'draw',
			size: 'm',
			fill: 'none',
			color: 'black',
			labelColor: 'black',
			bend: 0,
			start: { x: 0, y: 0 },
			end: { x: 2, y: 0 },
			arrowheadStart: 'none',
			arrowheadEnd: 'arrow',
			richText: toRichText(''),
			labelPosition: 0.5,
			font: 'draw',
			scale: 1,
		}
	}

	getGeometry(shape: TLArrowShape) {
		const isEditing = this.editor.getEditingShapeId() === shape.id
		const info = getArrowInfo(this.editor, shape)!

		const debugGeom: Geometry2d[] = []

		const bodyGeom =
			info.type === 'straight'
				? new Edge2d({
						start: Vec.From(info.start.point),
						end: Vec.From(info.end.point),
					})
				: info.type === 'arc'
					? new Arc2d({
							center: Vec.Cast(info.handleArc.center),
							start: Vec.Cast(info.start.point),
							end: Vec.Cast(info.end.point),
							sweepFlag: info.bodyArc.sweepFlag,
							largeArcFlag: info.bodyArc.largeArcFlag,
						})
					: new Polyline2d({ points: info.route.points })

		let labelGeom
		if (isEditing || !isEmptyRichText(shape.props.richText)) {
			const labelPosition = getArrowLabelPosition(this.editor, shape)
			if (debugFlags.debugGeometry.get()) {
				debugGeom.push(...labelPosition.debugGeom)
			}
			labelGeom = new Rectangle2d({
				x: labelPosition.box.x,
				y: labelPosition.box.y,
				width: labelPosition.box.w,
				height: labelPosition.box.h,
				isFilled: true,
				isLabel: true,
			})
		}

		return new Group2d({
			children: [...(labelGeom ? [bodyGeom, labelGeom] : [bodyGeom]), ...debugGeom],
		})
	}

	override getHandles(shape: TLArrowShape): TLHandle[] {
		const info = getArrowInfo(this.editor, shape)!

		const handles: TLHandle[] = [
			{
				id: ArrowHandles.Start,
				type: 'vertex',
				index: 'a1' as IndexKey,
				x: info.start.handle.x,
				y: info.start.handle.y,
			},
			{
				id: ArrowHandles.End,
				type: 'vertex',
				index: 'a3' as IndexKey,
				x: info.end.handle.x,
				y: info.end.handle.y,
			},
		]

		if (shape.props.kind === 'arc' && (info.type === 'straight' || info.type === 'arc')) {
			handles.push({
				id: ArrowHandles.Middle,
				type: 'virtual',
				index: 'a2' as IndexKey,
				x: info.middle.x,
				y: info.middle.y,
			})
		}

		if (shape.props.kind === 'elbow' && info.type === 'elbow' && info.route.midpointHandle) {
			const shapePageTransform = this.editor.getShapePageTransform(shape.id)!

			const segmentStart = shapePageTransform.applyToPoint(info.route.midpointHandle.segmentStart)
			const segmentEnd = shapePageTransform.applyToPoint(info.route.midpointHandle.segmentEnd)
			const segmentLength = Vec.Dist(segmentStart, segmentEnd) * this.editor.getZoomLevel()

			if (segmentLength > this.options.elbowMinSegmentLengthToShowMidpointHandle) {
				handles.push({
					id: ArrowHandles.Middle,
					type: 'vertex',
					index: 'a2' as IndexKey,
					x: info.route.midpointHandle.point.x,
					y: info.route.midpointHandle.point.y,
				})
			}
		}

		return handles
	}

	override getText(shape: TLArrowShape) {
		return renderPlaintextFromRichText(this.editor, shape.props.richText)
	}

	override onHandleDrag(shape: TLArrowShape, info: TLHandleDragInfo<TLArrowShape>) {
		const handleId = info.handle.id as ArrowHandles
		switch (handleId) {
			case ArrowHandles.Middle:
				switch (shape.props.kind) {
					case 'arc':
						return this.onArcMidpointHandleDrag(shape, info)
					case 'elbow':
						return this.onElbowMidpointHandleDrag(shape, info)
					default:
						exhaustiveSwitchError(shape.props.kind)
				}
			case ArrowHandles.Start:
			case ArrowHandles.End:
				return this.onTerminalHandleDrag(shape, info, handleId)
			default:
				exhaustiveSwitchError(handleId)
		}
	}

	private onArcMidpointHandleDrag(shape: TLArrowShape, { handle }: TLHandleDragInfo<TLArrowShape>) {
		const bindings = getArrowBindings(this.editor, shape)

		// Bending the arrow...
		const { start, end } = getArrowTerminalsInArrowSpace(this.editor, shape, bindings)

		const delta = Vec.Sub(end, start)
		const v = Vec.Per(delta)

		const med = Vec.Med(end, start)
		const A = Vec.Sub(med, v)
		const B = Vec.Add(med, v)

		const point = Vec.NearestPointOnLineSegment(A, B, handle, false)
		let bend = Vec.Dist(point, med)
		if (Vec.Clockwise(point, end, med)) bend *= -1
		return { id: shape.id, type: shape.type, props: { bend } }
	}

	private onElbowMidpointHandleDrag(
		shape: TLArrowShape,
		{ handle }: TLHandleDragInfo<TLArrowShape>
	) {
		const info = getArrowInfo(this.editor, shape)
		if (info?.type !== 'elbow') return

		const shapeToPageTransform = this.editor.getShapePageTransform(shape.id)!
		const handlePagePoint = shapeToPageTransform.applyToPoint(handle)
		const axisName = info.route.midpointHandle?.axis
		if (!axisName) return
		const axis = ElbowArrowAxes[axisName]

		const midRange = info.elbow[axis.midRange]
		if (!midRange) return

		// We're snapping against a list of parallel lines. The way we do this is to calculate the
		// angle of the line we're snapping to...
		let angle = Vec.Angle(
			shapeToPageTransform.applyToPoint(axis.v(0, 0)),
			shapeToPageTransform.applyToPoint(axis.v(0, 1))
		)
		if (angle < 0) angle += Math.PI

		// ...then calculate the perpendicular distance from the origin to the (infinite) line in
		// question. This returns a signed distance - lines "behind" the origin are negative.
		const handlePoint = perpDistanceToLineAngle(handlePagePoint, angle)

		// As we're only ever moving along one dimension, we can use this perpendicular distance for
		// all of our snapping calculations.
		const loPoint = perpDistanceToLineAngle(
			shapeToPageTransform.applyToPoint(axis.v(midRange.lo, 0)),
			angle
		)
		const hiPoint = perpDistanceToLineAngle(
			shapeToPageTransform.applyToPoint(axis.v(midRange.hi, 0)),
			angle
		)

		// we want to snap to certain points. the maximum distance at which a snap will occur is
		// relative to the zoom level:
		const maxSnapDistance = this.options.elbowMidpointSnapDistance / this.editor.getZoomLevel()

		// we snap to the midpoint of the range by default
		const midPoint = perpDistanceToLineAngle(
			shapeToPageTransform.applyToPoint(axis.v(lerp(midRange.lo, midRange.hi, 0.5), 0)),
			angle
		)

		let snapPoint = midPoint
		let snapDistance = Math.abs(midPoint - handlePoint)

		// then we check all the other arrows that are on-screen.
		for (const [snapAngle, snapLines] of getElbowArrowSnapLines(this.editor)) {
			const { isParallel, isFlippedParallel } = anglesAreApproximatelyParallel(angle, snapAngle)
			if (isParallel || isFlippedParallel) {
				for (const snapLine of snapLines) {
					const doesShareStartIntersection =
						snapLine.startBoundShapeId &&
						(snapLine.startBoundShapeId === info.bindings.start?.toId ||
							snapLine.startBoundShapeId === info.bindings.end?.toId)

					const doesShareEndIntersection =
						snapLine.endBoundShapeId &&
						(snapLine.endBoundShapeId === info.bindings.start?.toId ||
							snapLine.endBoundShapeId === info.bindings.end?.toId)

					if (!doesShareStartIntersection && !doesShareEndIntersection) continue

					const point = isFlippedParallel ? -snapLine.perpDistance : snapLine.perpDistance
					const distance = Math.abs(point - handlePoint)
					if (distance < snapDistance) {
						snapPoint = point
						snapDistance = distance
					}
				}
			}
		}

		if (snapDistance > maxSnapDistance) {
			snapPoint = handlePoint
		}

		const newMid = clamp(invLerp(loPoint, hiPoint, snapPoint), 0, 1)

		return {
			id: shape.id,
			type: shape.type,
			props: {
				elbowMidPoint: newMid,
			},
		}
	}

	private onTerminalHandleDrag(
		shape: TLArrowShape,
		{ handle, isPrecise }: TLHandleDragInfo<TLArrowShape>,
		handleId: ArrowHandles.Start | ArrowHandles.End
	) {
		const bindings = getArrowBindings(this.editor, shape)

		const update: TLShapePartial<TLArrowShape> = { id: shape.id, type: 'arrow', props: {} }

		const currentBinding = bindings[handleId]

		const oppositeHandleId = handleId === ArrowHandles.Start ? ArrowHandles.End : ArrowHandles.Start
		const oppositeBinding = bindings[oppositeHandleId]

		const targetInfo = updateArrowTargetState({
			editor: this.editor,
			pointInPageSpace: this.editor.getShapePageTransform(shape.id)!.applyToPoint(handle),
			arrow: shape,
			isPrecise: isPrecise,
			currentBinding,
			oppositeBinding,
		})

		if (!targetInfo) {
			// todo: maybe double check that this isn't equal to the other handle too?
			removeArrowBinding(this.editor, shape, handleId)
			const newPoint = maybeSnapToGrid(new Vec(handle.x, handle.y), this.editor)
			update.props![handleId] = {
				x: newPoint.x,
				y: newPoint.y,
			}
			return update
		}

		// we've got a target! the handle is being dragged over a shape, bind to it
		const bindingProps: TLArrowBindingProps = {
			terminal: handleId,
			normalizedAnchor: targetInfo.normalizedAnchor,
			isPrecise: targetInfo.isPrecise,
			isExact: targetInfo.isExact,
			snap: targetInfo.snap,
		}

		createOrUpdateArrowBinding(this.editor, shape, targetInfo.target.id, bindingProps)

		const newBindings = getArrowBindings(this.editor, shape)
		if (newBindings.start && newBindings.end && newBindings.start.toId === newBindings.end.toId) {
			if (
				Vec.Equals(newBindings.start.props.normalizedAnchor, newBindings.end.props.normalizedAnchor)
			) {
				createOrUpdateArrowBinding(this.editor, shape, newBindings.end.toId, {
					...newBindings.end.props,
					normalizedAnchor: {
						x: newBindings.end.props.normalizedAnchor.x + 0.05,
						y: newBindings.end.props.normalizedAnchor.y,
					},
				})
			}
		}

		return update
	}

	override onTranslateStart(shape: TLArrowShape) {
		const bindings = getArrowBindings(this.editor, shape)

		// ...if the user is dragging ONLY this arrow, for elbow shapes, we can't maintain the bindings well just yet so we remove them entirely
		if (shape.props.kind === 'elbow' && this.editor.getOnlySelectedShapeId() === shape.id) {
			const info = getArrowInfo(this.editor, shape)
			if (!info) return
			const update: TLShapePartial<TLArrowShape> = { id: shape.id, type: 'arrow', props: {} }
			if (bindings.start) {
				update.props!.start = { x: info.start.point.x, y: info.start.point.y }
				removeArrowBinding(this.editor, shape, 'start')
			}
			if (bindings.end) {
				update.props!.end = { x: info.end.point.x, y: info.end.point.y }
				removeArrowBinding(this.editor, shape, 'end')
			}
			return update
		}

		const terminalsInArrowSpace = getArrowTerminalsInArrowSpace(this.editor, shape, bindings)
		const shapePageTransform = this.editor.getShapePageTransform(shape.id)!

		// If at least one bound shape is in the selection, do nothing;
		// If no bound shapes are in the selection, unbind any bound shapes

		const selectedShapeIds = this.editor.getSelectedShapeIds()

		if (
			(bindings.start &&
				(selectedShapeIds.includes(bindings.start.toId) ||
					this.editor.isAncestorSelected(bindings.start.toId))) ||
			(bindings.end &&
				(selectedShapeIds.includes(bindings.end.toId) ||
					this.editor.isAncestorSelected(bindings.end.toId)))
		) {
			return
		}

		// When we start translating shapes, record where their bindings were in page space so we
		// can maintain them as we translate the arrow
		shapeAtTranslationStart.set(shape, {
			pagePosition: shapePageTransform.applyToPoint(shape),
			terminalBindings: mapObjectMapValues(terminalsInArrowSpace, (terminalName, point) => {
				const binding = bindings[terminalName]
				if (!binding) return null
				return {
					binding,
					shapePosition: point,
					pagePosition: shapePageTransform.applyToPoint(point),
				}
			}),
		})

		// update arrow terminal bindings eagerly to make sure the arrows unbind nicely when translating
		if (bindings.start) {
			updateArrowTerminal({
				editor: this.editor,
				arrow: shape,
				terminal: 'start',
				useHandle: true,
			})
			shape = this.editor.getShape(shape.id) as TLArrowShape
		}
		if (bindings.end) {
			updateArrowTerminal({
				editor: this.editor,
				arrow: shape,
				terminal: 'end',
				useHandle: true,
			})
		}

		for (const handleName of [ArrowHandles.Start, ArrowHandles.End] as const) {
			const binding = bindings[handleName]
			if (!binding) continue

			this.editor.updateBinding({
				...binding,
				props: { ...binding.props, isPrecise: true },
			})
		}

		return
	}

	override onTranslate(initialShape: TLArrowShape, shape: TLArrowShape) {
		const atTranslationStart = shapeAtTranslationStart.get(initialShape)
		if (!atTranslationStart) return

		const shapePageTransform = this.editor.getShapePageTransform(shape.id)!
		const pageDelta = Vec.Sub(
			shapePageTransform.applyToPoint(shape),
			atTranslationStart.pagePosition
		)

		for (const terminalBinding of Object.values(atTranslationStart.terminalBindings)) {
			if (!terminalBinding) continue

			const newPagePoint = Vec.Add(terminalBinding.pagePosition, Vec.Mul(pageDelta, 0.5))
			const newTarget = this.editor.getShapeAtPoint(newPagePoint, {
				hitInside: true,
				hitFrameInside: true,
				margin: 0,
				filter: (targetShape) => {
					return (
						!targetShape.isLocked &&
						this.editor.canBindShapes({ fromShape: shape, toShape: targetShape, binding: 'arrow' })
					)
				},
			})

			if (newTarget?.id === terminalBinding.binding.toId) {
				const targetBounds = Box.ZeroFix(this.editor.getShapeGeometry(newTarget).bounds)
				const pointInTargetSpace = this.editor.getPointInShapeSpace(newTarget, newPagePoint)
				const normalizedAnchor = {
					x: (pointInTargetSpace.x - targetBounds.minX) / targetBounds.width,
					y: (pointInTargetSpace.y - targetBounds.minY) / targetBounds.height,
				}
				createOrUpdateArrowBinding(this.editor, shape, newTarget.id, {
					...terminalBinding.binding.props,
					normalizedAnchor,
					isPrecise: true,
				})
			} else {
				removeArrowBinding(this.editor, shape, terminalBinding.binding.props.terminal)
			}
		}
	}

	private readonly _resizeInitialBindings = new WeakCache<TLArrowShape, TLArrowBindings>()

	override onResize(shape: TLArrowShape, info: TLResizeInfo<TLArrowShape>) {
		const { scaleX, scaleY } = info

		const bindings = this._resizeInitialBindings.get(shape, () =>
			getArrowBindings(this.editor, shape)
		)
		const terminals = getArrowTerminalsInArrowSpace(this.editor, shape, bindings)

		const { start, end } = structuredClone<TLArrowShape['props']>(shape.props)
		let { bend } = shape.props

		// Rescale start handle if it's not bound to a shape
		if (!bindings.start) {
			start.x = terminals.start.x * scaleX
			start.y = terminals.start.y * scaleY
		}

		// Rescale end handle if it's not bound to a shape
		if (!bindings.end) {
			end.x = terminals.end.x * scaleX
			end.y = terminals.end.y * scaleY
		}

		// todo: we should only change the normalized anchor positions
		// of the shape's handles if the bound shape is also being resized

		const mx = Math.abs(scaleX)
		const my = Math.abs(scaleY)

		const startNormalizedAnchor = bindings?.start
			? Vec.From(bindings.start.props.normalizedAnchor)
			: null
		const endNormalizedAnchor = bindings?.end ? Vec.From(bindings.end.props.normalizedAnchor) : null

		if (scaleX < 0 && scaleY >= 0) {
			if (bend !== 0) {
				bend *= -1
				bend *= Math.max(mx, my)
			}

			if (startNormalizedAnchor) {
				startNormalizedAnchor.x = 1 - startNormalizedAnchor.x
			}

			if (endNormalizedAnchor) {
				endNormalizedAnchor.x = 1 - endNormalizedAnchor.x
			}
		} else if (scaleX >= 0 && scaleY < 0) {
			if (bend !== 0) {
				bend *= -1
				bend *= Math.max(mx, my)
			}

			if (startNormalizedAnchor) {
				startNormalizedAnchor.y = 1 - startNormalizedAnchor.y
			}

			if (endNormalizedAnchor) {
				endNormalizedAnchor.y = 1 - endNormalizedAnchor.y
			}
		} else if (scaleX >= 0 && scaleY >= 0) {
			if (bend !== 0) {
				bend *= Math.max(mx, my)
			}
		} else if (scaleX < 0 && scaleY < 0) {
			if (bend !== 0) {
				bend *= Math.max(mx, my)
			}

			if (startNormalizedAnchor) {
				startNormalizedAnchor.x = 1 - startNormalizedAnchor.x
				startNormalizedAnchor.y = 1 - startNormalizedAnchor.y
			}

			if (endNormalizedAnchor) {
				endNormalizedAnchor.x = 1 - endNormalizedAnchor.x
				endNormalizedAnchor.y = 1 - endNormalizedAnchor.y
			}
		}

		if (bindings.start && startNormalizedAnchor) {
			createOrUpdateArrowBinding(this.editor, shape, bindings.start.toId, {
				...bindings.start.props,
				normalizedAnchor: startNormalizedAnchor.toJson(),
			})
		}
		if (bindings.end && endNormalizedAnchor) {
			createOrUpdateArrowBinding(this.editor, shape, bindings.end.toId, {
				...bindings.end.props,
				normalizedAnchor: endNormalizedAnchor.toJson(),
			})
		}

		const next = {
			props: {
				start,
				end,
				bend,
			},
		}

		return next
	}

	override onDoubleClickHandle(
		shape: TLArrowShape,
		handle: TLHandle
	): TLShapePartial<TLArrowShape> | void {
		switch (handle.id) {
			case ArrowHandles.Start: {
				return {
					id: shape.id,
					type: shape.type,
					props: {
						...shape.props,
						arrowheadStart: shape.props.arrowheadStart === 'none' ? 'arrow' : 'none',
					},
				}
			}
			case ArrowHandles.End: {
				return {
					id: shape.id,
					type: shape.type,
					props: {
						...shape.props,
						arrowheadEnd: shape.props.arrowheadEnd === 'none' ? 'arrow' : 'none',
					},
				}
			}
		}
	}

	component(shape: TLArrowShape) {
		// eslint-disable-next-line react-hooks/rules-of-hooks
		const theme = useDefaultColorTheme()
		const onlySelectedShape = this.editor.getOnlySelectedShape()
		const shouldDisplayHandles =
			this.editor.isInAny(
				'select.idle',
				'select.pointing_handle',
				'select.dragging_handle',
				'select.translating',
				'arrow.dragging'
			) && !this.editor.getIsReadonly()

		const info = getArrowInfo(this.editor, shape)
		if (!info?.isValid) return null

		const labelPosition = getArrowLabelPosition(this.editor, shape)
		const isSelected = shape.id === this.editor.getOnlySelectedShapeId()
		const isEditing = this.editor.getEditingShapeId() === shape.id
		const showArrowLabel = isEditing || !isEmptyRichText(shape.props.richText)

		return (
			<>
				<SVGContainer style={{ minWidth: 50, minHeight: 50 }}>
					<ArrowSvg
						shape={shape}
						shouldDisplayHandles={shouldDisplayHandles && onlySelectedShape?.id === shape.id}
					/>
					{shape.props.kind === 'elbow' && debugFlags.debugElbowArrows.get() && (
						<ElbowArrowDebug arrow={shape} />
					)}
				</SVGContainer>
				{showArrowLabel && (
					<RichTextLabel
						shapeId={shape.id}
						type="arrow"
						font={shape.props.font}
						fontSize={getArrowLabelFontSize(shape)}
						lineHeight={TEXT_PROPS.lineHeight}
						align="middle"
						verticalAlign="middle"
<<<<<<< HEAD
						text={shape.props.text}
						labelColor={getColorValue(theme, shape.props.labelColor, 'solid')}
=======
						richText={shape.props.richText}
						labelColor={theme[shape.props.labelColor].solid}
>>>>>>> da3348c1
						textWidth={labelPosition.box.w - ARROW_LABEL_PADDING * 2 * shape.props.scale}
						isSelected={isSelected}
						padding={0}
						style={{
							transform: `translate(${labelPosition.box.center.x}px, ${labelPosition.box.center.y}px)`,
						}}
					/>
				)}
			</>
		)
	}

	indicator(shape: TLArrowShape) {
		// eslint-disable-next-line react-hooks/rules-of-hooks
		const isEditing = useIsEditing(shape.id)
		// eslint-disable-next-line react-hooks/rules-of-hooks
		const clipPathId = useSharedSafeId(shape.id + '_clip')

		const info = getArrowInfo(this.editor, shape)
		if (!info) return null

		const { start, end } = getArrowTerminalsInArrowSpace(this.editor, shape, info?.bindings)
		const geometry = this.editor.getShapeGeometry<Group2d>(shape)
		const bounds = geometry.bounds
		const isEmpty = isEmptyRichText(shape.props.richText)

		const labelGeometry = isEditing || !isEmpty ? (geometry.children[1] as Rectangle2d) : null

		if (Vec.Equals(start, end)) return null

		const strokeWidth = STROKE_SIZES[shape.props.size] * shape.props.scale

		const as = info.start.arrowhead && getArrowheadPathForType(info, 'start', strokeWidth)
		const ae = info.end.arrowhead && getArrowheadPathForType(info, 'end', strokeWidth)

		const includeClipPath =
			(as && info.start.arrowhead !== 'arrow') ||
			(ae && info.end.arrowhead !== 'arrow') ||
			!!labelGeometry

		const labelBounds = labelGeometry ? labelGeometry.getBounds() : new Box(0, 0, 0, 0)

		if (isEditing && labelGeometry) {
			return (
				<rect
					x={toDomPrecision(labelBounds.x)}
					y={toDomPrecision(labelBounds.y)}
					width={labelBounds.w}
					height={labelBounds.h}
					rx={3.5 * shape.props.scale}
					ry={3.5 * shape.props.scale}
				/>
			)
		}
		const clipStartArrowhead = !(
			info.start.arrowhead === 'none' || info.start.arrowhead === 'arrow'
		)
		const clipEndArrowhead = !(info.end.arrowhead === 'none' || info.end.arrowhead === 'arrow')

		return (
			<g>
				{includeClipPath && (
					<defs>
						<ArrowClipPath
							radius={3.5 * shape.props.scale}
							hasText={!isEmpty}
							bounds={bounds}
							labelBounds={labelBounds}
							as={clipStartArrowhead && as ? as : ''}
							ae={clipEndArrowhead && ae ? ae : ''}
						/>
					</defs>
				)}
				<g
					style={{
						clipPath: includeClipPath ? `url(#${clipPathId})` : undefined,
						WebkitClipPath: includeClipPath ? `url(#${clipPathId})` : undefined,
					}}
				>
					{/* This rect needs to be here if we're creating a mask due to an svg quirk on Chrome */}
					{includeClipPath && (
						<rect
							x={bounds.minX - 100}
							y={bounds.minY - 100}
							width={bounds.width + 200}
							height={bounds.height + 200}
							opacity={0}
						/>
					)}

					{getArrowBodyPath(
						shape,
						info,
						shape.props.dash === 'draw'
							? {
									style: 'draw',
									randomSeed: shape.id,
									strokeWidth: 1,
									passes: 1,
									offset: 0,
									roundness: strokeWidth * 2,
									props: { strokeWidth: undefined },
								}
							: { style: 'solid', strokeWidth: 1, props: { strokeWidth: undefined } }
					)}
				</g>
				{as && <path d={as} />}
				{ae && <path d={ae} />}
				{labelGeometry && (
					<rect
						x={toDomPrecision(labelBounds.x)}
						y={toDomPrecision(labelBounds.y)}
						width={labelBounds.w}
						height={labelBounds.h}
						rx={3.5}
						ry={3.5}
					/>
				)}
			</g>
		)
	}

	override onEditStart(shape: TLArrowShape) {
		if (isEmptyRichText(shape.props.richText)) {
			// editing text for the first time, so set the position to the default:
			const labelPosition = getArrowLabelDefaultPosition(this.editor, shape)
			this.editor.updateShape<TLArrowShape>({
				id: shape.id,
				type: shape.type,
				props: { labelPosition },
			})
		}
	}

	override toSvg(shape: TLArrowShape, ctx: SvgExportContext) {
		ctx.addExportDef(getFillDefForExport(shape.props.fill))
		const theme = getDefaultColorTheme(ctx)
		const scaleFactor = 1 / shape.props.scale

		return (
			<g transform={`scale(${scaleFactor})`}>
				<ArrowSvg shape={shape} shouldDisplayHandles={false} />
				<RichTextSVG
					fontSize={getArrowLabelFontSize(shape)}
					font={shape.props.font}
					align="middle"
					verticalAlign="middle"
<<<<<<< HEAD
					text={shape.props.text}
					labelColor={getColorValue(theme, shape.props.labelColor, 'solid')}
=======
					richText={shape.props.richText}
					labelColor={theme[shape.props.labelColor].solid}
>>>>>>> da3348c1
					bounds={getArrowLabelPosition(this.editor, shape)
						.box.clone()
						.expandBy(-ARROW_LABEL_PADDING * shape.props.scale)}
					padding={0}
					showTextOutline={true}
				/>
			</g>
		)
	}

	override getCanvasSvgDefs(): TLShapeUtilCanvasSvgDef[] {
		return [
			getFillDefForCanvas(),
			{
				key: `arrow:dot`,
				component: ArrowheadDotDef,
			},
			{
				key: `arrow:cross`,
				component: ArrowheadCrossDef,
			},
		]
	}
	override getInterpolatedProps(
		startShape: TLArrowShape,
		endShape: TLArrowShape,
		progress: number
	): TLArrowShapeProps {
		return {
			...(progress > 0.5 ? endShape.props : startShape.props),
			scale: lerp(startShape.props.scale, endShape.props.scale, progress),
			start: {
				x: lerp(startShape.props.start.x, endShape.props.start.x, progress),
				y: lerp(startShape.props.start.y, endShape.props.start.y, progress),
			},
			end: {
				x: lerp(startShape.props.end.x, endShape.props.end.x, progress),
				y: lerp(startShape.props.end.y, endShape.props.end.y, progress),
			},
			bend: lerp(startShape.props.bend, endShape.props.bend, progress),
			labelPosition: lerp(startShape.props.labelPosition, endShape.props.labelPosition, progress),
		}
	}
}

export function getArrowLength(editor: Editor, shape: TLArrowShape): number {
	const info = getArrowInfo(editor, shape)!

	return info.type === 'straight'
		? Vec.Dist(info.start.handle, info.end.handle)
		: info.type === 'arc'
			? Math.abs(info.handleArc.length)
			: info.route.distance
}

const ArrowSvg = track(function ArrowSvg({
	shape,
	shouldDisplayHandles,
}: {
	shape: TLArrowShape
	shouldDisplayHandles: boolean
}) {
	const editor = useEditor()
	const theme = useDefaultColorTheme()
	const info = getArrowInfo(editor, shape)
	const isForceSolid = useValue(
		'force solid',
		() => {
			return editor.getZoomLevel() < 0.2
		},
		[editor]
	)
	const clipPathId = useSharedSafeId(shape.id + '_clip')
	const arrowheadDotId = useSharedSafeId('arrowhead-dot')
	const arrowheadCrossId = useSharedSafeId('arrowhead-cross')
	const isEditing = useIsEditing(shape.id)
	const geometry = editor.getShapeGeometry(shape)
	if (!geometry) return null
	const bounds = Box.ZeroFix(geometry.bounds)
	const bindings = getArrowBindings(editor, shape)
	const isEmpty = isEmptyRichText(shape.props.richText)

	if (!info?.isValid) return null

	const strokeWidth = STROKE_SIZES[shape.props.size] * shape.props.scale

	const as = info.start.arrowhead && getArrowheadPathForType(info, 'start', strokeWidth)
	const ae = info.end.arrowhead && getArrowheadPathForType(info, 'end', strokeWidth)

	let handlePath: null | React.JSX.Element = null

	if (shouldDisplayHandles && (bindings.start || bindings.end)) {
		handlePath = getArrowHandlePath(info, {
			style: 'dashed',
			start: 'skip',
			end: 'skip',
			lengthRatio: 2.5,
			strokeWidth: 2 / editor.getZoomLevel(),
			props: {
				className: 'tl-arrow-hint',
				markerStart: bindings.start
					? bindings.start.props.isExact
						? ''
						: bindings.start.props.isPrecise
							? `url(#${arrowheadCrossId})`
							: `url(#${arrowheadDotId})`
					: '',
				markerEnd: bindings.end
					? bindings.end.props.isExact
						? ''
						: bindings.end.props.isPrecise
							? `url(#${arrowheadCrossId})`
							: `url(#${arrowheadDotId})`
					: '',
				opacity: 0.16,
			},
		})
	}

	const labelPosition = getArrowLabelPosition(editor, shape)

	const clipStartArrowhead = !(info.start.arrowhead === 'none' || info.start.arrowhead === 'arrow')
	const clipEndArrowhead = !(info.end.arrowhead === 'none' || info.end.arrowhead === 'arrow')

	return (
		<>
			{/* Yep */}
			<defs>
				<clipPath id={clipPathId}>
					<ArrowClipPath
						radius={3.5 * shape.props.scale}
						hasText={isEditing || !isEmpty}
						bounds={bounds}
						labelBounds={labelPosition.box}
						as={clipStartArrowhead && as ? as : ''}
						ae={clipEndArrowhead && ae ? ae : ''}
					/>
				</clipPath>
			</defs>
			<g
				fill="none"
				stroke={getColorValue(theme, shape.props.color, 'solid')}
				strokeWidth={strokeWidth}
				strokeLinejoin="round"
				strokeLinecap="round"
				pointerEvents="none"
			>
				{handlePath}
				<g
					style={{
						clipPath: `url(#${clipPathId})`,
						WebkitClipPath: `url(#${clipPathId})`,
					}}
				>
					<rect
						x={toDomPrecision(bounds.minX - 100)}
						y={toDomPrecision(bounds.minY - 100)}
						width={toDomPrecision(bounds.width + 200)}
						height={toDomPrecision(bounds.height + 200)}
						opacity={0}
					/>
					{getArrowBodyPath(shape, info, {
						style: shape.props.dash,
						strokeWidth,
						forceSolid: isForceSolid,
						randomSeed: shape.id,
					})}
				</g>
				{as && clipStartArrowhead && shape.props.fill !== 'none' && (
					<ShapeFill
						theme={theme}
						d={as}
						color={shape.props.color}
						fill={shape.props.fill}
						scale={shape.props.scale}
					/>
				)}
				{ae && clipEndArrowhead && shape.props.fill !== 'none' && (
					<ShapeFill
						theme={theme}
						d={ae}
						color={shape.props.color}
						fill={shape.props.fill}
						scale={shape.props.scale}
					/>
				)}
				{as && <path d={as} />}
				{ae && <path d={ae} />}
			</g>
		</>
	)
})

function ArrowClipPath({
	radius,
	hasText,
	bounds,
	labelBounds,
	as,
	ae,
}: {
	radius: number
	hasText: boolean
	bounds: Box
	labelBounds: Box
	as: string
	ae: string
}) {
	const path = useMemo(() => {
		// The direction in which we create the different path parts is important, as it determines what gets clipped.
		// See the description on the directions in the non-zero fill rule example:
		// https://developer.mozilla.org/en-US/docs/Web/SVG/Attribute/fill-rule#nonzero
		const path = new PathBuilder()

		// We create this one in the clockwise direction
		path
			.moveTo(bounds.left - 100, bounds.top - 100)
			.lineTo(bounds.right + 100, bounds.top - 100)
			.lineTo(bounds.right + 100, bounds.bottom + 100)
			.lineTo(bounds.left - 100, bounds.bottom + 100)
			.close()

		if (hasText) {
			// We create this one in the counter-clockwise direction, which cuts out the label box
			path
				.moveTo(labelBounds.left, labelBounds.top + radius)
				.lineTo(labelBounds.left, labelBounds.bottom - radius)
				.circularArcTo(radius, false, false, labelBounds.left + radius, labelBounds.bottom)
				.lineTo(labelBounds.right - radius, labelBounds.bottom)
				.circularArcTo(radius, false, false, labelBounds.right, labelBounds.bottom - radius)
				.lineTo(labelBounds.right, labelBounds.top + radius)
				.circularArcTo(radius, false, false, labelBounds.right - radius, labelBounds.top)
				.lineTo(labelBounds.left + radius, labelBounds.top)
				.circularArcTo(radius, false, false, labelBounds.left, labelBounds.top + radius)
				.close()
		}

		return path.toD()
	}, [
		radius,
		hasText,
		bounds.bottom,
		bounds.left,
		bounds.right,
		bounds.top,
		labelBounds.bottom,
		labelBounds.left,
		labelBounds.right,
		labelBounds.top,
	])

	// We also append the arrowhead paths to the clip path, so that we also clip the arrowheads
	return <path d={`${path}${as}${ae}`} />
}

const shapeAtTranslationStart = new WeakMap<
	TLArrowShape,
	{
		pagePosition: Vec
		terminalBindings: Record<
			'start' | 'end',
			{
				pagePosition: Vec
				shapePosition: Vec
				binding: TLArrowBinding
			} | null
		>
	}
>()

function ArrowheadDotDef() {
	const id = useSharedSafeId('arrowhead-dot')
	return (
		<marker id={id} className="tl-arrow-hint" refX="3.0" refY="3.0" orient="0">
			<circle cx="3" cy="3" r="2" strokeDasharray="100%" />
		</marker>
	)
}

function ArrowheadCrossDef() {
	const id = useSharedSafeId('arrowhead-cross')
	return (
		<marker id={id} className="tl-arrow-hint" refX="3.0" refY="3.0" orient="auto">
			<line x1="1.5" y1="1.5" x2="4.5" y2="4.5" strokeDasharray="100%" />
			<line x1="1.5" y1="4.5" x2="4.5" y2="1.5" strokeDasharray="100%" />
		</marker>
	)
}

/**
 * Take 2 angles and return true if they are approximately parallel. Angle that point in the same
 * (or opposite) directions are considered parallel. This also handles wrap around - e.g. 0, π, and
 * 2π are all considered parallel.
 */
function anglesAreApproximatelyParallel(a: number, b: number, tolerance = 0.0001) {
	const diff = Math.abs(a - b)

	const isParallel = diff < tolerance
	const isFlippedParallel = Math.abs(diff - Math.PI) < tolerance
	const is360Parallel = Math.abs(diff - PI2) < tolerance

	return { isParallel: isParallel || is360Parallel, isFlippedParallel }
}<|MERGE_RESOLUTION|>--- conflicted
+++ resolved
@@ -786,13 +786,8 @@
 						lineHeight={TEXT_PROPS.lineHeight}
 						align="middle"
 						verticalAlign="middle"
-<<<<<<< HEAD
-						text={shape.props.text}
 						labelColor={getColorValue(theme, shape.props.labelColor, 'solid')}
-=======
 						richText={shape.props.richText}
-						labelColor={theme[shape.props.labelColor].solid}
->>>>>>> da3348c1
 						textWidth={labelPosition.box.w - ARROW_LABEL_PADDING * 2 * shape.props.scale}
 						isSelected={isSelected}
 						padding={0}
@@ -940,13 +935,8 @@
 					font={shape.props.font}
 					align="middle"
 					verticalAlign="middle"
-<<<<<<< HEAD
-					text={shape.props.text}
 					labelColor={getColorValue(theme, shape.props.labelColor, 'solid')}
-=======
 					richText={shape.props.richText}
-					labelColor={theme[shape.props.labelColor].solid}
->>>>>>> da3348c1
 					bounds={getArrowLabelPosition(this.editor, shape)
 						.box.clone()
 						.expandBy(-ARROW_LABEL_PADDING * shape.props.scale)}
