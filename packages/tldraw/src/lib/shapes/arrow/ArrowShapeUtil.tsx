import {
	Arc2d,
	Box,
	EMPTY_ARRAY,
	Edge2d,
	Editor,
	Geometry2d,
	Group2d,
	IndexKey,
	PI2,
	Polyline2d,
	Rectangle2d,
	SVGContainer,
	ShapeUtil,
	SvgExportContext,
	TLArrowBinding,
	TLArrowBindingProps,
	TLArrowShape,
	TLArrowShapeProps,
	TLHandle,
	TLHandleDragInfo,
	TLResizeInfo,
	TLShapePartial,
	TLShapeUtilCanBeLaidOutOpts,
	TLShapeUtilCanBindOpts,
	TLShapeUtilCanvasSvgDef,
	Vec,
	WeakCache,
	arrowShapeMigrations,
	arrowShapeProps,
	clamp,
	debugFlags,
	exhaustiveSwitchError,
	getColorValue,
	getDefaultColorTheme,
	getFontsFromRichText,
	invLerp,
	isDefaultColor,
	lerp,
	mapObjectMapValues,
	maybeSnapToGrid,
	structuredClone,
	toDomPrecision,
	toRichText,
	track,
	useEditor,
	useIsEditing,
	useSharedSafeId,
	useValue,
} from '@tldraw/editor'
import React, { useMemo } from 'react'
import { updateArrowTerminal } from '../../bindings/arrow/ArrowBindingUtil'
import { isEmptyRichText, renderPlaintextFromRichText } from '../../utils/text/richText'
import { PathBuilder } from '../shared/PathBuilder'
import { RichTextLabel, RichTextSVG } from '../shared/RichTextLabel'
import { ShapeFill } from '../shared/ShapeFill'
import { ARROW_LABEL_PADDING, STROKE_SIZES, TEXT_PROPS } from '../shared/default-shape-constants'
import { getFillDefForCanvas, getFillDefForExport } from '../shared/defaultStyleDefs'
import { useDefaultColorTheme } from '../shared/useDefaultColorTheme'
import { getArrowBodyPath, getArrowHandlePath } from './ArrowPath'
import { ArrowShapeOptions } from './arrow-types'
import {
	getArrowLabelDefaultPosition,
	getArrowLabelFontSize,
	getArrowLabelPosition,
} from './arrowLabel'
import { updateArrowTargetState } from './arrowTargetState'
import { getArrowheadPathForType } from './arrowheads'
import { ElbowArrowDebug } from './elbow/ElbowArrowDebug'
import { ElbowArrowAxes } from './elbow/definitions'
import { getElbowArrowSnapLines, perpDistanceToLineAngle } from './elbow/elbowArrowSnapLines'
import {
	TLArrowBindings,
	createOrUpdateArrowBinding,
	getArrowBindings,
	getArrowInfo,
	getArrowTerminalsInArrowSpace,
	removeArrowBinding,
} from './shared'

enum ArrowHandles {
	Start = 'start',
	Middle = 'middle',
	End = 'end',
}

/** @public */
export class ArrowShapeUtil extends ShapeUtil<TLArrowShape> {
	static override type = 'arrow' as const
	static override props = arrowShapeProps
	static override migrations = arrowShapeMigrations

	override options: ArrowShapeOptions = {
		expandElbowLegLength: {
			s: 28,
			m: 36,
			l: 44,
			xl: 66,
		},
		minElbowLegLength: {
			s: STROKE_SIZES.s * 3,
			m: STROKE_SIZES.m * 3,
			l: STROKE_SIZES.l * 3,
			xl: STROKE_SIZES.xl * 3,
		},
		minElbowHandleDistance: 16,

		arcArrowCenterSnapDistance: 16,
		elbowArrowCenterSnapDistance: 24,
		elbowArrowEdgeSnapDistance: 20,
		elbowArrowPointSnapDistance: 24,
		elbowArrowAxisSnapDistance: 16,

		labelCenterSnapDistance: 10,

		elbowMidpointSnapDistance: 10,
		elbowMinSegmentLengthToShowMidpointHandle: 20,

		hoverPreciseTimeout: 600,
		pointingPreciseTimeout: 320,

		shouldBeExact: (editor: Editor) => editor.inputs.altKey,
		shouldIgnoreTargets: (editor: Editor) => editor.inputs.ctrlKey,
	}

	override canEdit() {
		return true
	}
	override canBind({ toShapeType }: TLShapeUtilCanBindOpts<TLArrowShape>): boolean {
		// bindings can go from arrows to shapes, but not from shapes to arrows
		return toShapeType !== 'arrow'
	}
	override canSnap() {
		return false
	}
	override hideResizeHandles() {
		return true
	}
	override hideRotateHandle() {
		return true
	}
	override hideSelectionBoundsBg() {
		return true
	}
	override hideSelectionBoundsFg() {
		return true
	}

	override canBeLaidOut(shape: TLArrowShape, info: TLShapeUtilCanBeLaidOutOpts) {
		if (info.type === 'flip') {
			// If we don't have this then the flip will be non-idempotent; that is, the flip will be multipotent, varipotent, or perhaps even omni-potent... and we can't have that
			const bindings = getArrowBindings(this.editor, shape)
			const { start, end } = bindings
			const { shapes = [] } = info
			if (start && !shapes.find((s) => s.id === start.toId)) return false
			if (end && !shapes.find((s) => s.id === end.toId)) return false
		}
		return true
	}

	override getFontFaces(shape: TLArrowShape) {
		if (isEmptyRichText(shape.props.richText)) return EMPTY_ARRAY

		return getFontsFromRichText(this.editor, shape.props.richText, {
			family: `tldraw_${shape.props.font}`,
			weight: 'normal',
			style: 'normal',
		})
	}

	override getDefaultProps(): TLArrowShape['props'] {
		return {
			kind: 'arc',
			elbowMidPoint: 0.5,
			dash: 'draw',
			size: 'm',
			fill: 'none',
			color: 'black',
			labelColor: 'black',
			bend: 0,
			start: { x: 0, y: 0 },
			end: { x: 2, y: 0 },
			arrowheadStart: 'none',
			arrowheadEnd: 'arrow',
			richText: toRichText(''),
			labelPosition: 0.5,
			font: 'draw',
			scale: 1,
		}
	}

	getGeometry(shape: TLArrowShape) {
		const isEditing = this.editor.getEditingShapeId() === shape.id
		const info = getArrowInfo(this.editor, shape)!

		const debugGeom: Geometry2d[] = []

		const bodyGeom =
			info.type === 'straight'
				? new Edge2d({
						start: Vec.From(info.start.point),
						end: Vec.From(info.end.point),
					})
				: info.type === 'arc'
					? new Arc2d({
							center: Vec.Cast(info.handleArc.center),
							start: Vec.Cast(info.start.point),
							end: Vec.Cast(info.end.point),
							sweepFlag: info.bodyArc.sweepFlag,
							largeArcFlag: info.bodyArc.largeArcFlag,
						})
					: new Polyline2d({ points: info.route.points })

		let labelGeom
		if (isEditing || !isEmptyRichText(shape.props.richText)) {
			const labelPosition = getArrowLabelPosition(this.editor, shape)
			if (debugFlags.debugGeometry.get()) {
				debugGeom.push(...labelPosition.debugGeom)
			}
			labelGeom = new Rectangle2d({
				x: labelPosition.box.x,
				y: labelPosition.box.y,
				width: labelPosition.box.w,
				height: labelPosition.box.h,
				isFilled: true,
				isLabel: true,
			})
		}

		return new Group2d({
			children: [...(labelGeom ? [bodyGeom, labelGeom] : [bodyGeom]), ...debugGeom],
		})
	}

	override getHandles(shape: TLArrowShape): TLHandle[] {
		const info = getArrowInfo(this.editor, shape)!

		const handles: TLHandle[] = [
			{
				id: ArrowHandles.Start,
				type: 'vertex',
				index: 'a1' as IndexKey,
				x: info.start.handle.x,
				y: info.start.handle.y,
			},
			{
				id: ArrowHandles.End,
				type: 'vertex',
				index: 'a3' as IndexKey,
				x: info.end.handle.x,
				y: info.end.handle.y,
			},
		]

		if (shape.props.kind === 'arc' && (info.type === 'straight' || info.type === 'arc')) {
			handles.push({
				id: ArrowHandles.Middle,
				type: 'virtual',
				index: 'a2' as IndexKey,
				x: info.middle.x,
				y: info.middle.y,
			})
		}

		if (shape.props.kind === 'elbow' && info.type === 'elbow' && info.route.midpointHandle) {
			const shapePageTransform = this.editor.getShapePageTransform(shape.id)!

			const segmentStart = shapePageTransform.applyToPoint(info.route.midpointHandle.segmentStart)
			const segmentEnd = shapePageTransform.applyToPoint(info.route.midpointHandle.segmentEnd)
			const segmentLength = Vec.Dist(segmentStart, segmentEnd) * this.editor.getZoomLevel()

			if (segmentLength > this.options.elbowMinSegmentLengthToShowMidpointHandle) {
				handles.push({
					id: ArrowHandles.Middle,
					type: 'vertex',
					index: 'a2' as IndexKey,
					x: info.route.midpointHandle.point.x,
					y: info.route.midpointHandle.point.y,
				})
			}
		}

		return handles
	}

	override getText(shape: TLArrowShape) {
		return renderPlaintextFromRichText(this.editor, shape.props.richText)
	}

	override onHandleDrag(shape: TLArrowShape, info: TLHandleDragInfo<TLArrowShape>) {
		const handleId = info.handle.id as ArrowHandles
		switch (handleId) {
			case ArrowHandles.Middle:
				switch (shape.props.kind) {
					case 'arc':
						return this.onArcMidpointHandleDrag(shape, info)
					case 'elbow':
						return this.onElbowMidpointHandleDrag(shape, info)
					default:
						exhaustiveSwitchError(shape.props.kind)
				}
			case ArrowHandles.Start:
			case ArrowHandles.End:
				return this.onTerminalHandleDrag(shape, info, handleId)
			default:
				exhaustiveSwitchError(handleId)
		}
	}

	private onArcMidpointHandleDrag(shape: TLArrowShape, { handle }: TLHandleDragInfo<TLArrowShape>) {
		const bindings = getArrowBindings(this.editor, shape)

		// Bending the arrow...
		const { start, end } = getArrowTerminalsInArrowSpace(this.editor, shape, bindings)

		const delta = Vec.Sub(end, start)
		const v = Vec.Per(delta)

		const med = Vec.Med(end, start)
		const A = Vec.Sub(med, v)
		const B = Vec.Add(med, v)

		const point = Vec.NearestPointOnLineSegment(A, B, handle, false)
		let bend = Vec.Dist(point, med)
		if (Vec.Clockwise(point, end, med)) bend *= -1
		return { id: shape.id, type: shape.type, props: { bend } }
	}

	private onElbowMidpointHandleDrag(
		shape: TLArrowShape,
		{ handle }: TLHandleDragInfo<TLArrowShape>
	) {
		const info = getArrowInfo(this.editor, shape)
		if (info?.type !== 'elbow') return

		const shapeToPageTransform = this.editor.getShapePageTransform(shape.id)!
		const handlePagePoint = shapeToPageTransform.applyToPoint(handle)
		const axisName = info.route.midpointHandle?.axis
		if (!axisName) return
		const axis = ElbowArrowAxes[axisName]

		const midRange = info.elbow[axis.midRange]
		if (!midRange) return

		// We're snapping against a list of parallel lines. The way we do this is to calculate the
		// angle of the line we're snapping to...
		let angle = Vec.Angle(
			shapeToPageTransform.applyToPoint(axis.v(0, 0)),
			shapeToPageTransform.applyToPoint(axis.v(0, 1))
		)
		if (angle < 0) angle += Math.PI

		// ...then calculate the perpendicular distance from the origin to the (infinite) line in
		// question. This returns a signed distance - lines "behind" the origin are negative.
		const handlePoint = perpDistanceToLineAngle(handlePagePoint, angle)

		// As we're only ever moving along one dimension, we can use this perpendicular distance for
		// all of our snapping calculations.
		const loPoint = perpDistanceToLineAngle(
			shapeToPageTransform.applyToPoint(axis.v(midRange.lo, 0)),
			angle
		)
		const hiPoint = perpDistanceToLineAngle(
			shapeToPageTransform.applyToPoint(axis.v(midRange.hi, 0)),
			angle
		)

		// we want to snap to certain points. the maximum distance at which a snap will occur is
		// relative to the zoom level:
		const maxSnapDistance = this.options.elbowMidpointSnapDistance / this.editor.getZoomLevel()

		// we snap to the midpoint of the range by default
		const midPoint = perpDistanceToLineAngle(
			shapeToPageTransform.applyToPoint(axis.v(lerp(midRange.lo, midRange.hi, 0.5), 0)),
			angle
		)

		let snapPoint = midPoint
		let snapDistance = Math.abs(midPoint - handlePoint)

		// then we check all the other arrows that are on-screen.
		for (const [snapAngle, snapLines] of getElbowArrowSnapLines(this.editor)) {
			const { isParallel, isFlippedParallel } = anglesAreApproximatelyParallel(angle, snapAngle)
			if (isParallel || isFlippedParallel) {
				for (const snapLine of snapLines) {
					const doesShareStartIntersection =
						snapLine.startBoundShapeId &&
						(snapLine.startBoundShapeId === info.bindings.start?.toId ||
							snapLine.startBoundShapeId === info.bindings.end?.toId)

					const doesShareEndIntersection =
						snapLine.endBoundShapeId &&
						(snapLine.endBoundShapeId === info.bindings.start?.toId ||
							snapLine.endBoundShapeId === info.bindings.end?.toId)

					if (!doesShareStartIntersection && !doesShareEndIntersection) continue

					const point = isFlippedParallel ? -snapLine.perpDistance : snapLine.perpDistance
					const distance = Math.abs(point - handlePoint)
					if (distance < snapDistance) {
						snapPoint = point
						snapDistance = distance
					}
				}
			}
		}

		if (snapDistance > maxSnapDistance) {
			snapPoint = handlePoint
		}

		const newMid = clamp(invLerp(loPoint, hiPoint, snapPoint), 0, 1)

		return {
			id: shape.id,
			type: shape.type,
			props: {
				elbowMidPoint: newMid,
			},
		}
	}

	private onTerminalHandleDrag(
		shape: TLArrowShape,
		{ handle, isPrecise }: TLHandleDragInfo<TLArrowShape>,
		handleId: ArrowHandles.Start | ArrowHandles.End
	) {
		const bindings = getArrowBindings(this.editor, shape)

		const update: TLShapePartial<TLArrowShape> = { id: shape.id, type: 'arrow', props: {} }

		const currentBinding = bindings[handleId]

		const oppositeHandleId = handleId === ArrowHandles.Start ? ArrowHandles.End : ArrowHandles.Start
		const oppositeBinding = bindings[oppositeHandleId]

		const targetInfo = updateArrowTargetState({
			editor: this.editor,
			pointInPageSpace: this.editor.getShapePageTransform(shape.id)!.applyToPoint(handle),
			arrow: shape,
			isPrecise: isPrecise,
			currentBinding,
			oppositeBinding,
		})

		if (!targetInfo) {
			// todo: maybe double check that this isn't equal to the other handle too?
			removeArrowBinding(this.editor, shape, handleId)
			const newPoint = maybeSnapToGrid(new Vec(handle.x, handle.y), this.editor)
			update.props![handleId] = {
				x: newPoint.x,
				y: newPoint.y,
			}
			return update
		}

		// we've got a target! the handle is being dragged over a shape, bind to it
		const bindingProps: TLArrowBindingProps = {
			terminal: handleId,
			normalizedAnchor: targetInfo.normalizedAnchor,
			isPrecise: targetInfo.isPrecise,
			isExact: targetInfo.isExact,
			snap: targetInfo.snap,
		}

		createOrUpdateArrowBinding(this.editor, shape, targetInfo.target.id, bindingProps)

		const newBindings = getArrowBindings(this.editor, shape)
		if (newBindings.start && newBindings.end && newBindings.start.toId === newBindings.end.toId) {
			if (
				Vec.Equals(newBindings.start.props.normalizedAnchor, newBindings.end.props.normalizedAnchor)
			) {
				createOrUpdateArrowBinding(this.editor, shape, newBindings.end.toId, {
					...newBindings.end.props,
					normalizedAnchor: {
						x: newBindings.end.props.normalizedAnchor.x + 0.05,
						y: newBindings.end.props.normalizedAnchor.y,
					},
				})
			}
		}

		return update
	}

	override onTranslateStart(shape: TLArrowShape) {
		const bindings = getArrowBindings(this.editor, shape)

		// ...if the user is dragging ONLY this arrow, for elbow shapes, we can't maintain the bindings well just yet so we remove them entirely
		if (shape.props.kind === 'elbow' && this.editor.getOnlySelectedShapeId() === shape.id) {
			const info = getArrowInfo(this.editor, shape)
			if (!info) return
			const update: TLShapePartial<TLArrowShape> = { id: shape.id, type: 'arrow', props: {} }
			if (bindings.start) {
				update.props!.start = { x: info.start.point.x, y: info.start.point.y }
				removeArrowBinding(this.editor, shape, 'start')
			}
			if (bindings.end) {
				update.props!.end = { x: info.end.point.x, y: info.end.point.y }
				removeArrowBinding(this.editor, shape, 'end')
			}
			return update
		}

		const terminalsInArrowSpace = getArrowTerminalsInArrowSpace(this.editor, shape, bindings)
		const shapePageTransform = this.editor.getShapePageTransform(shape.id)!

		// If at least one bound shape is in the selection, do nothing;
		// If no bound shapes are in the selection, unbind any bound shapes

		const selectedShapeIds = this.editor.getSelectedShapeIds()

		if (
			(bindings.start &&
				(selectedShapeIds.includes(bindings.start.toId) ||
					this.editor.isAncestorSelected(bindings.start.toId))) ||
			(bindings.end &&
				(selectedShapeIds.includes(bindings.end.toId) ||
					this.editor.isAncestorSelected(bindings.end.toId)))
		) {
			return
		}

		// When we start translating shapes, record where their bindings were in page space so we
		// can maintain them as we translate the arrow
		shapeAtTranslationStart.set(shape, {
			pagePosition: shapePageTransform.applyToPoint(shape),
			terminalBindings: mapObjectMapValues(terminalsInArrowSpace, (terminalName, point) => {
				const binding = bindings[terminalName]
				if (!binding) return null
				return {
					binding,
					shapePosition: point,
					pagePosition: shapePageTransform.applyToPoint(point),
				}
			}),
		})

		// update arrow terminal bindings eagerly to make sure the arrows unbind nicely when translating
		if (bindings.start) {
			updateArrowTerminal({
				editor: this.editor,
				arrow: shape,
				terminal: 'start',
				useHandle: true,
			})
			shape = this.editor.getShape(shape.id) as TLArrowShape
		}
		if (bindings.end) {
			updateArrowTerminal({
				editor: this.editor,
				arrow: shape,
				terminal: 'end',
				useHandle: true,
			})
		}

		for (const handleName of [ArrowHandles.Start, ArrowHandles.End] as const) {
			const binding = bindings[handleName]
			if (!binding) continue

			this.editor.updateBinding({
				...binding,
				props: { ...binding.props, isPrecise: true },
			})
		}

		return
	}

	override onTranslate(initialShape: TLArrowShape, shape: TLArrowShape) {
		const atTranslationStart = shapeAtTranslationStart.get(initialShape)
		if (!atTranslationStart) return

		const shapePageTransform = this.editor.getShapePageTransform(shape.id)!
		const pageDelta = Vec.Sub(
			shapePageTransform.applyToPoint(shape),
			atTranslationStart.pagePosition
		)

		for (const terminalBinding of Object.values(atTranslationStart.terminalBindings)) {
			if (!terminalBinding) continue

			const newPagePoint = Vec.Add(terminalBinding.pagePosition, Vec.Mul(pageDelta, 0.5))
			const newTarget = this.editor.getShapeAtPoint(newPagePoint, {
				hitInside: true,
				hitFrameInside: true,
				margin: 0,
				filter: (targetShape) => {
					return (
						!targetShape.isLocked &&
						this.editor.canBindShapes({ fromShape: shape, toShape: targetShape, binding: 'arrow' })
					)
				},
			})

			if (newTarget?.id === terminalBinding.binding.toId) {
				const targetBounds = Box.ZeroFix(this.editor.getShapeGeometry(newTarget).bounds)
				const pointInTargetSpace = this.editor.getPointInShapeSpace(newTarget, newPagePoint)
				const normalizedAnchor = {
					x: (pointInTargetSpace.x - targetBounds.minX) / targetBounds.width,
					y: (pointInTargetSpace.y - targetBounds.minY) / targetBounds.height,
				}
				createOrUpdateArrowBinding(this.editor, shape, newTarget.id, {
					...terminalBinding.binding.props,
					normalizedAnchor,
					isPrecise: true,
				})
			} else {
				removeArrowBinding(this.editor, shape, terminalBinding.binding.props.terminal)
			}
		}
	}

	private readonly _resizeInitialBindings = new WeakCache<TLArrowShape, TLArrowBindings>()

	override onResize(shape: TLArrowShape, info: TLResizeInfo<TLArrowShape>) {
		const { scaleX, scaleY } = info

		const bindings = this._resizeInitialBindings.get(shape, () =>
			getArrowBindings(this.editor, shape)
		)
		const terminals = getArrowTerminalsInArrowSpace(this.editor, shape, bindings)

		const { start, end } = structuredClone<TLArrowShape['props']>(shape.props)
		let { bend } = shape.props

		// Rescale start handle if it's not bound to a shape
		if (!bindings.start) {
			start.x = terminals.start.x * scaleX
			start.y = terminals.start.y * scaleY
		}

		// Rescale end handle if it's not bound to a shape
		if (!bindings.end) {
			end.x = terminals.end.x * scaleX
			end.y = terminals.end.y * scaleY
		}

		// todo: we should only change the normalized anchor positions
		// of the shape's handles if the bound shape is also being resized

		const mx = Math.abs(scaleX)
		const my = Math.abs(scaleY)

		const startNormalizedAnchor = bindings?.start
			? Vec.From(bindings.start.props.normalizedAnchor)
			: null
		const endNormalizedAnchor = bindings?.end ? Vec.From(bindings.end.props.normalizedAnchor) : null

		if (scaleX < 0 && scaleY >= 0) {
			if (bend !== 0) {
				bend *= -1
				bend *= Math.max(mx, my)
			}

			if (startNormalizedAnchor) {
				startNormalizedAnchor.x = 1 - startNormalizedAnchor.x
			}

			if (endNormalizedAnchor) {
				endNormalizedAnchor.x = 1 - endNormalizedAnchor.x
			}
		} else if (scaleX >= 0 && scaleY < 0) {
			if (bend !== 0) {
				bend *= -1
				bend *= Math.max(mx, my)
			}

			if (startNormalizedAnchor) {
				startNormalizedAnchor.y = 1 - startNormalizedAnchor.y
			}

			if (endNormalizedAnchor) {
				endNormalizedAnchor.y = 1 - endNormalizedAnchor.y
			}
		} else if (scaleX >= 0 && scaleY >= 0) {
			if (bend !== 0) {
				bend *= Math.max(mx, my)
			}
		} else if (scaleX < 0 && scaleY < 0) {
			if (bend !== 0) {
				bend *= Math.max(mx, my)
			}

			if (startNormalizedAnchor) {
				startNormalizedAnchor.x = 1 - startNormalizedAnchor.x
				startNormalizedAnchor.y = 1 - startNormalizedAnchor.y
			}

			if (endNormalizedAnchor) {
				endNormalizedAnchor.x = 1 - endNormalizedAnchor.x
				endNormalizedAnchor.y = 1 - endNormalizedAnchor.y
			}
		}

		if (bindings.start && startNormalizedAnchor) {
			createOrUpdateArrowBinding(this.editor, shape, bindings.start.toId, {
				...bindings.start.props,
				normalizedAnchor: startNormalizedAnchor.toJson(),
			})
		}
		if (bindings.end && endNormalizedAnchor) {
			createOrUpdateArrowBinding(this.editor, shape, bindings.end.toId, {
				...bindings.end.props,
				normalizedAnchor: endNormalizedAnchor.toJson(),
			})
		}

		const next = {
			props: {
				start,
				end,
				bend,
			},
		}

		return next
	}

	override onDoubleClickHandle(
		shape: TLArrowShape,
		handle: TLHandle
	): TLShapePartial<TLArrowShape> | void {
		switch (handle.id) {
			case ArrowHandles.Start: {
				return {
					id: shape.id,
					type: shape.type,
					props: {
						...shape.props,
						arrowheadStart: shape.props.arrowheadStart === 'none' ? 'arrow' : 'none',
					},
				}
			}
			case ArrowHandles.End: {
				return {
					id: shape.id,
					type: shape.type,
					props: {
						...shape.props,
						arrowheadEnd: shape.props.arrowheadEnd === 'none' ? 'arrow' : 'none',
					},
				}
			}
		}
	}

	component(shape: TLArrowShape) {
		// eslint-disable-next-line react-hooks/rules-of-hooks
		const theme = useDefaultColorTheme()
		const onlySelectedShape = this.editor.getOnlySelectedShape()
		const shouldDisplayHandles =
			this.editor.isInAny(
				'select.idle',
				'select.pointing_handle',
				'select.dragging_handle',
				'select.translating',
				'arrow.dragging'
			) && !this.editor.getIsReadonly()

		const info = getArrowInfo(this.editor, shape)
		if (!info?.isValid) return null

		const labelPosition = getArrowLabelPosition(this.editor, shape)
		const isSelected = shape.id === this.editor.getOnlySelectedShapeId()
		const isEditing = this.editor.getEditingShapeId() === shape.id
		const showArrowLabel = isEditing || !isEmptyRichText(shape.props.richText)

		const { solid: solidColor } = isDefaultColor(shape.props.color)
			? theme[shape.props.color]
			: { solid: shape.props.color }

		return (
			<>
				<SVGContainer style={{ minWidth: 50, minHeight: 50 }}>
					<ArrowSvg
						shape={shape}
						shouldDisplayHandles={shouldDisplayHandles && onlySelectedShape?.id === shape.id}
					/>
					{shape.props.kind === 'elbow' && debugFlags.debugElbowArrows.get() && (
						<ElbowArrowDebug arrow={shape} />
					)}
				</SVGContainer>
				{showArrowLabel && (
					<RichTextLabel
						shapeId={shape.id}
						type="arrow"
						font={shape.props.font}
						fontSize={getArrowLabelFontSize(shape)}
						lineHeight={TEXT_PROPS.lineHeight}
						align="middle"
						verticalAlign="middle"
<<<<<<< HEAD
						text={shape.props.text}
						labelColor={solidColor}
=======
						labelColor={getColorValue(theme, shape.props.labelColor, 'solid')}
						richText={shape.props.richText}
>>>>>>> 2b8b5023
						textWidth={labelPosition.box.w - ARROW_LABEL_PADDING * 2 * shape.props.scale}
						isSelected={isSelected}
						padding={0}
						style={{
							transform: `translate(${labelPosition.box.center.x}px, ${labelPosition.box.center.y}px)`,
						}}
					/>
				)}
			</>
		)
	}

	indicator(shape: TLArrowShape) {
		// eslint-disable-next-line react-hooks/rules-of-hooks
		const isEditing = useIsEditing(shape.id)
		// eslint-disable-next-line react-hooks/rules-of-hooks
		const clipPathId = useSharedSafeId(shape.id + '_clip')

		const info = getArrowInfo(this.editor, shape)
		if (!info) return null

		const { start, end } = getArrowTerminalsInArrowSpace(this.editor, shape, info?.bindings)
		const geometry = this.editor.getShapeGeometry<Group2d>(shape)
		const bounds = geometry.bounds
		const isEmpty = isEmptyRichText(shape.props.richText)

		const labelGeometry = isEditing || !isEmpty ? (geometry.children[1] as Rectangle2d) : null

		if (Vec.Equals(start, end)) return null

		const strokeWidth = STROKE_SIZES[shape.props.size] * shape.props.scale

		const as = info.start.arrowhead && getArrowheadPathForType(info, 'start', strokeWidth)
		const ae = info.end.arrowhead && getArrowheadPathForType(info, 'end', strokeWidth)

		const includeClipPath =
			(as && info.start.arrowhead !== 'arrow') ||
			(ae && info.end.arrowhead !== 'arrow') ||
			!!labelGeometry

		const labelBounds = labelGeometry ? labelGeometry.getBounds() : new Box(0, 0, 0, 0)

		if (isEditing && labelGeometry) {
			return (
				<rect
					x={toDomPrecision(labelBounds.x)}
					y={toDomPrecision(labelBounds.y)}
					width={labelBounds.w}
					height={labelBounds.h}
					rx={3.5 * shape.props.scale}
					ry={3.5 * shape.props.scale}
				/>
			)
		}
		const clipStartArrowhead = !(
			info.start.arrowhead === 'none' || info.start.arrowhead === 'arrow'
		)
		const clipEndArrowhead = !(info.end.arrowhead === 'none' || info.end.arrowhead === 'arrow')

		return (
			<g>
				{includeClipPath && (
					<defs>
						<ArrowClipPath
							radius={3.5 * shape.props.scale}
							hasText={!isEmpty}
							bounds={bounds}
							labelBounds={labelBounds}
							as={clipStartArrowhead && as ? as : ''}
							ae={clipEndArrowhead && ae ? ae : ''}
						/>
					</defs>
				)}
				<g
					style={{
						clipPath: includeClipPath ? `url(#${clipPathId})` : undefined,
						WebkitClipPath: includeClipPath ? `url(#${clipPathId})` : undefined,
					}}
				>
					{/* This rect needs to be here if we're creating a mask due to an svg quirk on Chrome */}
					{includeClipPath && (
						<rect
							x={bounds.minX - 100}
							y={bounds.minY - 100}
							width={bounds.width + 200}
							height={bounds.height + 200}
							opacity={0}
						/>
					)}

					{getArrowBodyPath(
						shape,
						info,
						shape.props.dash === 'draw'
							? {
									style: 'draw',
									randomSeed: shape.id,
									strokeWidth: 1,
									passes: 1,
									offset: 0,
									roundness: strokeWidth * 2,
									props: { strokeWidth: undefined },
								}
							: { style: 'solid', strokeWidth: 1, props: { strokeWidth: undefined } }
					)}
				</g>
				{as && <path d={as} />}
				{ae && <path d={ae} />}
				{labelGeometry && (
					<rect
						x={toDomPrecision(labelBounds.x)}
						y={toDomPrecision(labelBounds.y)}
						width={labelBounds.w}
						height={labelBounds.h}
						rx={3.5}
						ry={3.5}
					/>
				)}
			</g>
		)
	}

	override onEditStart(shape: TLArrowShape) {
		if (isEmptyRichText(shape.props.richText)) {
			// editing text for the first time, so set the position to the default:
			const labelPosition = getArrowLabelDefaultPosition(this.editor, shape)
			this.editor.updateShape<TLArrowShape>({
				id: shape.id,
				type: shape.type,
				props: { labelPosition },
			})
		}
	}

	override toSvg(shape: TLArrowShape, ctx: SvgExportContext) {
		ctx.addExportDef(getFillDefForExport(shape.props.fill))
		const theme = getDefaultColorTheme(ctx)
		const scaleFactor = 1 / shape.props.scale

		const { solid: solidColor } = isDefaultColor(shape.props.color)
			? theme[shape.props.color]
			: { solid: shape.props.color }

		return (
			<g transform={`scale(${scaleFactor})`}>
				<ArrowSvg shape={shape} shouldDisplayHandles={false} />
				<RichTextSVG
					fontSize={getArrowLabelFontSize(shape)}
					font={shape.props.font}
					align="middle"
					verticalAlign="middle"
<<<<<<< HEAD
					text={shape.props.text}
					labelColor={solidColor}
=======
					labelColor={getColorValue(theme, shape.props.labelColor, 'solid')}
					richText={shape.props.richText}
>>>>>>> 2b8b5023
					bounds={getArrowLabelPosition(this.editor, shape)
						.box.clone()
						.expandBy(-ARROW_LABEL_PADDING * shape.props.scale)}
					padding={0}
					showTextOutline={true}
				/>
			</g>
		)
	}

	override getCanvasSvgDefs(): TLShapeUtilCanvasSvgDef[] {
		return [
			getFillDefForCanvas(),
			{
				key: `arrow:dot`,
				component: ArrowheadDotDef,
			},
			{
				key: `arrow:cross`,
				component: ArrowheadCrossDef,
			},
		]
	}
	override getInterpolatedProps(
		startShape: TLArrowShape,
		endShape: TLArrowShape,
		progress: number
	): TLArrowShapeProps {
		return {
			...(progress > 0.5 ? endShape.props : startShape.props),
			scale: lerp(startShape.props.scale, endShape.props.scale, progress),
			start: {
				x: lerp(startShape.props.start.x, endShape.props.start.x, progress),
				y: lerp(startShape.props.start.y, endShape.props.start.y, progress),
			},
			end: {
				x: lerp(startShape.props.end.x, endShape.props.end.x, progress),
				y: lerp(startShape.props.end.y, endShape.props.end.y, progress),
			},
			bend: lerp(startShape.props.bend, endShape.props.bend, progress),
			labelPosition: lerp(startShape.props.labelPosition, endShape.props.labelPosition, progress),
		}
	}
}

export function getArrowLength(editor: Editor, shape: TLArrowShape): number {
	const info = getArrowInfo(editor, shape)!

	return info.type === 'straight'
		? Vec.Dist(info.start.handle, info.end.handle)
		: info.type === 'arc'
			? Math.abs(info.handleArc.length)
			: info.route.distance
}

const ArrowSvg = track(function ArrowSvg({
	shape,
	shouldDisplayHandles,
}: {
	shape: TLArrowShape
	shouldDisplayHandles: boolean
}) {
	const editor = useEditor()
	const theme = useDefaultColorTheme()
	const info = getArrowInfo(editor, shape)
	const isForceSolid = useValue(
		'force solid',
		() => {
			return editor.getZoomLevel() < 0.2
		},
		[editor]
	)
	const clipPathId = useSharedSafeId(shape.id + '_clip')
	const arrowheadDotId = useSharedSafeId('arrowhead-dot')
	const arrowheadCrossId = useSharedSafeId('arrowhead-cross')
	const isEditing = useIsEditing(shape.id)
	const geometry = editor.getShapeGeometry(shape)
	if (!geometry) return null
	const bounds = Box.ZeroFix(geometry.bounds)
	const bindings = getArrowBindings(editor, shape)
	const isEmpty = isEmptyRichText(shape.props.richText)

	if (!info?.isValid) return null

	const strokeWidth = STROKE_SIZES[shape.props.size] * shape.props.scale

	const as = info.start.arrowhead && getArrowheadPathForType(info, 'start', strokeWidth)
	const ae = info.end.arrowhead && getArrowheadPathForType(info, 'end', strokeWidth)

	let handlePath: null | React.JSX.Element = null

	if (shouldDisplayHandles && (bindings.start || bindings.end)) {
		handlePath = getArrowHandlePath(info, {
			style: 'dashed',
			start: 'skip',
			end: 'skip',
			lengthRatio: 2.5,
			strokeWidth: 2 / editor.getZoomLevel(),
			props: {
				className: 'tl-arrow-hint',
				markerStart: bindings.start
					? bindings.start.props.isExact
						? ''
						: bindings.start.props.isPrecise
							? `url(#${arrowheadCrossId})`
							: `url(#${arrowheadDotId})`
					: '',
				markerEnd: bindings.end
					? bindings.end.props.isExact
						? ''
						: bindings.end.props.isPrecise
							? `url(#${arrowheadCrossId})`
							: `url(#${arrowheadDotId})`
					: '',
				opacity: 0.16,
			},
		})
	}

	const labelPosition = getArrowLabelPosition(editor, shape)

	const clipStartArrowhead = !(info.start.arrowhead === 'none' || info.start.arrowhead === 'arrow')
	const clipEndArrowhead = !(info.end.arrowhead === 'none' || info.end.arrowhead === 'arrow')

	const { solid: solidColor } = isDefaultColor(shape.props.color)
		? theme[shape.props.color]
		: { solid: shape.props.color }

	return (
		<>
			{/* Yep */}
			<defs>
				<clipPath id={clipPathId}>
					<ArrowClipPath
						radius={3.5 * shape.props.scale}
						hasText={isEditing || !isEmpty}
						bounds={bounds}
						labelBounds={labelPosition.box}
						as={clipStartArrowhead && as ? as : ''}
						ae={clipEndArrowhead && ae ? ae : ''}
					/>
				</clipPath>
			</defs>
			<g
				fill="none"
<<<<<<< HEAD
				stroke={solidColor}
=======
				stroke={getColorValue(theme, shape.props.color, 'solid')}
>>>>>>> 2b8b5023
				strokeWidth={strokeWidth}
				strokeLinejoin="round"
				strokeLinecap="round"
				pointerEvents="none"
			>
				{handlePath}
				<g
					style={{
						clipPath: `url(#${clipPathId})`,
						WebkitClipPath: `url(#${clipPathId})`,
					}}
				>
					<rect
						x={toDomPrecision(bounds.minX - 100)}
						y={toDomPrecision(bounds.minY - 100)}
						width={toDomPrecision(bounds.width + 200)}
						height={toDomPrecision(bounds.height + 200)}
						opacity={0}
					/>
					{getArrowBodyPath(shape, info, {
						style: shape.props.dash,
						strokeWidth,
						forceSolid: isForceSolid,
						randomSeed: shape.id,
					})}
				</g>
				{as && clipStartArrowhead && shape.props.fill !== 'none' && (
					<ShapeFill
						theme={theme}
						d={as}
						color={shape.props.color}
						fill={shape.props.fill}
						scale={shape.props.scale}
					/>
				)}
				{ae && clipEndArrowhead && shape.props.fill !== 'none' && (
					<ShapeFill
						theme={theme}
						d={ae}
						color={shape.props.color}
						fill={shape.props.fill}
						scale={shape.props.scale}
					/>
				)}
				{as && <path d={as} />}
				{ae && <path d={ae} />}
			</g>
		</>
	)
})

function ArrowClipPath({
	radius,
	hasText,
	bounds,
	labelBounds,
	as,
	ae,
}: {
	radius: number
	hasText: boolean
	bounds: Box
	labelBounds: Box
	as: string
	ae: string
}) {
	const path = useMemo(() => {
		// The direction in which we create the different path parts is important, as it determines what gets clipped.
		// See the description on the directions in the non-zero fill rule example:
		// https://developer.mozilla.org/en-US/docs/Web/SVG/Attribute/fill-rule#nonzero
		const path = new PathBuilder()

		// We create this one in the clockwise direction
		path
			.moveTo(bounds.left - 100, bounds.top - 100)
			.lineTo(bounds.right + 100, bounds.top - 100)
			.lineTo(bounds.right + 100, bounds.bottom + 100)
			.lineTo(bounds.left - 100, bounds.bottom + 100)
			.close()

		if (hasText) {
			// We create this one in the counter-clockwise direction, which cuts out the label box
			path
				.moveTo(labelBounds.left, labelBounds.top + radius)
				.lineTo(labelBounds.left, labelBounds.bottom - radius)
				.circularArcTo(radius, false, false, labelBounds.left + radius, labelBounds.bottom)
				.lineTo(labelBounds.right - radius, labelBounds.bottom)
				.circularArcTo(radius, false, false, labelBounds.right, labelBounds.bottom - radius)
				.lineTo(labelBounds.right, labelBounds.top + radius)
				.circularArcTo(radius, false, false, labelBounds.right - radius, labelBounds.top)
				.lineTo(labelBounds.left + radius, labelBounds.top)
				.circularArcTo(radius, false, false, labelBounds.left, labelBounds.top + radius)
				.close()
		}

		return path.toD()
	}, [
		radius,
		hasText,
		bounds.bottom,
		bounds.left,
		bounds.right,
		bounds.top,
		labelBounds.bottom,
		labelBounds.left,
		labelBounds.right,
		labelBounds.top,
	])

	// We also append the arrowhead paths to the clip path, so that we also clip the arrowheads
	return <path d={`${path}${as}${ae}`} />
}

const shapeAtTranslationStart = new WeakMap<
	TLArrowShape,
	{
		pagePosition: Vec
		terminalBindings: Record<
			'start' | 'end',
			{
				pagePosition: Vec
				shapePosition: Vec
				binding: TLArrowBinding
			} | null
		>
	}
>()

function ArrowheadDotDef() {
	const id = useSharedSafeId('arrowhead-dot')
	return (
		<marker id={id} className="tl-arrow-hint" refX="3.0" refY="3.0" orient="0">
			<circle cx="3" cy="3" r="2" strokeDasharray="100%" />
		</marker>
	)
}

function ArrowheadCrossDef() {
	const id = useSharedSafeId('arrowhead-cross')
	return (
		<marker id={id} className="tl-arrow-hint" refX="3.0" refY="3.0" orient="auto">
			<line x1="1.5" y1="1.5" x2="4.5" y2="4.5" strokeDasharray="100%" />
			<line x1="1.5" y1="4.5" x2="4.5" y2="1.5" strokeDasharray="100%" />
		</marker>
	)
}

/**
 * Take 2 angles and return true if they are approximately parallel. Angle that point in the same
 * (or opposite) directions are considered parallel. This also handles wrap around - e.g. 0, π, and
 * 2π are all considered parallel.
 */
function anglesAreApproximatelyParallel(a: number, b: number, tolerance = 0.0001) {
	const diff = Math.abs(a - b)

	const isParallel = diff < tolerance
	const isFlippedParallel = Math.abs(diff - Math.PI) < tolerance
	const is360Parallel = Math.abs(diff - PI2) < tolerance

	return { isParallel: isParallel || is360Parallel, isFlippedParallel }
}<|MERGE_RESOLUTION|>--- conflicted
+++ resolved
@@ -35,7 +35,6 @@
 	getDefaultColorTheme,
 	getFontsFromRichText,
 	invLerp,
-	isDefaultColor,
 	lerp,
 	mapObjectMapValues,
 	maybeSnapToGrid,
@@ -767,10 +766,6 @@
 		const isEditing = this.editor.getEditingShapeId() === shape.id
 		const showArrowLabel = isEditing || !isEmptyRichText(shape.props.richText)
 
-		const { solid: solidColor } = isDefaultColor(shape.props.color)
-			? theme[shape.props.color]
-			: { solid: shape.props.color }
-
 		return (
 			<>
 				<SVGContainer style={{ minWidth: 50, minHeight: 50 }}>
@@ -791,13 +786,8 @@
 						lineHeight={TEXT_PROPS.lineHeight}
 						align="middle"
 						verticalAlign="middle"
-<<<<<<< HEAD
-						text={shape.props.text}
-						labelColor={solidColor}
-=======
 						labelColor={getColorValue(theme, shape.props.labelColor, 'solid')}
 						richText={shape.props.richText}
->>>>>>> 2b8b5023
 						textWidth={labelPosition.box.w - ARROW_LABEL_PADDING * 2 * shape.props.scale}
 						isSelected={isSelected}
 						padding={0}
@@ -937,10 +927,6 @@
 		const theme = getDefaultColorTheme(ctx)
 		const scaleFactor = 1 / shape.props.scale
 
-		const { solid: solidColor } = isDefaultColor(shape.props.color)
-			? theme[shape.props.color]
-			: { solid: shape.props.color }
-
 		return (
 			<g transform={`scale(${scaleFactor})`}>
 				<ArrowSvg shape={shape} shouldDisplayHandles={false} />
@@ -949,13 +935,8 @@
 					font={shape.props.font}
 					align="middle"
 					verticalAlign="middle"
-<<<<<<< HEAD
-					text={shape.props.text}
-					labelColor={solidColor}
-=======
 					labelColor={getColorValue(theme, shape.props.labelColor, 'solid')}
 					richText={shape.props.richText}
->>>>>>> 2b8b5023
 					bounds={getArrowLabelPosition(this.editor, shape)
 						.box.clone()
 						.expandBy(-ARROW_LABEL_PADDING * shape.props.scale)}
@@ -1080,10 +1061,6 @@
 	const clipStartArrowhead = !(info.start.arrowhead === 'none' || info.start.arrowhead === 'arrow')
 	const clipEndArrowhead = !(info.end.arrowhead === 'none' || info.end.arrowhead === 'arrow')
 
-	const { solid: solidColor } = isDefaultColor(shape.props.color)
-		? theme[shape.props.color]
-		: { solid: shape.props.color }
-
 	return (
 		<>
 			{/* Yep */}
@@ -1101,11 +1078,7 @@
 			</defs>
 			<g
 				fill="none"
-<<<<<<< HEAD
-				stroke={solidColor}
-=======
 				stroke={getColorValue(theme, shape.props.color, 'solid')}
->>>>>>> 2b8b5023
 				strokeWidth={strokeWidth}
 				strokeLinejoin="round"
 				strokeLinecap="round"
