--- conflicted
+++ resolved
@@ -937,13 +937,9 @@
 
 	// NOTE: I know right setting `changeIndex` hacky-as right! But we need this because otherwise safari loses
 	// the mask, see <https://linear.app/tldraw/issue/TLD-1500/changing-arrow-color-makes-line-pass-through-text>
-<<<<<<< HEAD
-	const maskId = (shape.id + '_clip' + (tlenv.isSafari ? `_${changeIndex}` : '')).replace(':', '_')
-=======
 	const maskId = sanitizeId(
 		shape.id + '_clip' + (editor.environment.isSafari ? `_${changeIndex}` : '')
 	)
->>>>>>> 4c57338b
 
 	return (
 		<>
