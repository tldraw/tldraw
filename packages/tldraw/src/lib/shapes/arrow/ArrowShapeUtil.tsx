import {
	Arc2d,
	Box,
	Edge2d,
	Editor,
	Geometry2d,
	Group2d,
	Rectangle2d,
	SVGContainer,
	ShapeUtil,
	SvgExportContext,
	TLArrowBinding,
	TLArrowShape,
	TLHandle,
	TLOnEditEndHandler,
	TLOnHandleDragHandler,
	TLOnResizeHandler,
	TLOnTranslateHandler,
	TLOnTranslateStartHandler,
	TLShapePartial,
	TLShapeUtilCanBindOpts,
	TLShapeUtilCanvasSvgDef,
	TLShapeUtilFlag,
	Vec,
	WeakCache,
	arrowShapeMigrations,
	arrowShapeProps,
	getDefaultColorTheme,
	mapObjectMapValues,
	structuredClone,
	toDomPrecision,
	track,
	useEditor,
	useIsEditing,
} from '@tldraw/editor'
import React from 'react'
<<<<<<< HEAD
import { ShapeFill } from '../shared/ShapeFill'
=======
import { updateArrowTerminal } from '../../bindings/arrow/ArrowBindingUtil'
import { ShapeFill, useDefaultColorTheme } from '../shared/ShapeFill'
>>>>>>> db2e88e5
import { SvgTextLabel } from '../shared/SvgTextLabel'
import { TextLabel } from '../shared/TextLabel'
import { STROKE_SIZES, TEXT_PROPS } from '../shared/default-shape-constants'
import {
	getFillDefForCanvas,
	getFillDefForExport,
	getFontDefForExport,
} from '../shared/defaultStyleDefs'
import { getPerfectDashProps } from '../shared/getPerfectDashProps'
import { useDefaultColorTheme } from '../shared/useDefaultColorTheme'
import { getArrowLabelFontSize, getArrowLabelPosition } from './arrowLabel'
import { getArrowheadPathForType } from './arrowheads'
import {
	getCurvedArrowHandlePath,
	getSolidCurvedArrowPath,
	getSolidStraightArrowPath,
	getStraightArrowHandlePath,
} from './arrowpaths'
import {
	TLArrowBindings,
	createOrUpdateArrowBinding,
	getArrowBindings,
	getArrowInfo,
	getArrowTerminalsInArrowSpace,
	removeArrowBinding,
} from './shared'

let globalRenderIndex = 0

enum ARROW_HANDLES {
	START = 'start',
	MIDDLE = 'middle',
	END = 'end',
}

/** @public */
export class ArrowShapeUtil extends ShapeUtil<TLArrowShape> {
	static override type = 'arrow' as const
	static override props = arrowShapeProps
	static override migrations = arrowShapeMigrations

	override canEdit = () => true
	override canBind({ toShapeType }: TLShapeUtilCanBindOpts<TLArrowShape>): boolean {
		// bindings can go from arrows to shapes, but not from shapes to arrows
		return toShapeType !== 'arrow'
	}
	override canSnap = () => false
	override hideResizeHandles: TLShapeUtilFlag<TLArrowShape> = () => true
	override hideRotateHandle: TLShapeUtilFlag<TLArrowShape> = () => true
	override hideSelectionBoundsBg: TLShapeUtilFlag<TLArrowShape> = () => true
	override hideSelectionBoundsFg: TLShapeUtilFlag<TLArrowShape> = () => true

	override canBeLaidOut: TLShapeUtilFlag<TLArrowShape> = (shape) => {
		const bindings = getArrowBindings(this.editor, shape)
		return !bindings.start && !bindings.end
	}

	override getDefaultProps(): TLArrowShape['props'] {
		return {
			dash: 'draw',
			size: 'm',
			fill: 'none',
			color: 'black',
			labelColor: 'black',
			bend: 0,
			start: { x: 0, y: 0 },
			end: { x: 2, y: 0 },
			arrowheadStart: 'none',
			arrowheadEnd: 'arrow',
			text: '',
			labelPosition: 0.5,
			font: 'draw',
			scale: 1,
		}
	}

	getGeometry(shape: TLArrowShape) {
		const info = getArrowInfo(this.editor, shape)!

		const debugGeom: Geometry2d[] = []

		const bodyGeom = info.isStraight
			? new Edge2d({
					start: Vec.From(info.start.point),
					end: Vec.From(info.end.point),
				})
			: new Arc2d({
					center: Vec.Cast(info.handleArc.center),
					start: Vec.Cast(info.start.point),
					end: Vec.Cast(info.end.point),
					sweepFlag: info.bodyArc.sweepFlag,
					largeArcFlag: info.bodyArc.largeArcFlag,
				})

		let labelGeom
		if (shape.props.text.trim()) {
			const labelPosition = getArrowLabelPosition(this.editor, shape)
			debugGeom.push(...labelPosition.debugGeom)
			labelGeom = new Rectangle2d({
				x: labelPosition.box.x,
				y: labelPosition.box.y,
				width: labelPosition.box.w,
				height: labelPosition.box.h,
				isFilled: true,
				isLabel: true,
			})
		}

		return new Group2d({
			children: [...(labelGeom ? [bodyGeom, labelGeom] : [bodyGeom]), ...debugGeom],
		})
	}

	override getHandles(shape: TLArrowShape): TLHandle[] {
		const info = getArrowInfo(this.editor, shape)!

		return [
			{
				id: ARROW_HANDLES.START,
				type: 'vertex',
				index: 'a0',
				x: info.start.handle.x,
				y: info.start.handle.y,
			},
			{
				id: ARROW_HANDLES.MIDDLE,
				type: 'virtual',
				index: 'a2',
				x: info.middle.x,
				y: info.middle.y,
			},
			{
				id: ARROW_HANDLES.END,
				type: 'vertex',
				index: 'a3',
				x: info.end.handle.x,
				y: info.end.handle.y,
			},
		].filter(Boolean) as TLHandle[]
	}

	override onHandleDrag: TLOnHandleDragHandler<TLArrowShape> = (shape, { handle, isPrecise }) => {
		const handleId = handle.id as ARROW_HANDLES
		const bindings = getArrowBindings(this.editor, shape)

		if (handleId === ARROW_HANDLES.MIDDLE) {
			// Bending the arrow...
			const { start, end } = getArrowTerminalsInArrowSpace(this.editor, shape, bindings)

			const delta = Vec.Sub(end, start)
			const v = Vec.Per(delta)

			const med = Vec.Med(end, start)
			const A = Vec.Sub(med, v)
			const B = Vec.Add(med, v)

			const point = Vec.NearestPointOnLineSegment(A, B, handle, false)
			let bend = Vec.Dist(point, med)
			if (Vec.Clockwise(point, end, med)) bend *= -1
			return { id: shape.id, type: shape.type, props: { bend } }
		}

		// Start or end, pointing the arrow...

		const update: TLShapePartial<TLArrowShape> = { id: shape.id, type: 'arrow', props: {} }

		const currentBinding = bindings[handleId]

		const otherHandleId = handleId === ARROW_HANDLES.START ? ARROW_HANDLES.END : ARROW_HANDLES.START
		const otherBinding = bindings[otherHandleId]

		if (this.editor.inputs.ctrlKey) {
			// todo: maybe double check that this isn't equal to the other handle too?
			// Skip binding
			removeArrowBinding(this.editor, shape, handleId)

			update.props![handleId] = {
				x: handle.x,
				y: handle.y,
			}
			return update
		}

		const point = this.editor.getShapePageTransform(shape.id)!.applyToPoint(handle)

		const target = this.editor.getShapeAtPoint(point, {
			hitInside: true,
			hitFrameInside: true,
			margin: 0,
			filter: (targetShape) => {
				return (
					!targetShape.isLocked &&
					this.editor.canBindShapes({ fromShape: shape, toShape: targetShape, binding: 'arrow' })
				)
			},
		})

		if (!target) {
			// todo: maybe double check that this isn't equal to the other handle too?
			removeArrowBinding(this.editor, shape, handleId)

			update.props![handleId] = {
				x: handle.x,
				y: handle.y,
			}
			return update
		}

		// we've got a target! the handle is being dragged over a shape, bind to it

		const targetGeometry = this.editor.getShapeGeometry(target)
		const targetBounds = Box.ZeroFix(targetGeometry.bounds)
		const pageTransform = this.editor.getShapePageTransform(update.id)!
		const pointInPageSpace = pageTransform.applyToPoint(handle)
		const pointInTargetSpace = this.editor.getPointInShapeSpace(target, pointInPageSpace)

		let precise = isPrecise

		if (!precise) {
			// If we're switching to a new bound shape, then precise only if moving slowly
			if (!currentBinding || (currentBinding && target.id !== currentBinding.toId)) {
				precise = this.editor.inputs.pointerVelocity.len() < 0.5
			}
		}

		if (!isPrecise) {
			if (!targetGeometry.isClosed) {
				precise = true
			}

			// Double check that we're not going to be doing an imprecise snap on
			// the same shape twice, as this would result in a zero length line
			if (otherBinding && target.id === otherBinding.toId && otherBinding.props.isPrecise) {
				precise = true
			}
		}

		const normalizedAnchor = {
			x: (pointInTargetSpace.x - targetBounds.minX) / targetBounds.width,
			y: (pointInTargetSpace.y - targetBounds.minY) / targetBounds.height,
		}

		if (precise) {
			// Turn off precision if we're within a certain distance to the center of the shape.
			// Funky math but we want the snap distance to be 4 at the minimum and either
			// 16 or 15% of the smaller dimension of the target shape, whichever is smaller
			if (
				Vec.Dist(pointInTargetSpace, targetBounds.center) <
				Math.max(4, Math.min(Math.min(targetBounds.width, targetBounds.height) * 0.15, 16)) /
					this.editor.getZoomLevel()
			) {
				normalizedAnchor.x = 0.5
				normalizedAnchor.y = 0.5
			}
		}

		const b = {
			terminal: handleId,
			normalizedAnchor,
			isPrecise: precise,
			isExact: this.editor.inputs.altKey,
		}

		createOrUpdateArrowBinding(this.editor, shape, target.id, b)

		this.editor.setHintingShapes([target.id])

		const newBindings = getArrowBindings(this.editor, shape)
		if (newBindings.start && newBindings.end && newBindings.start.toId === newBindings.end.toId) {
			if (
				Vec.Equals(newBindings.start.props.normalizedAnchor, newBindings.end.props.normalizedAnchor)
			) {
				createOrUpdateArrowBinding(this.editor, shape, newBindings.end.toId, {
					...newBindings.end.props,
					normalizedAnchor: {
						x: newBindings.end.props.normalizedAnchor.x + 0.05,
						y: newBindings.end.props.normalizedAnchor.y,
					},
				})
			}
		}

		return update
	}

	override onTranslateStart: TLOnTranslateStartHandler<TLArrowShape> = (shape) => {
		const bindings = getArrowBindings(this.editor, shape)

		const terminalsInArrowSpace = getArrowTerminalsInArrowSpace(this.editor, shape, bindings)
		const shapePageTransform = this.editor.getShapePageTransform(shape.id)!

		// If at least one bound shape is in the selection, do nothing;
		// If no bound shapes are in the selection, unbind any bound shapes

		const selectedShapeIds = this.editor.getSelectedShapeIds()

		if (
			(bindings.start &&
				(selectedShapeIds.includes(bindings.start.toId) ||
					this.editor.isAncestorSelected(bindings.start.toId))) ||
			(bindings.end &&
				(selectedShapeIds.includes(bindings.end.toId) ||
					this.editor.isAncestorSelected(bindings.end.toId)))
		) {
			return
		}

		// When we start translating shapes, record where their bindings were in page space so we
		// can maintain them as we translate the arrow
		shapeAtTranslationStart.set(shape, {
			pagePosition: shapePageTransform.applyToPoint(shape),
			terminalBindings: mapObjectMapValues(terminalsInArrowSpace, (terminalName, point) => {
				const binding = bindings[terminalName]
				if (!binding) return null
				return {
					binding,
					shapePosition: point,
					pagePosition: shapePageTransform.applyToPoint(point),
				}
			}),
		})

		// update arrow terminal bindings eagerly to make sure the arrows unbind nicely when translating
		if (bindings.start) {
			updateArrowTerminal({
				editor: this.editor,
				arrow: shape,
				terminal: 'start',
				useHandle: true,
			})
			shape = this.editor.getShape(shape.id) as TLArrowShape
		}
		if (bindings.end) {
			updateArrowTerminal({
				editor: this.editor,
				arrow: shape,
				terminal: 'end',
				useHandle: true,
			})
		}

		for (const handleName of [ARROW_HANDLES.START, ARROW_HANDLES.END] as const) {
			const binding = bindings[handleName]
			if (!binding) continue

			this.editor.updateBinding({
				...binding,
				props: { ...binding.props, isPrecise: true },
			})
		}

		return
	}

	override onTranslate?: TLOnTranslateHandler<TLArrowShape> = (initialShape, shape) => {
		const atTranslationStart = shapeAtTranslationStart.get(initialShape)
		if (!atTranslationStart) return

		const shapePageTransform = this.editor.getShapePageTransform(shape.id)!
		const pageDelta = Vec.Sub(
			shapePageTransform.applyToPoint(shape),
			atTranslationStart.pagePosition
		)

		for (const terminalBinding of Object.values(atTranslationStart.terminalBindings)) {
			if (!terminalBinding) continue

			const newPagePoint = Vec.Add(terminalBinding.pagePosition, Vec.Mul(pageDelta, 0.5))
			const newTarget = this.editor.getShapeAtPoint(newPagePoint, {
				hitInside: true,
				hitFrameInside: true,
				margin: 0,
				filter: (targetShape) => {
					return (
						!targetShape.isLocked &&
						this.editor.canBindShapes({ fromShape: shape, toShape: targetShape, binding: 'arrow' })
					)
				},
			})

			if (newTarget?.id === terminalBinding.binding.toId) {
				const targetBounds = Box.ZeroFix(this.editor.getShapeGeometry(newTarget).bounds)
				const pointInTargetSpace = this.editor.getPointInShapeSpace(newTarget, newPagePoint)
				const normalizedAnchor = {
					x: (pointInTargetSpace.x - targetBounds.minX) / targetBounds.width,
					y: (pointInTargetSpace.y - targetBounds.minY) / targetBounds.height,
				}
				createOrUpdateArrowBinding(this.editor, shape, newTarget.id, {
					...terminalBinding.binding.props,
					normalizedAnchor,
					isPrecise: true,
				})
			} else {
				removeArrowBinding(this.editor, shape, terminalBinding.binding.props.terminal)
			}
		}
	}

	private readonly _resizeInitialBindings = new WeakCache<TLArrowShape, TLArrowBindings>()

	override onResize: TLOnResizeHandler<TLArrowShape> = (shape, info) => {
		const { scaleX, scaleY } = info

		const bindings = this._resizeInitialBindings.get(shape, () =>
			getArrowBindings(this.editor, shape)
		)
		const terminals = getArrowTerminalsInArrowSpace(this.editor, shape, bindings)

		const { start, end } = structuredClone<TLArrowShape['props']>(shape.props)
		let { bend } = shape.props

		// Rescale start handle if it's not bound to a shape
		if (!bindings.start) {
			start.x = terminals.start.x * scaleX
			start.y = terminals.start.y * scaleY
		}

		// Rescale end handle if it's not bound to a shape
		if (!bindings.end) {
			end.x = terminals.end.x * scaleX
			end.y = terminals.end.y * scaleY
		}

		// todo: we should only change the normalized anchor positions
		// of the shape's handles if the bound shape is also being resized

		const mx = Math.abs(scaleX)
		const my = Math.abs(scaleY)

		const startNormalizedAnchor = bindings?.start
			? Vec.From(bindings.start.props.normalizedAnchor)
			: null
		const endNormalizedAnchor = bindings?.end ? Vec.From(bindings.end.props.normalizedAnchor) : null

		if (scaleX < 0 && scaleY >= 0) {
			if (bend !== 0) {
				bend *= -1
				bend *= Math.max(mx, my)
			}

			if (startNormalizedAnchor) {
				startNormalizedAnchor.x = 1 - startNormalizedAnchor.x
			}

			if (endNormalizedAnchor) {
				endNormalizedAnchor.x = 1 - endNormalizedAnchor.x
			}
		} else if (scaleX >= 0 && scaleY < 0) {
			if (bend !== 0) {
				bend *= -1
				bend *= Math.max(mx, my)
			}

			if (startNormalizedAnchor) {
				startNormalizedAnchor.y = 1 - startNormalizedAnchor.y
			}

			if (endNormalizedAnchor) {
				endNormalizedAnchor.y = 1 - endNormalizedAnchor.y
			}
		} else if (scaleX >= 0 && scaleY >= 0) {
			if (bend !== 0) {
				bend *= Math.max(mx, my)
			}
		} else if (scaleX < 0 && scaleY < 0) {
			if (bend !== 0) {
				bend *= Math.max(mx, my)
			}

			if (startNormalizedAnchor) {
				startNormalizedAnchor.x = 1 - startNormalizedAnchor.x
				startNormalizedAnchor.y = 1 - startNormalizedAnchor.y
			}

			if (endNormalizedAnchor) {
				endNormalizedAnchor.x = 1 - endNormalizedAnchor.x
				endNormalizedAnchor.y = 1 - endNormalizedAnchor.y
			}
		}

		if (bindings.start && startNormalizedAnchor) {
			createOrUpdateArrowBinding(this.editor, shape, bindings.start.toId, {
				...bindings.start.props,
				normalizedAnchor: startNormalizedAnchor.toJson(),
			})
		}
		if (bindings.end && endNormalizedAnchor) {
			createOrUpdateArrowBinding(this.editor, shape, bindings.end.toId, {
				...bindings.end.props,
				normalizedAnchor: endNormalizedAnchor.toJson(),
			})
		}

		const next = {
			props: {
				start,
				end,
				bend,
			},
		}

		return next
	}

	override onDoubleClickHandle = (
		shape: TLArrowShape,
		handle: TLHandle
	): TLShapePartial<TLArrowShape> | void => {
		switch (handle.id) {
			case ARROW_HANDLES.START: {
				return {
					id: shape.id,
					type: shape.type,
					props: {
						...shape.props,
						arrowheadStart: shape.props.arrowheadStart === 'none' ? 'arrow' : 'none',
					},
				}
			}
			case ARROW_HANDLES.END: {
				return {
					id: shape.id,
					type: shape.type,
					props: {
						...shape.props,
						arrowheadEnd: shape.props.arrowheadEnd === 'none' ? 'arrow' : 'none',
					},
				}
			}
		}
	}

	component(shape: TLArrowShape) {
		// eslint-disable-next-line react-hooks/rules-of-hooks
		const theme = useDefaultColorTheme()
		const onlySelectedShape = this.editor.getOnlySelectedShape()
		const shouldDisplayHandles =
			this.editor.isInAny(
				'select.idle',
				'select.pointing_handle',
				'select.dragging_handle',
				'select.translating',
				'arrow.dragging'
			) && !this.editor.getInstanceState().isReadonly

		const info = getArrowInfo(this.editor, shape)
		if (!info?.isValid) return null

		const labelPosition = getArrowLabelPosition(this.editor, shape)
		const isSelected = shape.id === this.editor.getOnlySelectedShapeId()
		const isEditing = this.editor.getEditingShapeId() === shape.id
		const showArrowLabel = isEditing || shape.props.text

		return (
			<>
				<SVGContainer id={shape.id} style={{ minWidth: 50, minHeight: 50 }}>
					<ArrowSvg
						shape={shape}
						shouldDisplayHandles={shouldDisplayHandles && onlySelectedShape?.id === shape.id}
					/>
				</SVGContainer>
				{showArrowLabel && (
					<TextLabel
						id={shape.id}
						classNamePrefix="tl-arrow"
						type="arrow"
						font={shape.props.font}
						fontSize={getArrowLabelFontSize(shape)}
						lineHeight={TEXT_PROPS.lineHeight}
						align="middle"
						verticalAlign="middle"
						text={shape.props.text}
						labelColor={theme[shape.props.labelColor].solid}
						textWidth={labelPosition.box.w}
						isSelected={isSelected}
						padding={0}
						style={{
							transform: `translate(${labelPosition.box.center.x}px, ${labelPosition.box.center.y}px)`,
						}}
					/>
				)}
			</>
		)
	}

	indicator(shape: TLArrowShape) {
		// eslint-disable-next-line react-hooks/rules-of-hooks
		const isEditing = useIsEditing(shape.id)

		const info = getArrowInfo(this.editor, shape)
		if (!info) return null

		const { start, end } = getArrowTerminalsInArrowSpace(this.editor, shape, info?.bindings)
		const geometry = this.editor.getShapeGeometry<Group2d>(shape)
		const bounds = geometry.bounds

		const labelGeometry = shape.props.text.trim() ? (geometry.children[1] as Rectangle2d) : null

		if (Vec.Equals(start, end)) return null

		const strokeWidth = STROKE_SIZES[shape.props.size] * shape.props.scale

		const as = info.start.arrowhead && getArrowheadPathForType(info, 'start', strokeWidth)
		const ae = info.end.arrowhead && getArrowheadPathForType(info, 'end', strokeWidth)

		const path = info.isStraight ? getSolidStraightArrowPath(info) : getSolidCurvedArrowPath(info)

		const includeMask =
			(as && info.start.arrowhead !== 'arrow') ||
			(ae && info.end.arrowhead !== 'arrow') ||
			!!labelGeometry

		const maskId = (shape.id + '_clip').replace(':', '_')

		if (isEditing && labelGeometry) {
			return (
				<rect
					x={toDomPrecision(labelGeometry.x)}
					y={toDomPrecision(labelGeometry.y)}
					width={labelGeometry.w}
					height={labelGeometry.h}
					rx={3.5 * shape.props.scale}
					ry={3.5 * shape.props.scale}
				/>
			)
		}

		return (
			<g>
				{includeMask && (
					<defs>
						<mask id={maskId}>
							<rect
								x={bounds.minX - 100}
								y={bounds.minY - 100}
								width={bounds.w + 200}
								height={bounds.h + 200}
								fill="white"
							/>
							{labelGeometry && (
								<rect
									x={toDomPrecision(labelGeometry.x)}
									y={toDomPrecision(labelGeometry.y)}
									width={labelGeometry.w}
									height={labelGeometry.h}
									fill="black"
									rx={3.5 * shape.props.scale}
									ry={3.5 * shape.props.scale}
								/>
							)}
							{as && (
								<path
									d={as}
									fill={info.start.arrowhead === 'arrow' ? 'none' : 'black'}
									stroke="none"
								/>
							)}
							{ae && (
								<path
									d={ae}
									fill={info.end.arrowhead === 'arrow' ? 'none' : 'black'}
									stroke="none"
								/>
							)}
						</mask>
					</defs>
				)}
				{/* firefox will clip if you provide a maskURL even if there is no mask matching that URL in the DOM */}
				<g {...(includeMask ? { mask: `url(#${maskId})` } : undefined)}>
					{/* This rect needs to be here if we're creating a mask due to an svg quirk on Chrome */}
					{includeMask && (
						<rect
							x={bounds.minX - 100}
							y={bounds.minY - 100}
							width={bounds.width + 200}
							height={bounds.height + 200}
							opacity={0}
						/>
					)}

					<path d={path} />
				</g>
				{as && <path d={as} />}
				{ae && <path d={ae} />}
				{labelGeometry && (
					<rect
						x={toDomPrecision(labelGeometry.x)}
						y={toDomPrecision(labelGeometry.y)}
						width={labelGeometry.w}
						height={labelGeometry.h}
						rx={3.5}
						ry={3.5}
					/>
				)}
			</g>
		)
	}

	override onEditEnd: TLOnEditEndHandler<TLArrowShape> = (shape) => {
		const {
			id,
			type,
			props: { text },
		} = shape

		if (text.trimEnd() !== shape.props.text) {
			this.editor.updateShapes<TLArrowShape>([
				{
					id,
					type,
					props: {
						text: text.trimEnd(),
					},
				},
			])
		}
	}

	override toSvg(shape: TLArrowShape, ctx: SvgExportContext) {
		ctx.addExportDef(getFillDefForExport(shape.props.fill))
		if (shape.props.text) ctx.addExportDef(getFontDefForExport(shape.props.font))
		const theme = getDefaultColorTheme(ctx)
		const scaleFactor = 1 / shape.props.scale

		return (
			<g transform={`scale(${scaleFactor})`}>
				<ArrowSvg shape={shape} shouldDisplayHandles={false} />
				<SvgTextLabel
					fontSize={getArrowLabelFontSize(shape)}
					font={shape.props.font}
					align="middle"
					verticalAlign="middle"
					text={shape.props.text}
					labelColor={theme[shape.props.labelColor].solid}
					bounds={getArrowLabelPosition(this.editor, shape).box}
					padding={4 * shape.props.scale}
				/>
			</g>
		)
	}

	override getCanvasSvgDefs(): TLShapeUtilCanvasSvgDef[] {
		return [
			getFillDefForCanvas(),
			{
				key: `arrow:dot`,
				component: ArrowheadDotDef,
			},
			{
				key: `arrow:cross`,
				component: ArrowheadCrossDef,
			},
		]
	}
}

function getLength(editor: Editor, shape: TLArrowShape): number {
	const info = getArrowInfo(editor, shape)!

	return info.isStraight
		? Vec.Dist(info.start.handle, info.end.handle)
		: Math.abs(info.handleArc.length)
}

const ArrowSvg = track(function ArrowSvg({
	shape,
	shouldDisplayHandles,
}: {
	shape: TLArrowShape
	shouldDisplayHandles: boolean
}) {
	const editor = useEditor()
	const theme = useDefaultColorTheme()
	const info = getArrowInfo(editor, shape)
	const bounds = Box.ZeroFix(editor.getShapeGeometry(shape).bounds)
	const bindings = getArrowBindings(editor, shape)

	const changeIndex = React.useMemo<number>(() => {
		return editor.environment.isSafari ? (globalRenderIndex += 1) : 0
		// eslint-disable-next-line react-hooks/exhaustive-deps
	}, [shape])

	if (!info?.isValid) return null

	const strokeWidth = STROKE_SIZES[shape.props.size] * shape.props.scale

	const as = info.start.arrowhead && getArrowheadPathForType(info, 'start', strokeWidth)
	const ae = info.end.arrowhead && getArrowheadPathForType(info, 'end', strokeWidth)

	const path = info.isStraight ? getSolidStraightArrowPath(info) : getSolidCurvedArrowPath(info)

	let handlePath: null | React.JSX.Element = null

	if (shouldDisplayHandles) {
		const sw = 2 / editor.getZoomLevel()
		const { strokeDasharray, strokeDashoffset } = getPerfectDashProps(
			getLength(editor, shape),
			sw,
			{
				end: 'skip',
				start: 'skip',
				lengthRatio: 2.5,
			}
		)

		handlePath =
			bindings.start || bindings.end ? (
				<path
					className="tl-arrow-hint"
					d={info.isStraight ? getStraightArrowHandlePath(info) : getCurvedArrowHandlePath(info)}
					strokeDasharray={strokeDasharray}
					strokeDashoffset={strokeDashoffset}
					strokeWidth={sw}
					markerStart={
						bindings.start
							? bindings.start.props.isExact
								? ''
								: bindings.start.props.isPrecise
									? 'url(#arrowhead-cross)'
									: 'url(#arrowhead-dot)'
							: ''
					}
					markerEnd={
						bindings.end
							? bindings.end.props.isExact
								? ''
								: bindings.end.props.isPrecise
									? 'url(#arrowhead-cross)'
									: 'url(#arrowhead-dot)'
							: ''
					}
					opacity={0.16}
				/>
			) : null
	}

	const { strokeDasharray, strokeDashoffset } = getPerfectDashProps(
		info.isStraight ? info.length : Math.abs(info.bodyArc.length),
		strokeWidth,
		{
			style: shape.props.dash,
		}
	)

	const labelPosition = getArrowLabelPosition(editor, shape)

	const maskStartArrowhead = !(info.start.arrowhead === 'none' || info.start.arrowhead === 'arrow')
	const maskEndArrowhead = !(info.end.arrowhead === 'none' || info.end.arrowhead === 'arrow')

	// NOTE: I know right setting `changeIndex` hacky-as right! But we need this because otherwise safari loses
	// the mask, see <https://linear.app/tldraw/issue/TLD-1500/changing-arrow-color-makes-line-pass-through-text>
	const maskId = (shape.id + '_clip_' + changeIndex).replace(':', '_')

	return (
		<>
			{/* Yep */}
			<defs>
				<mask id={maskId}>
					<rect
						x={toDomPrecision(-100 + bounds.minX)}
						y={toDomPrecision(-100 + bounds.minY)}
						width={toDomPrecision(bounds.width + 200)}
						height={toDomPrecision(bounds.height + 200)}
						fill="white"
					/>
					{shape.props.text.trim() && (
						<rect
							x={labelPosition.box.x}
							y={labelPosition.box.y}
							width={labelPosition.box.w}
							height={labelPosition.box.h}
							fill="black"
							rx={4}
							ry={4}
						/>
					)}
					{as && maskStartArrowhead && (
						<path d={as} fill={info.start.arrowhead === 'arrow' ? 'none' : 'black'} stroke="none" />
					)}
					{ae && maskEndArrowhead && (
						<path d={ae} fill={info.end.arrowhead === 'arrow' ? 'none' : 'black'} stroke="none" />
					)}
				</mask>
			</defs>
			<g
				fill="none"
				stroke={theme[shape.props.color].solid}
				strokeWidth={strokeWidth}
				strokeLinejoin="round"
				strokeLinecap="round"
				pointerEvents="none"
			>
				{handlePath}
				{/* firefox will clip if you provide a maskURL even if there is no mask matching that URL in the DOM */}
				<g mask={`url(#${maskId})`}>
					<rect
						x={toDomPrecision(bounds.minX - 100)}
						y={toDomPrecision(bounds.minY - 100)}
						width={toDomPrecision(bounds.width + 200)}
						height={toDomPrecision(bounds.height + 200)}
						opacity={0}
					/>
					<path d={path} strokeDasharray={strokeDasharray} strokeDashoffset={strokeDashoffset} />
				</g>
				{as && maskStartArrowhead && shape.props.fill !== 'none' && (
					<ShapeFill
						theme={theme}
						d={as}
						color={shape.props.color}
						fill={shape.props.fill}
						scale={shape.props.scale}
					/>
				)}
				{ae && maskEndArrowhead && shape.props.fill !== 'none' && (
					<ShapeFill
						theme={theme}
						d={ae}
						color={shape.props.color}
						fill={shape.props.fill}
						scale={shape.props.scale}
					/>
				)}
				{as && <path d={as} />}
				{ae && <path d={ae} />}
			</g>
		</>
	)
})

const shapeAtTranslationStart = new WeakMap<
	TLArrowShape,
	{
		pagePosition: Vec
		terminalBindings: Record<
			'start' | 'end',
			{
				pagePosition: Vec
				shapePosition: Vec
				binding: TLArrowBinding
			} | null
		>
	}
>()

function ArrowheadDotDef() {
	return (
		<marker id="arrowhead-dot" className="tl-arrow-hint" refX="3.0" refY="3.0" orient="0">
			<circle cx="3" cy="3" r="2" strokeDasharray="100%" />
		</marker>
	)
}

function ArrowheadCrossDef() {
	return (
		<marker id="arrowhead-cross" className="tl-arrow-hint" refX="3.0" refY="3.0" orient="auto">
			<line x1="1.5" y1="1.5" x2="4.5" y2="4.5" strokeDasharray="100%" />
			<line x1="1.5" y1="4.5" x2="4.5" y2="1.5" strokeDasharray="100%" />
		</marker>
	)
}<|MERGE_RESOLUTION|>--- conflicted
+++ resolved
@@ -34,12 +34,8 @@
 	useIsEditing,
 } from '@tldraw/editor'
 import React from 'react'
-<<<<<<< HEAD
+import { updateArrowTerminal } from '../../bindings/arrow/ArrowBindingUtil'
 import { ShapeFill } from '../shared/ShapeFill'
-=======
-import { updateArrowTerminal } from '../../bindings/arrow/ArrowBindingUtil'
-import { ShapeFill, useDefaultColorTheme } from '../shared/ShapeFill'
->>>>>>> db2e88e5
 import { SvgTextLabel } from '../shared/SvgTextLabel'
 import { TextLabel } from '../shared/TextLabel'
 import { STROKE_SIZES, TEXT_PROPS } from '../shared/default-shape-constants'
