import {
	Arc2d,
	Box,
	EMPTY_ARRAY,
	Edge2d,
	Editor,
	Geometry2d,
	Group2d,
	IndexKey,
	PI2,
	Polyline2d,
	Rectangle2d,
	SVGContainer,
	ShapeUtil,
	SvgExportContext,
	TLArrowBinding,
	TLArrowBindingProps,
	TLArrowShape,
	TLArrowShapeProps,
	TLHandle,
	TLHandleDragInfo,
	TLResizeInfo,
	TLShapePartial,
	TLShapeUtilCanBeLaidOutOpts,
	TLShapeUtilCanBindOpts,
	TLShapeUtilCanvasSvgDef,
	Vec,
	WeakCache,
	arrowShapeMigrations,
	arrowShapeProps,
	clamp,
	debugFlags,
	exhaustiveSwitchError,
	getColorValue,
	getDefaultColorTheme,
	getFontsFromRichText,
	invLerp,
	lerp,
	mapObjectMapValues,
	maybeSnapToGrid,
	structuredClone,
	toDomPrecision,
	toRichText,
	track,
	useEditor,
	useIsEditing,
	useSharedSafeId,
} from '@tldraw/editor'
import React, { useMemo } from 'react'
import { updateArrowTerminal } from '../../bindings/arrow/ArrowBindingUtil'
import { isEmptyRichText, renderPlaintextFromRichText } from '../../utils/text/richText'
import { PathBuilder } from '../shared/PathBuilder'
import { RichTextLabel, RichTextSVG } from '../shared/RichTextLabel'
import { ShapeFill } from '../shared/ShapeFill'
import { ARROW_LABEL_PADDING, STROKE_SIZES, TEXT_PROPS } from '../shared/default-shape-constants'
import { getFillDefForCanvas, getFillDefForExport } from '../shared/defaultStyleDefs'
import { useDefaultColorTheme } from '../shared/useDefaultColorTheme'
import { useEfficientZoomThreshold } from '../shared/useEfficientZoomThreshold'
import { getArrowBodyPath, getArrowHandlePath } from './ArrowPath'
import { ArrowShapeOptions } from './arrow-types'
import {
	getArrowLabelDefaultPosition,
	getArrowLabelFontSize,
	getArrowLabelPosition,
} from './arrowLabel'
import { updateArrowTargetState } from './arrowTargetState'
import { getArrowheadPathForType } from './arrowheads'
import { ElbowArrowDebug } from './elbow/ElbowArrowDebug'
import { ElbowArrowAxes } from './elbow/definitions'
import { getElbowArrowSnapLines, perpDistanceToLineAngle } from './elbow/elbowArrowSnapLines'
import {
	TLArrowBindings,
	createOrUpdateArrowBinding,
	getArrowBindings,
	getArrowInfo,
	getArrowTerminalsInArrowSpace,
	removeArrowBinding,
} from './shared'

enum ArrowHandles {
	Start = 'start',
	Middle = 'middle',
	End = 'end',
}

/** @public */
export class ArrowShapeUtil extends ShapeUtil<TLArrowShape> {
	static override type = 'arrow' as const
	static override props = arrowShapeProps
	static override migrations = arrowShapeMigrations

	override options: ArrowShapeOptions = {
		expandElbowLegLength: {
			s: 28,
			m: 36,
			l: 44,
			xl: 66,
		},
		minElbowLegLength: {
			s: STROKE_SIZES.s * 3,
			m: STROKE_SIZES.m * 3,
			l: STROKE_SIZES.l * 3,
			xl: STROKE_SIZES.xl * 3,
		},
		minElbowHandleDistance: 16,

		arcArrowCenterSnapDistance: 16,
		elbowArrowCenterSnapDistance: 24,
		elbowArrowEdgeSnapDistance: 20,
		elbowArrowPointSnapDistance: 24,
		elbowArrowAxisSnapDistance: 16,

		labelCenterSnapDistance: 10,

		elbowMidpointSnapDistance: 10,
		elbowMinSegmentLengthToShowMidpointHandle: 20,

		hoverPreciseTimeout: 600,
		pointingPreciseTimeout: 320,

		shouldBeExact: (editor: Editor) => editor.inputs.altKey,
		shouldIgnoreTargets: (editor: Editor) => editor.inputs.ctrlKey,
	}

	override canEdit() {
		return true
	}
	override canBind({ toShapeType }: TLShapeUtilCanBindOpts<TLArrowShape>): boolean {
		// bindings can go from arrows to shapes, but not from shapes to arrows
		return toShapeType !== 'arrow'
	}
	override canSnap() {
		return false
	}
	override hideResizeHandles() {
		return true
	}
	override hideRotateHandle() {
		return true
	}
	override hideSelectionBoundsBg() {
		return true
	}
	override hideSelectionBoundsFg() {
		return true
	}
	override hideInMinimap() {
		return true
	}

	override canBeLaidOut(shape: TLArrowShape, info: TLShapeUtilCanBeLaidOutOpts) {
		if (info.type === 'flip') {
			// If we don't have this then the flip will be non-idempotent; that is, the flip will be multipotent, varipotent, or perhaps even omni-potent... and we can't have that
			const bindings = getArrowBindings(this.editor, shape)
			const { start, end } = bindings
			const { shapes = [] } = info
			if (start && !shapes.find((s) => s.id === start.toId)) return false
			if (end && !shapes.find((s) => s.id === end.toId)) return false
		}
		return true
	}

	override getFontFaces(shape: TLArrowShape) {
		if (isEmptyRichText(shape.props.richText)) return EMPTY_ARRAY

		return getFontsFromRichText(this.editor, shape.props.richText, {
			family: `tldraw_${shape.props.font}`,
			weight: 'normal',
			style: 'normal',
		})
	}

	override getDefaultProps(): TLArrowShape['props'] {
		return {
			kind: 'arc',
			elbowMidPoint: 0.5,
			dash: 'draw',
			size: 'm',
			fill: 'none',
			color: 'black',
			labelColor: 'black',
			bend: 0,
			start: { x: 0, y: 0 },
			end: { x: 2, y: 0 },
			arrowheadStart: 'none',
			arrowheadEnd: 'arrow',
			richText: toRichText(''),
			labelPosition: 0.5,
			font: 'draw',
			scale: 1,
		}
	}

	getGeometry(shape: TLArrowShape) {
		const isEditing = this.editor.getEditingShapeId() === shape.id
		const info = getArrowInfo(this.editor, shape)!

		const debugGeom: Geometry2d[] = []

		const bodyGeom =
			info.type === 'straight'
				? new Edge2d({
						start: Vec.From(info.start.point),
						end: Vec.From(info.end.point),
					})
				: info.type === 'arc'
					? new Arc2d({
							center: Vec.Cast(info.handleArc.center),
							start: Vec.Cast(info.start.point),
							end: Vec.Cast(info.end.point),
							sweepFlag: info.bodyArc.sweepFlag,
							largeArcFlag: info.bodyArc.largeArcFlag,
						})
					: new Polyline2d({ points: info.route.points })

		let labelGeom
		if (isEditing || !isEmptyRichText(shape.props.richText)) {
			const labelPosition = getArrowLabelPosition(this.editor, shape)
			if (debugFlags.debugGeometry.get()) {
				debugGeom.push(...labelPosition.debugGeom)
			}
			labelGeom = new Rectangle2d({
				x: labelPosition.box.x,
				y: labelPosition.box.y,
				width: labelPosition.box.w,
				height: labelPosition.box.h,
				isFilled: true,
				isLabel: true,
			})
		}

		return new Group2d({
			children: [...(labelGeom ? [bodyGeom, labelGeom] : [bodyGeom]), ...debugGeom],
		})
	}

	override getHandles(shape: TLArrowShape): TLHandle[] {
		const info = getArrowInfo(this.editor, shape)!

		const handles: TLHandle[] = [
			{
				id: ArrowHandles.Start,
				type: 'vertex',
				index: 'a1' as IndexKey,
				x: info.start.handle.x,
				y: info.start.handle.y,
			},
			{
				id: ArrowHandles.End,
				type: 'vertex',
				index: 'a3' as IndexKey,
				x: info.end.handle.x,
				y: info.end.handle.y,
			},
		]

		if (shape.props.kind === 'arc' && (info.type === 'straight' || info.type === 'arc')) {
			handles.push({
				id: ArrowHandles.Middle,
				type: 'virtual',
				index: 'a2' as IndexKey,
				x: info.middle.x,
				y: info.middle.y,
			})
		}

		if (shape.props.kind === 'elbow' && info.type === 'elbow' && info.route.midpointHandle) {
			const shapePageTransform = this.editor.getShapePageTransform(shape.id)!

			const segmentStart = shapePageTransform.applyToPoint(info.route.midpointHandle.segmentStart)
			const segmentEnd = shapePageTransform.applyToPoint(info.route.midpointHandle.segmentEnd)
			const segmentLength = Vec.Dist(segmentStart, segmentEnd) * this.editor.getEfficientZoomLevel()

			if (segmentLength > this.options.elbowMinSegmentLengthToShowMidpointHandle) {
				handles.push({
					id: ArrowHandles.Middle,
					type: 'vertex',
					index: 'a2' as IndexKey,
					x: info.route.midpointHandle.point.x,
					y: info.route.midpointHandle.point.y,
				})
			}
		}

		return handles
	}

	override getText(shape: TLArrowShape) {
		return renderPlaintextFromRichText(this.editor, shape.props.richText)
	}

	override onHandleDrag(shape: TLArrowShape, info: TLHandleDragInfo<TLArrowShape>) {
		const handleId = info.handle.id as ArrowHandles
		switch (handleId) {
			case ArrowHandles.Middle:
				switch (shape.props.kind) {
					case 'arc':
						return this.onArcMidpointHandleDrag(shape, info)
					case 'elbow':
						return this.onElbowMidpointHandleDrag(shape, info)
					default:
						exhaustiveSwitchError(shape.props.kind)
				}
			case ArrowHandles.Start:
			case ArrowHandles.End:
				return this.onTerminalHandleDrag(shape, info, handleId)
			default:
				exhaustiveSwitchError(handleId)
		}
	}

	private onArcMidpointHandleDrag(shape: TLArrowShape, { handle }: TLHandleDragInfo<TLArrowShape>) {
		const bindings = getArrowBindings(this.editor, shape)

		// Bending the arrow...
		const { start, end } = getArrowTerminalsInArrowSpace(this.editor, shape, bindings)

		const delta = Vec.Sub(end, start)
		const v = Vec.Per(delta)

		const med = Vec.Med(end, start)
		const A = Vec.Sub(med, v)
		const B = Vec.Add(med, v)

		const point = Vec.NearestPointOnLineSegment(A, B, handle, false)
		let bend = Vec.Dist(point, med)
		if (Vec.Clockwise(point, end, med)) bend *= -1
		return { id: shape.id, type: shape.type, props: { bend } }
	}

	private onElbowMidpointHandleDrag(
		shape: TLArrowShape,
		{ handle }: TLHandleDragInfo<TLArrowShape>
	) {
		const info = getArrowInfo(this.editor, shape)
		if (info?.type !== 'elbow') return

		const shapeToPageTransform = this.editor.getShapePageTransform(shape.id)!
		const handlePagePoint = shapeToPageTransform.applyToPoint(handle)
		const axisName = info.route.midpointHandle?.axis
		if (!axisName) return
		const axis = ElbowArrowAxes[axisName]

		const midRange = info.elbow[axis.midRange]
		if (!midRange) return

		// We're snapping against a list of parallel lines. The way we do this is to calculate the
		// angle of the line we're snapping to...
		let angle = Vec.Angle(
			shapeToPageTransform.applyToPoint(axis.v(0, 0)),
			shapeToPageTransform.applyToPoint(axis.v(0, 1))
		)
		if (angle < 0) angle += Math.PI

		// ...then calculate the perpendicular distance from the origin to the (infinite) line in
		// question. This returns a signed distance - lines "behind" the origin are negative.
		const handlePoint = perpDistanceToLineAngle(handlePagePoint, angle)

		// As we're only ever moving along one dimension, we can use this perpendicular distance for
		// all of our snapping calculations.
		const loPoint = perpDistanceToLineAngle(
			shapeToPageTransform.applyToPoint(axis.v(midRange.lo, 0)),
			angle
		)
		const hiPoint = perpDistanceToLineAngle(
			shapeToPageTransform.applyToPoint(axis.v(midRange.hi, 0)),
			angle
		)

		// we want to snap to certain points. the maximum distance at which a snap will occur is
		// relative to the zoom level:
		const maxSnapDistance =
			this.options.elbowMidpointSnapDistance / this.editor.getEfficientZoomLevel()

<<<<<<< HEAD
		if (this.editor.inputs.getCtrlKey()) {
			// todo: maybe double check that this isn't equal to the other handle too?
			// Skip binding
			removeArrowBinding(this.editor, shape, handleId)
=======
		// we snap to the midpoint of the range by default
		const midPoint = perpDistanceToLineAngle(
			shapeToPageTransform.applyToPoint(axis.v(lerp(midRange.lo, midRange.hi, 0.5), 0)),
			angle
		)
>>>>>>> ef709265

		let snapPoint = midPoint
		let snapDistance = Math.abs(midPoint - handlePoint)

		// then we check all the other arrows that are on-screen.
		for (const [snapAngle, snapLines] of getElbowArrowSnapLines(this.editor)) {
			const { isParallel, isFlippedParallel } = anglesAreApproximatelyParallel(angle, snapAngle)
			if (isParallel || isFlippedParallel) {
				for (const snapLine of snapLines) {
					const doesShareStartIntersection =
						snapLine.startBoundShapeId &&
						(snapLine.startBoundShapeId === info.bindings.start?.toId ||
							snapLine.startBoundShapeId === info.bindings.end?.toId)

					const doesShareEndIntersection =
						snapLine.endBoundShapeId &&
						(snapLine.endBoundShapeId === info.bindings.start?.toId ||
							snapLine.endBoundShapeId === info.bindings.end?.toId)

					if (!doesShareStartIntersection && !doesShareEndIntersection) continue

					const point = isFlippedParallel ? -snapLine.perpDistance : snapLine.perpDistance
					const distance = Math.abs(point - handlePoint)
					if (distance < snapDistance) {
						snapPoint = point
						snapDistance = distance
					}
				}
			}
		}

		if (snapDistance > maxSnapDistance) {
			snapPoint = handlePoint
		}

		const newMid = clamp(invLerp(loPoint, hiPoint, snapPoint), 0, 1)

		return {
			id: shape.id,
			type: shape.type,
			props: {
				elbowMidPoint: newMid,
			},
		}
	}

	private onTerminalHandleDrag(
		shape: TLArrowShape,
		{ handle, isPrecise }: TLHandleDragInfo<TLArrowShape>,
		handleId: ArrowHandles.Start | ArrowHandles.End
	) {
		const bindings = getArrowBindings(this.editor, shape)

		const update: TLShapePartial<TLArrowShape> = { id: shape.id, type: 'arrow', props: {} }

		const currentBinding = bindings[handleId]

		const oppositeHandleId = handleId === ArrowHandles.Start ? ArrowHandles.End : ArrowHandles.Start
		const oppositeBinding = bindings[oppositeHandleId]

		const targetInfo = updateArrowTargetState({
			editor: this.editor,
			pointInPageSpace: this.editor.getShapePageTransform(shape.id)!.applyToPoint(handle),
			arrow: shape,
			isPrecise: isPrecise,
			currentBinding,
			oppositeBinding,
		})

		if (!targetInfo) {
			// todo: maybe double check that this isn't equal to the other handle too?
			removeArrowBinding(this.editor, shape, handleId)
			const newPoint = maybeSnapToGrid(new Vec(handle.x, handle.y), this.editor)
			update.props![handleId] = {
				x: newPoint.x,
				y: newPoint.y,
			}
			return update
		}

		// we've got a target! the handle is being dragged over a shape, bind to it
<<<<<<< HEAD

		const targetGeometry = this.editor.getShapeGeometry(target)
		const targetBounds = Box.ZeroFix(targetGeometry.bounds)
		const pageTransform = this.editor.getShapePageTransform(update.id)!
		const pointInPageSpace = pageTransform.applyToPoint(handle)
		const pointInTargetSpace = this.editor.getPointInShapeSpace(target, pointInPageSpace)

		let precise = isPrecise

		if (!precise) {
			// If we're switching to a new bound shape, then precise only if moving slowly
			if (!currentBinding || (currentBinding && target.id !== currentBinding.toId)) {
				precise = Vec.Len(this.editor.inputs.getPointerVelocity()) < 0.5
			}
		}

		if (!isPrecise) {
			if (!targetGeometry.isClosed) {
				precise = true
			}

			// Double check that we're not going to be doing an imprecise snap on
			// the same shape twice, as this would result in a zero length line
			if (otherBinding && target.id === otherBinding.toId && otherBinding.props.isPrecise) {
				precise = true
			}
		}

		const normalizedAnchor = {
			x: (pointInTargetSpace.x - targetBounds.minX) / targetBounds.width,
			y: (pointInTargetSpace.y - targetBounds.minY) / targetBounds.height,
		}

		if (precise) {
			// Turn off precision if we're within a certain distance to the center of the shape.
			// Funky math but we want the snap distance to be 4 at the minimum and either
			// 16 or 15% of the smaller dimension of the target shape, whichever is smaller
			if (
				Vec.Dist(pointInTargetSpace, targetBounds.center) <
				Math.max(4, Math.min(Math.min(targetBounds.width, targetBounds.height) * 0.15, 16)) /
					this.editor.getZoomLevel()
			) {
				normalizedAnchor.x = 0.5
				normalizedAnchor.y = 0.5
			}
		}

		const b = {
			terminal: handleId,
			normalizedAnchor,
			isPrecise: precise,
			isExact: this.editor.inputs.getAltKey(),
=======
		const bindingProps: TLArrowBindingProps = {
			terminal: handleId,
			normalizedAnchor: targetInfo.normalizedAnchor,
			isPrecise: targetInfo.isPrecise,
			isExact: targetInfo.isExact,
			snap: targetInfo.snap,
>>>>>>> ef709265
		}

		createOrUpdateArrowBinding(this.editor, shape, targetInfo.target.id, bindingProps)

		const newBindings = getArrowBindings(this.editor, shape)
		if (newBindings.start && newBindings.end && newBindings.start.toId === newBindings.end.toId) {
			if (
				Vec.Equals(newBindings.start.props.normalizedAnchor, newBindings.end.props.normalizedAnchor)
			) {
				createOrUpdateArrowBinding(this.editor, shape, newBindings.end.toId, {
					...newBindings.end.props,
					normalizedAnchor: {
						x: newBindings.end.props.normalizedAnchor.x + 0.05,
						y: newBindings.end.props.normalizedAnchor.y,
					},
				})
			}
		}

		return update
	}

	override onTranslateStart(shape: TLArrowShape) {
		const bindings = getArrowBindings(this.editor, shape)

		// ...if the user is dragging ONLY this arrow, for elbow shapes, we can't maintain the bindings well just yet so we remove them entirely
		if (shape.props.kind === 'elbow' && this.editor.getOnlySelectedShapeId() === shape.id) {
			const info = getArrowInfo(this.editor, shape)
			if (!info) return
			const update: TLShapePartial<TLArrowShape> = { id: shape.id, type: 'arrow', props: {} }
			if (bindings.start) {
				update.props!.start = { x: info.start.point.x, y: info.start.point.y }
				removeArrowBinding(this.editor, shape, 'start')
			}
			if (bindings.end) {
				update.props!.end = { x: info.end.point.x, y: info.end.point.y }
				removeArrowBinding(this.editor, shape, 'end')
			}
			return update
		}

		const terminalsInArrowSpace = getArrowTerminalsInArrowSpace(this.editor, shape, bindings)
		const shapePageTransform = this.editor.getShapePageTransform(shape.id)!

		// If at least one bound shape is in the selection, do nothing;
		// If no bound shapes are in the selection, unbind any bound shapes

		const selectedShapeIds = this.editor.getSelectedShapeIds()

		if (
			(bindings.start &&
				(selectedShapeIds.includes(bindings.start.toId) ||
					this.editor.isAncestorSelected(bindings.start.toId))) ||
			(bindings.end &&
				(selectedShapeIds.includes(bindings.end.toId) ||
					this.editor.isAncestorSelected(bindings.end.toId)))
		) {
			return
		}

		// When we start translating shapes, record where their bindings were in page space so we
		// can maintain them as we translate the arrow
		shapeAtTranslationStart.set(shape, {
			pagePosition: shapePageTransform.applyToPoint(shape),
			terminalBindings: mapObjectMapValues(terminalsInArrowSpace, (terminalName, point) => {
				const binding = bindings[terminalName]
				if (!binding) return null
				return {
					binding,
					shapePosition: point,
					pagePosition: shapePageTransform.applyToPoint(point),
				}
			}),
		})

		// update arrow terminal bindings eagerly to make sure the arrows unbind nicely when translating
		if (bindings.start) {
			updateArrowTerminal({
				editor: this.editor,
				arrow: shape,
				terminal: 'start',
				useHandle: true,
			})
			shape = this.editor.getShape(shape.id) as TLArrowShape
		}
		if (bindings.end) {
			updateArrowTerminal({
				editor: this.editor,
				arrow: shape,
				terminal: 'end',
				useHandle: true,
			})
		}

		for (const handleName of [ArrowHandles.Start, ArrowHandles.End] as const) {
			const binding = bindings[handleName]
			if (!binding) continue

			this.editor.updateBinding({
				...binding,
				props: { ...binding.props, isPrecise: true },
			})
		}

		return
	}

	override onTranslate(initialShape: TLArrowShape, shape: TLArrowShape) {
		const atTranslationStart = shapeAtTranslationStart.get(initialShape)
		if (!atTranslationStart) return

		const shapePageTransform = this.editor.getShapePageTransform(shape.id)!
		const pageDelta = Vec.Sub(
			shapePageTransform.applyToPoint(shape),
			atTranslationStart.pagePosition
		)

		for (const terminalBinding of Object.values(atTranslationStart.terminalBindings)) {
			if (!terminalBinding) continue

			const newPagePoint = Vec.Add(terminalBinding.pagePosition, Vec.Mul(pageDelta, 0.5))
			const newTarget = this.editor.getShapeAtPoint(newPagePoint, {
				hitInside: true,
				hitFrameInside: true,
				margin: 0,
				filter: (targetShape) => {
					return (
						!targetShape.isLocked &&
						this.editor.canBindShapes({ fromShape: shape, toShape: targetShape, binding: 'arrow' })
					)
				},
			})

			if (newTarget?.id === terminalBinding.binding.toId) {
				const targetBounds = Box.ZeroFix(this.editor.getShapeGeometry(newTarget).bounds)
				const pointInTargetSpace = this.editor.getPointInShapeSpace(newTarget, newPagePoint)
				const normalizedAnchor = {
					x: (pointInTargetSpace.x - targetBounds.minX) / targetBounds.width,
					y: (pointInTargetSpace.y - targetBounds.minY) / targetBounds.height,
				}
				createOrUpdateArrowBinding(this.editor, shape, newTarget.id, {
					...terminalBinding.binding.props,
					normalizedAnchor,
					isPrecise: true,
				})
			} else {
				removeArrowBinding(this.editor, shape, terminalBinding.binding.props.terminal)
			}
		}
	}

	private readonly _resizeInitialBindings = new WeakCache<TLArrowShape, TLArrowBindings>()

	override onResize(shape: TLArrowShape, info: TLResizeInfo<TLArrowShape>) {
		const { scaleX, scaleY } = info

		const bindings = this._resizeInitialBindings.get(shape, () =>
			getArrowBindings(this.editor, shape)
		)
		const terminals = getArrowTerminalsInArrowSpace(this.editor, shape, bindings)

		const { start, end } = structuredClone<TLArrowShape['props']>(shape.props)
		let { bend } = shape.props

		// Rescale start handle if it's not bound to a shape
		if (!bindings.start) {
			start.x = terminals.start.x * scaleX
			start.y = terminals.start.y * scaleY
		}

		// Rescale end handle if it's not bound to a shape
		if (!bindings.end) {
			end.x = terminals.end.x * scaleX
			end.y = terminals.end.y * scaleY
		}

		// todo: we should only change the normalized anchor positions
		// of the shape's handles if the bound shape is also being resized

		const mx = Math.abs(scaleX)
		const my = Math.abs(scaleY)

		const startNormalizedAnchor = bindings?.start
			? Vec.From(bindings.start.props.normalizedAnchor)
			: null
		const endNormalizedAnchor = bindings?.end ? Vec.From(bindings.end.props.normalizedAnchor) : null

		if (scaleX < 0 && scaleY >= 0) {
			if (bend !== 0) {
				bend *= -1
				bend *= Math.max(mx, my)
			}

			if (startNormalizedAnchor) {
				startNormalizedAnchor.x = 1 - startNormalizedAnchor.x
			}

			if (endNormalizedAnchor) {
				endNormalizedAnchor.x = 1 - endNormalizedAnchor.x
			}
		} else if (scaleX >= 0 && scaleY < 0) {
			if (bend !== 0) {
				bend *= -1
				bend *= Math.max(mx, my)
			}

			if (startNormalizedAnchor) {
				startNormalizedAnchor.y = 1 - startNormalizedAnchor.y
			}

			if (endNormalizedAnchor) {
				endNormalizedAnchor.y = 1 - endNormalizedAnchor.y
			}
		} else if (scaleX >= 0 && scaleY >= 0) {
			if (bend !== 0) {
				bend *= Math.max(mx, my)
			}
		} else if (scaleX < 0 && scaleY < 0) {
			if (bend !== 0) {
				bend *= Math.max(mx, my)
			}

			if (startNormalizedAnchor) {
				startNormalizedAnchor.x = 1 - startNormalizedAnchor.x
				startNormalizedAnchor.y = 1 - startNormalizedAnchor.y
			}

			if (endNormalizedAnchor) {
				endNormalizedAnchor.x = 1 - endNormalizedAnchor.x
				endNormalizedAnchor.y = 1 - endNormalizedAnchor.y
			}
		}

		if (bindings.start && startNormalizedAnchor) {
			createOrUpdateArrowBinding(this.editor, shape, bindings.start.toId, {
				...bindings.start.props,
				normalizedAnchor: startNormalizedAnchor.toJson(),
			})
		}
		if (bindings.end && endNormalizedAnchor) {
			createOrUpdateArrowBinding(this.editor, shape, bindings.end.toId, {
				...bindings.end.props,
				normalizedAnchor: endNormalizedAnchor.toJson(),
			})
		}

		const next = {
			props: {
				start,
				end,
				bend,
			},
		}

		return next
	}

	override onDoubleClickHandle(
		shape: TLArrowShape,
		handle: TLHandle
	): TLShapePartial<TLArrowShape> | void {
		switch (handle.id) {
			case ArrowHandles.Start: {
				return {
					id: shape.id,
					type: shape.type,
					props: {
						...shape.props,
						arrowheadStart: shape.props.arrowheadStart === 'none' ? 'arrow' : 'none',
					},
				}
			}
			case ArrowHandles.End: {
				return {
					id: shape.id,
					type: shape.type,
					props: {
						...shape.props,
						arrowheadEnd: shape.props.arrowheadEnd === 'none' ? 'arrow' : 'none',
					},
				}
			}
		}
	}

	component(shape: TLArrowShape) {
		// eslint-disable-next-line react-hooks/rules-of-hooks
		const theme = useDefaultColorTheme()
		const onlySelectedShape = this.editor.getOnlySelectedShape()
		const shouldDisplayHandles =
			this.editor.isInAny(
				'select.idle',
				'select.pointing_handle',
				'select.dragging_handle',
				'select.translating',
				'arrow.dragging'
			) && !this.editor.getIsReadonly()

		const info = getArrowInfo(this.editor, shape)
		if (!info?.isValid) return null

		const labelPosition = getArrowLabelPosition(this.editor, shape)
		const isSelected = shape.id === this.editor.getOnlySelectedShapeId()
		const isEditing = this.editor.getEditingShapeId() === shape.id
		const showArrowLabel = isEditing || !isEmptyRichText(shape.props.richText)

		return (
			<>
				<SVGContainer style={{ minWidth: 50, minHeight: 50 }}>
					<ArrowSvg
						shape={shape}
						shouldDisplayHandles={shouldDisplayHandles && onlySelectedShape?.id === shape.id}
					/>
					{shape.props.kind === 'elbow' && debugFlags.debugElbowArrows.get() && (
						<ElbowArrowDebug arrow={shape} />
					)}
				</SVGContainer>
				{showArrowLabel && (
					<RichTextLabel
						shapeId={shape.id}
						type="arrow"
						font={shape.props.font}
						fontSize={getArrowLabelFontSize(shape)}
						lineHeight={TEXT_PROPS.lineHeight}
						align="middle"
						verticalAlign="middle"
						labelColor={getColorValue(theme, shape.props.labelColor, 'solid')}
						richText={shape.props.richText}
						textWidth={labelPosition.box.w - ARROW_LABEL_PADDING * 2 * shape.props.scale}
						isSelected={isSelected}
						padding={0}
						style={{
							transform: `translate(${labelPosition.box.center.x}px, ${labelPosition.box.center.y}px)`,
						}}
					/>
				)}
			</>
		)
	}

	indicator(shape: TLArrowShape) {
		// eslint-disable-next-line react-hooks/rules-of-hooks
		const isEditing = useIsEditing(shape.id)
		// eslint-disable-next-line react-hooks/rules-of-hooks
		const clipPathId = useSharedSafeId(shape.id + '_clip')

		const info = getArrowInfo(this.editor, shape)
		if (!info) return null

		const { start, end } = getArrowTerminalsInArrowSpace(this.editor, shape, info?.bindings)
		const geometry = this.editor.getShapeGeometry<Group2d>(shape)
		const bounds = geometry.bounds
		const isEmpty = isEmptyRichText(shape.props.richText)

		const labelGeometry = isEditing || !isEmpty ? (geometry.children[1] as Rectangle2d) : null

		if (Vec.Equals(start, end)) return null

		const strokeWidth = STROKE_SIZES[shape.props.size] * shape.props.scale

		const as = info.start.arrowhead && getArrowheadPathForType(info, 'start', strokeWidth)
		const ae = info.end.arrowhead && getArrowheadPathForType(info, 'end', strokeWidth)

		const includeClipPath =
			(as && info.start.arrowhead !== 'arrow') ||
			(ae && info.end.arrowhead !== 'arrow') ||
			!!labelGeometry

		const labelBounds = labelGeometry ? labelGeometry.getBounds() : new Box(0, 0, 0, 0)

		if (isEditing && labelGeometry) {
			return (
				<rect
					x={toDomPrecision(labelBounds.x)}
					y={toDomPrecision(labelBounds.y)}
					width={labelBounds.w}
					height={labelBounds.h}
					rx={3.5 * shape.props.scale}
					ry={3.5 * shape.props.scale}
				/>
			)
		}
		const clipStartArrowhead = !(
			info.start.arrowhead === 'none' || info.start.arrowhead === 'arrow'
		)
		const clipEndArrowhead = !(info.end.arrowhead === 'none' || info.end.arrowhead === 'arrow')

		return (
			<g>
				{includeClipPath && (
					<defs>
						<ArrowClipPath
							radius={3.5 * shape.props.scale}
							hasText={!isEmpty}
							bounds={bounds}
							labelBounds={labelBounds}
							as={clipStartArrowhead && as ? as : ''}
							ae={clipEndArrowhead && ae ? ae : ''}
						/>
					</defs>
				)}
				<g
					style={{
						clipPath: includeClipPath ? `url(#${clipPathId})` : undefined,
						WebkitClipPath: includeClipPath ? `url(#${clipPathId})` : undefined,
					}}
				>
					{/* This rect needs to be here if we're creating a mask due to an svg quirk on Chrome */}
					{includeClipPath && (
						<rect
							x={bounds.minX - 100}
							y={bounds.minY - 100}
							width={bounds.width + 200}
							height={bounds.height + 200}
							opacity={0}
						/>
					)}

					{getArrowBodyPath(
						shape,
						info,
						shape.props.dash === 'draw'
							? {
									style: 'draw',
									randomSeed: shape.id,
									strokeWidth: 1,
									passes: 1,
									offset: 0,
									roundness: strokeWidth * 2,
									props: { strokeWidth: undefined },
								}
							: { style: 'solid', strokeWidth: 1, props: { strokeWidth: undefined } }
					)}
				</g>
				{as && <path d={as} />}
				{ae && <path d={ae} />}
				{labelGeometry && (
					<rect
						x={toDomPrecision(labelBounds.x)}
						y={toDomPrecision(labelBounds.y)}
						width={labelBounds.w}
						height={labelBounds.h}
						rx={3.5}
						ry={3.5}
					/>
				)}
			</g>
		)
	}

	override onEditStart(shape: TLArrowShape) {
		if (isEmptyRichText(shape.props.richText)) {
			// editing text for the first time, so set the position to the default:
			const labelPosition = getArrowLabelDefaultPosition(this.editor, shape)
			this.editor.updateShape({
				id: shape.id,
				type: shape.type,
				props: { labelPosition },
			})
		}
	}

	override toSvg(shape: TLArrowShape, ctx: SvgExportContext) {
		ctx.addExportDef(getFillDefForExport(shape.props.fill))
		const theme = getDefaultColorTheme(ctx)
		const scaleFactor = 1 / shape.props.scale

		return (
			<g transform={`scale(${scaleFactor})`}>
				<ArrowSvg shape={shape} shouldDisplayHandles={false} />
				<RichTextSVG
					fontSize={getArrowLabelFontSize(shape)}
					font={shape.props.font}
					align="middle"
					verticalAlign="middle"
					labelColor={getColorValue(theme, shape.props.labelColor, 'solid')}
					richText={shape.props.richText}
					bounds={getArrowLabelPosition(this.editor, shape)
						.box.clone()
						.expandBy(-ARROW_LABEL_PADDING * shape.props.scale)}
					padding={0}
					showTextOutline={true}
				/>
			</g>
		)
	}

	override getCanvasSvgDefs(): TLShapeUtilCanvasSvgDef[] {
		return [
			getFillDefForCanvas(),
			{
				key: `arrow:dot`,
				component: ArrowheadDotDef,
			},
			{
				key: `arrow:cross`,
				component: ArrowheadCrossDef,
			},
		]
	}
	override getInterpolatedProps(
		startShape: TLArrowShape,
		endShape: TLArrowShape,
		progress: number
	): TLArrowShapeProps {
		return {
			...(progress > 0.5 ? endShape.props : startShape.props),
			scale: lerp(startShape.props.scale, endShape.props.scale, progress),
			start: {
				x: lerp(startShape.props.start.x, endShape.props.start.x, progress),
				y: lerp(startShape.props.start.y, endShape.props.start.y, progress),
			},
			end: {
				x: lerp(startShape.props.end.x, endShape.props.end.x, progress),
				y: lerp(startShape.props.end.y, endShape.props.end.y, progress),
			},
			bend: lerp(startShape.props.bend, endShape.props.bend, progress),
			labelPosition: lerp(startShape.props.labelPosition, endShape.props.labelPosition, progress),
		}
	}
}

export function getArrowLength(editor: Editor, shape: TLArrowShape): number {
	const info = getArrowInfo(editor, shape)!

	return info.type === 'straight'
		? Vec.Dist(info.start.handle, info.end.handle)
		: info.type === 'arc'
			? Math.abs(info.handleArc.length)
			: info.route.distance
}

const ArrowSvg = track(function ArrowSvg({
	shape,
	shouldDisplayHandles,
}: {
	shape: TLArrowShape
	shouldDisplayHandles: boolean
}) {
	const editor = useEditor()
	const theme = useDefaultColorTheme()
	const info = getArrowInfo(editor, shape)
	const isForceSolid = useEfficientZoomThreshold(shape.props.scale * 0.25)
	const clipPathId = useSharedSafeId(shape.id + '_clip')
	const arrowheadDotId = useSharedSafeId('arrowhead-dot')
	const arrowheadCrossId = useSharedSafeId('arrowhead-cross')
	const isEditing = useIsEditing(shape.id)
	const geometry = editor.getShapeGeometry(shape)
	if (!geometry) return null
	const bounds = Box.ZeroFix(geometry.bounds)
	const bindings = getArrowBindings(editor, shape)
	const isEmpty = isEmptyRichText(shape.props.richText)

	if (!info?.isValid) return null

	const strokeWidth = STROKE_SIZES[shape.props.size] * shape.props.scale

	const as = info.start.arrowhead && getArrowheadPathForType(info, 'start', strokeWidth)
	const ae = info.end.arrowhead && getArrowheadPathForType(info, 'end', strokeWidth)

	let handlePath: null | React.JSX.Element = null

	if (shouldDisplayHandles && (bindings.start || bindings.end)) {
		handlePath = getArrowHandlePath(info, {
			style: 'dashed',
			start: 'skip',
			end: 'skip',
			lengthRatio: 2.5,
			strokeWidth: 2 / editor.getEfficientZoomLevel(),
			props: {
				className: 'tl-arrow-hint',
				markerStart: bindings.start
					? bindings.start.props.isExact
						? ''
						: bindings.start.props.isPrecise
							? `url(#${arrowheadCrossId})`
							: `url(#${arrowheadDotId})`
					: '',
				markerEnd: bindings.end
					? bindings.end.props.isExact
						? ''
						: bindings.end.props.isPrecise
							? `url(#${arrowheadCrossId})`
							: `url(#${arrowheadDotId})`
					: '',
				opacity: 0.16,
			},
		})
	}

	const labelPosition = getArrowLabelPosition(editor, shape)

	const clipStartArrowhead = !(info.start.arrowhead === 'none' || info.start.arrowhead === 'arrow')
	const clipEndArrowhead = !(info.end.arrowhead === 'none' || info.end.arrowhead === 'arrow')

	return (
		<>
			{/* Yep */}
			<defs>
				<clipPath id={clipPathId}>
					<ArrowClipPath
						radius={3.5 * shape.props.scale}
						hasText={isEditing || !isEmpty}
						bounds={bounds}
						labelBounds={labelPosition.box}
						as={clipStartArrowhead && as ? as : ''}
						ae={clipEndArrowhead && ae ? ae : ''}
					/>
				</clipPath>
			</defs>
			<g
				fill="none"
				stroke={getColorValue(theme, shape.props.color, 'solid')}
				strokeWidth={strokeWidth}
				strokeLinejoin="round"
				strokeLinecap="round"
				pointerEvents="none"
			>
				{handlePath}
				<g
					style={{
						clipPath: `url(#${clipPathId})`,
						WebkitClipPath: `url(#${clipPathId})`,
					}}
				>
					<rect
						x={toDomPrecision(bounds.minX - 100)}
						y={toDomPrecision(bounds.minY - 100)}
						width={toDomPrecision(bounds.width + 200)}
						height={toDomPrecision(bounds.height + 200)}
						opacity={0}
					/>
					{getArrowBodyPath(shape, info, {
						style: shape.props.dash,
						strokeWidth,
						forceSolid: isForceSolid,
						randomSeed: shape.id,
					})}
				</g>
				{as && clipStartArrowhead && shape.props.fill !== 'none' && (
					<ShapeFill
						theme={theme}
						d={as}
						color={shape.props.color}
						fill={shape.props.fill}
						scale={shape.props.scale}
					/>
				)}
				{ae && clipEndArrowhead && shape.props.fill !== 'none' && (
					<ShapeFill
						theme={theme}
						d={ae}
						color={shape.props.color}
						fill={shape.props.fill}
						scale={shape.props.scale}
					/>
				)}
				{as && <path d={as} />}
				{ae && <path d={ae} />}
			</g>
		</>
	)
})

function ArrowClipPath({
	radius,
	hasText,
	bounds,
	labelBounds,
	as,
	ae,
}: {
	radius: number
	hasText: boolean
	bounds: Box
	labelBounds: Box
	as: string
	ae: string
}) {
	const path = useMemo(() => {
		// The direction in which we create the different path parts is important, as it determines what gets clipped.
		// See the description on the directions in the non-zero fill rule example:
		// https://developer.mozilla.org/en-US/docs/Web/SVG/Attribute/fill-rule#nonzero
		const path = new PathBuilder()

		// We create this one in the clockwise direction
		path
			.moveTo(bounds.left - 100, bounds.top - 100)
			.lineTo(bounds.right + 100, bounds.top - 100)
			.lineTo(bounds.right + 100, bounds.bottom + 100)
			.lineTo(bounds.left - 100, bounds.bottom + 100)
			.close()

		if (hasText) {
			// We create this one in the counter-clockwise direction, which cuts out the label box
			path
				.moveTo(labelBounds.left, labelBounds.top + radius)
				.lineTo(labelBounds.left, labelBounds.bottom - radius)
				.circularArcTo(radius, false, false, labelBounds.left + radius, labelBounds.bottom)
				.lineTo(labelBounds.right - radius, labelBounds.bottom)
				.circularArcTo(radius, false, false, labelBounds.right, labelBounds.bottom - radius)
				.lineTo(labelBounds.right, labelBounds.top + radius)
				.circularArcTo(radius, false, false, labelBounds.right - radius, labelBounds.top)
				.lineTo(labelBounds.left + radius, labelBounds.top)
				.circularArcTo(radius, false, false, labelBounds.left, labelBounds.top + radius)
				.close()
		}

		return path.toD()
	}, [
		radius,
		hasText,
		bounds.bottom,
		bounds.left,
		bounds.right,
		bounds.top,
		labelBounds.bottom,
		labelBounds.left,
		labelBounds.right,
		labelBounds.top,
	])

	// We also append the arrowhead paths to the clip path, so that we also clip the arrowheads
	return <path d={`${path}${as}${ae}`} />
}

const shapeAtTranslationStart = new WeakMap<
	TLArrowShape,
	{
		pagePosition: Vec
		terminalBindings: Record<
			'start' | 'end',
			{
				pagePosition: Vec
				shapePosition: Vec
				binding: TLArrowBinding
			} | null
		>
	}
>()

function ArrowheadDotDef() {
	const id = useSharedSafeId('arrowhead-dot')
	return (
		<marker id={id} className="tl-arrow-hint" refX="3.0" refY="3.0" orient="0">
			<circle cx="3" cy="3" r="2" strokeDasharray="100%" />
		</marker>
	)
}

function ArrowheadCrossDef() {
	const id = useSharedSafeId('arrowhead-cross')
	return (
		<marker id={id} className="tl-arrow-hint" refX="3.0" refY="3.0" orient="auto">
			<line x1="1.5" y1="1.5" x2="4.5" y2="4.5" strokeDasharray="100%" />
			<line x1="1.5" y1="4.5" x2="4.5" y2="1.5" strokeDasharray="100%" />
		</marker>
	)
}

/**
 * Take 2 angles and return true if they are approximately parallel. Angle that point in the same
 * (or opposite) directions are considered parallel. This also handles wrap around - e.g. 0, π, and
 * 2π are all considered parallel.
 */
function anglesAreApproximatelyParallel(a: number, b: number, tolerance = 0.0001) {
	const diff = Math.abs(a - b)

	const isParallel = diff < tolerance
	const isFlippedParallel = Math.abs(diff - Math.PI) < tolerance
	const is360Parallel = Math.abs(diff - PI2) < tolerance

	return { isParallel: isParallel || is360Parallel, isFlippedParallel }
}<|MERGE_RESOLUTION|>--- conflicted
+++ resolved
@@ -119,7 +119,7 @@
 		pointingPreciseTimeout: 320,
 
 		shouldBeExact: (editor: Editor) => editor.inputs.altKey,
-		shouldIgnoreTargets: (editor: Editor) => editor.inputs.ctrlKey,
+		shouldIgnoreTargets: (editor: Editor) => editor.inputs.getCtrlKey(),
 	}
 
 	override canEdit() {
@@ -372,18 +372,11 @@
 		const maxSnapDistance =
 			this.options.elbowMidpointSnapDistance / this.editor.getEfficientZoomLevel()
 
-<<<<<<< HEAD
-		if (this.editor.inputs.getCtrlKey()) {
-			// todo: maybe double check that this isn't equal to the other handle too?
-			// Skip binding
-			removeArrowBinding(this.editor, shape, handleId)
-=======
 		// we snap to the midpoint of the range by default
 		const midPoint = perpDistanceToLineAngle(
 			shapeToPageTransform.applyToPoint(axis.v(lerp(midRange.lo, midRange.hi, 0.5), 0)),
 			angle
 		)
->>>>>>> ef709265
 
 		let snapPoint = midPoint
 		let snapDistance = Math.abs(midPoint - handlePoint)
@@ -444,13 +437,30 @@
 		const oppositeHandleId = handleId === ArrowHandles.Start ? ArrowHandles.End : ArrowHandles.Start
 		const oppositeBinding = bindings[oppositeHandleId]
 
-		const targetInfo = updateArrowTargetState({
-			editor: this.editor,
-			pointInPageSpace: this.editor.getShapePageTransform(shape.id)!.applyToPoint(handle),
-			arrow: shape,
-			isPrecise: isPrecise,
-			currentBinding,
-			oppositeBinding,
+		if (this.editor.inputs.getCtrlKey()) {
+			// todo: maybe double check that this isn't equal to the other handle too?
+			// Skip binding
+			removeArrowBinding(this.editor, shape, handleId)
+
+			update.props![handleId] = {
+				x: handle.x,
+				y: handle.y,
+			}
+			return update
+		}
+
+		const point = this.editor.getShapePageTransform(shape.id)!.applyToPoint(handle)
+
+		const target = this.editor.getShapeAtPoint(point, {
+			hitInside: true,
+			hitFrameInside: true,
+			margin: 0,
+			filter: (targetShape) => {
+				return (
+					!targetShape.isLocked &&
+					this.editor.canBindShapes({ fromShape: shape, toShape: targetShape, binding: 'arrow' })
+				)
+			},
 		})
 
 		if (!targetInfo) {
@@ -465,7 +475,6 @@
 		}
 
 		// we've got a target! the handle is being dragged over a shape, bind to it
-<<<<<<< HEAD
 
 		const targetGeometry = this.editor.getShapeGeometry(target)
 		const targetBounds = Box.ZeroFix(targetGeometry.bounds)
@@ -518,14 +527,6 @@
 			normalizedAnchor,
 			isPrecise: precise,
 			isExact: this.editor.inputs.getAltKey(),
-=======
-		const bindingProps: TLArrowBindingProps = {
-			terminal: handleId,
-			normalizedAnchor: targetInfo.normalizedAnchor,
-			isPrecise: targetInfo.isPrecise,
-			isExact: targetInfo.isExact,
-			snap: targetInfo.snap,
->>>>>>> ef709265
 		}
 
 		createOrUpdateArrowBinding(this.editor, shape, targetInfo.target.id, bindingProps)
