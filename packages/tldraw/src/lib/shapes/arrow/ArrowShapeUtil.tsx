--- conflicted
+++ resolved
@@ -188,18 +188,14 @@
 		].filter(Boolean) as TLHandle[]
 	}
 
-<<<<<<< HEAD
 	override getText(shape: TLArrowShape) {
 		return shape.props.text
 	}
 
-	override onHandleDrag: TLOnHandleDragHandler<TLArrowShape> = (shape, { handle, isPrecise }) => {
-=======
 	override onHandleDrag(
 		shape: TLArrowShape,
 		{ handle, isPrecise }: TLHandleDragInfo<TLArrowShape>
 	) {
->>>>>>> 306c5c02
 		const handleId = handle.id as ARROW_HANDLES
 		const bindings = getArrowBindings(this.editor, shape)
 
