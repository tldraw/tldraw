--- conflicted
+++ resolved
@@ -188,10 +188,7 @@
 		// We're dragging the arrow's start or end terminal
 		const { altKey: isExact, ctrlKey: forceNoBinding } = this.editor.inputs
 
-<<<<<<< HEAD
 		// We'll be modifying this clone
-=======
->>>>>>> 7442456d
 		const next = structuredClone(shape) as TLArrowShape
 
 		// Try to find a bindable shape under the dragging handle...
@@ -938,12 +935,11 @@
 	}
 >()
 
-<<<<<<< HEAD
 const MIN_DISTANCE_TO_CENTER_BIND = 20
 const MIN_DISTANCE_TO_ANGLE_BIND = 150
 const MAX_TIME_TO_ANGLE_BIND = 750
 const MAX_TIME_TO_START_ANGLE_BIND = 300
-=======
+
 function ArrowheadDotDef() {
 	return (
 		<marker id="arrowhead-dot" className="tl-arrow-hint" refX="3.0" refY="3.0" orient="0">
@@ -959,5 +955,4 @@
 			<line x1="1.5" y1="4.5" x2="4.5" y2="1.5" strokeDasharray="100%" />
 		</marker>
 	)
-}
->>>>>>> 7442456d
+}