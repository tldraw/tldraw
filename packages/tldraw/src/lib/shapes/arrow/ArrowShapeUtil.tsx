--- conflicted
+++ resolved
@@ -1,5 +1,6 @@
 import {
 	Arc2d,
+	ArrowShapeKindStyle,
 	Box,
 	EMPTY_ARRAY,
 	Edge2d,
@@ -24,6 +25,7 @@
 	TLShapeUtilCanBindOpts,
 	TLShapeUtilCanvasSvgDef,
 	Vec,
+	VecLike,
 	WeakCache,
 	arrowShapeMigrations,
 	arrowShapeProps,
@@ -43,11 +45,7 @@
 } from '@tldraw/editor'
 import React from 'react'
 import { updateArrowTerminal } from '../../bindings/arrow/ArrowBindingUtil'
-<<<<<<< HEAD
-=======
-
 import { PlainTextLabel } from '../shared/PlainTextLabel'
->>>>>>> 7c0dd224
 import { ShapeFill } from '../shared/ShapeFill'
 import { SvgTextLabel } from '../shared/SvgTextLabel'
 import { ARROW_LABEL_PADDING, STROKE_SIZES, TEXT_PROPS } from '../shared/default-shape-constants'
@@ -55,6 +53,7 @@
 import { getFillDefForCanvas, getFillDefForExport } from '../shared/defaultStyleDefs'
 import { useDefaultColorTheme } from '../shared/useDefaultColorTheme'
 import { getArrowBodyPath, getArrowHandlePath } from './ArrowPath'
+import { DefaultArrowConnectionHandle } from './DefaultArrowConnectionHandle'
 import { TargetHandleOverlay } from './TargetHandleOverlay'
 import { ArrowShapeOptions } from './arrow-types'
 import { getArrowLabelFontSize, getArrowLabelPosition } from './arrowLabel'
@@ -95,6 +94,7 @@
 			xl: 62,
 		},
 		minArrowDistanceFromCorner: 10,
+		ConnectionHandle: DefaultArrowConnectionHandle,
 	}
 
 	override canEdit() {
@@ -228,7 +228,7 @@
 	}
 
 	override getHandleDragSvgOverlay(shape: TLArrowShape, info: TLHandleDragInfo<TLArrowShape>) {
-		return <TargetHandleOverlay />
+		return <TargetHandleOverlay arrow={shape} />
 	}
 
 	override getText(shape: TLArrowShape) {
@@ -281,18 +281,7 @@
 		}
 
 		const point = this.editor.getShapePageTransform(shape.id)!.applyToPoint(handle)
-
-		const target = this.editor.getShapeAtPoint(point, {
-			hitInside: true,
-			hitFrameInside: true,
-			margin: 0,
-			filter: (targetShape) => {
-				return (
-					!targetShape.isLocked &&
-					this.editor.canBindShapes({ fromShape: shape, toShape: targetShape, binding: 'arrow' })
-				)
-			},
-		})
+		const target = findArrowTarget(this.editor, shape, point)
 
 		if (!target) {
 			if (
@@ -436,7 +425,7 @@
 
 		createOrUpdateArrowBinding(this.editor, shape, target.id, bindingProps)
 
-		this.editor.setHintingShapes([target.id])
+		// this.editor.setHintingShapes([target.id])
 
 		const newBindings = getArrowBindings(this.editor, shape)
 		if (newBindings.start && newBindings.end && newBindings.start.toId === newBindings.end.toId) {
@@ -1144,4 +1133,29 @@
 			<line x1="1.5" y1="4.5" x2="4.5" y2="1.5" strokeDasharray="100%" />
 		</marker>
 	)
+}
+
+const targetFilterFallback = { type: 'arrow' }
+export function findArrowTarget(
+	editor: Editor,
+	arrow: TLArrowShape | null,
+	point: VecLike = editor.inputs.currentPagePoint
+) {
+	const arrowKind = arrow ? arrow.props.kind : editor.getStyleForNextShape(ArrowShapeKindStyle)
+
+	return editor.getShapeAtPoint(point, {
+		hitInside: true,
+		hitFrameInside: true,
+		margin: arrowKind === 'elbow' ? 8 : 0,
+		filter: (targetShape) => {
+			return (
+				!targetShape.isLocked &&
+				editor.canBindShapes({
+					fromShape: arrow ?? targetFilterFallback,
+					toShape: targetShape,
+					binding: 'arrow',
+				})
+			)
+		},
+	})
 }