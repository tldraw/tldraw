--- conflicted
+++ resolved
@@ -6,11 +6,7 @@
 	useEditorComponents,
 } from '@tldraw/editor'
 import * as React from 'react'
-<<<<<<< HEAD
-=======
 import { useDefaultColorTheme } from '../../shared/ShapeFill'
-import { TextLabel } from '../../shared/TextLabel'
->>>>>>> d2d3e582
 import { ARROW_LABEL_FONT_SIZES, TEXT_PROPS } from '../../shared/default-shape-constants'
 
 export const ArrowTextLabel = React.memo(function ArrowTextLabel({
@@ -22,11 +18,14 @@
 	width,
 	isSelected,
 	labelColor,
-<<<<<<< HEAD
-}: { id: TLShapeId; position: VecLike; width?: number; labelColor: TLDefaultColorStyle } & Pick<
-	TLArrowShape['props'],
-	'text' | 'size' | 'font'
->) {
+}: {
+	id: TLShapeId
+	position: VecLike
+	width?: number
+	labelColor: TLDefaultColorStyle
+	isSelected: boolean
+} & Pick<TLArrowShape['props'], 'text' | 'size' | 'font'>) {
+	const theme = useDefaultColorTheme()
 	const { TextLabel } = useEditorComponents()
 
 	return (
@@ -41,40 +40,13 @@
 				align="middle"
 				verticalAlign="middle"
 				text={text}
-				labelColor={labelColor}
+				labelColor={theme[labelColor].solid}
 				textWidth={width}
+				isSelected={isSelected}
 				style={{
 					transform: `translate(${position.x}px, ${position.y}px)`,
 				}}
 			/>
 		)
-=======
-}: {
-	id: TLShapeId
-	position: VecLike
-	width?: number
-	labelColor: TLDefaultColorStyle
-	isSelected: boolean
-} & Pick<TLArrowShape['props'], 'text' | 'size' | 'font'>) {
-	const theme = useDefaultColorTheme()
-	return (
-		<TextLabel
-			id={id}
-			classNamePrefix="tl-arrow"
-			type="arrow"
-			font={font}
-			fontSize={ARROW_LABEL_FONT_SIZES[size]}
-			lineHeight={TEXT_PROPS.lineHeight}
-			align="middle"
-			verticalAlign="middle"
-			text={text}
-			labelColor={theme[labelColor].solid}
-			textWidth={width}
-			isSelected={isSelected}
-			style={{
-				transform: `translate(${position.x}px, ${position.y}px)`,
-			}}
-		/>
->>>>>>> d2d3e582
 	)
 })