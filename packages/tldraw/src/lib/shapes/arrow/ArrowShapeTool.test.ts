--- conflicted
+++ resolved
@@ -34,7 +34,7 @@
 it('enters the arrow state', () => {
 	editor.setCurrentTool('arrow')
 	expect(editor.getCurrentToolId()).toBe('arrow')
-	editor.expectToBeIn('arrow.idle')
+	editor.expectPathToBe('root.arrow.idle')
 })
 
 describe('When in the idle state', () => {
@@ -43,7 +43,7 @@
 		editor.setCurrentTool('arrow').pointerDown(0, 0)
 		const shapesAfter = editor.currentPageShapes.length
 		expect(shapesAfter).toBe(shapesBefore + 1)
-		editor.expectToBeIn('arrow.pointing')
+		editor.expectPathToBe('root.arrow.pointing')
 	})
 
 	it('returns to select on cancel', () => {
@@ -59,13 +59,8 @@
 		editor.setCurrentTool('arrow').pointerDown(0, 0).pointerUp(0, 0)
 		const shapesAfter = editor.currentPageShapes.length
 		expect(shapesAfter).toBe(shapesBefore)
-<<<<<<< HEAD
-		expect(editor.hintingShapeIds.length).toBe(0)
-		editor.expectToBeIn('arrow.idle')
-=======
 		expect(editor.getHintingShapeIds().length).toBe(0)
 		editor.expectPathToBe('root.arrow.idle')
->>>>>>> 898feb66
 	})
 
 	it('bails on cancel', () => {
@@ -73,18 +68,13 @@
 		editor.setCurrentTool('arrow').pointerDown(0, 0).cancel()
 		const shapesAfter = editor.currentPageShapes.length
 		expect(shapesAfter).toBe(shapesBefore)
-<<<<<<< HEAD
-		expect(editor.hintingShapeIds.length).toBe(0)
-		editor.expectToBeIn('arrow.idle')
-=======
 		expect(editor.getHintingShapeIds().length).toBe(0)
 		editor.expectPathToBe('root.arrow.idle')
->>>>>>> 898feb66
 	})
 
 	it('enters the dragging state on pointer move', () => {
 		editor.setCurrentTool('arrow').pointerDown(0, 0).pointerMove(10, 10)
-		editor.expectToBeIn('select.dragging_handle')
+		editor.expectPathToBe('root.select.dragging_handle')
 	})
 })
 
@@ -103,7 +93,7 @@
 				end: { type: 'point', x: 10, y: 10 },
 			},
 		})
-		editor.expectToBeIn('select.dragging_handle')
+		editor.expectPathToBe('root.select.dragging_handle')
 	})
 
 	it('returns to select.idle, keeping shape, on pointer up', () => {
@@ -111,13 +101,8 @@
 		editor.setCurrentTool('arrow').pointerDown(0, 0).pointerMove(10, 10).pointerUp(10, 10)
 		const shapesAfter = editor.currentPageShapes.length
 		expect(shapesAfter).toBe(shapesBefore + 1)
-<<<<<<< HEAD
-		expect(editor.hintingShapeIds.length).toBe(0)
-		editor.expectToBeIn('select.idle')
-=======
 		expect(editor.getHintingShapeIds().length).toBe(0)
 		editor.expectPathToBe('root.select.idle')
->>>>>>> 898feb66
 	})
 
 	it('returns to arrow.idle, keeping shape, on pointer up when tool lock is active', () => {
@@ -126,13 +111,8 @@
 		editor.setCurrentTool('arrow').pointerDown(0, 0).pointerMove(10, 10).pointerUp(10, 10)
 		const shapesAfter = editor.currentPageShapes.length
 		expect(shapesAfter).toBe(shapesBefore + 1)
-<<<<<<< HEAD
-		expect(editor.hintingShapeIds.length).toBe(0)
-		editor.expectToBeIn('arrow.idle')
-=======
 		expect(editor.getHintingShapeIds().length).toBe(0)
 		editor.expectPathToBe('root.arrow.idle')
->>>>>>> 898feb66
 	})
 
 	it('bails on cancel', () => {
@@ -140,7 +120,7 @@
 		editor.setCurrentTool('arrow').pointerDown(0, 0).pointerMove(10, 10).cancel()
 		const shapesAfter = editor.currentPageShapes.length
 		expect(shapesAfter).toBe(shapesBefore)
-		editor.expectToBeIn('arrow.idle')
+		editor.expectPathToBe('root.arrow.idle')
 	})
 })
 
@@ -429,10 +409,10 @@
 			handle: { id: 'end', type: 'vertex', index: 'a0', x: 100, y: 100 },
 			shape: editor.getShape(arrowId)!,
 		})
-		editor.expectToBeIn('select.pointing_handle')
+		editor.expectPathToBe('root.select.pointing_handle')
 
 		editor.pointerMove(320, 320) // over box 2
-		editor.expectToBeIn('select.dragging_handle')
+		editor.expectPathToBe('root.select.dragging_handle')
 		editor.expectShapeToMatch({
 			id: arrowId,
 			index: 'a3V',
