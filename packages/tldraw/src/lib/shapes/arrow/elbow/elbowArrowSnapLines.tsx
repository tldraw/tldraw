import {
	computed,
	Computed,
	Editor,
	TLArrowShape,
	TLShapeId,
	Vec,
	VecLike,
	WeakCache,
} from '@tldraw/editor'
import { getArrowBindings } from '../shared'

/**
 * A snap line for an elbow arrow segment.
 *
 * This should already belong to ElbowArrowSnapLines establishing an angle of the line.
 */
interface ElbowArrowSnapLine {
	/** The id of the shape that the snap line starts from. */
	startBoundShapeId: TLShapeId | undefined
	/** The id of the shape that the snap line ends at. */
	endBoundShapeId: TLShapeId | undefined
	/** The perpendicular distance from the snap line to the origin. */
	perpDistance: number
}

/**
 * A map from an angle (0-π) to a set of snap lines. Snap lines are stored in page space. They're
 * modelled as an angle (the angle of the line itself) and a perpendicular signed distance from the
 * page origin. Each line is effectively infinite in length, but modelling them in this way makes it
 * pretty efficient for us to query for relevant snap lines.
 */
type ElbowArrowSnapLines = Map<number, Set<ElbowArrowSnapLine>>

const snapLinesStore = new WeakCache<Editor, Computed<ElbowArrowSnapLines>>()

export function getElbowArrowSnapLines(editor: Editor) {
	return snapLinesStore
		.get(editor, (editor) => {
			const currentSelectedArrowShape = computed('current selected arrow shape', () => {
				const shape = editor.getOnlySelectedShape()
				if (!shape || !editor.isShapeOfType<TLArrowShape>(shape, 'arrow')) return null
				return shape.id
			})

			const unselectedArrowShapeIds = editor.store.query.ids('shape', () => {
				const activeArrowShapeId = currentSelectedArrowShape.get()
				if (!activeArrowShapeId) return { type: { eq: 'arrow' } }
				return {
					type: { eq: 'arrow' },
					id: { neq: activeArrowShapeId },
				}
			})

			return computed('elbow arrow snap lines', () => {
				// the result is a map from angle (0-π), to a set of single-axis co-ordinates. For
				// example, if a line from (0, 1) to (1, 1) is found (ie a horizontal line at y-coord 1),
				// we'll add an entry to the map with the key 0 (horizontal), and the set containing 1.
				const result = new Map<number, Set<ElbowArrowSnapLine>>()

				const currentPageShapeIds = editor.getCurrentPageShapeIds()
				const viewportBounds = editor.getViewportPageBounds()

				for (const id of unselectedArrowShapeIds.get()) {
					if (!currentPageShapeIds.has(id)) continue

					const shape = editor.getShape<TLArrowShape>(id)
					if (shape?.type !== 'arrow') continue

					const shapeBounds = editor.getShapePageBounds(id)
					if (!shapeBounds || !viewportBounds.includes(shapeBounds)) continue

					const bindings = getArrowBindings(editor, shape)
					const pageTransform = editor.getShapePageTransform(id)
					if (!pageTransform) continue

<<<<<<< HEAD
					const pageTransform = editor.getShapePageTransform(id)
					if (!pageTransform) continue

					const geometry = editor.getShapeGeometry(id)
					// do these HAVE to be in page space?
=======
					const geometry = editor.getShapeGeometry(id)

>>>>>>> b477608f
					const pageVertices = pageTransform.applyToPoints(geometry.vertices)

					for (let i = 1; i < pageVertices.length; i++) {
						const prev = pageVertices[i - 1]
						const curr = pageVertices[i]

						let angle = Vec.Angle(prev, curr)

						// we don't care if the angle is going "up" or "down" - so we only care
						// about the 0-π range
						if (angle < 0) angle += Math.PI

						let set = result.get(angle)
						if (!set) {
							set = new Set()
							result.set(angle, set)
						}

						const perpDistance = perpDistanceToLineAngle(prev, angle)

						set.add({
							perpDistance,
							startBoundShapeId: bindings.start?.toId,
							endBoundShapeId: bindings.end?.toId,
						})
					}
				}

				return result
			})
		})
		.get()
}

/**
 * Return the signed distance from the origin to a point on a line of angle `lineAngle` that passes
 * through the point `pointOnLine`.
 */
export function perpDistanceToLineAngle(pointOnLine: VecLike, lineAngle: number): number {
	// The perpendicular unit vector to the line direction
	const perpDir = Vec.FromAngle(lineAngle).per()
	// Project the point onto the perpendicular vector
	return Vec.Dpr(pointOnLine, perpDir)
}

/**
 * Return the signed distance from the origin to the line segment defined by `A` and `B`.
 */
export function perpDistanceToLine(A: VecLike, B: VecLike): number {
	return perpDistanceToLineAngle(A, Vec.Angle(A, B))
}<|MERGE_RESOLUTION|>--- conflicted
+++ resolved
@@ -74,16 +74,8 @@
 					const pageTransform = editor.getShapePageTransform(id)
 					if (!pageTransform) continue
 
-<<<<<<< HEAD
-					const pageTransform = editor.getShapePageTransform(id)
-					if (!pageTransform) continue
-
-					const geometry = editor.getShapeGeometry(id)
-					// do these HAVE to be in page space?
-=======
 					const geometry = editor.getShapeGeometry(id)
 
->>>>>>> b477608f
 					const pageVertices = pageTransform.applyToPoints(geometry.vertices)
 
 					for (let i = 1; i < pageVertices.length; i++) {
