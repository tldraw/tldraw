import {
	BaseBoxShapeUtil,
	Editor,
	FileHelpers,
	HTMLContainer,
	Image,
	MediaHelpers,
	TLImageShape,
	TLImageShapeProps,
	TLResizeInfo,
	TLShapePartial,
	Vec,
	fetch,
	imageShapeMigrations,
	imageShapeProps,
	lerp,
	resizeBox,
	structuredClone,
	toDomPrecision,
<<<<<<< HEAD
	useEditor,
	useValue,
=======
	useUniqueSafeId,
>>>>>>> 6a4f37ed
} from '@tldraw/editor'
import classNames from 'classnames'
import { memo, useEffect, useState } from 'react'

import { BrokenAssetIcon } from '../shared/BrokenAssetIcon'
import { HyperlinkButton } from '../shared/HyperlinkButton'
import { useAsset } from '../shared/useAsset'
import { usePrefersReducedMotion } from '../shared/usePrefersReducedMotion'

async function getDataURIFromURL(url: string): Promise<string> {
	const response = await fetch(url)
	const blob = await response.blob()
	return FileHelpers.blobToDataUrl(blob)
}

/** @public */
export class ImageShapeUtil extends BaseBoxShapeUtil<TLImageShape> {
	static override type = 'image' as const
	static override props = imageShapeProps
	static override migrations = imageShapeMigrations

	override isAspectRatioLocked() {
		return true
	}
	override canCrop() {
		return true
	}

	override getDefaultProps(): TLImageShape['props'] {
		return {
			w: 100,
			h: 100,
			assetId: null,
			playing: true,
			url: '',
			crop: null,
			flipX: false,
			flipY: false,
		}
	}

	override onResize(shape: TLImageShape, info: TLResizeInfo<TLImageShape>) {
		let resized: TLImageShape = resizeBox(shape, info)
		const { flipX, flipY } = info.initialShape.props
		const { scaleX, scaleY, mode } = info

		resized = {
			...resized,
			props: {
				...resized.props,
				flipX: scaleX < 0 !== flipX,
				flipY: scaleY < 0 !== flipY,
			},
		}
		if (!shape.props.crop) return resized

		const flipCropHorizontally =
			// We used the flip horizontally feature
			(mode === 'scale_shape' && scaleX === -1) ||
			// We resized the shape past it's bounds, so it flipped
			(mode === 'resize_bounds' && flipX !== resized.props.flipX)
		const flipCropVertically =
			// We used the flip vertically feature
			(mode === 'scale_shape' && scaleY === -1) ||
			// We resized the shape past it's bounds, so it flipped
			(mode === 'resize_bounds' && flipY !== resized.props.flipY)

		const { topLeft, bottomRight } = shape.props.crop
		resized.props.crop = {
			topLeft: {
				x: flipCropHorizontally ? 1 - bottomRight.x : topLeft.x,
				y: flipCropVertically ? 1 - bottomRight.y : topLeft.y,
			},
			bottomRight: {
				x: flipCropHorizontally ? 1 - topLeft.x : bottomRight.x,
				y: flipCropVertically ? 1 - topLeft.y : bottomRight.y,
			},
		}
		return resized
	}

	component(shape: TLImageShape) {
		return <ImageShape shape={shape} />
	}

	indicator(shape: TLImageShape) {
		const isCropping = this.editor.getCroppingShapeId() === shape.id
		if (isCropping) return null
		return <rect width={toDomPrecision(shape.props.w)} height={toDomPrecision(shape.props.h)} />
	}

	override async toSvg(shape: TLImageShape) {
		if (!shape.props.assetId) return null

		const asset = this.editor.getAsset(shape.props.assetId)

		if (!asset) return null

		let src = await this.editor.resolveAssetUrl(shape.props.assetId, {
			shouldResolveToOriginal: true,
		})
		if (!src) return null
		if (
			src.startsWith('blob:') ||
			src.startsWith('http') ||
			src.startsWith('/') ||
			src.startsWith('./')
		) {
			// If it's a remote image, we need to fetch it and convert it to a data URI
			src = (await getDataURIFromURL(src)) || ''
		}

		return <SvgImage shape={shape} src={src} />
	}

	override onDoubleClickEdge(shape: TLImageShape) {
		const props = shape.props
		if (!props) return

		if (this.editor.getCroppingShapeId() !== shape.id) {
			return
		}

		const crop = structuredClone(props.crop) || {
			topLeft: { x: 0, y: 0 },
			bottomRight: { x: 1, y: 1 },
		}

		// The true asset dimensions
		const w = (1 / (crop.bottomRight.x - crop.topLeft.x)) * shape.props.w
		const h = (1 / (crop.bottomRight.y - crop.topLeft.y)) * shape.props.h

		const pointDelta = new Vec(crop.topLeft.x * w, crop.topLeft.y * h).rot(shape.rotation)

		const partial: TLShapePartial<TLImageShape> = {
			id: shape.id,
			type: shape.type,
			x: shape.x - pointDelta.x,
			y: shape.y - pointDelta.y,
			props: {
				crop: {
					topLeft: { x: 0, y: 0 },
					bottomRight: { x: 1, y: 1 },
				},
				w,
				h,
			},
		}

		this.editor.updateShapes([partial])
	}
	override getInterpolatedProps(
		startShape: TLImageShape,
		endShape: TLImageShape,
		t: number
	): TLImageShapeProps {
		function interpolateCrop(
			startShape: TLImageShape,
			endShape: TLImageShape
		): TLImageShapeProps['crop'] {
			if (startShape.props.crop === null && endShape.props.crop === null) return null

			const startTL = startShape.props.crop?.topLeft || { x: 0, y: 0 }
			const startBR = startShape.props.crop?.bottomRight || { x: 1, y: 1 }
			const endTL = endShape.props.crop?.topLeft || { x: 0, y: 0 }
			const endBR = endShape.props.crop?.bottomRight || { x: 1, y: 1 }

			return {
				topLeft: { x: lerp(startTL.x, endTL.x, t), y: lerp(startTL.y, endTL.y, t) },
				bottomRight: { x: lerp(startBR.x, endBR.x, t), y: lerp(startBR.y, endBR.y, t) },
			}
		}

		return {
			...(t > 0.5 ? endShape.props : startShape.props),
			w: lerp(startShape.props.w, endShape.props.w, t),
			h: lerp(startShape.props.h, endShape.props.h, t),
			crop: interpolateCrop(startShape, endShape),
		}
	}
}

const ImageShape = memo(function ImageShape({ shape }: { shape: TLImageShape }) {
	const editor = useEditor()

	const { asset, url } = useAsset({
		shapeId: shape.id,
		assetId: shape.props.assetId,
	})

	const prefersReducedMotion = usePrefersReducedMotion()
	const [staticFrameSrc, setStaticFrameSrc] = useState('')
	const [loadedUrl, setLoadedUrl] = useState<null | string>(null)

	const isAnimated = getIsAnimated(editor, shape)

	useEffect(() => {
		if (url && isAnimated) {
			let cancelled = false

			const image = Image()
			image.onload = () => {
				if (cancelled) return

				const canvas = document.createElement('canvas')
				canvas.width = image.width
				canvas.height = image.height

				const ctx = canvas.getContext('2d')
				if (!ctx) return

				ctx.drawImage(image, 0, 0)
				setStaticFrameSrc(canvas.toDataURL())
				setLoadedUrl(url)
			}
			image.crossOrigin = 'anonymous'
			image.src = url

			return () => {
				cancelled = true
			}
		}
	}, [editor, isAnimated, prefersReducedMotion, url])

	const showCropPreview = useValue(
		'show crop preview',
		() =>
			shape.id === editor.getOnlySelectedShapeId() &&
			editor.getCroppingShapeId() === shape.id &&
			editor.isIn('select.crop'),
		[editor, shape.id]
	)

	// We only want to reduce motion for mimeTypes that have motion
	const reduceMotion =
		prefersReducedMotion && (asset?.props.mimeType?.includes('video') || isAnimated)

	const containerStyle = getCroppedContainerStyle(shape)

	const nextSrc = url === loadedUrl ? null : url
	const loadedSrc = reduceMotion ? staticFrameSrc : loadedUrl

	// This logic path is for when it's broken/missing asset.
	if (!url && !asset?.props.src) {
		return (
			<HTMLContainer
				id={shape.id}
				style={{
					overflow: 'hidden',
					width: shape.props.w,
					height: shape.props.h,
					color: 'var(--color-text-3)',
					backgroundColor: 'var(--color-low)',
					border: '1px solid var(--color-low-border)',
				}}
			>
				<div
					className={classNames('tl-image-container', asset && 'tl-image-container-loading')}
					style={containerStyle}
				>
					{asset ? null : <BrokenAssetIcon />}
				</div>
				{'url' in shape.props && shape.props.url && <HyperlinkButton url={shape.props.url} />}
			</HTMLContainer>
		)
	}

	// We don't set crossOrigin for non-animated images because for Cloudflare we don't currently
	// have that set up.
	const crossOrigin = isAnimated ? 'anonymous' : undefined

	return (
		<>
			{showCropPreview && loadedSrc && (
				<div style={containerStyle}>
					<img
						className="tl-image"
						style={{ ...getFlipStyle(shape), opacity: 0.1 }}
						crossOrigin={crossOrigin}
						src={loadedSrc}
						referrerPolicy="strict-origin-when-cross-origin"
						draggable={false}
					/>
				</div>
			)}
			<HTMLContainer
				id={shape.id}
				style={{ overflow: 'hidden', width: shape.props.w, height: shape.props.h }}
			>
				<div className={classNames('tl-image-container')} style={containerStyle}>
					{/* We have two images: the currently loaded image, and the next image that
					we're waiting to load. we keep the loaded image mounted while we're waiting
					for the next one by storing the loaded URL in state. We use `key` props with
					the src of the image so that when the next image is ready, the previous one will
					be unmounted and the next will be shown with the browser having to remount a
					fresh image and decoded it again from the cache. */}
					{loadedSrc && (
						<img
							key={loadedSrc}
							className="tl-image"
							style={getFlipStyle(shape)}
							crossOrigin={crossOrigin}
							src={loadedSrc}
							referrerPolicy="strict-origin-when-cross-origin"
							draggable={false}
						/>
					)}
					{nextSrc && (
						<img
							key={nextSrc}
							className="tl-image"
							style={getFlipStyle(shape)}
							crossOrigin={crossOrigin}
							src={nextSrc}
							referrerPolicy="strict-origin-when-cross-origin"
							draggable={false}
							onLoad={() => setLoadedUrl(nextSrc)}
						/>
					)}
				</div>
				{shape.props.url && <HyperlinkButton url={shape.props.url} />}
			</HTMLContainer>
		</>
	)
})

function getIsAnimated(editor: Editor, shape: TLImageShape) {
	const asset = shape.props.assetId ? editor.getAsset(shape.props.assetId) : undefined

	if (!asset) return false

	return (
		('mimeType' in asset.props && MediaHelpers.isAnimatedImageType(asset?.props.mimeType)) ||
		('isAnimated' in asset.props && asset.props.isAnimated)
	)
}

/**
 * When an image is cropped we need to translate the image to show the portion withing the cropped
 * area. We do this by translating the image by the negative of the top left corner of the crop
 * area.
 *
 * @param shape - Shape The image shape for which to get the container style
 * @returns - Styles to apply to the image container
 */
function getCroppedContainerStyle(shape: TLImageShape) {
	const crop = shape.props.crop
	const topLeft = crop?.topLeft
	if (!topLeft) {
		return {
			width: shape.props.w,
			height: shape.props.h,
		}
	}

	const w = (1 / (crop.bottomRight.x - crop.topLeft.x)) * shape.props.w
	const h = (1 / (crop.bottomRight.y - crop.topLeft.y)) * shape.props.h

	const offsetX = -topLeft.x * w
	const offsetY = -topLeft.y * h
	return {
		transform: `translate(${offsetX}px, ${offsetY}px)`,
		width: w,
		height: h,
	}
}

function getFlipStyle(shape: TLImageShape, size?: { width: number; height: number }) {
	const { flipX, flipY } = shape.props
	if (!flipX && !flipY) return undefined

	const scale = `scale(${flipX ? -1 : 1}, ${flipY ? -1 : 1})`
	const translate = size
		? `translate(${flipX ? size.width : 0}px, ${flipY ? size.height : 0}px)`
		: ''

	return {
		transform: `${translate} ${scale}`,
		// in SVG, flipping around the center doesn't work so we use explicit width/height
		transformOrigin: size ? '0 0' : 'center center',
	}
}

function SvgImage({ shape, src }: { shape: TLImageShape; src: string }) {
	const cropClipId = useUniqueSafeId()
	const containerStyle = getCroppedContainerStyle(shape)
	const crop = shape.props.crop
	if (containerStyle.transform && crop) {
		const { transform: cropTransform, width, height } = containerStyle
		const croppedWidth = (crop.bottomRight.x - crop.topLeft.x) * width
		const croppedHeight = (crop.bottomRight.y - crop.topLeft.y) * height

		const points = [
			new Vec(0, 0),
			new Vec(croppedWidth, 0),
			new Vec(croppedWidth, croppedHeight),
			new Vec(0, croppedHeight),
		]

		const flip = getFlipStyle(shape, { width, height })

		return (
			<>
				<defs>
					<clipPath id={cropClipId}>
						<polygon points={points.map((p) => `${p.x},${p.y}`).join(' ')} />
					</clipPath>
				</defs>
				<g clipPath={`url(#${cropClipId})`}>
					<image
						href={src}
						width={width}
						height={height}
						style={
							flip
								? { ...flip, transform: `${cropTransform} ${flip.transform}` }
								: { transform: cropTransform }
						}
					/>
				</g>
			</>
		)
	} else {
		return (
			<image
				href={src}
				width={shape.props.w}
				height={shape.props.h}
				style={getFlipStyle(shape, { width: shape.props.w, height: shape.props.h })}
			/>
		)
	}
}<|MERGE_RESOLUTION|>--- conflicted
+++ resolved
@@ -17,12 +17,9 @@
 	resizeBox,
 	structuredClone,
 	toDomPrecision,
-<<<<<<< HEAD
 	useEditor,
+	useUniqueSafeId,
 	useValue,
-=======
-	useUniqueSafeId,
->>>>>>> 6a4f37ed
 } from '@tldraw/editor'
 import classNames from 'classnames'
 import { memo, useEffect, useState } from 'react'
