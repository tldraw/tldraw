--- conflicted
+++ resolved
@@ -183,7 +183,6 @@
 					id={shape.id}
 					style={{ overflow: 'hidden', width: shape.props.w, height: shape.props.h }}
 				>
-<<<<<<< HEAD
 					<div
 						className={classNames(
 							'tl-image-container',
@@ -200,7 +199,11 @@
 						{loadedSrc && (
 							<img
 								key={loadedSrc}
-								className="tl-image"
+								className={classNames('tl-image', {
+									'tl-flip-x': shape.props.flipX && !shape.props.flipY,
+									'tl-flip-y': shape.props.flipY && !shape.props.flipX,
+									'tl-flip-xy': shape.props.flipY && shape.props.flipX,
+								})}
 								crossOrigin={crossOrigin}
 								src={loadedSrc}
 								referrerPolicy="strict-origin-when-cross-origin"
@@ -210,7 +213,16 @@
 						{nextSrc && (
 							<img
 								key={nextSrc}
-								className={classNames('tl-image tl-image-next', loadedSrc && 'tl-image-pending')}
+								className={classNames(
+									'tl-image',
+									'tl-image-next',
+									loadedSrc && 'tl-image-pending',
+									{
+										'tl-flip-x': shape.props.flipX && !shape.props.flipY,
+										'tl-flip-y': shape.props.flipY && !shape.props.flipX,
+										'tl-flip-xy': shape.props.flipY && shape.props.flipX,
+									}
+								)}
 								crossOrigin={crossOrigin}
 								src={nextSrc}
 								referrerPolicy="strict-origin-when-cross-origin"
@@ -218,22 +230,6 @@
 								onLoad={() => setLoaded({ src: nextUrl!, isPlaceholder })}
 							/>
 						)}
-=======
-					<div className="tl-image-container" style={containerStyle}>
-						<img
-							className={classNames('tl-image', {
-								'tl-flip-x': shape.props.flipX && !shape.props.flipY,
-								'tl-flip-y': shape.props.flipY && !shape.props.flipX,
-								'tl-flip-xy': shape.props.flipY && shape.props.flipX,
-							})}
-							// We don't set crossOrigin for non-animated images because
-							// for Cloudflare we don't currenly have that set up.
-							crossOrigin={this.isAnimated(shape) ? 'anonymous' : undefined}
-							src={!shape.props.playing || reduceMotion ? staticFrameSrc : loadedSrc}
-							referrerPolicy="strict-origin-when-cross-origin"
-							draggable={false}
-						/>
->>>>>>> 0235f841
 						{this.isAnimated(shape) && !shape.props.playing && (
 							<div className="tl-image__tg">GIF</div>
 						)}
