--- conflicted
+++ resolved
@@ -389,21 +389,14 @@
 
 	component(shape: TLGeoShape) {
 		const { id, type, props } = shape
-<<<<<<< HEAD
-		const { labelColor, fill, font, align, verticalAlign, size, text } = props
-
-		/* eslint-disable-next-line react-hooks/rules-of-hooks */
-		const { TextLabel } = useEditorComponents()
-
-		const isEditing = this.editor.getEditingShapeId() === id
-		const showHtmlContainer = isEditing || shape.props.url || shape.props.text
-=======
 		const { fill, font, align, verticalAlign, size, text } = props
 		const isSelected = shape.id === this.editor.getOnlySelectedShapeId()
 		const theme = useDefaultColorTheme()
 		const isEditingAnything = this.editor.getEditingShapeId() !== null
 		const showHtmlContainer = isEditingAnything || shape.props.text
->>>>>>> d2d3e582
+
+		/* eslint-disable-next-line react-hooks/rules-of-hooks */
+		const { TextLabel } = useEditorComponents()
 
 		return (
 			<>
@@ -418,7 +411,6 @@
 							height: shape.props.h + props.growY,
 						}}
 					>
-<<<<<<< HEAD
 						{TextLabel && (
 							<TextLabel
 								id={id}
@@ -430,30 +422,11 @@
 								align={align}
 								verticalAlign={verticalAlign}
 								text={text}
-								labelColor={labelColor}
+								isSelected={isSelected}
+								labelColor={theme[props.labelColor].solid}
 								wrap
-								bounds={props.geo === 'cloud' ? this.getGeometry(shape).bounds : undefined}
 							/>
 						)}
-						{shape.props.url && (
-							<HyperlinkButton url={shape.props.url} zoomLevel={this.editor.getZoomLevel()} />
-						)}
-=======
-						<TextLabel
-							id={id}
-							type={type}
-							font={font}
-							fontSize={LABEL_FONT_SIZES[size]}
-							lineHeight={TEXT_PROPS.lineHeight}
-							fill={fill}
-							align={align}
-							verticalAlign={verticalAlign}
-							text={text}
-							isSelected={isSelected}
-							labelColor={theme[props.labelColor].solid}
-							wrap
-						/>
->>>>>>> d2d3e582
 					</HTMLContainer>
 				)}
 				{shape.props.url && (
