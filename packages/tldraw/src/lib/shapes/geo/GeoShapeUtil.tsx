/* eslint-disable react-hooks/rules-of-hooks */
import {
	BaseBoxShapeUtil,
	Box,
	EMPTY_ARRAY,
	Editor,
	Group2d,
	HTMLContainer,
	HandleSnapGeometry,
	Rectangle2d,
	SVGContainer,
	SvgExportContext,
	TLGeoShape,
	TLGeoShapeProps,
	TLResizeInfo,
	TLShapeUtilCanvasSvgDef,
	Vec,
	exhaustiveSwitchError,
	geoShapeMigrations,
	geoShapeProps,
	getColorValue,
	getDefaultColorTheme,
	getFontsFromRichText,
	isDefaultColor,
	isEqual,
	lerp,
	toRichText,
	useValue,
} from '@tldraw/editor'
import {
	isEmptyRichText,
	renderHtmlFromRichTextForMeasurement,
	renderPlaintextFromRichText,
} from '../../utils/text/richText'
import { HyperlinkButton } from '../shared/HyperlinkButton'
import { RichTextLabel, RichTextSVG } from '../shared/RichTextLabel'
import {
	FONT_FAMILIES,
	LABEL_FONT_SIZES,
	LABEL_PADDING,
	STROKE_SIZES,
	TEXT_PROPS,
} from '../shared/default-shape-constants'
import { getFillDefForCanvas, getFillDefForExport } from '../shared/defaultStyleDefs'
import { useDefaultColorTheme } from '../shared/useDefaultColorTheme'
import { useIsReadyForEditing } from '../shared/useEditablePlainText'
import { GeoShapeBody } from './components/GeoShapeBody'
import { getGeoShapePath } from './getGeoShapePath'

const MIN_SIZE_WITH_LABEL = 17 * 3

/** @public */
export class GeoShapeUtil extends BaseBoxShapeUtil<TLGeoShape> {
	static override type = 'geo' as const
	static override props = geoShapeProps
	static override migrations = geoShapeMigrations

	override canEdit() {
		return true
	}

	override getDefaultProps(): TLGeoShape['props'] {
		return {
			w: 100,
			h: 100,
			geo: 'rectangle',
			dash: 'draw',
			growY: 0,
			url: '',
			scale: 1,

			// Text properties
			color: 'black',
			labelColor: 'black',
			fill: 'none',
			size: 'm',
			font: 'draw',
			align: 'middle',
			verticalAlign: 'middle',
			richText: toRichText(''),
		}
	}

	override getGeometry(shape: TLGeoShape) {
		const w = Math.max(1, shape.props.w)
		const h = Math.max(1, shape.props.h + shape.props.growY)

		const path = getGeoShapePath(shape)
		const unscaledlabelSize = getUnscaledLabelSize(this.editor, shape)
		// unscaled w and h
		const unscaledW = w / shape.props.scale
		const unscaledH = h / shape.props.scale
		const unscaledminWidth = Math.min(100, unscaledW / 2)
		const unscaledMinHeight = Math.min(
			LABEL_FONT_SIZES[shape.props.size] * TEXT_PROPS.lineHeight + LABEL_PADDING * 2,
			unscaledH / 2
		)

		const unscaledLabelWidth = Math.min(
			unscaledW,
			Math.max(unscaledlabelSize.w, Math.min(unscaledminWidth, Math.max(1, unscaledW - 8)))
		)
		const unscaledLabelHeight = Math.min(
			unscaledH,
			Math.max(unscaledlabelSize.h, Math.min(unscaledMinHeight, Math.max(1, unscaledH - 8)))
		)

		// todo: use centroid for label position

		return new Group2d({
			children: [
				path.toGeometry(),
				new Rectangle2d({
					x:
						shape.props.align === 'start'
							? 0
							: shape.props.align === 'end'
								? (unscaledW - unscaledLabelWidth) * shape.props.scale
								: ((unscaledW - unscaledLabelWidth) / 2) * shape.props.scale,
					y:
						shape.props.verticalAlign === 'start'
							? 0
							: shape.props.verticalAlign === 'end'
								? (unscaledH - unscaledLabelHeight) * shape.props.scale
								: ((unscaledH - unscaledLabelHeight) / 2) * shape.props.scale,
					width: unscaledLabelWidth * shape.props.scale,
					height: unscaledLabelHeight * shape.props.scale,
					isFilled: true,
					isLabel: true,
					isEmptyLabel: isEmptyRichText(shape.props.richText),
				}),
			],
		})
	}

	override getHandleSnapGeometry(shape: TLGeoShape): HandleSnapGeometry {
		const geometry = this.getGeometry(shape)
		// we only want to snap handles to the outline of the shape - not to its label etc.
		const outline = geometry.children[0]
		switch (shape.props.geo) {
			case 'arrow-down':
			case 'arrow-left':
			case 'arrow-right':
			case 'arrow-up':
			case 'check-box':
			case 'diamond':
			case 'hexagon':
			case 'octagon':
			case 'pentagon':
			case 'rectangle':
			case 'rhombus':
			case 'rhombus-2':
			case 'star':
			case 'trapezoid':
			case 'triangle':
			case 'x-box':
				// poly-line type shapes hand snap points for each vertex & the center
				return { outline: outline, points: [...outline.vertices, geometry.bounds.center] }
			case 'cloud':
			case 'ellipse':
			case 'heart':
			case 'oval':
				// blobby shapes only have a snap point in their center
				return { outline: outline, points: [geometry.bounds.center] }
			default:
				exhaustiveSwitchError(shape.props.geo)
		}
	}

	override getText(shape: TLGeoShape) {
		return renderPlaintextFromRichText(this.editor, shape.props.richText)
	}

	override getFontFaces(shape: TLGeoShape) {
		if (isEmptyRichText(shape.props.richText)) {
			return EMPTY_ARRAY
		}
		return getFontsFromRichText(this.editor, shape.props.richText, {
			family: `tldraw_${shape.props.font}`,
			weight: 'normal',
			style: 'normal',
		})
	}

	component(shape: TLGeoShape) {
		const { id, type, props } = shape
		const { fill, font, align, verticalAlign, size, richText } = props
		const theme = useDefaultColorTheme()
		const { editor } = this
		const isOnlySelected = useValue(
			'isGeoOnlySelected',
			() => shape.id === editor.getOnlySelectedShapeId(),
			[editor]
		)
		const isReadyForEditing = useIsReadyForEditing(editor, shape.id)
		const isEmpty = isEmptyRichText(shape.props.richText)
		const showHtmlContainer = isReadyForEditing || !isEmpty
		const isForceSolid = useValue('force solid', () => editor.getZoomLevel() < 0.2, [editor])

		return (
			<>
				<SVGContainer>
					<GeoShapeBody shape={shape} shouldScale={true} forceSolid={isForceSolid} />
				</SVGContainer>
				{showHtmlContainer && (
					<HTMLContainer
						style={{
							overflow: 'hidden',
							width: shape.props.w,
							height: shape.props.h + props.growY,
						}}
					>
						<RichTextLabel
							shapeId={id}
							type={type}
							font={font}
							fontSize={LABEL_FONT_SIZES[size] * shape.props.scale}
							lineHeight={TEXT_PROPS.lineHeight}
							padding={LABEL_PADDING * shape.props.scale}
							fill={fill}
							align={align}
							verticalAlign={verticalAlign}
							richText={richText}
							isSelected={isOnlySelected}
<<<<<<< HEAD
							labelColor={
								isDefaultColor(props.labelColor) ? theme[props.labelColor].solid : props.labelColor
							}
=======
							labelColor={getColorValue(theme, props.labelColor, 'solid')}
>>>>>>> 2b8b5023
							wrap
						/>
					</HTMLContainer>
				)}
				{shape.props.url && <HyperlinkButton url={shape.props.url} />}
			</>
		)
	}

	indicator(shape: TLGeoShape) {
		const isZoomedOut = useValue('isZoomedOut', () => this.editor.getZoomLevel() < 0.25, [
			this.editor,
		])

		const { size, dash, scale } = shape.props
		const strokeWidth = STROKE_SIZES[size]

		const path = getGeoShapePath(shape)

		return path.toSvg({
			style: dash === 'draw' ? 'draw' : 'solid',
			strokeWidth: 1,
			passes: 1,
			randomSeed: shape.id,
			offset: 0,
			roundness: strokeWidth * 2 * scale,
			props: { strokeWidth: undefined },
			forceSolid: isZoomedOut,
		})
	}

	override toSvg(shape: TLGeoShape, ctx: SvgExportContext) {
		const scale = shape.props.scale
		// We need to scale the shape to 1x for export
		const newShape = {
			...shape,
			props: {
				...shape.props,
				w: shape.props.w / scale,
				h: (shape.props.h + shape.props.growY) / scale,
				growY: 0, // growY throws off the path calculations, so we set it to 0
			},
		}
		const props = newShape.props
		ctx.addExportDef(getFillDefForExport(props.fill))

		let textEl
		if (!isEmptyRichText(props.richText)) {
			const theme = getDefaultColorTheme(ctx)
			const bounds = new Box(0, 0, props.w, (shape.props.h + shape.props.growY) / scale)
			textEl = (
				<RichTextSVG
					fontSize={LABEL_FONT_SIZES[props.size]}
					font={props.font}
					align={props.align}
					verticalAlign={props.verticalAlign}
					richText={props.richText}
<<<<<<< HEAD
					labelColor={
						isDefaultColor(props.labelColor) ? theme[props.labelColor].solid : props.labelColor
					}
=======
					labelColor={getColorValue(theme, props.labelColor, 'solid')}
>>>>>>> 2b8b5023
					bounds={bounds}
					padding={LABEL_PADDING}
				/>
			)
		}

		return (
			<>
				<GeoShapeBody shouldScale={false} shape={newShape} forceSolid={false} />
				{textEl}
			</>
		)
	}

	override getCanvasSvgDefs(): TLShapeUtilCanvasSvgDef[] {
		return [getFillDefForCanvas()]
	}

	override onResize(
		shape: TLGeoShape,
		{ handle, newPoint, scaleX, scaleY, initialShape }: TLResizeInfo<TLGeoShape>
	) {
		const unscaledInitialW = initialShape.props.w / initialShape.props.scale
		const unscaledInitialH = initialShape.props.h / initialShape.props.scale
		const unscaledGrowY = initialShape.props.growY / initialShape.props.scale
		// use the w/h from props here instead of the initialBounds here,
		// since cloud shapes calculated bounds can differ from the props w/h.
		let unscaledW = unscaledInitialW * scaleX
		let unscaledH = (unscaledInitialH + unscaledGrowY) * scaleY
		let overShrinkX = 0
		let overShrinkY = 0

		const min = MIN_SIZE_WITH_LABEL

		if (!isEmptyRichText(shape.props.richText)) {
			let newW = Math.max(Math.abs(unscaledW), min)
			let newH = Math.max(Math.abs(unscaledH), min)

			if (newW < min && newH === min) newW = min
			if (newW === min && newH < min) newH = min

			const unscaledLabelSize = getUnscaledLabelSize(this.editor, {
				...shape,
				props: {
					...shape.props,
					w: newW * shape.props.scale,
					h: newH * shape.props.scale,
				},
			})

			const nextW = Math.max(Math.abs(unscaledW), unscaledLabelSize.w) * Math.sign(unscaledW)
			const nextH = Math.max(Math.abs(unscaledH), unscaledLabelSize.h) * Math.sign(unscaledH)
			overShrinkX = Math.abs(nextW) - Math.abs(unscaledW)
			overShrinkY = Math.abs(nextH) - Math.abs(unscaledH)

			unscaledW = nextW
			unscaledH = nextH
		}

		const scaledW = unscaledW * shape.props.scale
		const scaledH = unscaledH * shape.props.scale

		const offset = new Vec(0, 0)

		// x offsets

		if (scaleX < 0) {
			offset.x += scaledW
		}

		if (handle === 'left' || handle === 'top_left' || handle === 'bottom_left') {
			offset.x += scaleX < 0 ? overShrinkX : -overShrinkX
		}

		// y offsets

		if (scaleY < 0) {
			offset.y += scaledH
		}

		if (handle === 'top' || handle === 'top_left' || handle === 'top_right') {
			offset.y += scaleY < 0 ? overShrinkY : -overShrinkY
		}

		const { x, y } = offset.rot(shape.rotation).add(newPoint)

		return {
			x,
			y,
			props: {
				w: Math.max(Math.abs(scaledW), 1),
				h: Math.max(Math.abs(scaledH), 1),
				growY: 0,
			},
		}
	}

	override onBeforeCreate(shape: TLGeoShape) {
		if (isEmptyRichText(shape.props.richText)) {
			if (shape.props.growY) {
				// No text / some growY, set growY to 0
				return {
					...shape,
					props: {
						...shape.props,
						growY: 0,
					},
				}
			} else {
				// No text / no growY, nothing to change
				return
			}
		}

		const unscaledPrevHeight = shape.props.h / shape.props.scale
		const unscaledNextHeight = getUnscaledLabelSize(this.editor, shape).h

		let growY: number | null = null

		if (unscaledNextHeight > unscaledPrevHeight) {
			growY = unscaledNextHeight - unscaledPrevHeight
		} else {
			if (shape.props.growY) {
				growY = 0
			}
		}

		if (growY !== null) {
			return {
				...shape,
				props: {
					...shape.props,
					// scale the growY
					growY: growY * shape.props.scale,
				},
			}
		}
	}

	override onBeforeUpdate(prev: TLGeoShape, next: TLGeoShape) {
		// No change to text, font, or size, no need to update update
		if (
			isEqual(prev.props.richText, next.props.richText) &&
			prev.props.font === next.props.font &&
			prev.props.size === next.props.size
		) {
			return
		}

		// If we got rid of the text, cancel out any growY from the prev text
		const wasEmpty = isEmptyRichText(prev.props.richText)
		const isEmpty = isEmptyRichText(next.props.richText)
		if (!wasEmpty && isEmpty) {
			return {
				...next,
				props: {
					...next.props,
					growY: 0,
				},
			}
		}

		// Get the prev width and height in unscaled values
		const unscaledPrevWidth = prev.props.w / prev.props.scale
		const unscaledPrevHeight = prev.props.h / prev.props.scale
		const unscaledPrevGrowY = prev.props.growY / prev.props.scale

		// Get the next width and height in unscaled values
		const unscaledNextLabelSize = getUnscaledLabelSize(this.editor, next)

		// When entering the first character in a label (not pasting in multiple characters...)
		if (wasEmpty && !isEmpty && renderPlaintextFromRichText(this.editor, next.props.richText)) {
			let unscaledW = Math.max(unscaledPrevWidth, unscaledNextLabelSize.w)
			let unscaledH = Math.max(unscaledPrevHeight, unscaledNextLabelSize.h)

			const min = MIN_SIZE_WITH_LABEL

			// If both the width and height were less than the minimum size, make the shape square
			if (unscaledPrevWidth < min && unscaledPrevHeight < min) {
				unscaledW = Math.max(unscaledW, min)
				unscaledH = Math.max(unscaledH, min)
				unscaledW = Math.max(unscaledW, unscaledH)
				unscaledH = Math.max(unscaledW, unscaledH)
			}

			// Don't set a growY—at least, not until we've implemented a growX property
			return {
				...next,
				props: {
					...next.props,
					// Scale the results
					w: unscaledW * next.props.scale,
					h: unscaledH * next.props.scale,
					growY: 0,
				},
			}
		}

		let growY: number | null = null

		if (unscaledNextLabelSize.h > unscaledPrevHeight) {
			growY = unscaledNextLabelSize.h - unscaledPrevHeight
		} else {
			if (unscaledPrevGrowY) {
				growY = 0
			}
		}

		if (growY !== null) {
			const unscaledNextWidth = next.props.w / next.props.scale
			return {
				...next,
				props: {
					...next.props,
					// Scale the results
					growY: growY * next.props.scale,
					w: Math.max(unscaledNextWidth, unscaledNextLabelSize.w) * next.props.scale,
				},
			}
		}

		if (unscaledNextLabelSize.w > unscaledPrevWidth) {
			return {
				...next,
				props: {
					...next.props,
					// Scale the results
					w: unscaledNextLabelSize.w * next.props.scale,
				},
			}
		}

		// otherwise, no update needed
	}

	override onDoubleClick(shape: TLGeoShape) {
		// Little easter egg: double-clicking a rectangle / checkbox while
		// holding alt will toggle between check-box and rectangle
		if (this.editor.inputs.altKey) {
			switch (shape.props.geo) {
				case 'rectangle': {
					return {
						...shape,
						props: {
							geo: 'check-box' as const,
						},
					}
				}
				case 'check-box': {
					return {
						...shape,
						props: {
							geo: 'rectangle' as const,
						},
					}
				}
			}
		}

		return
	}
	override getInterpolatedProps(
		startShape: TLGeoShape,
		endShape: TLGeoShape,
		t: number
	): TLGeoShapeProps {
		return {
			...(t > 0.5 ? endShape.props : startShape.props),
			w: lerp(startShape.props.w, endShape.props.w, t),
			h: lerp(startShape.props.h, endShape.props.h, t),
			scale: lerp(startShape.props.scale, endShape.props.scale, t),
		}
	}
}

// imperfect but good enough, should be the width of the W in the font / size combo
const minWidths = {
	s: 12,
	m: 14,
	l: 16,
	xl: 20,
}

const extraPaddings = {
	s: 2,
	m: 3.5,
	l: 5,
	xl: 10,
}

function getUnscaledLabelSize(editor: Editor, shape: TLGeoShape) {
	const { richText, font, size, w } = shape.props

	if (!richText || isEmptyRichText(richText)) {
		return { w: 0, h: 0 }
	}

	// way too expensive to be recomputing on every update
	const minWidth = minWidths[size]

	const html = renderHtmlFromRichTextForMeasurement(editor, richText)
	const textSize = editor.textMeasure.measureHtml(html, {
		...TEXT_PROPS,
		fontFamily: FONT_FAMILIES[font],
		fontSize: LABEL_FONT_SIZES[size],
		minWidth: minWidth,
		maxWidth: Math.max(
			// Guard because a DOM nodes can't be less 0
			0,
			// A 'w' width that we're setting as the min-width
			Math.ceil(minWidth + extraPaddings[size]),
			// The actual text size
			Math.ceil(w / shape.props.scale - LABEL_PADDING * 2)
		),
	})

	return {
		w: textSize.w + LABEL_PADDING * 2,
		h: textSize.h + LABEL_PADDING * 2,
	}
}<|MERGE_RESOLUTION|>--- conflicted
+++ resolved
@@ -21,7 +21,6 @@
 	getColorValue,
 	getDefaultColorTheme,
 	getFontsFromRichText,
-	isDefaultColor,
 	isEqual,
 	lerp,
 	toRichText,
@@ -222,13 +221,7 @@
 							verticalAlign={verticalAlign}
 							richText={richText}
 							isSelected={isOnlySelected}
-<<<<<<< HEAD
-							labelColor={
-								isDefaultColor(props.labelColor) ? theme[props.labelColor].solid : props.labelColor
-							}
-=======
 							labelColor={getColorValue(theme, props.labelColor, 'solid')}
->>>>>>> 2b8b5023
 							wrap
 						/>
 					</HTMLContainer>
@@ -286,13 +279,7 @@
 					align={props.align}
 					verticalAlign={props.verticalAlign}
 					richText={props.richText}
-<<<<<<< HEAD
-					labelColor={
-						isDefaultColor(props.labelColor) ? theme[props.labelColor].solid : props.labelColor
-					}
-=======
 					labelColor={getColorValue(theme, props.labelColor, 'solid')}
->>>>>>> 2b8b5023
 					bounds={bounds}
 					padding={LABEL_PADDING}
 				/>
