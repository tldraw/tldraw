/* eslint-disable react-hooks/rules-of-hooks */
import {
	BaseBoxShapeUtil,
	Box,
	Editor,
	Ellipse2d,
	Geometry2d,
	Group2d,
	HALF_PI,
	HTMLContainer,
	HandleSnapGeometry,
	PI2,
	Polygon2d,
	Polyline2d,
	Rectangle2d,
	SVGContainer,
	Stadium2d,
	SvgExportContext,
	TLGeoShape,
<<<<<<< HEAD
	TLGeoShapeProps,
	TLOnEditEndHandler,
	TLOnResizeHandler,
=======
	TLResizeInfo,
>>>>>>> c6e07a06
	TLShapeUtilCanvasSvgDef,
	Vec,
	exhaustiveSwitchError,
	geoShapeMigrations,
	geoShapeProps,
	getDefaultColorTheme,
	getPolygonVertices,
<<<<<<< HEAD
	lerp,
=======
	useValue,
>>>>>>> c6e07a06
} from '@tldraw/editor'

import { HyperlinkButton } from '../shared/HyperlinkButton'
import { SvgTextLabel } from '../shared/SvgTextLabel'
import { TextLabel } from '../shared/TextLabel'
import {
	FONT_FAMILIES,
	LABEL_FONT_SIZES,
	LABEL_PADDING,
	STROKE_SIZES,
	TEXT_PROPS,
} from '../shared/default-shape-constants'
import {
	getFillDefForCanvas,
	getFillDefForExport,
	getFontDefForExport,
} from '../shared/defaultStyleDefs'
import { interpolateDiscrete, interpolateText } from '../shared/interpolate-props'
import { useDefaultColorTheme } from '../shared/useDefaultColorTheme'
import { GeoShapeBody } from './components/GeoShapeBody'
import {
	cloudOutline,
	getCloudPath,
	getEllipseDrawIndicatorPath,
	getHeartParts,
	getHeartPath,
	getRoundedInkyPolygonPath,
	getRoundedPolygonPoints,
} from './geo-shape-helpers'
import { getLines } from './getLines'

const MIN_SIZE_WITH_LABEL = 17 * 3

/** @public */
export class GeoShapeUtil extends BaseBoxShapeUtil<TLGeoShape> {
	static override type = 'geo' as const
	static override props = geoShapeProps
	static override migrations = geoShapeMigrations

	override canEdit() {
		return true
	}

	override getDefaultProps(): TLGeoShape['props'] {
		return {
			w: 100,
			h: 100,
			geo: 'rectangle',
			color: 'black',
			labelColor: 'black',
			fill: 'none',
			dash: 'draw',
			size: 'm',
			font: 'draw',
			text: '',
			align: 'middle',
			verticalAlign: 'middle',
			growY: 0,
			url: '',
			scale: 1,
		}
	}

	override getGeometry(shape: TLGeoShape) {
		const w = Math.max(1, shape.props.w)
		const h = Math.max(1, shape.props.h + shape.props.growY)
		const cx = w / 2
		const cy = h / 2

		const isFilled = shape.props.fill !== 'none' // || shape.props.text.trim().length > 0

		let body: Geometry2d

		switch (shape.props.geo) {
			case 'cloud': {
				body = new Polygon2d({
					points: cloudOutline(w, h, shape.id, shape.props.size),
					isFilled,
				})
				break
			}
			case 'triangle': {
				body = new Polygon2d({
					points: [new Vec(cx, 0), new Vec(w, h), new Vec(0, h)],
					isFilled,
				})
				break
			}
			case 'diamond': {
				body = new Polygon2d({
					points: [new Vec(cx, 0), new Vec(w, cy), new Vec(cx, h), new Vec(0, cy)],
					isFilled,
				})
				break
			}
			case 'pentagon': {
				body = new Polygon2d({
					points: getPolygonVertices(w, h, 5),
					isFilled,
				})
				break
			}
			case 'hexagon': {
				body = new Polygon2d({
					points: getPolygonVertices(w, h, 6),
					isFilled,
				})
				break
			}
			case 'octagon': {
				body = new Polygon2d({
					points: getPolygonVertices(w, h, 8),
					isFilled,
				})
				break
			}
			case 'ellipse': {
				body = new Ellipse2d({
					width: w,
					height: h,
					isFilled,
				})
				break
			}
			case 'oval': {
				body = new Stadium2d({
					width: w,
					height: h,
					isFilled,
				})
				break
			}
			case 'star': {
				// Most of this code is to offset the center, a 5 point star
				// will need to be moved downward because from its center [0,0]
				// it will have a bigger minY than maxY. This is because it'll
				// have 2 points at the bottom.
				const sides = 5
				const step = PI2 / sides / 2
				const rightMostIndex = Math.floor(sides / 4) * 2
				const leftMostIndex = sides * 2 - rightMostIndex
				const topMostIndex = 0
				const bottomMostIndex = Math.floor(sides / 2) * 2
				const maxX = (Math.cos(-HALF_PI + rightMostIndex * step) * w) / 2
				const minX = (Math.cos(-HALF_PI + leftMostIndex * step) * w) / 2

				const minY = (Math.sin(-HALF_PI + topMostIndex * step) * h) / 2
				const maxY = (Math.sin(-HALF_PI + bottomMostIndex * step) * h) / 2
				const diffX = w - Math.abs(maxX - minX)
				const diffY = h - Math.abs(maxY - minY)
				const offsetX = w / 2 + minX - (w / 2 - maxX)
				const offsetY = h / 2 + minY - (h / 2 - maxY)

				const ratio = 1
				const cx = (w - offsetX) / 2
				const cy = (h - offsetY) / 2
				const ox = (w + diffX) / 2
				const oy = (h + diffY) / 2
				const ix = (ox * ratio) / 2
				const iy = (oy * ratio) / 2

				body = new Polygon2d({
					points: Array.from(Array(sides * 2)).map((_, i) => {
						const theta = -HALF_PI + i * step
						return new Vec(
							cx + (i % 2 ? ix : ox) * Math.cos(theta),
							cy + (i % 2 ? iy : oy) * Math.sin(theta)
						)
					}),
					isFilled,
				})
				break
			}
			case 'rhombus': {
				const offset = Math.min(w * 0.38, h * 0.38)
				body = new Polygon2d({
					points: [new Vec(offset, 0), new Vec(w, 0), new Vec(w - offset, h), new Vec(0, h)],
					isFilled,
				})
				break
			}
			case 'rhombus-2': {
				const offset = Math.min(w * 0.38, h * 0.38)
				body = new Polygon2d({
					points: [new Vec(0, 0), new Vec(w - offset, 0), new Vec(w, h), new Vec(offset, h)],
					isFilled,
				})
				break
			}
			case 'trapezoid': {
				const offset = Math.min(w * 0.38, h * 0.38)
				body = new Polygon2d({
					points: [new Vec(offset, 0), new Vec(w - offset, 0), new Vec(w, h), new Vec(0, h)],
					isFilled,
				})
				break
			}
			case 'arrow-right': {
				const ox = Math.min(w, h) * 0.38
				const oy = h * 0.16
				body = new Polygon2d({
					points: [
						new Vec(0, oy),
						new Vec(w - ox, oy),
						new Vec(w - ox, 0),
						new Vec(w, h / 2),
						new Vec(w - ox, h),
						new Vec(w - ox, h - oy),
						new Vec(0, h - oy),
					],
					isFilled,
				})
				break
			}
			case 'arrow-left': {
				const ox = Math.min(w, h) * 0.38
				const oy = h * 0.16
				body = new Polygon2d({
					points: [
						new Vec(ox, 0),
						new Vec(ox, oy),
						new Vec(w, oy),
						new Vec(w, h - oy),
						new Vec(ox, h - oy),
						new Vec(ox, h),
						new Vec(0, h / 2),
					],
					isFilled,
				})
				break
			}
			case 'arrow-up': {
				const ox = w * 0.16
				const oy = Math.min(w, h) * 0.38
				body = new Polygon2d({
					points: [
						new Vec(w / 2, 0),
						new Vec(w, oy),
						new Vec(w - ox, oy),
						new Vec(w - ox, h),
						new Vec(ox, h),
						new Vec(ox, oy),
						new Vec(0, oy),
					],
					isFilled,
				})
				break
			}
			case 'arrow-down': {
				const ox = w * 0.16
				const oy = Math.min(w, h) * 0.38
				body = new Polygon2d({
					points: [
						new Vec(ox, 0),
						new Vec(w - ox, 0),
						new Vec(w - ox, h - oy),
						new Vec(w, h - oy),
						new Vec(w / 2, h),
						new Vec(0, h - oy),
						new Vec(ox, h - oy),
					],
					isFilled,
				})
				break
			}
			case 'check-box':
			case 'x-box':
			case 'rectangle': {
				body = new Rectangle2d({
					width: w,
					height: h,
					isFilled,
				})
				break
			}
			case 'heart': {
				// kind of expensive (creating the primitives to create a different primitive) but hearts are rare and beautiful things
				const parts = getHeartParts(w, h)
				const points = parts.reduce<Vec[]>((acc, part) => {
					acc.push(...part.vertices)
					return acc
				}, [])

				body = new Polygon2d({
					points,
					isFilled,
				})
				break
			}
			default: {
				exhaustiveSwitchError(shape.props.geo)
			}
		}

		const unscaledlabelSize = getUnscaledLabelSize(this.editor, shape)
		// unscaled w and h
		const unscaledW = w / shape.props.scale
		const unscaledH = h / shape.props.scale
		const unscaledminWidth = Math.min(100, unscaledW / 2)
		const unscaledMinHeight = Math.min(
			LABEL_FONT_SIZES[shape.props.size] * TEXT_PROPS.lineHeight + LABEL_PADDING * 2,
			unscaledH / 2
		)

		const unscaledLabelWidth = Math.min(
			unscaledW,
			Math.max(unscaledlabelSize.w, Math.min(unscaledminWidth, Math.max(1, unscaledW - 8)))
		)
		const unscaledLabelHeight = Math.min(
			unscaledH,
			Math.max(unscaledlabelSize.h, Math.min(unscaledMinHeight, Math.max(1, unscaledH - 8)))
		)

		// not sure if bug

		const lines = getLines(shape.props, STROKE_SIZES[shape.props.size] * shape.props.scale)
		const edges = lines ? lines.map((line) => new Polyline2d({ points: line })) : []

		// todo: use centroid for label position

		return new Group2d({
			children: [
				body,
				new Rectangle2d({
					x:
						shape.props.align === 'start'
							? 0
							: shape.props.align === 'end'
								? (unscaledW - unscaledLabelWidth) * shape.props.scale
								: ((unscaledW - unscaledLabelWidth) / 2) * shape.props.scale,
					y:
						shape.props.verticalAlign === 'start'
							? 0
							: shape.props.verticalAlign === 'end'
								? (unscaledH - unscaledLabelHeight) * shape.props.scale
								: ((unscaledH - unscaledLabelHeight) / 2) * shape.props.scale,
					width: unscaledLabelWidth * shape.props.scale,
					height: unscaledLabelHeight * shape.props.scale,
					isFilled: true,
					isLabel: true,
				}),
				...edges,
			],
		})
	}

	override getHandleSnapGeometry(shape: TLGeoShape): HandleSnapGeometry {
		const geometry = this.getGeometry(shape)
		// we only want to snap handles to the outline of the shape - not to its label etc.
		const outline = geometry.children[0]
		switch (shape.props.geo) {
			case 'arrow-down':
			case 'arrow-left':
			case 'arrow-right':
			case 'arrow-up':
			case 'check-box':
			case 'diamond':
			case 'hexagon':
			case 'octagon':
			case 'pentagon':
			case 'rectangle':
			case 'rhombus':
			case 'rhombus-2':
			case 'star':
			case 'trapezoid':
			case 'triangle':
			case 'x-box':
				// poly-line type shapes hand snap points for each vertex & the center
				return { outline: outline, points: [...outline.getVertices(), geometry.bounds.center] }
			case 'cloud':
			case 'ellipse':
			case 'heart':
			case 'oval':
				// blobby shapes only have a snap point in their center
				return { outline: outline, points: [geometry.bounds.center] }
			default:
				exhaustiveSwitchError(shape.props.geo)
		}
	}

	override getText(shape: TLGeoShape) {
		return shape.props.text
	}

	override onEditEnd(shape: TLGeoShape) {
		const {
			id,
			type,
			props: { text },
		} = shape

		if (text.trimEnd() !== shape.props.text) {
			this.editor.updateShapes([
				{
					id,
					type,
					props: {
						text: text.trimEnd(),
					},
				},
			])
		}
	}

	component(shape: TLGeoShape) {
		const { id, type, props } = shape
		const { fill, font, align, verticalAlign, size, text } = props
		const theme = useDefaultColorTheme()
		const { editor } = this
		const isSelected = shape.id === editor.getOnlySelectedShapeId()
		const isEditingAnything = editor.getEditingShapeId() !== null
		const showHtmlContainer = isEditingAnything || shape.props.text
		const isForceSolid = useValue(
			'force solid',
			() => {
				return editor.getZoomLevel() < 0.2
			},
			[editor]
		)

		return (
			<>
				<SVGContainer id={id}>
					<GeoShapeBody shape={shape} shouldScale={true} forceSolid={isForceSolid} />
				</SVGContainer>
				{showHtmlContainer && (
					<HTMLContainer
						style={{
							overflow: 'hidden',
							width: shape.props.w,
							height: shape.props.h + props.growY,
						}}
					>
						<TextLabel
							id={id}
							type={type}
							font={font}
							fontSize={LABEL_FONT_SIZES[size] * shape.props.scale}
							lineHeight={TEXT_PROPS.lineHeight}
							padding={LABEL_PADDING * shape.props.scale}
							fill={fill}
							align={align}
							verticalAlign={verticalAlign}
							text={text}
							isSelected={isSelected}
							labelColor={theme[props.labelColor].solid}
							wrap
						/>
					</HTMLContainer>
				)}
				{shape.props.url && (
					<HyperlinkButton url={shape.props.url} zoomLevel={this.editor.getZoomLevel()} />
				)}
			</>
		)
	}

	indicator(shape: TLGeoShape) {
		const { id, props } = shape
		const { w, size } = props
		const h = props.h + props.growY

		const strokeWidth = STROKE_SIZES[size]

		const geometry = this.editor.getShapeGeometry(shape)

		switch (props.geo) {
			case 'ellipse': {
				if (props.dash === 'draw') {
					return <path d={getEllipseDrawIndicatorPath(id, w, h, strokeWidth)} />
				}

				return <path d={geometry.getSvgPathData(true)} />
			}
			case 'heart': {
				return <path d={getHeartPath(w, h)} />
			}
			case 'oval': {
				return <path d={geometry.getSvgPathData(true)} />
			}
			case 'cloud': {
				return <path d={getCloudPath(w, h, id, size)} />
			}

			default: {
				const geometry = this.editor.getShapeGeometry(shape)
				const outline =
					geometry instanceof Group2d ? geometry.children[0].vertices : geometry.vertices
				let path: string

				if (props.dash === 'draw') {
					const polygonPoints = getRoundedPolygonPoints(
						id,
						outline,
						0,
						strokeWidth * 2 * shape.props.scale,
						1
					)
					path = getRoundedInkyPolygonPath(polygonPoints)
				} else {
					path = 'M' + outline[0] + 'L' + outline.slice(1) + 'Z'
				}

				const lines = getLines(shape.props, strokeWidth)

				if (lines) {
					for (const [A, B] of lines) {
						path += `M${A.x},${A.y}L${B.x},${B.y}`
					}
				}

				return <path d={path} />
			}
		}
	}

	override toSvg(shape: TLGeoShape, ctx: SvgExportContext) {
		// We need to scale the shape to 1x for export
		const newShape = {
			...shape,
			props: {
				...shape.props,
				w: shape.props.w / shape.props.scale,
				h: shape.props.h / shape.props.scale,
			},
		}
		const props = newShape.props
		ctx.addExportDef(getFillDefForExport(props.fill))

		let textEl
		if (props.text) {
			ctx.addExportDef(getFontDefForExport(props.font))
			const theme = getDefaultColorTheme(ctx)

			const bounds = new Box(0, 0, props.w, props.h + props.growY)
			textEl = (
				<SvgTextLabel
					fontSize={LABEL_FONT_SIZES[props.size]}
					font={props.font}
					align={props.align}
					verticalAlign={props.verticalAlign}
					text={props.text}
					labelColor={theme[props.labelColor].solid}
					bounds={bounds}
					padding={16}
				/>
			)
		}

		return (
			<>
				<GeoShapeBody shouldScale={false} shape={newShape} forceSolid={false} />
				{textEl}
			</>
		)
	}

	override getCanvasSvgDefs(): TLShapeUtilCanvasSvgDef[] {
		return [getFillDefForCanvas()]
	}

	override onResize(
		shape: TLGeoShape,
		{ handle, newPoint, scaleX, scaleY, initialShape }: TLResizeInfo<TLGeoShape>
	) {
		const unscaledInitialW = initialShape.props.w / initialShape.props.scale
		const unscaledInitialH = initialShape.props.h / initialShape.props.scale
		const unscaledGrowY = initialShape.props.growY / initialShape.props.scale
		// use the w/h from props here instead of the initialBounds here,
		// since cloud shapes calculated bounds can differ from the props w/h.
		let unscaledW = unscaledInitialW * scaleX
		let unscaledH = (unscaledInitialH + unscaledGrowY) * scaleY
		let overShrinkX = 0
		let overShrinkY = 0

		const min = MIN_SIZE_WITH_LABEL

		if (shape.props.text.trim()) {
			let newW = Math.max(Math.abs(unscaledW), min)
			let newH = Math.max(Math.abs(unscaledH), min)

			if (newW < min && newH === min) newW = min
			if (newW === min && newH < min) newH = min

			const unscaledLabelSize = getUnscaledLabelSize(this.editor, {
				...shape,
				props: {
					...shape.props,
					w: newW * shape.props.scale,
					h: newH * shape.props.scale,
				},
			})

			const nextW = Math.max(Math.abs(unscaledW), unscaledLabelSize.w) * Math.sign(unscaledW)
			const nextH = Math.max(Math.abs(unscaledH), unscaledLabelSize.h) * Math.sign(unscaledH)
			overShrinkX = Math.abs(nextW) - Math.abs(unscaledW)
			overShrinkY = Math.abs(nextH) - Math.abs(unscaledH)

			unscaledW = nextW
			unscaledH = nextH
		}

		const scaledW = unscaledW * shape.props.scale
		const scaledH = unscaledH * shape.props.scale

		const offset = new Vec(0, 0)

		// x offsets

		if (scaleX < 0) {
			offset.x += scaledW
		}

		if (handle === 'left' || handle === 'top_left' || handle === 'bottom_left') {
			offset.x += scaleX < 0 ? overShrinkX : -overShrinkX
		}

		// y offsets

		if (scaleY < 0) {
			offset.y += scaledH
		}

		if (handle === 'top' || handle === 'top_left' || handle === 'top_right') {
			offset.y += scaleY < 0 ? overShrinkY : -overShrinkY
		}

		const { x, y } = offset.rot(shape.rotation).add(newPoint)

		return {
			x,
			y,
			props: {
				w: Math.max(Math.abs(scaledW), 1),
				h: Math.max(Math.abs(scaledH), 1),
				growY: 0,
			},
		}
	}

	override onBeforeCreate(shape: TLGeoShape) {
		if (!shape.props.text) {
			if (shape.props.growY) {
				// No text / some growY, set growY to 0
				return {
					...shape,
					props: {
						...shape.props,
						growY: 0,
					},
				}
			} else {
				// No text / no growY, nothing to change
				return
			}
		}

		const unscaledPrevHeight = shape.props.h / shape.props.scale
		const unscaledNextHeight = getUnscaledLabelSize(this.editor, shape).h

		let growY: number | null = null

		if (unscaledNextHeight > unscaledPrevHeight) {
			growY = unscaledNextHeight - unscaledPrevHeight
		} else {
			if (shape.props.growY) {
				growY = 0
			}
		}

		if (growY !== null) {
			return {
				...shape,
				props: {
					...shape.props,
					// scale the growY
					growY: growY * shape.props.scale,
				},
			}
		}
	}

	override onBeforeUpdate(prev: TLGeoShape, next: TLGeoShape) {
		const prevText = prev.props.text
		const nextText = next.props.text

		// No change to text, font, or size, no need to update update
		if (
			prevText === nextText &&
			prev.props.font === next.props.font &&
			prev.props.size === next.props.size
		) {
			return
		}

		// If we got rid of the text, cancel out any growY from the prev text
		if (prevText && !nextText) {
			return {
				...next,
				props: {
					...next.props,
					growY: 0,
				},
			}
		}

		// Get the prev width and height in unscaled values
		const unscaledPrevWidth = prev.props.w / prev.props.scale
		const unscaledPrevHeight = prev.props.h / prev.props.scale
		const unscaledPrevGrowY = prev.props.growY / prev.props.scale

		// Get the next width and height in unscaled values
		const unscaledNextLabelSize = getUnscaledLabelSize(this.editor, next)

		// When entering the first character in a label (not pasting in multiple characters...)
		if (!prevText && nextText && nextText.length === 1) {
			let unscaledW = Math.max(unscaledPrevWidth, unscaledNextLabelSize.w)
			let unscaledH = Math.max(unscaledPrevHeight, unscaledNextLabelSize.h)

			const min = MIN_SIZE_WITH_LABEL

			// If both the width and height were less than the minimum size, make the shape square
			if (unscaledPrevWidth < min && unscaledPrevHeight < min) {
				unscaledW = Math.max(unscaledW, min)
				unscaledH = Math.max(unscaledH, min)
				unscaledW = Math.max(unscaledW, unscaledH)
				unscaledH = Math.max(unscaledW, unscaledH)
			}

			// Don't set a growY—at least, not until we've implemented a growX property
			return {
				...next,
				props: {
					...next.props,
					// Scale the results
					w: unscaledW * next.props.scale,
					h: unscaledH * next.props.scale,
					growY: 0,
				},
			}
		}

		let growY: number | null = null

		if (unscaledNextLabelSize.h > unscaledPrevHeight) {
			growY = unscaledNextLabelSize.h - unscaledPrevHeight
		} else {
			if (unscaledPrevGrowY) {
				growY = 0
			}
		}

		if (growY !== null) {
			const unscaledNextWidth = next.props.w / next.props.scale
			return {
				...next,
				props: {
					...next.props,
					// Scale the results
					growY: growY * next.props.scale,
					w: Math.max(unscaledNextWidth, unscaledNextLabelSize.w) * next.props.scale,
				},
			}
		}

		if (unscaledNextLabelSize.w > unscaledPrevWidth) {
			return {
				...next,
				props: {
					...next.props,
					// Scale the results
					w: unscaledNextLabelSize.w * next.props.scale,
				},
			}
		}

		// otherwise, no update needed
	}

	override onDoubleClick(shape: TLGeoShape) {
		// Little easter egg: double-clicking a rectangle / checkbox while
		// holding alt will toggle between check-box and rectangle
		if (this.editor.inputs.altKey) {
			switch (shape.props.geo) {
				case 'rectangle': {
					return {
						...shape,
						props: {
							geo: 'check-box' as const,
						},
					}
				}
				case 'check-box': {
					return {
						...shape,
						props: {
							geo: 'rectangle' as const,
						},
					}
				}
			}
		}

		return
	}
	override getInterpolatedProps(
		startShape: TLGeoShape,
		endShape: TLGeoShape,
		t: number
	): TLGeoShapeProps {
		return {
			...endShape.props,
			geo: interpolateDiscrete(startShape, endShape, 'geo', t),
			labelColor: interpolateDiscrete(startShape, endShape, 'labelColor', t),
			color: interpolateDiscrete(startShape, endShape, 'color', t),
			fill: interpolateDiscrete(startShape, endShape, 'fill', t),
			dash: interpolateDiscrete(startShape, endShape, 'dash', t),
			size: interpolateDiscrete(startShape, endShape, 'size', t),
			font: interpolateDiscrete(startShape, endShape, 'font', t),
			align: interpolateDiscrete(startShape, endShape, 'align', t),
			verticalAlign: interpolateDiscrete(startShape, endShape, 'verticalAlign', t),
			url: interpolateDiscrete(startShape, endShape, 'url', t),
			w: lerp(startShape.props.w, endShape.props.w, t),
			h: lerp(startShape.props.h, endShape.props.h, t),
			growY: lerp(startShape.props.growY, endShape.props.growY, t),
			text: interpolateText(startShape, endShape, t),
			scale: lerp(startShape.props.scale, endShape.props.scale, t),
		}
	}
}

function getUnscaledLabelSize(editor: Editor, shape: TLGeoShape) {
	const { text, font, size, w } = shape.props

	if (!text) {
		return { w: 0, h: 0 }
	}

	const minSize = editor.textMeasure.measureText('w', {
		...TEXT_PROPS,
		fontFamily: FONT_FAMILIES[font],
		fontSize: LABEL_FONT_SIZES[size],
		maxWidth: 100, // ?
	})

	// TODO: Can I get these from somewhere?
	const sizes = {
		s: 2,
		m: 3.5,
		l: 5,
		xl: 10,
	}

	const textSize = editor.textMeasure.measureText(text, {
		...TEXT_PROPS,
		fontFamily: FONT_FAMILIES[font],
		fontSize: LABEL_FONT_SIZES[size],
		minWidth: minSize.w,
		maxWidth: Math.max(
			// Guard because a DOM nodes can't be less 0
			0,
			// A 'w' width that we're setting as the min-width
			Math.ceil(minSize.w + sizes[size]),
			// The actual text size
			Math.ceil(w / shape.props.scale - LABEL_PADDING * 2)
		),
	})

	return {
		w: textSize.w + LABEL_PADDING * 2,
		h: textSize.h + LABEL_PADDING * 2,
	}
}<|MERGE_RESOLUTION|>--- conflicted
+++ resolved
@@ -17,13 +17,8 @@
 	Stadium2d,
 	SvgExportContext,
 	TLGeoShape,
-<<<<<<< HEAD
 	TLGeoShapeProps,
-	TLOnEditEndHandler,
-	TLOnResizeHandler,
-=======
 	TLResizeInfo,
->>>>>>> c6e07a06
 	TLShapeUtilCanvasSvgDef,
 	Vec,
 	exhaustiveSwitchError,
@@ -31,11 +26,8 @@
 	geoShapeProps,
 	getDefaultColorTheme,
 	getPolygonVertices,
-<<<<<<< HEAD
 	lerp,
-=======
 	useValue,
->>>>>>> c6e07a06
 } from '@tldraw/editor'
 
 import { HyperlinkButton } from '../shared/HyperlinkButton'
