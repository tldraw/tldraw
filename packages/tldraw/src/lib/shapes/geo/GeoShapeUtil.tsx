--- conflicted
+++ resolved
@@ -16,7 +16,6 @@
 	SVGContainer,
 	Stadium2d,
 	SvgExportContext,
-	TLFontFace,
 	TLGeoShape,
 	TLGeoShapeProps,
 	TLResizeInfo,
@@ -91,13 +90,7 @@
 			font: 'draw',
 			align: 'middle',
 			verticalAlign: 'middle',
-<<<<<<< HEAD
-=======
-			growY: 0,
-			url: '',
-			scale: 1,
 			richText: toRichText(''),
->>>>>>> 407ba010
 		}
 	}
 
@@ -422,7 +415,7 @@
 		return renderPlaintextFromRichText(this.editor, shape.props.richText)
 	}
 
-	override getFontFaces(shape: TLGeoShape): TLFontFace[] {
+	override getFontFaces(shape: TLGeoShape) {
 		return getFontsFromRichText(this.editor, shape.props.richText, {
 			family: `tldraw_${shape.props.font}`,
 			weight: 'normal',
