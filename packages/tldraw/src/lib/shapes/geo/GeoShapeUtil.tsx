--- conflicted
+++ resolved
@@ -435,21 +435,9 @@
 			[editor]
 		)
 		const isEditingAnything = editor.getEditingShapeId() !== null
-<<<<<<< HEAD
 		const isEmpty = isEmptyRichText(shape.props.richText)
 		const showHtmlContainer = isEditingAnything || !isEmpty
-		const isForceSolid = useValue(
-			'force solid',
-			() => {
-				return editor.getZoomLevel() < 0.2
-			},
-			[editor]
-		)
-=======
-		const plaintext = renderPlaintextFromRichText(this.editor, shape.props.richText)
-		const showHtmlContainer = isEditingAnything || !!plaintext.length
 		const isForceSolid = useValue('force solid', () => editor.getZoomLevel() < 0.2, [editor])
->>>>>>> 3758de89
 
 		return (
 			<>
