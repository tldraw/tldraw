--- conflicted
+++ resolved
@@ -1,8 +1,4 @@
-<<<<<<< HEAD
-import { isDefaultColor, TLGeoShape } from '@tldraw/editor'
-=======
 import { getColorValue, TLGeoShape } from '@tldraw/editor'
->>>>>>> 2b8b5023
 import { ShapeFill } from '../../shared/ShapeFill'
 import { STROKE_SIZES } from '../../shared/default-shape-constants'
 import { useDefaultColorTheme } from '../../shared/useDefaultColorTheme'
@@ -37,11 +33,7 @@
 				strokeWidth,
 				forceSolid,
 				randomSeed: shape.id,
-<<<<<<< HEAD
-				props: { fill: 'none', stroke: isDefaultColor(color) ? theme[color].solid : color },
-=======
 				props: { fill: 'none', stroke: getColorValue(theme, color, 'solid') },
->>>>>>> 2b8b5023
 			})}
 		</>
 	)
