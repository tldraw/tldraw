--- conflicted
+++ resolved
@@ -231,7 +231,7 @@
 		const shapesToRemoveFromFrame: TLShapeId[] = []
 		const ancestorIds = this.editor.getShapeAncestors(shape).map((shape) => shape.id)
 
-		this.editor.currentPageShapes.map((pageShape) => {
+		this.editor.getCurrentPageShapes().map((pageShape) => {
 			// We don't want to frame the frame itself
 			if (pageShape.id === shape.id) return
 			if (pageShape.isLocked) return
@@ -252,15 +252,9 @@
 			}
 		})
 
-<<<<<<< HEAD
 		this.editor.batch(() => {
 			this.editor.reparentShapes(shapesToAddToFrame, shape.id)
 			this.editor.reparentShapes(shapesToRemoveFromFrame, shape.parentId)
 		})
-=======
-		if (shapesToReparent.length > 0) {
-			this.editor.reparentShapes(shapesToReparent, this.editor.getCurrentPageId())
-		}
->>>>>>> ed14e7e5
 	}
 }