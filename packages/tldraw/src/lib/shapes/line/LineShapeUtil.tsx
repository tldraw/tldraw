import {
	CubicSpline2d,
	Group2d,
	HandleSnapGeometry,
	Polyline2d,
	SVGContainer,
	ShapeUtil,
	TLHandle,
	TLLineShape,
<<<<<<< HEAD
	TLLineShapeProps,
=======
	TLLineShapePoint,
>>>>>>> 9cb6da32
	TLOnHandleDragHandler,
	TLOnResizeHandler,
	Vec,
	WeakCache,
	ZERO_INDEX_KEY,
	getIndexAbove,
	getIndexBetween,
	getIndices,
	lerp,
	lineShapeMigrations,
	lineShapeProps,
	mapObjectMapValues,
	sortByIndex,
} from '@tldraw/editor'

import { STROKE_SIZES } from '../shared/default-shape-constants'
import { getPerfectDashProps } from '../shared/getPerfectDashProps'
import { interpolateDiscrete } from '../shared/interpolate-props'
import { useDefaultColorTheme } from '../shared/useDefaultColorTheme'
import { getLineDrawPath, getLineIndicatorPath } from './components/getLinePath'
import { getDrawLinePathData } from './line-helpers'

const handlesCache = new WeakCache<TLLineShape['props'], TLHandle[]>()

/** @public */
export class LineShapeUtil extends ShapeUtil<TLLineShape> {
	static override type = 'line' as const
	static override props = lineShapeProps
	static override migrations = lineShapeMigrations

	override hideResizeHandles = () => true
	override hideRotateHandle = () => true
	override hideSelectionBoundsFg = () => true
	override hideSelectionBoundsBg = () => true

	override getDefaultProps(): TLLineShape['props'] {
		const [start, end] = getIndices(2)
		return {
			dash: 'draw',
			size: 'm',
			color: 'black',
			spline: 'line',
			points: {
				[start]: { id: start, index: start, x: 0, y: 0 },
				[end]: { id: end, index: end, x: 0.1, y: 0.1 },
			},
			scale: 1,
		}
	}

	getGeometry(shape: TLLineShape) {
		// todo: should we have min size?
		return getGeometryForLineShape(shape)
	}

	override getHandles(shape: TLLineShape) {
		return handlesCache.get(shape.props, () => {
			const spline = getGeometryForLineShape(shape)

			const points = linePointsToArray(shape)
			const results: TLHandle[] = points.map((point) => ({
				...point,
				id: point.index,
				type: 'vertex',
				canSnap: true,
			}))

			for (let i = 0; i < points.length - 1; i++) {
				const index = getIndexBetween(points[i].index, points[i + 1].index)
				const segment = spline.segments[i]
				const point = segment.midPoint()
				results.push({
					id: index,
					type: 'create',
					index,
					x: point.x,
					y: point.y,
					canSnap: true,
				})
			}

			return results.sort(sortByIndex)
		})
	}

	//   Events

	override onResize: TLOnResizeHandler<TLLineShape> = (shape, info) => {
		const { scaleX, scaleY } = info

		return {
			props: {
				points: mapObjectMapValues(shape.props.points, (_, { id, index, x, y }) => ({
					id,
					index,
					x: x * scaleX,
					y: y * scaleY,
				})),
			},
		}
	}

	override onHandleDrag: TLOnHandleDragHandler<TLLineShape> = (shape, { handle }) => {
		// we should only ever be dragging vertex handles
		if (handle.type !== 'vertex') return

		return {
			...shape,
			props: {
				...shape.props,
				points: {
					...shape.props.points,
					[handle.id]: { id: handle.id, index: handle.index, x: handle.x, y: handle.y },
				},
			},
		}
	}

	component(shape: TLLineShape) {
		return (
			<SVGContainer id={shape.id}>
				<LineShapeSvg shape={shape} />
			</SVGContainer>
		)
	}

	indicator(shape: TLLineShape) {
		const strokeWidth = STROKE_SIZES[shape.props.size] * shape.props.scale
		const spline = getGeometryForLineShape(shape)
		const { dash } = shape.props

		let path: string

		if (shape.props.spline === 'line') {
			const outline = spline.points
			if (dash === 'solid' || dash === 'dotted' || dash === 'dashed') {
				path = 'M' + outline[0] + 'L' + outline.slice(1)
			} else {
				const [innerPathData] = getDrawLinePathData(shape.id, outline, strokeWidth)
				path = innerPathData
			}
		} else {
			path = getLineIndicatorPath(shape, spline, strokeWidth)
		}

		return <path d={path} />
	}

	override toSvg(shape: TLLineShape) {
		return <LineShapeSvg shouldScale shape={shape} />
	}

	override getHandleSnapGeometry(shape: TLLineShape): HandleSnapGeometry {
		const points = linePointsToArray(shape)
		return {
			points,
			getSelfSnapPoints: (handle) => {
				const index = this.getHandles(shape)
					.filter((h) => h.type === 'vertex')
					.findIndex((h) => h.id === handle.id)!

				// We want to skip the current and adjacent handles
				return points.filter((_, i) => Math.abs(i - index) > 1).map(Vec.From)
			},
			getSelfSnapOutline: (handle) => {
				// We want to skip the segments that include the handle, so
				// find the index of the handle that shares the same index property
				// as the initial dragging handle; this catches a quirk of create handles
				const index = this.getHandles(shape)
					.filter((h) => h.type === 'vertex')
					.findIndex((h) => h.id === handle.id)!

				// Get all the outline segments from the shape that don't include the handle
				const segments = getGeometryForLineShape(shape).segments.filter(
					(_, i) => i !== index - 1 && i !== index
				)

				if (!segments.length) return null
				return new Group2d({ children: segments })
			},
		}
	}
	override getInterpolatedProps(
		startShape: TLLineShape,
		endShape: TLLineShape,
		progress: number
<<<<<<< HEAD
	): TLLineShapeProps {
		return {
			...endShape.props,
			color: interpolateDiscrete(startShape, endShape, 'color', progress),
			dash: interpolateDiscrete(startShape, endShape, 'dash', progress),
			size: interpolateDiscrete(startShape, endShape, 'size', progress),
			spline: interpolateDiscrete(startShape, endShape, 'spline', progress),
=======
	): TLLineShape['props'] {
		const startPoints = linePointsToArray(startShape)
		const endPoints = linePointsToArray(endShape)

		const pointsToUseStart: TLLineShapePoint[] = []
		const pointsToUseEnd: TLLineShapePoint[] = []

		let index = ZERO_INDEX_KEY

		if (startPoints.length > endPoints.length) {
			// we'll need to expand points
			for (let i = 0; i < startPoints.length; i++) {
				pointsToUseStart[i] = { ...startPoints[i] }
				if (endPoints[i] === undefined) {
					pointsToUseEnd[i] = { ...endPoints[endPoints.length - 1], id: index }
				} else {
					pointsToUseEnd[i] = { ...endPoints[i], id: index }
				}
				index = getIndexAbove(index)
			}
		} else if (endPoints.length > startPoints.length) {
			// we'll need to converge points
			for (let i = 0; i < endPoints.length; i++) {
				pointsToUseEnd[i] = { ...endPoints[i] }
				if (startPoints[i] === undefined) {
					pointsToUseStart[i] = {
						...startPoints[startPoints.length - 1],
						id: index,
					}
				} else {
					pointsToUseStart[i] = { ...startPoints[i], id: index }
				}
				index = getIndexAbove(index)
			}
		} else {
			// noop, easy
			for (let i = 0; i < endPoints.length; i++) {
				pointsToUseStart[i] = startPoints[i]
				pointsToUseEnd[i] = endPoints[i]
			}
		}

		return {
			...endShape.props,
			points: Object.fromEntries(
				pointsToUseStart.map((point, i) => {
					const endPoint = pointsToUseEnd[i]
					return [
						point.id,
						{
							...point,
							x: lerp(point.x, endPoint.x, progress),
							y: lerp(point.y, endPoint.y, progress),
						},
					]
				})
			),
>>>>>>> 9cb6da32
		}
	}
}

function linePointsToArray(shape: TLLineShape) {
	return Object.values(shape.props.points).sort(sortByIndex)
}

/** @public */
export function getGeometryForLineShape(shape: TLLineShape): CubicSpline2d | Polyline2d {
	const points = linePointsToArray(shape).map(Vec.From)

	switch (shape.props.spline) {
		case 'cubic': {
			return new CubicSpline2d({ points })
		}
		case 'line': {
			return new Polyline2d({ points })
		}
	}
}

function LineShapeSvg({
	shape,
	shouldScale = false,
}: {
	shape: TLLineShape
	shouldScale?: boolean
}) {
	const theme = useDefaultColorTheme()

	const spline = getGeometryForLineShape(shape)
	const { dash, color, size } = shape.props

	const scaleFactor = 1 / shape.props.scale

	const scale = shouldScale ? scaleFactor : 1

	const strokeWidth = STROKE_SIZES[size] * shape.props.scale

	// Line style lines
	if (shape.props.spline === 'line') {
		if (dash === 'solid') {
			const outline = spline.points
			const pathData = 'M' + outline[0] + 'L' + outline.slice(1)

			return (
				<path
					d={pathData}
					stroke={theme[color].solid}
					strokeWidth={strokeWidth}
					fill="none"
					transform={`scale(${scale})`}
				/>
			)
		}

		if (dash === 'dashed' || dash === 'dotted') {
			return (
				<g stroke={theme[color].solid} strokeWidth={strokeWidth} transform={`scale(${scale})`}>
					{spline.segments.map((segment, i) => {
						const { strokeDasharray, strokeDashoffset } = getPerfectDashProps(
							segment.length,
							strokeWidth,
							{
								style: dash,
								start: i > 0 ? 'outset' : 'none',
								end: i < spline.segments.length - 1 ? 'outset' : 'none',
							}
						)

						return (
							<path
								key={i}
								strokeDasharray={strokeDasharray}
								strokeDashoffset={strokeDashoffset}
								d={segment.getSvgPathData(true)}
								fill="none"
							/>
						)
					})}
				</g>
			)
		}

		if (dash === 'draw') {
			const outline = spline.points
			const [_, outerPathData] = getDrawLinePathData(shape.id, outline, strokeWidth)

			return (
				<path
					d={outerPathData}
					stroke={theme[color].solid}
					strokeWidth={strokeWidth}
					fill="none"
					transform={`scale(${scale})`}
				/>
			)
		}
	}
	// Cubic style spline
	if (shape.props.spline === 'cubic') {
		const splinePath = spline.getSvgPathData()
		if (dash === 'solid') {
			return (
				<path
					strokeWidth={strokeWidth}
					stroke={theme[color].solid}
					fill="none"
					d={splinePath}
					transform={`scale(${scale})`}
				/>
			)
		}

		if (dash === 'dashed' || dash === 'dotted') {
			return (
				<g stroke={theme[color].solid} strokeWidth={strokeWidth} transform={`scale(${scale})`}>
					{spline.segments.map((segment, i) => {
						const { strokeDasharray, strokeDashoffset } = getPerfectDashProps(
							segment.length,
							strokeWidth,
							{
								style: dash,
								start: i > 0 ? 'outset' : 'none',
								end: i < spline.segments.length - 1 ? 'outset' : 'none',
							}
						)

						return (
							<path
								key={i}
								strokeDasharray={strokeDasharray}
								strokeDashoffset={strokeDashoffset}
								d={segment.getSvgPathData()}
								fill="none"
							/>
						)
					})}
				</g>
			)
		}

		if (dash === 'draw') {
			return (
				<path
					d={getLineDrawPath(shape, spline, strokeWidth)}
					strokeWidth={1}
					stroke={theme[color].solid}
					fill={theme[color].solid}
					transform={`scale(${scale})`}
				/>
			)
		}
	}
}<|MERGE_RESOLUTION|>--- conflicted
+++ resolved
@@ -7,11 +7,7 @@
 	ShapeUtil,
 	TLHandle,
 	TLLineShape,
-<<<<<<< HEAD
-	TLLineShapeProps,
-=======
 	TLLineShapePoint,
->>>>>>> 9cb6da32
 	TLOnHandleDragHandler,
 	TLOnResizeHandler,
 	Vec,
@@ -29,7 +25,6 @@
 
 import { STROKE_SIZES } from '../shared/default-shape-constants'
 import { getPerfectDashProps } from '../shared/getPerfectDashProps'
-import { interpolateDiscrete } from '../shared/interpolate-props'
 import { useDefaultColorTheme } from '../shared/useDefaultColorTheme'
 import { getLineDrawPath, getLineIndicatorPath } from './components/getLinePath'
 import { getDrawLinePathData } from './line-helpers'
@@ -198,15 +193,6 @@
 		startShape: TLLineShape,
 		endShape: TLLineShape,
 		progress: number
-<<<<<<< HEAD
-	): TLLineShapeProps {
-		return {
-			...endShape.props,
-			color: interpolateDiscrete(startShape, endShape, 'color', progress),
-			dash: interpolateDiscrete(startShape, endShape, 'dash', progress),
-			size: interpolateDiscrete(startShape, endShape, 'size', progress),
-			spline: interpolateDiscrete(startShape, endShape, 'spline', progress),
-=======
 	): TLLineShape['props'] {
 		const startPoints = linePointsToArray(startShape)
 		const endPoints = linePointsToArray(endShape)
@@ -264,7 +250,6 @@
 					]
 				})
 			),
->>>>>>> 9cb6da32
 		}
 	}
 }
