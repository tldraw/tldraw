--- conflicted
+++ resolved
@@ -16,6 +16,7 @@
 	getIndexAbove,
 	getIndexBetween,
 	getIndices,
+	getPerfectDashProps,
 	lerp,
 	lineShapeMigrations,
 	lineShapeProps,
@@ -23,13 +24,8 @@
 	sortByIndex,
 } from '@tldraw/editor'
 
-import { getPerfectDashProps } from '../../..'
-import { STROKE_SIZES } from '../shared/default-shape-constants'
-<<<<<<< HEAD
-import { getPerfectDashProps } from '../shared/getPerfectDashProps'
+import { STROKE_SIZES } from '../arrow/shared'
 import { interpolateDiscrete } from '../shared/interpolate-props'
-=======
->>>>>>> c6e07a06
 import { useDefaultColorTheme } from '../shared/useDefaultColorTheme'
 import { getLineDrawPath, getLineIndicatorPath } from './components/getLinePath'
 import { getDrawLinePathData } from './line-helpers'
