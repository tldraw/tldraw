import {
	AssetRecordType,
	Editor,
	MediaHelpers,
	TLAsset,
	TLAssetId,
	TLBookmarkShape,
	TLEmbedShape,
	TLImageAsset,
	TLShapeId,
	TLShapePartial,
	TLTextShape,
	TLTextShapeProps,
	TLVideoAsset,
	Vec,
	VecLike,
	assert,
	createShapeId,
	fetch,
	getHashForBuffer,
	getHashForString,
} from '@tldraw/editor'
import { FONT_FAMILIES, FONT_SIZES, TEXT_PROPS } from './shapes/shared/default-shape-constants'
import { TLUiToastsContextType } from './ui/context/toasts'
import { useTranslation } from './ui/hooks/useTranslation/useTranslation'
import { containBoxSize } from './utils/assets/assets'
import { getEmbedInfo } from './utils/embeds/embeds'
import { cleanupText, isRightToLeftLanguage } from './utils/text/text'

/** @public */
export interface TLExternalContentProps {
	/**
	 * The maximum dimension (width or height) of an image. Images larger than this will be rescaled
	 * to fit. Defaults to infinity.
	 */
	maxImageDimension?: number
	/**
	 * The maximum size (in bytes) of an asset. Assets larger than this will be rejected. Defaults
	 * to 10mb (10 * 1024 * 1024).
	 */
	maxAssetSize?: number
	/**
	 * The mime types of images that are allowed to be handled. Defaults to
	 * DEFAULT_SUPPORTED_IMAGE_TYPES.
	 */
	acceptedImageMimeTypes?: readonly string[]
	/**
	 * The mime types of videos that are allowed to be handled. Defaults to
	 * DEFAULT_SUPPORT_VIDEO_TYPES.
	 */
	acceptedVideoMimeTypes?: readonly string[]
}

export function registerDefaultExternalContentHandlers(
	editor: Editor,
	{
		maxImageDimension,
		maxAssetSize,
		acceptedImageMimeTypes,
		acceptedVideoMimeTypes,
	}: Required<TLExternalContentProps>,
	{ toasts, msg }: { toasts: TLUiToastsContextType; msg: ReturnType<typeof useTranslation> }
) {
	// files -> asset
	editor.registerExternalAssetHandler('file', async ({ file }) => {
		const isImageType = acceptedImageMimeTypes.includes(file.type)
		const isVideoType = acceptedVideoMimeTypes.includes(file.type)

		if (!isImageType && !isVideoType) {
			toasts.addToast({
				title: msg('assets.files.type-not-allowed'),
				severity: 'error',
			})
		}
		assert(isImageType || isVideoType, `File type not allowed: ${file.type}`)

		if (file.size > maxAssetSize) {
			toasts.addToast({
				title: msg('assets.files.size-too-big'),
				severity: 'error',
			})
		}
		assert(
			file.size <= maxAssetSize,
			`File size too big: ${(file.size / 1024).toFixed()}kb > ${(maxAssetSize / 1024).toFixed()}kb`
		)

		const hash = await getHashForBuffer(await file.arrayBuffer())
		const assetId: TLAssetId = AssetRecordType.createId(hash)
		const assetInfo = await getMediaAssetInfoPartial(file, assetId, isImageType, isVideoType)

		if (isFinite(maxImageDimension)) {
			const size = { w: assetInfo.props.w, h: assetInfo.props.h }
			const resizedSize = containBoxSize(size, { w: maxImageDimension, h: maxImageDimension })
			if (size !== resizedSize && MediaHelpers.isStaticImageType(file.type)) {
				assetInfo.props.w = resizedSize.w
				assetInfo.props.h = resizedSize.h
			}
		}

		assetInfo.props.src = await editor.uploadAsset(assetInfo, file)

		return AssetRecordType.create(assetInfo)
	})

	// urls -> bookmark asset
	editor.registerExternalAssetHandler('url', async ({ url }) => {
		let meta: { image: string; favicon: string; title: string; description: string }

		try {
			const resp = await fetch(url, {
				method: 'GET',
				mode: 'no-cors',
			})
			const html = await resp.text()
			const doc = new DOMParser().parseFromString(html, 'text/html')
			meta = {
				image: doc.head.querySelector('meta[property="og:image"]')?.getAttribute('content') ?? '',
				favicon:
					doc.head.querySelector('link[rel="apple-touch-icon"]')?.getAttribute('href') ??
					doc.head.querySelector('link[rel="icon"]')?.getAttribute('href') ??
					'',
				title: doc.head.querySelector('meta[property="og:title"]')?.getAttribute('content') ?? url,
				description:
					doc.head.querySelector('meta[property="og:description"]')?.getAttribute('content') ?? '',
			}
			if (!meta.image.startsWith('http')) {
				meta.image = new URL(meta.image, url).href
			}
			if (!meta.favicon.startsWith('http')) {
				meta.favicon = new URL(meta.favicon, url).href
			}
		} catch (error) {
			console.error(error)
			toasts.addToast({
				title: msg('assets.url.failed'),
				severity: 'error',
			})
			meta = { image: '', favicon: '', title: '', description: '' }
		}

		// Create the bookmark asset from the meta
		return {
			id: AssetRecordType.createId(getHashForString(url)),
			typeName: 'asset',
			type: 'bookmark',
			props: {
				src: url,
				description: meta.description,
				image: meta.image,
				favicon: meta.favicon,
				title: meta.title,
			},
			meta: {},
		}
	})

	// svg text
	editor.registerExternalContentHandler('svg-text', async ({ point, text }) => {
		const position =
			point ??
			(editor.inputs.shiftKey
				? editor.inputs.currentPagePoint
				: editor.getViewportPageBounds().center)

		const svg = new DOMParser().parseFromString(text, 'image/svg+xml').querySelector('svg')
		if (!svg) {
			throw new Error('No <svg/> element present')
		}

		let width = parseFloat(svg.getAttribute('width') || '0')
		let height = parseFloat(svg.getAttribute('height') || '0')

		if (!(width && height)) {
			document.body.appendChild(svg)
			const box = svg.getBoundingClientRect()
			document.body.removeChild(svg)

			width = box.width
			height = box.height
		}

		const asset = await editor.getAssetForExternalContent({
			type: 'file',
			file: new File([text], 'asset.svg', { type: 'image/svg+xml' }),
		})

		if (!asset) throw Error('Could not create an asset')

		createShapesForAssets(editor, [asset], position)
	})

	// embeds
	editor.registerExternalContentHandler('embed', ({ point, url, embed }) => {
		const position =
			point ??
			(editor.inputs.shiftKey
				? editor.inputs.currentPagePoint
				: editor.getViewportPageBounds().center)

		const { width, height } = embed

		const id = createShapeId()

		const shapePartial: TLShapePartial<TLEmbedShape> = {
			id,
			type: 'embed',
			x: position.x - (width || 450) / 2,
			y: position.y - (height || 450) / 2,
			props: {
				w: width,
				h: height,
				url,
			},
		}

		editor.createShapes([shapePartial]).select(id)
	})

	// files
	editor.registerExternalContentHandler('files', async ({ point, files }) => {
		const position =
			point ??
			(editor.inputs.shiftKey
				? editor.inputs.currentPagePoint
				: editor.getViewportPageBounds().center)

		const pagePoint = new Vec(position.x, position.y)
		const assets: TLAsset[] = []
		const assetsToUpdate: {
			asset: TLAsset
			file: File
			temporaryAssetPreview?: string
		}[] = []
		for (const file of files) {
			if (file.size > maxAssetSize) {
				toasts.addToast({
					title: msg('assets.files.size-too-big'),
					severity: 'error',
				})

				console.warn(
					`File size too big: ${(file.size / 1024).toFixed()}kb > ${(
						maxAssetSize / 1024
					).toFixed()}kb`
				)
				continue
			}

			// Use mime type instead of file ext, this is because
			// window.navigator.clipboard does not preserve file names
			// of copied files.
			if (!file.type) {
				toasts.addToast({
					title: msg('assets.files.upload-failed'),
					severity: 'error',
				})
				console.error('No mime type')
				continue
			}

			// We can only accept certain extensions (either images or a videos)
			if (!acceptedImageMimeTypes.concat(acceptedVideoMimeTypes).includes(file.type)) {
				toasts.addToast({
					title: msg('assets.files.type-not-allowed'),
					severity: 'error',
				})

				console.warn(`${file.name} not loaded - Extension not allowed.`)
				continue
			}

			const isImageType = acceptedImageMimeTypes.includes(file.type)
			const isVideoType = acceptedVideoMimeTypes.includes(file.type)
			const hash = await getHashForBuffer(await file.arrayBuffer())
			const assetId: TLAssetId = AssetRecordType.createId(hash)
			const assetInfo = await getMediaAssetInfoPartial(file, assetId, isImageType, isVideoType)
			let temporaryAssetPreview
			if (isImageType) {
				temporaryAssetPreview = editor.createTemporaryAssetPreview(assetId, file)
			}
			assets.push(assetInfo)
			assetsToUpdate.push({ asset: assetInfo, file, temporaryAssetPreview })
		}

		Promise.allSettled(
			assetsToUpdate.map(async (assetAndFile) => {
				try {
					const newAsset = await editor.getAssetForExternalContent({
						type: 'file',
						file: assetAndFile.file,
					})

					if (!newAsset) {
						throw Error('Could not create an asset')
					}

					// Save the new asset under the old asset's id
					editor.updateAssets([{ ...newAsset, id: assetAndFile.asset.id }])
				} catch (error) {
					toasts.addToast({
						title: msg('assets.files.upload-failed'),
						severity: 'error',
					})
					console.error(error)
					return
				}
			})
		)

		createShapesForAssets(editor, assets, pagePoint)
	})

	// text
	editor.registerExternalContentHandler('text', async ({ point, text }) => {
		const p =
			point ??
			(editor.inputs.shiftKey
				? editor.inputs.currentPagePoint
				: editor.getViewportPageBounds().center)

		const defaultProps = editor.getShapeUtil<TLTextShape>('text').getDefaultProps()

		const textToPaste = cleanupText(text)

		// If we're pasting into a text shape, update the text.
		const onlySelectedShape = editor.getOnlySelectedShape()
		if (onlySelectedShape && 'text' in onlySelectedShape.props) {
			editor.updateShapes([
				{
					id: onlySelectedShape.id,
					type: onlySelectedShape.type,
					props: {
						text: textToPaste,
					},
				},
			])

			return
		}

		// Measure the text with default values
		let w: number
		let h: number
		let autoSize: boolean
		let align = 'middle' as TLTextShapeProps['textAlign']

		const isMultiLine = textToPaste.split('\n').length > 1

		// check whether the text contains the most common characters in RTL languages
		const isRtl = isRightToLeftLanguage(textToPaste)

		if (isMultiLine) {
			align = isMultiLine ? (isRtl ? 'end' : 'start') : 'middle'
		}

		const rawSize = editor.textMeasure.measureText(textToPaste, {
			...TEXT_PROPS,
			fontFamily: FONT_FAMILIES[defaultProps.font],
			fontSize: FONT_SIZES[defaultProps.size],
			maxWidth: null,
		})

		const minWidth = Math.min(
			isMultiLine ? editor.getViewportPageBounds().width * 0.9 : 920,
			Math.max(200, editor.getViewportPageBounds().width * 0.9)
		)

		if (rawSize.w > minWidth) {
			const shrunkSize = editor.textMeasure.measureText(textToPaste, {
				...TEXT_PROPS,
				fontFamily: FONT_FAMILIES[defaultProps.font],
				fontSize: FONT_SIZES[defaultProps.size],
				maxWidth: minWidth,
			})
			w = shrunkSize.w
			h = shrunkSize.h
			autoSize = false
			align = isRtl ? 'end' : 'start'
		} else {
			// autosize is fine
			w = rawSize.w
			h = rawSize.h
			autoSize = true
		}

		if (p.y - h / 2 < editor.getViewportPageBounds().minY + 40) {
			p.y = editor.getViewportPageBounds().minY + 40 + h / 2
		}

		editor.createShapes<TLTextShape>([
			{
				id: createShapeId(),
				type: 'text',
				x: p.x - w / 2,
				y: p.y - h / 2,
				props: {
					text: textToPaste,
					// if the text has more than one line, align it to the left
					textAlign: align,
					autoSize,
					w,
				},
			},
		])
	})

	// url
	editor.registerExternalContentHandler('url', async ({ point, url }) => {
		// try to paste as an embed first
		const embedInfo = getEmbedInfo(url)

		if (embedInfo) {
			return editor.putExternalContent({
				type: 'embed',
				url: embedInfo.url,
				point,
				embed: embedInfo.definition,
			})
		}

		const position =
			point ??
			(editor.inputs.shiftKey
				? editor.inputs.currentPagePoint
				: editor.getViewportPageBounds().center)

		const assetId: TLAssetId = AssetRecordType.createId(getHashForString(url))
		const shape = createEmptyBookmarkShape(editor, url, position)

		// Use an existing asset if we have one, or else else create a new one
		let asset = editor.getAsset(assetId) as TLAsset
		let shouldAlsoCreateAsset = false
		if (!asset) {
			shouldAlsoCreateAsset = true
			try {
				const bookmarkAsset = await editor.getAssetForExternalContent({ type: 'url', url })
				if (!bookmarkAsset) throw Error('Could not create an asset')
				asset = bookmarkAsset
			} catch (e) {
				toasts.addToast({
					title: msg('assets.url.failed'),
					severity: 'error',
				})
				return
			}
		}

		editor.run(() => {
			if (shouldAlsoCreateAsset) {
				editor.createAssets([asset])
			}

			editor.updateShapes([
				{
					id: shape.id,
					type: shape.type,
					props: {
						assetId: asset.id,
					},
				},
			])
		})
	})
}

<<<<<<< HEAD
/** @public */
export async function getMediaAssetInfoPartial(
	file: File,
	assetId: TLAssetId,
	isImageType: boolean,
	isVideoType: boolean
) {
	let fileType = file.type

	if (file.type === 'video/quicktime') {
		// hack to make .mov videos work
		fileType = 'video/mp4'
	}

	const size = isImageType
		? await MediaHelpers.getImageSize(file)
		: await MediaHelpers.getVideoSize(file)

	const isAnimated = (await MediaHelpers.isAnimated(file)) || isVideoType

	const assetInfo = {
		id: assetId,
		type: isImageType ? 'image' : 'video',
		typeName: 'asset',
		props: {
			name: file.name,
			src: '',
			w: size.w,
			h: size.h,
			fileSize: file.size,
			mimeType: fileType,
			isAnimated,
		},
		meta: {},
	} as TLAsset

	return assetInfo as TLImageAsset | TLVideoAsset
}

=======
/**
 * A helper function for an external content handler. It creates bookmarks,
 * images or video shapes corresponding to the type of assets provided.
 *
 * @param editor - The editor instance
 *
 * @param assets - An array of asset Ids
 *
 * @param position - the position at which to create the shapes
 *
 * @public
 */
>>>>>>> 2458db7a
export async function createShapesForAssets(
	editor: Editor,
	assets: TLAsset[],
	position: VecLike
): Promise<TLShapeId[]> {
	if (!assets.length) return []

	const currentPoint = Vec.From(position)
	const partials: TLShapePartial[] = []

	for (let i = 0; i < assets.length; i++) {
		const asset = assets[i]
		switch (asset.type) {
			case 'image': {
				partials.push({
					id: createShapeId(),
					type: 'image',
					x: currentPoint.x,
					y: currentPoint.y,
					opacity: 1,
					props: {
						assetId: asset.id,
						w: asset.props.w,
						h: asset.props.h,
					},
				})

				currentPoint.x += asset.props.w
				break
			}
			case 'video': {
				partials.push({
					id: createShapeId(),
					type: 'video',
					x: currentPoint.x,
					y: currentPoint.y,
					opacity: 1,
					props: {
						assetId: asset.id,
						w: asset.props.w,
						h: asset.props.h,
					},
				})

				currentPoint.x += asset.props.w
			}
		}
	}

	editor.run(() => {
		// Create any assets
		const assetsToCreate = assets.filter((asset) => !editor.getAsset(asset.id))
		if (assetsToCreate.length) {
			editor.createAssets(assetsToCreate)
		}

		// Create the shapes
		editor.createShapes(partials).select(...partials.map((p) => p.id))

		// Re-position shapes so that the center of the group is at the provided point
		centerSelectionAroundPoint(editor, position)
	})

	return partials.map((p) => p.id)
}

/**
 * Repositions selected shapes do that the center of the group is
 * at the provided position
 *
 * @param editor - The editor instance
 *
 * @param position - the point to center the shapes around
 *
 * @public
 */
export function centerSelectionAroundPoint(editor: Editor, position: VecLike) {
	// Re-position shapes so that the center of the group is at the provided point
	const viewportPageBounds = editor.getViewportPageBounds()
	let selectionPageBounds = editor.getSelectionPageBounds()

	if (selectionPageBounds) {
		const offset = selectionPageBounds!.center.sub(position)

		editor.updateShapes(
			editor.getSelectedShapes().map((shape) => {
				const localRotation = editor.getShapeParentTransform(shape).decompose().rotation
				const localDelta = Vec.Rot(offset, -localRotation)
				return {
					id: shape.id,
					type: shape.type,
					x: shape.x! - localDelta.x,
					y: shape.y! - localDelta.y,
				}
			})
		)
	}

	// Zoom out to fit the shapes, if necessary
	selectionPageBounds = editor.getSelectionPageBounds()
	if (selectionPageBounds && !viewportPageBounds.contains(selectionPageBounds)) {
		editor.zoomToSelection()
	}
}

export function createEmptyBookmarkShape(
	editor: Editor,
	url: string,
	position: VecLike
): TLBookmarkShape {
	const partial: TLShapePartial = {
		id: createShapeId(),
		type: 'bookmark',
		x: position.x - 150,
		y: position.y - 160,
		opacity: 1,
		props: {
			assetId: null,
			url,
		},
	}

	editor.run(() => {
		editor.createShapes([partial]).select(partial.id)
		centerSelectionAroundPoint(editor, position)
	})

	return editor.getShape(partial.id) as TLBookmarkShape
}<|MERGE_RESOLUTION|>--- conflicted
+++ resolved
@@ -464,7 +464,6 @@
 	})
 }
 
-<<<<<<< HEAD
 /** @public */
 export async function getMediaAssetInfoPartial(
 	file: File,
@@ -504,7 +503,6 @@
 	return assetInfo as TLImageAsset | TLVideoAsset
 }
 
-=======
 /**
  * A helper function for an external content handler. It creates bookmarks,
  * images or video shapes corresponding to the type of assets provided.
@@ -517,7 +515,6 @@
  *
  * @public
  */
->>>>>>> 2458db7a
 export async function createShapesForAssets(
 	editor: Editor,
 	assets: TLAsset[],
