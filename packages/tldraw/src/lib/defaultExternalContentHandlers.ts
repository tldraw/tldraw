import {
	AssetRecordType,
	DEFAULT_SUPPORTED_IMAGE_TYPES,
	DEFAULT_SUPPORT_AUDIO_TYPES,
	DEFAULT_SUPPORT_VIDEO_TYPES,
	Editor,
	MediaHelpers,
	TLAsset,
	TLAssetId,
	TLBookmarkAsset,
	TLBookmarkShape,
	TLContent,
	TLFileExternalAsset,
<<<<<<< HEAD
	TLMediaAsset,
=======
	TLFileReplaceExternalContent,
	TLImageAsset,
	TLImageShape,
>>>>>>> 0f41576b
	TLShapeId,
	TLShapePartial,
	TLTextShape,
	TLTextShapeProps,
	TLUrlExternalAsset,
<<<<<<< HEAD
=======
	TLVideoAsset,
	TLVideoShape,
>>>>>>> 0f41576b
	Vec,
	VecLike,
	assert,
	createShapeId,
	fetch,
	getHashForBuffer,
	getHashForString,
	maybeSnapToGrid,
	toRichText,
} from '@tldraw/editor'
import { EmbedDefinition } from './defaultEmbedDefinitions'
import { AUDIO_HEIGHT, AUDIO_WIDTH } from './shapes/audio/AudioShapeUtil'
import { EmbedShapeUtil } from './shapes/embed/EmbedShapeUtil'
import { FONT_FAMILIES, FONT_SIZES, TEXT_PROPS } from './shapes/shared/default-shape-constants'
import { TLUiToastsContextType } from './ui/context/toasts'
import { useTranslation } from './ui/hooks/useTranslation/useTranslation'
import { containBoxSize } from './utils/assets/assets'
import { putExcalidrawContent } from './utils/excalidraw/putExcalidrawContent'
import { renderRichTextFromHTML } from './utils/text/richText'
import { cleanupText, isRightToLeftLanguage } from './utils/text/text'

/**
 * 5000px
 * @public
 */
export const DEFAULT_MAX_IMAGE_DIMENSION = 5000
/**
 * 10mb
 * @public
 */
export const DEFAULT_MAX_ASSET_SIZE = 10 * 1024 * 1024

/** @public */
export interface TLExternalContentProps {
	/**
	 * The maximum dimension (width or height) of an image. Images larger than this will be rescaled
	 * to fit. Defaults to infinity.
	 */
	maxImageDimension?: number
	/**
	 * The maximum size (in bytes) of an asset. Assets larger than this will be rejected. Defaults
	 * to 10mb (10 * 1024 * 1024).
	 */
	maxAssetSize?: number
	/**
	 * The mime types of images that are allowed to be handled. Defaults to
	 * DEFAULT_SUPPORTED_IMAGE_TYPES.
	 */
	acceptedImageMimeTypes?: readonly string[]
	/**
	 * The mime types of videos that are allowed to be handled. Defaults to
	 * DEFAULT_SUPPORT_VIDEO_TYPES.
	 */
	acceptedVideoMimeTypes?: readonly string[]
	/**
	 * The mime types of audio files that are allowed to be handled. Defaults to
	 * DEFAULT_SUPPORT_AUDIO_TYPES.
	 */
	acceptedAudioMimeTypes?: readonly string[]
}

/** @public */
export interface TLDefaultExternalContentHandlerOpts extends TLExternalContentProps {
	toasts: TLUiToastsContextType
	msg: ReturnType<typeof useTranslation>
}

/** @public */
export function registerDefaultExternalContentHandlers(
	editor: Editor,
	options: TLDefaultExternalContentHandlerOpts
) {
	// files -> asset
	editor.registerExternalAssetHandler('file', async (externalAsset) => {
		return defaultHandleExternalFileAsset(editor, externalAsset, options)
	})

	// urls -> bookmark asset
	editor.registerExternalAssetHandler('url', async (externalAsset) => {
		return defaultHandleExternalUrlAsset(editor, externalAsset, options)
	})

	// svg text
	editor.registerExternalContentHandler('svg-text', async (externalContent) => {
		return defaultHandleExternalSvgTextContent(editor, externalContent)
	})

	// embeds
	editor.registerExternalContentHandler<'embed', EmbedDefinition>('embed', (externalContent) => {
		return defaultHandleExternalEmbedContent(editor, externalContent)
	})

	// files
	editor.registerExternalContentHandler('files', async (externalContent) => {
		return defaultHandleExternalFileContent(editor, externalContent, options)
	})

	// file-replace -> asset
	editor.registerExternalContentHandler('file-replace', async (externalContent) => {
		return defaultHandleExternalFileReplaceContent(editor, externalContent, options)
	})

	// text
	editor.registerExternalContentHandler('text', async (externalContent) => {
		return defaultHandleExternalTextContent(editor, externalContent)
	})

	// url
	editor.registerExternalContentHandler('url', async (externalContent) => {
		return defaultHandleExternalUrlContent(editor, externalContent, options)
	})

	// tldraw
	editor.registerExternalContentHandler('tldraw', async (externalContent) => {
		return defaultHandleExternalTldrawContent(editor, externalContent)
	})

	// excalidraw
	editor.registerExternalContentHandler('excalidraw', async (externalContent) => {
		return defaultHandleExternalExcalidrawContent(editor, externalContent)
	})
}

/** @public */
export async function defaultHandleExternalFileAsset(
	editor: Editor,
	{ file, assetId }: TLFileExternalAsset,
<<<<<<< HEAD
	{
		acceptedImageMimeTypes = DEFAULT_SUPPORTED_IMAGE_TYPES,
		acceptedVideoMimeTypes = DEFAULT_SUPPORT_VIDEO_TYPES,
		acceptedAudioMimeTypes = DEFAULT_SUPPORT_AUDIO_TYPES,
		maxAssetSize = DEFAULT_MAX_ASSET_SIZE,
		maxImageDimension = DEFAULT_MAX_IMAGE_DIMENSION,
		toasts,
		msg,
	}: TLDefaultExternalContentHandlerOpts
) {
	const isImageType = acceptedImageMimeTypes.includes(file.type)
	const isVideoType = acceptedVideoMimeTypes.includes(file.type)
	const isAudioType = acceptedAudioMimeTypes.includes(file.type)

	if (!isImageType && !isVideoType && !isAudioType) {
		toasts.addToast({
			title: msg('assets.files.type-not-allowed'),
			severity: 'error',
		})
	}
	assert(isImageType || isVideoType || isAudioType, `File type not allowed: ${file.type}`)
=======
	options: TLDefaultExternalContentHandlerOpts
) {
	const isSuccess = runFileChecks(file, options)
	if (!isSuccess) assert(false, 'File checks failed')

	const assetInfo = await getAssetInfo(file, options, assetId)
	const result = await editor.uploadAsset(assetInfo, file)
	assetInfo.props.src = result.src
	if (result.meta) assetInfo.meta = { ...assetInfo.meta, ...result.meta }
>>>>>>> 0f41576b

	return AssetRecordType.create(assetInfo)
}

/** @public */
export async function defaultHandleExternalFileReplaceContent(
	editor: Editor,
	{ file, shapeId, isImage }: TLFileReplaceExternalContent,
	options: TLDefaultExternalContentHandlerOpts
) {
	const isSuccess = runFileChecks(file, options)
	if (!isSuccess) assert(false, 'File checks failed')

	const shape = editor.getShape(shapeId)
	if (!shape) assert(false, 'Shape not found')

	const hash = getHashForBuffer(await file.arrayBuffer())
	const assetId = AssetRecordType.createId(hash)
	editor.createTemporaryAssetPreview(assetId, file)
	const assetInfoPartial = await getMediaAssetInfoPartial(
		file,
		assetId,
<<<<<<< HEAD
		isImageType,
		isVideoType,
		isAudioType,
		maxImageDimension
=======
		isImage /* isImage */,
		!isImage /* isVideo */
>>>>>>> 0f41576b
	)
	editor.createAssets([assetInfoPartial])

	// And update the shape
	if (shape.type === 'image') {
		editor.updateShapes<TLImageShape>([
			{
				id: shape.id,
				type: shape.type,
				props: {
					assetId: assetId,
					crop: { topLeft: { x: 0, y: 0 }, bottomRight: { x: 1, y: 1 } },
					w: assetInfoPartial.props.w,
					h: assetInfoPartial.props.h,
				},
			},
		])
	} else if (shape.type === 'video') {
		editor.updateShapes<TLVideoShape>([
			{
				id: shape.id,
				type: shape.type,
				props: {
					assetId: assetId,
					w: assetInfoPartial.props.w,
					h: assetInfoPartial.props.h,
				},
			},
		])
	}

	const asset = (await editor.getAssetForExternalContent({
		type: 'file',
		file,
		assetId,
	})) as TLAsset

	editor.updateAssets([{ ...asset, id: assetId }])

	return asset
}

/** @public */
export async function defaultHandleExternalUrlAsset(
	editor: Editor,
	{ url }: TLUrlExternalAsset,
	{ toasts, msg }: TLDefaultExternalContentHandlerOpts
): Promise<TLBookmarkAsset> {
	let meta: { image: string; favicon: string; title: string; description: string }

	try {
		const resp = await fetch(url, {
			method: 'GET',
			mode: 'no-cors',
		})
		const html = await resp.text()
		const doc = new DOMParser().parseFromString(html, 'text/html')
		meta = {
			image: doc.head.querySelector('meta[property="og:image"]')?.getAttribute('content') ?? '',
			favicon:
				doc.head.querySelector('link[rel="apple-touch-icon"]')?.getAttribute('href') ??
				doc.head.querySelector('link[rel="icon"]')?.getAttribute('href') ??
				'',
			title: doc.head.querySelector('meta[property="og:title"]')?.getAttribute('content') ?? url,
			description:
				doc.head.querySelector('meta[property="og:description"]')?.getAttribute('content') ?? '',
		}
		if (!meta.image.startsWith('http')) {
			meta.image = new URL(meta.image, url).href
		}
		if (!meta.favicon.startsWith('http')) {
			meta.favicon = new URL(meta.favicon, url).href
		}
	} catch (error) {
		console.error(error)
		toasts.addToast({
			title: msg('assets.url.failed'),
			severity: 'error',
		})
		meta = { image: '', favicon: '', title: '', description: '' }
	}

	// Create the bookmark asset from the meta
	return {
		id: AssetRecordType.createId(getHashForString(url)),
		typeName: 'asset',
		type: 'bookmark',
		props: {
			src: url,
			description: meta.description,
			image: meta.image,
			favicon: meta.favicon,
			title: meta.title,
		},
		meta: {},
	} as TLBookmarkAsset
}

/** @public */
export async function defaultHandleExternalSvgTextContent(
	editor: Editor,
	{ point, text }: { point?: VecLike; text: string }
) {
	const position =
		point ??
		(editor.inputs.shiftKey
			? editor.inputs.currentPagePoint
			: editor.getViewportPageBounds().center)

	const svg = new DOMParser().parseFromString(text, 'image/svg+xml').querySelector('svg')
	if (!svg) {
		throw new Error('No <svg/> element present')
	}

	let width = parseFloat(svg.getAttribute('width') || '0')
	let height = parseFloat(svg.getAttribute('height') || '0')

	if (!(width && height)) {
		document.body.appendChild(svg)
		const box = svg.getBoundingClientRect()
		document.body.removeChild(svg)

		width = box.width
		height = box.height
	}

	const asset = await editor.getAssetForExternalContent({
		type: 'file',
		file: new File([text], 'asset.svg', { type: 'image/svg+xml' }),
	})

	if (!asset) throw Error('Could not create an asset')

	createShapesForAssets(editor, [asset], position)
}

/** @public */
export function defaultHandleExternalEmbedContent<T>(
	editor: Editor,
	{ point, url, embed }: { point?: VecLike; url: string; embed: T }
) {
	const position =
		point ??
		(editor.inputs.shiftKey
			? editor.inputs.currentPagePoint
			: editor.getViewportPageBounds().center)

	const { width, height } = embed as { width: number; height: number }

	const id = createShapeId()

	const newPoint = maybeSnapToGrid(
		new Vec(position.x - (width || 450) / 2, position.y - (height || 450) / 2),
		editor
	)
	const shapePartial: TLShapePartial = {
		id,
		type: 'embed',
		x: newPoint.x,
		y: newPoint.y,
		props: {
			w: width,
			h: height,
			url,
		},
	}

	if (editor.canCreateShape(shapePartial)) {
		editor.createShape(shapePartial).select(id)
	}
}

/** @public */
export async function defaultHandleExternalFileContent(
	editor: Editor,
	{ point, files }: { point?: VecLike; files: File[] },
<<<<<<< HEAD
	{
		maxAssetSize = DEFAULT_MAX_ASSET_SIZE,
		maxImageDimension = DEFAULT_MAX_IMAGE_DIMENSION,
		acceptedImageMimeTypes = DEFAULT_SUPPORTED_IMAGE_TYPES,
		acceptedVideoMimeTypes = DEFAULT_SUPPORT_VIDEO_TYPES,
		acceptedAudioMimeTypes = DEFAULT_SUPPORT_AUDIO_TYPES,
		toasts,
		msg,
	}: TLDefaultExternalContentHandlerOpts
=======
	options: TLDefaultExternalContentHandlerOpts
>>>>>>> 0f41576b
) {
	const { acceptedImageMimeTypes = DEFAULT_SUPPORTED_IMAGE_TYPES, toasts, msg } = options
	if (files.length > editor.options.maxFilesAtOnce) {
		toasts.addToast({ title: msg('assets.files.amount-too-big'), severity: 'error' })
		return
	}

	const position =
		point ??
		(editor.inputs.shiftKey
			? editor.inputs.currentPagePoint
			: editor.getViewportPageBounds().center)

	const pagePoint = new Vec(position.x, position.y)
	const assetPartials: TLAsset[] = []
	const assetsToUpdate: {
		asset: TLAsset
		file: File
	}[] = []
	for (const file of files) {
		const isSuccess = runFileChecks(file, options)
		if (!isSuccess) continue

<<<<<<< HEAD
		// Use mime type instead of file ext, this is because
		// window.navigator.clipboard does not preserve file names
		// of copied files.
		if (!file.type) {
			toasts.addToast({
				title: msg('assets.files.upload-failed'),
				severity: 'error',
			})
			console.error('No mime type')
			continue
		}

		// We can only accept certain extensions (either images, videos, or audio)
		const acceptedTypes = [
			...acceptedImageMimeTypes,
			...acceptedVideoMimeTypes,
			...acceptedAudioMimeTypes,
		]
		if (!acceptedTypes.includes(file.type)) {
			toasts.addToast({
				title: msg('assets.files.type-not-allowed'),
				severity: 'error',
			})

			console.warn(`${file.name} not loaded - Mime type not allowed ${file.type}.`)
			continue
		}

		const isImageType = acceptedImageMimeTypes.includes(file.type)
		const isVideoType = acceptedVideoMimeTypes.includes(file.type)
		const isAudioType = acceptedAudioMimeTypes.includes(file.type)
		const hash = getHashForBuffer(await file.arrayBuffer())
		const assetId: TLAssetId = AssetRecordType.createId(hash)
		const assetInfo = await getMediaAssetInfoPartial(
			file,
			assetId,
			isImageType,
			isVideoType,
			isAudioType,
			maxImageDimension
		)
		let temporaryAssetPreview
		if (isImageType) {
			temporaryAssetPreview = editor.createTemporaryAssetPreview(assetId, file)
=======
		const assetInfo = await getAssetInfo(file, options)
		if (acceptedImageMimeTypes.includes(file.type)) {
			editor.createTemporaryAssetPreview(assetInfo.id, file)
>>>>>>> 0f41576b
		}
		assetPartials.push(assetInfo)
		assetsToUpdate.push({ asset: assetInfo, file })
	}

	Promise.allSettled(
		assetsToUpdate.map(async (assetAndFile) => {
			try {
				const newAsset = await editor.getAssetForExternalContent({
					type: 'file',
					file: assetAndFile.file,
				})

				if (!newAsset) {
					throw Error('Could not create an asset')
				}

				// Save the new asset under the old asset's id
				editor.updateAssets([{ ...newAsset, id: assetAndFile.asset.id }])
			} catch (error) {
				toasts.addToast({
					title: msg('assets.files.upload-failed'),
					severity: 'error',
				})
				console.error(error)
				editor.deleteAssets([assetAndFile.asset.id])
				return
			}
		})
	)

	createShapesForAssets(editor, assetPartials, pagePoint)
}

/** @public */
export async function defaultHandleExternalTextContent(
	editor: Editor,
	{ point, text, html }: { point?: VecLike; text: string; html?: string }
) {
	const p =
		point ??
		(editor.inputs.shiftKey
			? editor.inputs.currentPagePoint
			: editor.getViewportPageBounds().center)

	const defaultProps = editor.getShapeUtil<TLTextShape>('text').getDefaultProps()

	const cleanedUpPlaintext = cleanupText(text)
	const richTextToPaste = html
		? renderRichTextFromHTML(editor, html)
		: toRichText(cleanedUpPlaintext)

	// todo: discuss
	// If we have one shape with rich text selected, update the shape's text.
	// const onlySelectedShape = editor.getOnlySelectedShape()
	// if (onlySelectedShape && 'richText' in onlySelectedShape.props) {
	// 	editor.updateShapes([
	// 		{
	// 			id: onlySelectedShape.id,
	// 			type: onlySelectedShape.type,
	// 			props: {
	// 				richText: richTextToPaste,
	// 			},
	// 		},
	// 	])

	// 	return
	// }

	// Measure the text with default values
	let w: number
	let h: number
	let autoSize: boolean
	let align = 'middle' as TLTextShapeProps['textAlign']

	const htmlToMeasure = html ?? cleanedUpPlaintext.replace(/\n/g, '<br>')
	const isMultiLine = html
		? richTextToPaste.content.length > 1
		: cleanedUpPlaintext.split('\n').length > 1

	// check whether the text contains the most common characters in RTL languages
	const isRtl = isRightToLeftLanguage(cleanedUpPlaintext)

	if (isMultiLine) {
		align = isMultiLine ? (isRtl ? 'end' : 'start') : 'middle'
	}

	const rawSize = editor.textMeasure.measureHtml(htmlToMeasure, {
		...TEXT_PROPS,
		fontFamily: FONT_FAMILIES[defaultProps.font],
		fontSize: FONT_SIZES[defaultProps.size],
		maxWidth: null,
	})

	const minWidth = Math.min(
		isMultiLine ? editor.getViewportPageBounds().width * 0.9 : 920,
		Math.max(200, editor.getViewportPageBounds().width * 0.9)
	)

	if (rawSize.w > minWidth) {
		const shrunkSize = editor.textMeasure.measureHtml(htmlToMeasure, {
			...TEXT_PROPS,
			fontFamily: FONT_FAMILIES[defaultProps.font],
			fontSize: FONT_SIZES[defaultProps.size],
			maxWidth: minWidth,
		})
		w = shrunkSize.w
		h = shrunkSize.h
		autoSize = false
		align = isRtl ? 'end' : 'start'
	} else {
		// autosize is fine
		w = Math.max(rawSize.w, 10)
		h = Math.max(rawSize.h, 10)
		autoSize = true
	}

	if (p.y - h / 2 < editor.getViewportPageBounds().minY + 40) {
		p.y = editor.getViewportPageBounds().minY + 40 + h / 2
	}

	const newPoint = maybeSnapToGrid(new Vec(p.x - w / 2, p.y - h / 2), editor)
	const shapeId = createShapeId()

	// Allow this to trigger the max shapes reached alert
	editor.createShapes<TLTextShape>([
		{
			id: shapeId,
			type: 'text',
			x: newPoint.x,
			y: newPoint.y,
			props: {
				richText: richTextToPaste,
				// if the text has more than one line, align it to the left
				textAlign: align,
				autoSize,
				w,
			},
		},
	])
}

/** @public */
export async function defaultHandleExternalUrlContent(
	editor: Editor,
	{ point, url }: { point?: VecLike; url: string },
	{ toasts, msg }: TLDefaultExternalContentHandlerOpts
) {
	// try to paste as an embed first
	const embedUtil = editor.getShapeUtil('embed') as EmbedShapeUtil | undefined
	const embedInfo = embedUtil?.getEmbedDefinition(url)

	if (embedInfo) {
		return editor.putExternalContent({
			type: 'embed',
			url: embedInfo.url,
			point,
			embed: embedInfo.definition,
		})
	}

	const position =
		point ??
		(editor.inputs.shiftKey
			? editor.inputs.currentPagePoint
			: editor.getViewportPageBounds().center)

	const assetId: TLAssetId = AssetRecordType.createId(getHashForString(url))
	const shape = createEmptyBookmarkShape(editor, url, position)

	// Use an existing asset if we have one, or else else create a new one
	let asset = editor.getAsset(assetId) as TLAsset
	let shouldAlsoCreateAsset = false
	if (!asset) {
		shouldAlsoCreateAsset = true
		try {
			const bookmarkAsset = await editor.getAssetForExternalContent({ type: 'url', url })
			if (!bookmarkAsset) throw Error('Could not create an asset')
			asset = bookmarkAsset
		} catch {
			toasts.addToast({
				title: msg('assets.url.failed'),
				severity: 'error',
			})
			return
		}
	}

	editor.run(() => {
		if (shouldAlsoCreateAsset) {
			editor.createAssets([asset])
		}

		editor.updateShapes([
			{
				id: shape.id,
				type: shape.type,
				props: {
					assetId: asset.id,
				},
			},
		])
	})
}

/** @public */
export async function defaultHandleExternalTldrawContent(
	editor: Editor,
	{ point, content }: { point?: VecLike; content: TLContent }
) {
	editor.run(() => {
		const selectionBoundsBefore = editor.getSelectionPageBounds()
		editor.markHistoryStoppingPoint('paste')

		// Unlock any locked root shapes on paste
		for (const shape of content.shapes) {
			if (content.rootShapeIds.includes(shape.id)) {
				shape.isLocked = false
			}
		}

		editor.putContentOntoCurrentPage(content, {
			point: point,
			select: true,
		})
		const selectedBoundsAfter = editor.getSelectionPageBounds()
		if (
			selectionBoundsBefore &&
			selectedBoundsAfter &&
			selectionBoundsBefore?.collides(selectedBoundsAfter)
		) {
			// Creates a 'puff' to show content has been pasted
			editor.updateInstanceState({ isChangingStyle: true })
			editor.timers.setTimeout(() => {
				editor.updateInstanceState({ isChangingStyle: false })
			}, 150)
		}
	})
}

/** @public */
export async function defaultHandleExternalExcalidrawContent(
	editor: Editor,
	{ point, content }: { point?: VecLike; content: any }
) {
	editor.run(() => {
		putExcalidrawContent(editor, content, point)
	})
}

/** @public */
export async function getMediaAssetInfoPartial(
	file: File,
	assetId: TLAssetId,
	isImageType: boolean,
	isVideoType: boolean,
	isAudioType: boolean,
	maxImageDimension?: number
) {
	let fileType = file.type

	if (file.type === 'video/quicktime') {
		// hack to make .mov videos work
		fileType = 'video/mp4'
	}

	const size = isAudioType
		? { w: AUDIO_WIDTH, h: AUDIO_HEIGHT }
		: isImageType
			? await MediaHelpers.getImageSize(file)
			: await MediaHelpers.getVideoSize(file)

	let title
	let coverArt
	if (isAudioType) {
		const { title: _title, coverArt: _coverArt } = await MediaHelpers.getAudioTags(file)
		title = _title
		coverArt = _coverArt
	}

	const isAnimated = (await MediaHelpers.isAnimated(file)) || isVideoType

	const assetInfo = {
		id: assetId,
		type: isAudioType ? 'audio' : isImageType ? 'image' : 'video',
		typeName: 'asset',
		props: Object.fromEntries(
			Object.entries({
				name: file.name,
				src: '',
				w: size.w,
				h: size.h,
				fileSize: file.size,
				mimeType: fileType,
				isAnimated,
				title,
				coverArt,
			}).filter(([, v]) => v !== undefined)
		),
		meta: {},
	} as TLMediaAsset

	if (maxImageDimension && isFinite(maxImageDimension)) {
		const size = { w: assetInfo.props.w, h: assetInfo.props.h }
		const resizedSize = containBoxSize(size, { w: maxImageDimension, h: maxImageDimension })
		if (size !== resizedSize && MediaHelpers.isStaticImageType(file.type)) {
			assetInfo.props.w = resizedSize.w
			assetInfo.props.h = resizedSize.h
		}
	}

	return assetInfo
}

/**
 * A helper function for an external content handler. It creates bookmarks,
 * images, video, or audio shapes corresponding to the type of assets provided.
 *
 * @param editor - The editor instance
 *
 * @param assets - An array of asset Ids
 *
 * @param position - the position at which to create the shapes
 *
 * @public
 */
export async function createShapesForAssets(
	editor: Editor,
	assets: TLAsset[],
	position: VecLike
): Promise<TLShapeId[]> {
	if (!assets.length) return []

	const currentPoint = Vec.From(position)
	const partials: TLShapePartial[] = []

	for (let i = 0; i < assets.length; i++) {
		const asset = assets[i]
		switch (asset.type) {
			case 'image':
			case 'video':
			case 'audio': {
				partials.push({
					id: createShapeId(),
					type: asset.type,
					x: currentPoint.x,
					y: currentPoint.y,
					opacity: 1,
					props: {
						assetId: asset.id,
						w: asset.props.w,
						h: asset.props.h,
					},
				})

				currentPoint.x += asset.props.w
				break
			}
		}
	}

	editor.run(() => {
		// Create any assets
		const assetsToCreate = assets.filter((asset) => !editor.getAsset(asset.id))

		editor.store.atomic(() => {
			if (editor.canCreateShapes(partials)) {
				if (assetsToCreate.length) {
					editor.createAssets(assetsToCreate)
				}

				// Create the shapes
				editor.createShapes(partials).select(...partials.map((p) => p.id))

				// Re-position shapes so that the center of the group is at the provided point
				centerSelectionAroundPoint(editor, position)
			}
		})
	})

	return partials.map((p) => p.id)
}

/**
 * Repositions selected shapes do that the center of the group is
 * at the provided position
 *
 * @param editor - The editor instance
 *
 * @param position - the point to center the shapes around
 *
 * @public
 */
export function centerSelectionAroundPoint(editor: Editor, position: VecLike) {
	// Re-position shapes so that the center of the group is at the provided point
	const viewportPageBounds = editor.getViewportPageBounds()
	let selectionPageBounds = editor.getSelectionPageBounds()

	if (selectionPageBounds) {
		const offset = selectionPageBounds!.center.sub(position)

		editor.updateShapes(
			editor.getSelectedShapes().map((shape) => {
				const localRotation = editor.getShapeParentTransform(shape).decompose().rotation
				const localDelta = Vec.Rot(offset, -localRotation)
				return {
					id: shape.id,
					type: shape.type,
					x: shape.x! - localDelta.x,
					y: shape.y! - localDelta.y,
				}
			})
		)
	}
	selectionPageBounds = editor.getSelectionPageBounds()
	// align selection with the grid if necessary
	if (selectionPageBounds && editor.getInstanceState().isGridMode) {
		const gridSize = editor.getDocumentSettings().gridSize
		const topLeft = new Vec(selectionPageBounds.minX, selectionPageBounds.minY)
		const gridSnappedPoint = topLeft.clone().snapToGrid(gridSize)
		const delta = Vec.Sub(topLeft, gridSnappedPoint)
		editor.updateShapes(
			editor.getSelectedShapes().map((shape) => {
				const newPoint = { x: shape.x! - delta.x, y: shape.y! - delta.y }
				return {
					id: shape.id,
					type: shape.type,
					x: newPoint.x,
					y: newPoint.y,
				}
			})
		)
	}
	// Zoom out to fit the shapes, if necessary
	selectionPageBounds = editor.getSelectionPageBounds()
	if (selectionPageBounds && !viewportPageBounds.contains(selectionPageBounds)) {
		editor.zoomToSelection({ animation: { duration: editor.options.animationMediumMs } })
	}
}

/** @public */
export function createEmptyBookmarkShape(
	editor: Editor,
	url: string,
	position: VecLike
): TLBookmarkShape {
	const partial: TLShapePartial = {
		id: createShapeId(),
		type: 'bookmark',
		x: position.x - 150,
		y: position.y - 160,
		opacity: 1,
		props: {
			assetId: null,
			url,
		},
	}

	editor.run(() => {
		// Allow this to trigger the max shapes reached alert
		editor.createShape(partial)
		if (!editor.getShape(partial.id)) return
		editor.select(partial.id)
		centerSelectionAroundPoint(editor, position)
	})

	return editor.getShape(partial.id) as TLBookmarkShape
}

function runFileChecks(file: File, options: TLDefaultExternalContentHandlerOpts) {
	const {
		acceptedImageMimeTypes = DEFAULT_SUPPORTED_IMAGE_TYPES,
		acceptedVideoMimeTypes = DEFAULT_SUPPORT_VIDEO_TYPES,
		maxAssetSize = DEFAULT_MAX_ASSET_SIZE,
		toasts,
		msg,
	} = options
	const isImageType = acceptedImageMimeTypes.includes(file.type)
	const isVideoType = acceptedVideoMimeTypes.includes(file.type)

	if (!isImageType && !isVideoType) {
		toasts.addToast({
			title: msg('assets.files.type-not-allowed'),
			severity: 'error',
		})
		return false
	}

	if (file.size > maxAssetSize) {
		toasts.addToast({
			title: msg('assets.files.size-too-big'),
			severity: 'error',
		})
		return false
	}

	// Use mime type instead of file ext, this is because
	// window.navigator.clipboard does not preserve file names
	// of copied files.
	if (!file.type) {
		toasts.addToast({
			title: msg('assets.files.upload-failed'),
			severity: 'error',
		})
		console.error('No mime type')
		return false
	}

	return true
}

async function getAssetInfo(
	file: File,
	options: TLDefaultExternalContentHandlerOpts,
	assetId?: TLAssetId
) {
	const {
		acceptedImageMimeTypes = DEFAULT_SUPPORTED_IMAGE_TYPES,
		acceptedVideoMimeTypes = DEFAULT_SUPPORT_VIDEO_TYPES,
		maxImageDimension = DEFAULT_MAX_IMAGE_DIMENSION,
	} = options

	const isImageType = acceptedImageMimeTypes.includes(file.type)
	const isVideoType = acceptedVideoMimeTypes.includes(file.type)
	const hash = getHashForBuffer(await file.arrayBuffer())
	assetId ??= AssetRecordType.createId(hash)
	const assetInfo = await getMediaAssetInfoPartial(
		file,
		assetId,
		isImageType,
		isVideoType,
		maxImageDimension
	)
	return assetInfo
}<|MERGE_RESOLUTION|>--- conflicted
+++ resolved
@@ -7,27 +7,20 @@
 	MediaHelpers,
 	TLAsset,
 	TLAssetId,
+	TLAudioShape,
 	TLBookmarkAsset,
 	TLBookmarkShape,
 	TLContent,
 	TLFileExternalAsset,
-<<<<<<< HEAD
+	TLFileReplaceExternalContent,
+	TLImageShape,
 	TLMediaAsset,
-=======
-	TLFileReplaceExternalContent,
-	TLImageAsset,
-	TLImageShape,
->>>>>>> 0f41576b
 	TLShapeId,
 	TLShapePartial,
 	TLTextShape,
 	TLTextShapeProps,
 	TLUrlExternalAsset,
-<<<<<<< HEAD
-=======
-	TLVideoAsset,
 	TLVideoShape,
->>>>>>> 0f41576b
 	Vec,
 	VecLike,
 	assert,
@@ -155,29 +148,6 @@
 export async function defaultHandleExternalFileAsset(
 	editor: Editor,
 	{ file, assetId }: TLFileExternalAsset,
-<<<<<<< HEAD
-	{
-		acceptedImageMimeTypes = DEFAULT_SUPPORTED_IMAGE_TYPES,
-		acceptedVideoMimeTypes = DEFAULT_SUPPORT_VIDEO_TYPES,
-		acceptedAudioMimeTypes = DEFAULT_SUPPORT_AUDIO_TYPES,
-		maxAssetSize = DEFAULT_MAX_ASSET_SIZE,
-		maxImageDimension = DEFAULT_MAX_IMAGE_DIMENSION,
-		toasts,
-		msg,
-	}: TLDefaultExternalContentHandlerOpts
-) {
-	const isImageType = acceptedImageMimeTypes.includes(file.type)
-	const isVideoType = acceptedVideoMimeTypes.includes(file.type)
-	const isAudioType = acceptedAudioMimeTypes.includes(file.type)
-
-	if (!isImageType && !isVideoType && !isAudioType) {
-		toasts.addToast({
-			title: msg('assets.files.type-not-allowed'),
-			severity: 'error',
-		})
-	}
-	assert(isImageType || isVideoType || isAudioType, `File type not allowed: ${file.type}`)
-=======
 	options: TLDefaultExternalContentHandlerOpts
 ) {
 	const isSuccess = runFileChecks(file, options)
@@ -187,7 +157,6 @@
 	const result = await editor.uploadAsset(assetInfo, file)
 	assetInfo.props.src = result.src
 	if (result.meta) assetInfo.meta = { ...assetInfo.meta, ...result.meta }
->>>>>>> 0f41576b
 
 	return AssetRecordType.create(assetInfo)
 }
@@ -195,7 +164,7 @@
 /** @public */
 export async function defaultHandleExternalFileReplaceContent(
 	editor: Editor,
-	{ file, shapeId, isImage }: TLFileReplaceExternalContent,
+	{ file, shapeId, isImage, isVideo, isAudio }: TLFileReplaceExternalContent,
 	options: TLDefaultExternalContentHandlerOpts
 ) {
 	const isSuccess = runFileChecks(file, options)
@@ -207,19 +176,7 @@
 	const hash = getHashForBuffer(await file.arrayBuffer())
 	const assetId = AssetRecordType.createId(hash)
 	editor.createTemporaryAssetPreview(assetId, file)
-	const assetInfoPartial = await getMediaAssetInfoPartial(
-		file,
-		assetId,
-<<<<<<< HEAD
-		isImageType,
-		isVideoType,
-		isAudioType,
-		maxImageDimension
-=======
-		isImage /* isImage */,
-		!isImage /* isVideo */
->>>>>>> 0f41576b
-	)
+	const assetInfoPartial = await getMediaAssetInfoPartial(file, assetId, isImage, isVideo, isAudio)
 	editor.createAssets([assetInfoPartial])
 
 	// And update the shape
@@ -238,6 +195,18 @@
 		])
 	} else if (shape.type === 'video') {
 		editor.updateShapes<TLVideoShape>([
+			{
+				id: shape.id,
+				type: shape.type,
+				props: {
+					assetId: assetId,
+					w: assetInfoPartial.props.w,
+					h: assetInfoPartial.props.h,
+				},
+			},
+		])
+	} else if (shape.type === 'audio') {
+		editor.updateShapes<TLAudioShape>([
 			{
 				id: shape.id,
 				type: shape.type,
@@ -395,19 +364,7 @@
 export async function defaultHandleExternalFileContent(
 	editor: Editor,
 	{ point, files }: { point?: VecLike; files: File[] },
-<<<<<<< HEAD
-	{
-		maxAssetSize = DEFAULT_MAX_ASSET_SIZE,
-		maxImageDimension = DEFAULT_MAX_IMAGE_DIMENSION,
-		acceptedImageMimeTypes = DEFAULT_SUPPORTED_IMAGE_TYPES,
-		acceptedVideoMimeTypes = DEFAULT_SUPPORT_VIDEO_TYPES,
-		acceptedAudioMimeTypes = DEFAULT_SUPPORT_AUDIO_TYPES,
-		toasts,
-		msg,
-	}: TLDefaultExternalContentHandlerOpts
-=======
 	options: TLDefaultExternalContentHandlerOpts
->>>>>>> 0f41576b
 ) {
 	const { acceptedImageMimeTypes = DEFAULT_SUPPORTED_IMAGE_TYPES, toasts, msg } = options
 	if (files.length > editor.options.maxFilesAtOnce) {
@@ -431,56 +388,9 @@
 		const isSuccess = runFileChecks(file, options)
 		if (!isSuccess) continue
 
-<<<<<<< HEAD
-		// Use mime type instead of file ext, this is because
-		// window.navigator.clipboard does not preserve file names
-		// of copied files.
-		if (!file.type) {
-			toasts.addToast({
-				title: msg('assets.files.upload-failed'),
-				severity: 'error',
-			})
-			console.error('No mime type')
-			continue
-		}
-
-		// We can only accept certain extensions (either images, videos, or audio)
-		const acceptedTypes = [
-			...acceptedImageMimeTypes,
-			...acceptedVideoMimeTypes,
-			...acceptedAudioMimeTypes,
-		]
-		if (!acceptedTypes.includes(file.type)) {
-			toasts.addToast({
-				title: msg('assets.files.type-not-allowed'),
-				severity: 'error',
-			})
-
-			console.warn(`${file.name} not loaded - Mime type not allowed ${file.type}.`)
-			continue
-		}
-
-		const isImageType = acceptedImageMimeTypes.includes(file.type)
-		const isVideoType = acceptedVideoMimeTypes.includes(file.type)
-		const isAudioType = acceptedAudioMimeTypes.includes(file.type)
-		const hash = getHashForBuffer(await file.arrayBuffer())
-		const assetId: TLAssetId = AssetRecordType.createId(hash)
-		const assetInfo = await getMediaAssetInfoPartial(
-			file,
-			assetId,
-			isImageType,
-			isVideoType,
-			isAudioType,
-			maxImageDimension
-		)
-		let temporaryAssetPreview
-		if (isImageType) {
-			temporaryAssetPreview = editor.createTemporaryAssetPreview(assetId, file)
-=======
 		const assetInfo = await getAssetInfo(file, options)
 		if (acceptedImageMimeTypes.includes(file.type)) {
 			editor.createTemporaryAssetPreview(assetInfo.id, file)
->>>>>>> 0f41576b
 		}
 		assetPartials.push(assetInfo)
 		assetsToUpdate.push({ asset: assetInfo, file })
@@ -954,14 +864,16 @@
 	const {
 		acceptedImageMimeTypes = DEFAULT_SUPPORTED_IMAGE_TYPES,
 		acceptedVideoMimeTypes = DEFAULT_SUPPORT_VIDEO_TYPES,
+		acceptedAudioMimeTypes = DEFAULT_SUPPORT_AUDIO_TYPES,
 		maxAssetSize = DEFAULT_MAX_ASSET_SIZE,
 		toasts,
 		msg,
 	} = options
 	const isImageType = acceptedImageMimeTypes.includes(file.type)
 	const isVideoType = acceptedVideoMimeTypes.includes(file.type)
-
-	if (!isImageType && !isVideoType) {
+	const isAudioType = acceptedAudioMimeTypes.includes(file.type)
+
+	if (!isImageType && !isVideoType && !isAudioType) {
 		toasts.addToast({
 			title: msg('assets.files.type-not-allowed'),
 			severity: 'error',
@@ -1000,11 +912,13 @@
 	const {
 		acceptedImageMimeTypes = DEFAULT_SUPPORTED_IMAGE_TYPES,
 		acceptedVideoMimeTypes = DEFAULT_SUPPORT_VIDEO_TYPES,
+		acceptedAudioMimeTypes = DEFAULT_SUPPORT_AUDIO_TYPES,
 		maxImageDimension = DEFAULT_MAX_IMAGE_DIMENSION,
 	} = options
 
 	const isImageType = acceptedImageMimeTypes.includes(file.type)
 	const isVideoType = acceptedVideoMimeTypes.includes(file.type)
+	const isAudioType = acceptedAudioMimeTypes.includes(file.type)
 	const hash = getHashForBuffer(await file.arrayBuffer())
 	assetId ??= AssetRecordType.createId(hash)
 	const assetInfo = await getMediaAssetInfoPartial(
@@ -1012,6 +926,7 @@
 		assetId,
 		isImageType,
 		isVideoType,
+		isAudioType,
 		maxImageDimension
 	)
 	return assetInfo
