--- conflicted
+++ resolved
@@ -63,13 +63,7 @@
 	{ toasts, msg }: { toasts: TLUiToastsContextType; msg: ReturnType<typeof useTranslation> }
 ) {
 	// files -> asset
-<<<<<<< HEAD
 	editor.registerExternalAssetHandler('file', async ({ file }) => {
-=======
-	editor.registerExternalAssetHandler('file', async ({ file: _file }) => {
-		const name = _file.name
-		let file: File = _file
->>>>>>> 0235f841
 		const isImageType = acceptedImageMimeTypes.includes(file.type)
 		const isVideoType = acceptedVideoMimeTypes.includes(file.type)
 
@@ -92,24 +86,9 @@
 			`File size too big: ${(file.size / 1024).toFixed()}kb > ${(maxAssetSize / 1024).toFixed()}kb`
 		)
 
-<<<<<<< HEAD
 		const hash = await getHashForBuffer(await file.arrayBuffer())
 		const assetId: TLAssetId = AssetRecordType.createId(hash)
 		const assetInfo = await getMediaAssetInfoPartial(file, assetId, isImageType, isVideoType)
-=======
-		if (file.type === 'video/quicktime') {
-			// hack to make .mov videos work
-			file = new File([file], file.name, { type: 'video/mp4' })
-		}
-
-		let size = isImageType
-			? await MediaHelpers.getImageSize(file)
-			: await MediaHelpers.getVideoSize(file)
-
-		const isAnimated = (await MediaHelpers.isAnimated(file)) || isVideoType
-
-		const hash = getHashForBuffer(await file.arrayBuffer())
->>>>>>> 0235f841
 
 		if (isFinite(maxImageDimension)) {
 			const size = { w: assetInfo.props.w, h: assetInfo.props.h }
@@ -120,36 +99,7 @@
 			}
 		}
 
-<<<<<<< HEAD
-		if (persistenceKey) {
-			assetInfo.props.src = assetInfo.id
-			await storeAssetInIndexedDb({
-				persistenceKey,
-				assetId: assetInfo.id,
-				blob: file,
-			})
-		} else {
-			assetInfo.props.src = await FileHelpers.blobToDataUrl(file)
-		}
-=======
-		const assetId: TLAssetId = AssetRecordType.createId(hash)
-		const assetInfo = {
-			id: assetId,
-			type: isImageType ? 'image' : 'video',
-			typeName: 'asset',
-			props: {
-				name,
-				src: '',
-				w: size.w,
-				h: size.h,
-				fileSize: file.size,
-				mimeType: file.type,
-				isAnimated,
-			},
-		} as TLAsset
-
 		assetInfo.props.src = await editor.uploadAsset(assetInfo, file)
->>>>>>> 0235f841
 
 		return AssetRecordType.create(assetInfo)
 	})
@@ -285,6 +235,11 @@
 		}[] = []
 		for (const file of files) {
 			if (file.size > maxAssetSize) {
+				toasts.addToast({
+					title: msg('assets.files.size-too-big'),
+					severity: 'error',
+				})
+
 				console.warn(
 					`File size too big: ${(file.size / 1024).toFixed()}kb > ${(
 						maxAssetSize / 1024
@@ -293,7 +248,6 @@
 				continue
 			}
 
-<<<<<<< HEAD
 			// Use mime type instead of file ext, this is because
 			// window.navigator.clipboard does not preserve file names
 			// of copied files.
@@ -305,31 +259,18 @@
 				console.error('No mime type')
 				continue
 			}
-=======
-		await Promise.all(
-			files.map(async (file, i) => {
-				if (file.size > maxAssetSize) {
-					toasts.addToast({
-						title: msg('assets.files.size-too-big'),
-						severity: 'error',
-					})
-
-					console.warn(
-						`File size too big: ${(file.size / 1024).toFixed()}kb > ${(
-							maxAssetSize / 1024
-						).toFixed()}kb`
-					)
-					return null
-				}
->>>>>>> 0235f841
 
 			// We can only accept certain extensions (either images or a videos)
 			if (!acceptedImageMimeTypes.concat(acceptedVideoMimeTypes).includes(file.type)) {
+				toasts.addToast({
+					title: msg('assets.files.type-not-allowed'),
+					severity: 'error',
+				})
+
 				console.warn(`${file.name} not loaded - Extension not allowed.`)
 				continue
 			}
 
-<<<<<<< HEAD
 			const isImageType = acceptedImageMimeTypes.includes(file.type)
 			const isVideoType = acceptedVideoMimeTypes.includes(file.type)
 			const hash = await getHashForBuffer(await file.arrayBuffer())
@@ -343,17 +284,6 @@
 			assets.push(assetInfo)
 			assetsToUpdate.push({ asset: assetInfo, file, temporaryAssetPreview })
 		}
-=======
-				// We can only accept certain extensions (either images or a videos)
-				if (!acceptedImageMimeTypes.concat(acceptedVideoMimeTypes).includes(file.type)) {
-					toasts.addToast({
-						title: msg('assets.files.type-not-allowed'),
-						severity: 'error',
-					})
-					console.warn(`${file.name} not loaded - Extension not allowed.`)
-					return null
-				}
->>>>>>> 0235f841
 
 		Promise.allSettled(
 			assetsToUpdate.map(async (assetAndFile) => {
