import {
	AssetRecordType,
	DEFAULT_SUPPORTED_IMAGE_TYPES,
	DEFAULT_SUPPORT_VIDEO_TYPES,
	Editor,
	MediaHelpers,
	TLAsset,
	TLAssetId,
<<<<<<< HEAD
	TLAudioAsset,
=======
	TLBookmarkAsset,
>>>>>>> 4261d7f0
	TLBookmarkShape,
	TLContent,
	TLFileExternalAsset,
	TLImageAsset,
	TLShapeId,
	TLShapePartial,
	TLTextShape,
	TLTextShapeProps,
	TLUrlExternalAsset,
	TLVideoAsset,
	Vec,
	VecLike,
	assert,
	createShapeId,
	fetch,
	getHashForBuffer,
	getHashForString,
} from '@tldraw/editor'
import { EmbedDefinition } from './defaultEmbedDefinitions'
import { AUDIO_HEIGHT, AUDIO_WIDTH } from './shapes/audio/AudioShapeUtil'
import { EmbedShapeUtil } from './shapes/embed/EmbedShapeUtil'
import { FONT_FAMILIES, FONT_SIZES, TEXT_PROPS } from './shapes/shared/default-shape-constants'
import { TLUiToastsContextType } from './ui/context/toasts'
import { useTranslation } from './ui/hooks/useTranslation/useTranslation'
import { containBoxSize } from './utils/assets/assets'
import { putExcalidrawContent } from './utils/excalidraw/putExcalidrawContent'
import { cleanupText, isRightToLeftLanguage } from './utils/text/text'

/**
 * 5000px
 * @public
 */
export const DEFAULT_MAX_IMAGE_DIMENSION = 5000
/**
 * 10mb
 * @public
 */
export const DEFAULT_MAX_ASSET_SIZE = 10 * 1024 * 1024

/** @public */
export interface TLExternalContentProps {
	/**
	 * The maximum dimension (width or height) of an image. Images larger than this will be rescaled
	 * to fit. Defaults to infinity.
	 */
	maxImageDimension?: number
	/**
	 * The maximum size (in bytes) of an asset. Assets larger than this will be rejected. Defaults
	 * to 10mb (10 * 1024 * 1024).
	 */
	maxAssetSize?: number
	/**
	 * The mime types of images that are allowed to be handled. Defaults to
	 * DEFAULT_SUPPORTED_IMAGE_TYPES.
	 */
	acceptedImageMimeTypes?: readonly string[]
	/**
	 * The mime types of videos that are allowed to be handled. Defaults to
	 * DEFAULT_SUPPORT_VIDEO_TYPES.
	 */
	acceptedVideoMimeTypes?: readonly string[]
	/**
	 * The mime types of audio files that are allowed to be handled. Defaults to
	 * DEFAULT_SUPPORT_AUDIO_TYPES.
	 */
	acceptedAudioMimeTypes?: readonly string[]
}

/** @public */
export interface TLDefaultExternalContentHandlerOpts extends TLExternalContentProps {
	toasts: TLUiToastsContextType
	msg: ReturnType<typeof useTranslation>
}

/** @public */
export function registerDefaultExternalContentHandlers(
	editor: Editor,
<<<<<<< HEAD
	{
		maxImageDimension,
		maxAssetSize,
		acceptedImageMimeTypes,
		acceptedVideoMimeTypes,
		acceptedAudioMimeTypes,
	}: Required<TLExternalContentProps>,
	{ toasts, msg }: { toasts: TLUiToastsContextType; msg: ReturnType<typeof useTranslation> }
) {
	// files -> asset
	editor.registerExternalAssetHandler('file', async ({ file, assetId }) => {
		const isImageType = acceptedImageMimeTypes.includes(file.type)
		const isVideoType = acceptedVideoMimeTypes.includes(file.type)
		const isAudioType = acceptedAudioMimeTypes.includes(file.type)

		if (!isImageType && !isVideoType && !isAudioType) {
			toasts.addToast({
				title: msg('assets.files.type-not-allowed'),
				severity: 'error',
			})
		}
		assert(isImageType || isVideoType || isAudioType, `File type not allowed: ${file.type}`)
=======
	options: TLDefaultExternalContentHandlerOpts
) {
	// files -> asset
	editor.registerExternalAssetHandler('file', async (externalAsset) => {
		return defaultHandleExternalFileAsset(editor, externalAsset, options)
	})

	// urls -> bookmark asset
	editor.registerExternalAssetHandler('url', async (externalAsset) => {
		return defaultHandleExternalUrlAsset(editor, externalAsset, options)
	})
>>>>>>> 4261d7f0

	// svg text
	editor.registerExternalContentHandler('svg-text', async (externalContent) => {
		return defaultHandleExternalSvgTextContent(editor, externalContent)
	})

<<<<<<< HEAD
		const hash = getHashForBuffer(await file.arrayBuffer())
		assetId = assetId ?? AssetRecordType.createId(hash)
		const assetInfo = await getMediaAssetInfoPartial(
			file,
			assetId,
			isImageType,
			isVideoType,
			isAudioType
		)

		if (isFinite(maxImageDimension)) {
			const size = { w: assetInfo.props.w, h: assetInfo.props.h }
			const resizedSize = containBoxSize(size, { w: maxImageDimension, h: maxImageDimension })
			if (size !== resizedSize && MediaHelpers.isStaticImageType(file.type)) {
				assetInfo.props.w = resizedSize.w
				assetInfo.props.h = resizedSize.h
			}
		}
=======
	// embeds
	editor.registerExternalContentHandler<'embed', EmbedDefinition>('embed', (externalContent) => {
		return defaultHandleExternalEmbedContent(editor, externalContent)
	})
>>>>>>> 4261d7f0

	// files
	editor.registerExternalContentHandler('files', async (externalContent) => {
		return defaultHandleExternalFileContent(editor, externalContent, options)
	})

	// text
	editor.registerExternalContentHandler('text', async (externalContent) => {
		return defaultHandleExternalTextContent(editor, externalContent)
	})

	// url
	editor.registerExternalContentHandler('url', async (externalContent) => {
		return defaultHandleExternalUrlContent(editor, externalContent, options)
	})

	// tldraw
	editor.registerExternalContentHandler('tldraw', async (externalContent) => {
		return defaultHandleExternalTldrawContent(editor, externalContent)
	})

	// excalidraw
	editor.registerExternalContentHandler('excalidraw', async (externalContent) => {
		return defaultHandleExternalExcalidrawContent(editor, externalContent)
	})
}

/** @public */
export async function defaultHandleExternalFileAsset(
	editor: Editor,
	{ file, assetId }: TLFileExternalAsset,
	{
		acceptedImageMimeTypes = DEFAULT_SUPPORTED_IMAGE_TYPES,
		acceptedVideoMimeTypes = DEFAULT_SUPPORT_VIDEO_TYPES,
		maxAssetSize = DEFAULT_MAX_ASSET_SIZE,
		maxImageDimension = DEFAULT_MAX_IMAGE_DIMENSION,
		toasts,
		msg,
	}: TLDefaultExternalContentHandlerOpts
) {
	const isImageType = acceptedImageMimeTypes.includes(file.type)
	const isVideoType = acceptedVideoMimeTypes.includes(file.type)

	if (!isImageType && !isVideoType) {
		toasts.addToast({
			title: msg('assets.files.type-not-allowed'),
			severity: 'error',
		})
	}
	assert(isImageType || isVideoType, `File type not allowed: ${file.type}`)

	if (file.size > maxAssetSize) {
		toasts.addToast({
			title: msg('assets.files.size-too-big'),
			severity: 'error',
		})
	}
	assert(
		file.size <= maxAssetSize,
		`File size too big: ${(file.size / 1024).toFixed()}kb > ${(maxAssetSize / 1024).toFixed()}kb`
	)

	const hash = getHashForBuffer(await file.arrayBuffer())
	assetId = assetId ?? AssetRecordType.createId(hash)
	const assetInfo = await getMediaAssetInfoPartial(
		file,
		assetId,
		isImageType,
		isVideoType,
		maxImageDimension
	)

	const result = await editor.uploadAsset(assetInfo, file)
	assetInfo.props.src = result.src
	if (result.meta) assetInfo.meta = { ...assetInfo.meta, ...result.meta }

	return AssetRecordType.create(assetInfo)
}

/** @public */
export async function defaultHandleExternalUrlAsset(
	editor: Editor,
	{ url }: TLUrlExternalAsset,
	{ toasts, msg }: TLDefaultExternalContentHandlerOpts
): Promise<TLBookmarkAsset> {
	let meta: { image: string; favicon: string; title: string; description: string }

	try {
		const resp = await fetch(url, {
			method: 'GET',
			mode: 'no-cors',
		})
		const html = await resp.text()
		const doc = new DOMParser().parseFromString(html, 'text/html')
		meta = {
			image: doc.head.querySelector('meta[property="og:image"]')?.getAttribute('content') ?? '',
			favicon:
				doc.head.querySelector('link[rel="apple-touch-icon"]')?.getAttribute('href') ??
				doc.head.querySelector('link[rel="icon"]')?.getAttribute('href') ??
				'',
			title: doc.head.querySelector('meta[property="og:title"]')?.getAttribute('content') ?? url,
			description:
				doc.head.querySelector('meta[property="og:description"]')?.getAttribute('content') ?? '',
		}
		if (!meta.image.startsWith('http')) {
			meta.image = new URL(meta.image, url).href
		}
		if (!meta.favicon.startsWith('http')) {
			meta.favicon = new URL(meta.favicon, url).href
		}
	} catch (error) {
		console.error(error)
		toasts.addToast({
			title: msg('assets.url.failed'),
			severity: 'error',
		})
		meta = { image: '', favicon: '', title: '', description: '' }
	}

	// Create the bookmark asset from the meta
	return {
		id: AssetRecordType.createId(getHashForString(url)),
		typeName: 'asset',
		type: 'bookmark',
		props: {
			src: url,
			description: meta.description,
			image: meta.image,
			favicon: meta.favicon,
			title: meta.title,
		},
		meta: {},
	} as TLBookmarkAsset
}

/** @public */
export async function defaultHandleExternalSvgTextContent(
	editor: Editor,
	{ point, text }: { point?: VecLike; text: string }
) {
	const position =
		point ??
		(editor.inputs.shiftKey
			? editor.inputs.currentPagePoint
			: editor.getViewportPageBounds().center)

	const svg = new DOMParser().parseFromString(text, 'image/svg+xml').querySelector('svg')
	if (!svg) {
		throw new Error('No <svg/> element present')
	}

	let width = parseFloat(svg.getAttribute('width') || '0')
	let height = parseFloat(svg.getAttribute('height') || '0')

	if (!(width && height)) {
		document.body.appendChild(svg)
		const box = svg.getBoundingClientRect()
		document.body.removeChild(svg)

		width = box.width
		height = box.height
	}

	const asset = await editor.getAssetForExternalContent({
		type: 'file',
		file: new File([text], 'asset.svg', { type: 'image/svg+xml' }),
	})

	if (!asset) throw Error('Could not create an asset')

	createShapesForAssets(editor, [asset], position)
}

/** @public */
export function defaultHandleExternalEmbedContent<T>(
	editor: Editor,
	{ point, url, embed }: { point?: VecLike; url: string; embed: T }
) {
	const position =
		point ??
		(editor.inputs.shiftKey
			? editor.inputs.currentPagePoint
			: editor.getViewportPageBounds().center)

	const { width, height } = embed as { width: number; height: number }

	const id = createShapeId()

	const shapePartial: TLShapePartial = {
		id,
		type: 'embed',
		x: position.x - (width || 450) / 2,
		y: position.y - (height || 450) / 2,
		props: {
			w: width,
			h: height,
			url,
		},
	}

	editor.createShapes([shapePartial]).select(id)
}

/** @public */
export async function defaultHandleExternalFileContent(
	editor: Editor,
	{ point, files }: { point?: VecLike; files: File[] },
	{
		maxAssetSize = DEFAULT_MAX_ASSET_SIZE,
		maxImageDimension = DEFAULT_MAX_IMAGE_DIMENSION,
		acceptedImageMimeTypes = DEFAULT_SUPPORTED_IMAGE_TYPES,
		acceptedVideoMimeTypes = DEFAULT_SUPPORT_VIDEO_TYPES,
		toasts,
		msg,
	}: TLDefaultExternalContentHandlerOpts
) {
	if (files.length > editor.options.maxFilesAtOnce) {
		toasts.addToast({ title: msg('assets.files.amount-too-big'), severity: 'error' })
		return
	}

	const position =
		point ??
		(editor.inputs.shiftKey
			? editor.inputs.currentPagePoint
			: editor.getViewportPageBounds().center)

	const pagePoint = new Vec(position.x, position.y)
	const assetPartials: TLAsset[] = []
	const assetsToUpdate: {
		asset: TLAsset
		file: File
		temporaryAssetPreview?: string
	}[] = []
	for (const file of files) {
		if (file.size > maxAssetSize) {
			toasts.addToast({
				title: msg('assets.files.size-too-big'),
				severity: 'error',
			})

			console.warn(
				`File size too big: ${(file.size / 1024).toFixed()}kb > ${(
					maxAssetSize / 1024
				).toFixed()}kb`
			)
			continue
		}

		// Use mime type instead of file ext, this is because
		// window.navigator.clipboard does not preserve file names
		// of copied files.
		if (!file.type) {
			toasts.addToast({
				title: msg('assets.files.upload-failed'),
				severity: 'error',
			})
			console.error('No mime type')
			continue
		}

		// We can only accept certain extensions (either images or a videos)
		const acceptedTypes = [...acceptedImageMimeTypes, ...acceptedVideoMimeTypes]
		if (!acceptedTypes.includes(file.type)) {
			toasts.addToast({
				title: msg('assets.files.type-not-allowed'),
				severity: 'error',
			})

			console.warn(`${file.name} not loaded - Mime type not allowed ${file.type}.`)
			continue
		}

		const isImageType = acceptedImageMimeTypes.includes(file.type)
		const isVideoType = acceptedVideoMimeTypes.includes(file.type)
		const hash = getHashForBuffer(await file.arrayBuffer())
		const assetId: TLAssetId = AssetRecordType.createId(hash)
		const assetInfo = await getMediaAssetInfoPartial(
			file,
			assetId,
			isImageType,
			isVideoType,
			maxImageDimension
		)
		let temporaryAssetPreview
		if (isImageType) {
			temporaryAssetPreview = editor.createTemporaryAssetPreview(assetId, file)
		}
		assetPartials.push(assetInfo)
		assetsToUpdate.push({ asset: assetInfo, file, temporaryAssetPreview })
	}

	Promise.allSettled(
		assetsToUpdate.map(async (assetAndFile) => {
			try {
				const newAsset = await editor.getAssetForExternalContent({
					type: 'file',
					file: assetAndFile.file,
				})

				if (!newAsset) {
					throw Error('Could not create an asset')
				}

				// Save the new asset under the old asset's id
				editor.updateAssets([{ ...newAsset, id: assetAndFile.asset.id }])
			} catch (error) {
				toasts.addToast({
					title: msg('assets.files.upload-failed'),
					severity: 'error',
				})
				console.error(error)
				return
			}
		})
	)

<<<<<<< HEAD
			// We can only accept certain extensions (either images or a videos)
			if (
				!acceptedImageMimeTypes
					.concat(acceptedVideoMimeTypes)
					.concat(acceptedAudioMimeTypes)
					.includes(file.type)
			) {
				toasts.addToast({
					title: msg('assets.files.type-not-allowed'),
					severity: 'error',
				})

				console.warn(`${file.name} not loaded - Mime type not allowed ${file.type}.`)
				continue
			}

			const isImageType = acceptedImageMimeTypes.includes(file.type)
			const isVideoType = acceptedVideoMimeTypes.includes(file.type)
			const isAudioType = acceptedAudioMimeTypes.includes(file.type)
			const hash = getHashForBuffer(await file.arrayBuffer())
			const assetId: TLAssetId = AssetRecordType.createId(hash)
			const assetInfo = await getMediaAssetInfoPartial(
				file,
				assetId,
				isImageType,
				isVideoType,
				isAudioType
			)
			let temporaryAssetPreview
			if (isImageType) {
				temporaryAssetPreview = editor.createTemporaryAssetPreview(assetId, file)
			}
			assets.push(assetInfo)
			assetsToUpdate.push({ asset: assetInfo, file, temporaryAssetPreview })
		}
=======
	createShapesForAssets(editor, assetPartials, pagePoint)
}

/** @public */
export async function defaultHandleExternalTextContent(
	editor: Editor,
	{ point, text }: { point?: VecLike; text: string }
) {
	const p =
		point ??
		(editor.inputs.shiftKey
			? editor.inputs.currentPagePoint
			: editor.getViewportPageBounds().center)
>>>>>>> 4261d7f0

	const defaultProps = editor.getShapeUtil<TLTextShape>('text').getDefaultProps()

	const textToPaste = cleanupText(text)

	// If we're pasting into a text shape, update the text.
	const onlySelectedShape = editor.getOnlySelectedShape()
	if (onlySelectedShape && 'text' in onlySelectedShape.props) {
		editor.updateShapes([
			{
				id: onlySelectedShape.id,
				type: onlySelectedShape.type,
				props: {
					text: textToPaste,
				},
			},
		])

		return
	}

	// Measure the text with default values
	let w: number
	let h: number
	let autoSize: boolean
	let align = 'middle' as TLTextShapeProps['textAlign']

	const isMultiLine = textToPaste.split('\n').length > 1

	// check whether the text contains the most common characters in RTL languages
	const isRtl = isRightToLeftLanguage(textToPaste)

	if (isMultiLine) {
		align = isMultiLine ? (isRtl ? 'end' : 'start') : 'middle'
	}

	const rawSize = editor.textMeasure.measureText(textToPaste, {
		...TEXT_PROPS,
		fontFamily: FONT_FAMILIES[defaultProps.font],
		fontSize: FONT_SIZES[defaultProps.size],
		maxWidth: null,
	})

	const minWidth = Math.min(
		isMultiLine ? editor.getViewportPageBounds().width * 0.9 : 920,
		Math.max(200, editor.getViewportPageBounds().width * 0.9)
	)

	if (rawSize.w > minWidth) {
		const shrunkSize = editor.textMeasure.measureText(textToPaste, {
			...TEXT_PROPS,
			fontFamily: FONT_FAMILIES[defaultProps.font],
			fontSize: FONT_SIZES[defaultProps.size],
			maxWidth: minWidth,
		})
		w = shrunkSize.w
		h = shrunkSize.h
		autoSize = false
		align = isRtl ? 'end' : 'start'
	} else {
		// autosize is fine
		w = rawSize.w
		h = rawSize.h
		autoSize = true
	}

	if (p.y - h / 2 < editor.getViewportPageBounds().minY + 40) {
		p.y = editor.getViewportPageBounds().minY + 40 + h / 2
	}

	editor.createShapes<TLTextShape>([
		{
			id: createShapeId(),
			type: 'text',
			x: p.x - w / 2,
			y: p.y - h / 2,
			props: {
				text: textToPaste,
				// if the text has more than one line, align it to the left
				textAlign: align,
				autoSize,
				w,
			},
		},
	])
}

/** @public */
export async function defaultHandleExternalUrlContent(
	editor: Editor,
	{ point, url }: { point?: VecLike; url: string },
	{ toasts, msg }: TLDefaultExternalContentHandlerOpts
) {
	// try to paste as an embed first
	const embedUtil = editor.getShapeUtil('embed') as EmbedShapeUtil | undefined
	const embedInfo = embedUtil?.getEmbedDefinition(url)

	if (embedInfo) {
		return editor.putExternalContent({
			type: 'embed',
			url: embedInfo.url,
			point,
			embed: embedInfo.definition,
		})
	}

	const position =
		point ??
		(editor.inputs.shiftKey
			? editor.inputs.currentPagePoint
			: editor.getViewportPageBounds().center)

	const assetId: TLAssetId = AssetRecordType.createId(getHashForString(url))
	const shape = createEmptyBookmarkShape(editor, url, position)

	// Use an existing asset if we have one, or else else create a new one
	let asset = editor.getAsset(assetId) as TLAsset
	let shouldAlsoCreateAsset = false
	if (!asset) {
		shouldAlsoCreateAsset = true
		try {
			const bookmarkAsset = await editor.getAssetForExternalContent({ type: 'url', url })
			if (!bookmarkAsset) throw Error('Could not create an asset')
			asset = bookmarkAsset
		} catch {
			toasts.addToast({
				title: msg('assets.url.failed'),
				severity: 'error',
			})
			return
		}
	}

	editor.run(() => {
		if (shouldAlsoCreateAsset) {
			editor.createAssets([asset])
		}

		editor.updateShapes([
			{
				id: shape.id,
				type: shape.type,
				props: {
					assetId: asset.id,
				},
			},
		])
	})
}

/** @public */
export async function defaultHandleExternalTldrawContent(
	editor: Editor,
	{ point, content }: { point?: VecLike; content: TLContent }
) {
	editor.run(() => {
		const selectionBoundsBefore = editor.getSelectionPageBounds()
		editor.markHistoryStoppingPoint('paste')
		editor.putContentOntoCurrentPage(content, {
			point: point,
			select: true,
		})
		const selectedBoundsAfter = editor.getSelectionPageBounds()
		if (
			selectionBoundsBefore &&
			selectedBoundsAfter &&
			selectionBoundsBefore?.collides(selectedBoundsAfter)
		) {
			// Creates a 'puff' to show content has been pasted
			editor.updateInstanceState({ isChangingStyle: true })
			editor.timers.setTimeout(() => {
				editor.updateInstanceState({ isChangingStyle: false })
			}, 150)
		}
	})
}

/** @public */
export async function defaultHandleExternalExcalidrawContent(
	editor: Editor,
	{ point, content }: { point?: VecLike; content: any }
) {
	editor.run(() => {
		putExcalidrawContent(editor, content, point)
	})
}

/** @public */
export async function getMediaAssetInfoPartial(
	file: File,
	assetId: TLAssetId,
	isImageType: boolean,
	isVideoType: boolean,
<<<<<<< HEAD
	isAudioType: boolean
=======
	maxImageDimension?: number
>>>>>>> 4261d7f0
) {
	let fileType = file.type

	if (file.type === 'video/quicktime') {
		// hack to make .mov videos work
		fileType = 'video/mp4'
	}

	const size = isAudioType
		? { w: AUDIO_WIDTH, h: AUDIO_HEIGHT }
		: isImageType
			? await MediaHelpers.getImageSize(file)
			: await MediaHelpers.getVideoSize(file)

	let title
	let coverArt
	if (isAudioType) {
		const { title: _title, coverArt: _coverArt } = await MediaHelpers.getAudioTags(file)
		title = _title
		coverArt = _coverArt
	}

	const isAnimated = (await MediaHelpers.isAnimated(file)) || isVideoType

	const assetInfo = {
		id: assetId,
		type: isAudioType ? 'audio' : isImageType ? 'image' : 'video',
		typeName: 'asset',
		props: Object.fromEntries(
			Object.entries({
				name: file.name,
				src: '',
				w: size.w,
				h: size.h,
				fileSize: file.size,
				mimeType: fileType,
				isAnimated,
				title,
				coverArt,
			}).filter(([, v]) => v !== undefined)
		),
		meta: {},
	} as TLImageAsset | TLVideoAsset

	if (maxImageDimension && isFinite(maxImageDimension)) {
		const size = { w: assetInfo.props.w, h: assetInfo.props.h }
		const resizedSize = containBoxSize(size, { w: maxImageDimension, h: maxImageDimension })
		if (size !== resizedSize && MediaHelpers.isStaticImageType(file.type)) {
			assetInfo.props.w = resizedSize.w
			assetInfo.props.h = resizedSize.h
		}
	}

<<<<<<< HEAD
	return assetInfo as TLImageAsset | TLVideoAsset | TLAudioAsset
=======
	return assetInfo
>>>>>>> 4261d7f0
}

/**
 * A helper function for an external content handler. It creates bookmarks,
 * images, video, or audio shapes corresponding to the type of assets provided.
 *
 * @param editor - The editor instance
 *
 * @param assets - An array of asset Ids
 *
 * @param position - the position at which to create the shapes
 *
 * @public
 */
export async function createShapesForAssets(
	editor: Editor,
	assets: TLAsset[],
	position: VecLike
): Promise<TLShapeId[]> {
	if (!assets.length) return []

	const currentPoint = Vec.From(position)
	const partials: TLShapePartial[] = []

	for (let i = 0; i < assets.length; i++) {
		const asset = assets[i]
		switch (asset.type) {
			case 'image':
			case 'video':
			case 'audio': {
				partials.push({
					id: createShapeId(),
					type: asset.type,
					x: currentPoint.x,
					y: currentPoint.y,
					opacity: 1,
					props: {
						assetId: asset.id,
						w: asset.props.w,
						h: asset.props.h,
					},
				})

				currentPoint.x += asset.props.w
				break
			}
		}
	}

	editor.run(() => {
		// Create any assets
		const assetsToCreate = assets.filter((asset) => !editor.getAsset(asset.id))
		if (assetsToCreate.length) {
			editor.createAssets(assetsToCreate)
		}

		// Create the shapes
		editor.createShapes(partials).select(...partials.map((p) => p.id))

		// Re-position shapes so that the center of the group is at the provided point
		centerSelectionAroundPoint(editor, position)
	})

	return partials.map((p) => p.id)
}

/**
 * Repositions selected shapes do that the center of the group is
 * at the provided position
 *
 * @param editor - The editor instance
 *
 * @param position - the point to center the shapes around
 *
 * @public
 */
export function centerSelectionAroundPoint(editor: Editor, position: VecLike) {
	// Re-position shapes so that the center of the group is at the provided point
	const viewportPageBounds = editor.getViewportPageBounds()
	let selectionPageBounds = editor.getSelectionPageBounds()

	if (selectionPageBounds) {
		const offset = selectionPageBounds!.center.sub(position)

		editor.updateShapes(
			editor.getSelectedShapes().map((shape) => {
				const localRotation = editor.getShapeParentTransform(shape).decompose().rotation
				const localDelta = Vec.Rot(offset, -localRotation)
				return {
					id: shape.id,
					type: shape.type,
					x: shape.x! - localDelta.x,
					y: shape.y! - localDelta.y,
				}
			})
		)
	}
	selectionPageBounds = editor.getSelectionPageBounds()
	// align selection with the grid if necessary
	if (selectionPageBounds && editor.getInstanceState().isGridMode) {
		const gridSize = editor.getDocumentSettings().gridSize
		const topLeft = new Vec(selectionPageBounds.minX, selectionPageBounds.minY)
		const gridSnappedPoint = topLeft.clone().snapToGrid(gridSize)
		const delta = Vec.Sub(topLeft, gridSnappedPoint)
		editor.updateShapes(
			editor.getSelectedShapes().map((shape) => {
				const newPoint = { x: shape.x! - delta.x, y: shape.y! - delta.y }
				return {
					id: shape.id,
					type: shape.type,
					x: newPoint.x,
					y: newPoint.y,
				}
			})
		)
	}
	// Zoom out to fit the shapes, if necessary
	selectionPageBounds = editor.getSelectionPageBounds()
	if (selectionPageBounds && !viewportPageBounds.contains(selectionPageBounds)) {
		editor.zoomToSelection({ animation: { duration: editor.options.animationMediumMs } })
	}
}

/** @public */
export function createEmptyBookmarkShape(
	editor: Editor,
	url: string,
	position: VecLike
): TLBookmarkShape {
	const partial: TLShapePartial = {
		id: createShapeId(),
		type: 'bookmark',
		x: position.x - 150,
		y: position.y - 160,
		opacity: 1,
		props: {
			assetId: null,
			url,
		},
	}

	editor.run(() => {
		editor.createShapes([partial]).select(partial.id)
		centerSelectionAroundPoint(editor, position)
	})

	return editor.getShape(partial.id) as TLBookmarkShape
}<|MERGE_RESOLUTION|>--- conflicted
+++ resolved
@@ -1,26 +1,22 @@
 import {
 	AssetRecordType,
 	DEFAULT_SUPPORTED_IMAGE_TYPES,
+	DEFAULT_SUPPORT_AUDIO_TYPES,
 	DEFAULT_SUPPORT_VIDEO_TYPES,
 	Editor,
 	MediaHelpers,
 	TLAsset,
 	TLAssetId,
-<<<<<<< HEAD
-	TLAudioAsset,
-=======
 	TLBookmarkAsset,
->>>>>>> 4261d7f0
 	TLBookmarkShape,
 	TLContent,
 	TLFileExternalAsset,
-	TLImageAsset,
+	TLMediaAsset,
 	TLShapeId,
 	TLShapePartial,
 	TLTextShape,
 	TLTextShapeProps,
 	TLUrlExternalAsset,
-	TLVideoAsset,
 	Vec,
 	VecLike,
 	assert,
@@ -88,30 +84,6 @@
 /** @public */
 export function registerDefaultExternalContentHandlers(
 	editor: Editor,
-<<<<<<< HEAD
-	{
-		maxImageDimension,
-		maxAssetSize,
-		acceptedImageMimeTypes,
-		acceptedVideoMimeTypes,
-		acceptedAudioMimeTypes,
-	}: Required<TLExternalContentProps>,
-	{ toasts, msg }: { toasts: TLUiToastsContextType; msg: ReturnType<typeof useTranslation> }
-) {
-	// files -> asset
-	editor.registerExternalAssetHandler('file', async ({ file, assetId }) => {
-		const isImageType = acceptedImageMimeTypes.includes(file.type)
-		const isVideoType = acceptedVideoMimeTypes.includes(file.type)
-		const isAudioType = acceptedAudioMimeTypes.includes(file.type)
-
-		if (!isImageType && !isVideoType && !isAudioType) {
-			toasts.addToast({
-				title: msg('assets.files.type-not-allowed'),
-				severity: 'error',
-			})
-		}
-		assert(isImageType || isVideoType || isAudioType, `File type not allowed: ${file.type}`)
-=======
 	options: TLDefaultExternalContentHandlerOpts
 ) {
 	// files -> asset
@@ -123,38 +95,16 @@
 	editor.registerExternalAssetHandler('url', async (externalAsset) => {
 		return defaultHandleExternalUrlAsset(editor, externalAsset, options)
 	})
->>>>>>> 4261d7f0
 
 	// svg text
 	editor.registerExternalContentHandler('svg-text', async (externalContent) => {
 		return defaultHandleExternalSvgTextContent(editor, externalContent)
 	})
 
-<<<<<<< HEAD
-		const hash = getHashForBuffer(await file.arrayBuffer())
-		assetId = assetId ?? AssetRecordType.createId(hash)
-		const assetInfo = await getMediaAssetInfoPartial(
-			file,
-			assetId,
-			isImageType,
-			isVideoType,
-			isAudioType
-		)
-
-		if (isFinite(maxImageDimension)) {
-			const size = { w: assetInfo.props.w, h: assetInfo.props.h }
-			const resizedSize = containBoxSize(size, { w: maxImageDimension, h: maxImageDimension })
-			if (size !== resizedSize && MediaHelpers.isStaticImageType(file.type)) {
-				assetInfo.props.w = resizedSize.w
-				assetInfo.props.h = resizedSize.h
-			}
-		}
-=======
 	// embeds
 	editor.registerExternalContentHandler<'embed', EmbedDefinition>('embed', (externalContent) => {
 		return defaultHandleExternalEmbedContent(editor, externalContent)
 	})
->>>>>>> 4261d7f0
 
 	// files
 	editor.registerExternalContentHandler('files', async (externalContent) => {
@@ -189,6 +139,7 @@
 	{
 		acceptedImageMimeTypes = DEFAULT_SUPPORTED_IMAGE_TYPES,
 		acceptedVideoMimeTypes = DEFAULT_SUPPORT_VIDEO_TYPES,
+		acceptedAudioMimeTypes = DEFAULT_SUPPORT_AUDIO_TYPES,
 		maxAssetSize = DEFAULT_MAX_ASSET_SIZE,
 		maxImageDimension = DEFAULT_MAX_IMAGE_DIMENSION,
 		toasts,
@@ -197,14 +148,15 @@
 ) {
 	const isImageType = acceptedImageMimeTypes.includes(file.type)
 	const isVideoType = acceptedVideoMimeTypes.includes(file.type)
-
-	if (!isImageType && !isVideoType) {
+	const isAudioType = acceptedAudioMimeTypes.includes(file.type)
+
+	if (!isImageType && !isVideoType && !isAudioType) {
 		toasts.addToast({
 			title: msg('assets.files.type-not-allowed'),
 			severity: 'error',
 		})
 	}
-	assert(isImageType || isVideoType, `File type not allowed: ${file.type}`)
+	assert(isImageType || isVideoType || isAudioType, `File type not allowed: ${file.type}`)
 
 	if (file.size > maxAssetSize) {
 		toasts.addToast({
@@ -224,6 +176,7 @@
 		assetId,
 		isImageType,
 		isVideoType,
+		isAudioType,
 		maxImageDimension
 	)
 
@@ -367,6 +320,7 @@
 		maxImageDimension = DEFAULT_MAX_IMAGE_DIMENSION,
 		acceptedImageMimeTypes = DEFAULT_SUPPORTED_IMAGE_TYPES,
 		acceptedVideoMimeTypes = DEFAULT_SUPPORT_VIDEO_TYPES,
+		acceptedAudioMimeTypes = DEFAULT_SUPPORT_AUDIO_TYPES,
 		toasts,
 		msg,
 	}: TLDefaultExternalContentHandlerOpts
@@ -416,8 +370,12 @@
 			continue
 		}
 
-		// We can only accept certain extensions (either images or a videos)
-		const acceptedTypes = [...acceptedImageMimeTypes, ...acceptedVideoMimeTypes]
+		// We can only accept certain extensions (either images, videos, or audio)
+		const acceptedTypes = [
+			...acceptedImageMimeTypes,
+			...acceptedVideoMimeTypes,
+			...acceptedAudioMimeTypes,
+		]
 		if (!acceptedTypes.includes(file.type)) {
 			toasts.addToast({
 				title: msg('assets.files.type-not-allowed'),
@@ -430,6 +388,7 @@
 
 		const isImageType = acceptedImageMimeTypes.includes(file.type)
 		const isVideoType = acceptedVideoMimeTypes.includes(file.type)
+		const isAudioType = acceptedAudioMimeTypes.includes(file.type)
 		const hash = getHashForBuffer(await file.arrayBuffer())
 		const assetId: TLAssetId = AssetRecordType.createId(hash)
 		const assetInfo = await getMediaAssetInfoPartial(
@@ -437,6 +396,7 @@
 			assetId,
 			isImageType,
 			isVideoType,
+			isAudioType,
 			maxImageDimension
 		)
 		let temporaryAssetPreview
@@ -472,43 +432,6 @@
 		})
 	)
 
-<<<<<<< HEAD
-			// We can only accept certain extensions (either images or a videos)
-			if (
-				!acceptedImageMimeTypes
-					.concat(acceptedVideoMimeTypes)
-					.concat(acceptedAudioMimeTypes)
-					.includes(file.type)
-			) {
-				toasts.addToast({
-					title: msg('assets.files.type-not-allowed'),
-					severity: 'error',
-				})
-
-				console.warn(`${file.name} not loaded - Mime type not allowed ${file.type}.`)
-				continue
-			}
-
-			const isImageType = acceptedImageMimeTypes.includes(file.type)
-			const isVideoType = acceptedVideoMimeTypes.includes(file.type)
-			const isAudioType = acceptedAudioMimeTypes.includes(file.type)
-			const hash = getHashForBuffer(await file.arrayBuffer())
-			const assetId: TLAssetId = AssetRecordType.createId(hash)
-			const assetInfo = await getMediaAssetInfoPartial(
-				file,
-				assetId,
-				isImageType,
-				isVideoType,
-				isAudioType
-			)
-			let temporaryAssetPreview
-			if (isImageType) {
-				temporaryAssetPreview = editor.createTemporaryAssetPreview(assetId, file)
-			}
-			assets.push(assetInfo)
-			assetsToUpdate.push({ asset: assetInfo, file, temporaryAssetPreview })
-		}
-=======
 	createShapesForAssets(editor, assetPartials, pagePoint)
 }
 
@@ -522,7 +445,6 @@
 		(editor.inputs.shiftKey
 			? editor.inputs.currentPagePoint
 			: editor.getViewportPageBounds().center)
->>>>>>> 4261d7f0
 
 	const defaultProps = editor.getShapeUtil<TLTextShape>('text').getDefaultProps()
 
@@ -716,11 +638,8 @@
 	assetId: TLAssetId,
 	isImageType: boolean,
 	isVideoType: boolean,
-<<<<<<< HEAD
-	isAudioType: boolean
-=======
+	isAudioType: boolean,
 	maxImageDimension?: number
->>>>>>> 4261d7f0
 ) {
 	let fileType = file.type
 
@@ -763,7 +682,7 @@
 			}).filter(([, v]) => v !== undefined)
 		),
 		meta: {},
-	} as TLImageAsset | TLVideoAsset
+	} as TLMediaAsset
 
 	if (maxImageDimension && isFinite(maxImageDimension)) {
 		const size = { w: assetInfo.props.w, h: assetInfo.props.h }
@@ -774,11 +693,7 @@
 		}
 	}
 
-<<<<<<< HEAD
-	return assetInfo as TLImageAsset | TLVideoAsset | TLAudioAsset
-=======
 	return assetInfo
->>>>>>> 4261d7f0
 }
 
 /**
