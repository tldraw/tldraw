--- conflicted
+++ resolved
@@ -305,7 +305,11 @@
 /** @public */
 export async function defaultHandleExternalFileContent(
 	editor: Editor,
-	{ point, files }: { point?: VecLike; files: File[] },
+	{
+		point,
+		files,
+		shapeIdToReplace,
+	}: { point?: VecLike; files: File[]; shapeIdToReplace?: TLShapeId },
 	{
 		maxAssetSize = DEFAULT_MAX_ASSET_SIZE,
 		maxImageDimension = DEFAULT_MAX_IMAGE_DIMENSION,
@@ -348,12 +352,6 @@
 			continue
 		}
 
-<<<<<<< HEAD
-	// files
-	editor.registerExternalContentHandler('files', async ({ point, files, shapeIdToReplace }) => {
-		if (files.length > editor.options.maxFilesAtOnce) {
-			throw Error('Too many files')
-=======
 		// Use mime type instead of file ext, this is because
 		// window.navigator.clipboard does not preserve file names
 		// of copied files.
@@ -364,7 +362,6 @@
 			})
 			console.error('No mime type')
 			continue
->>>>>>> a97454ec
 		}
 
 		// We can only accept certain extensions (either images or a videos)
@@ -423,7 +420,28 @@
 		})
 	)
 
-	createShapesForAssets(editor, assetPartials, pagePoint)
+	if (shapeIdToReplace) {
+		editor.run(() => {
+			assert(assetPartials.length === 1, `Should only be one file when replacing.`)
+			const asset = assetPartials[0]
+			if (!editor.getAsset(asset.id)) {
+				editor.createAssets([asset])
+			}
+
+			editor.updateShape({
+				id: shapeIdToReplace,
+				props: {
+					assetId: asset.id,
+					crop: { topLeft: { x: 0, y: 0 }, bottomRight: { x: 1, y: 1 } },
+					zoom: 1,
+					w: (asset as TLImageAsset).props.w,
+					h: (asset as TLImageAsset).props.h,
+				},
+			} as TLShapePartial)
+		})
+	} else {
+		createShapesForAssets(editor, assetPartials, pagePoint)
+	}
 }
 
 /** @public */
@@ -439,33 +457,7 @@
 
 	const defaultProps = editor.getShapeUtil<TLTextShape>('text').getDefaultProps()
 
-<<<<<<< HEAD
-		if (shapeIdToReplace) {
-			editor.run(() => {
-				assert(assets.length === 1, `Should only be one file when replacing.`)
-				const asset = assets[0]
-				if (!editor.getAsset(asset.id)) {
-					editor.createAssets([asset])
-				}
-
-				editor.updateShape({
-					id: shapeIdToReplace,
-					props: {
-						assetId: asset.id,
-						crop: { topLeft: { x: 0, y: 0 }, bottomRight: { x: 1, y: 1 } },
-						zoom: 1,
-						w: (asset as TLImageAsset).props.w,
-						h: (asset as TLImageAsset).props.h,
-					},
-				} as TLShapePartial)
-			})
-		} else {
-			createShapesForAssets(editor, assets, pagePoint)
-		}
-	})
-=======
 	const textToPaste = cleanupText(text)
->>>>>>> a97454ec
 
 	// If we're pasting into a text shape, update the text.
 	const onlySelectedShape = editor.getOnlySelectedShape()
