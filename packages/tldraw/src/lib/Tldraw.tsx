--- conflicted
+++ resolved
@@ -186,18 +186,11 @@
 
 // We put these hooks into a component here so that they can run inside of the context provided by TldrawEditor and TldrawUi.
 function InsideOfEditorAndUiContext({
-<<<<<<< HEAD
-	maxImageDimension = 5000,
-	maxAssetSize = 10 * 1024 * 1024, // 10mb
-	acceptedImageMimeTypes = DEFAULT_SUPPORTED_IMAGE_TYPES,
-	acceptedVideoMimeTypes = DEFAULT_SUPPORT_VIDEO_TYPES,
-	acceptedAudioMimeTypes = DEFAULT_SUPPORT_AUDIO_TYPES,
-=======
 	maxImageDimension,
 	maxAssetSize,
 	acceptedImageMimeTypes,
 	acceptedVideoMimeTypes,
->>>>>>> 4261d7f0
+	acceptedAudioMimeTypes,
 	onMount,
 }: TLExternalContentProps & {
 	onMount?: TLOnMountHandler
@@ -212,31 +205,15 @@
 		unsubs.push(registerDefaultSideEffects(editor))
 
 		// for content handling, first we register the default handlers...
-<<<<<<< HEAD
-		registerDefaultExternalContentHandlers(
-			editor,
-			{
-				maxImageDimension,
-				maxAssetSize,
-				acceptedImageMimeTypes,
-				acceptedVideoMimeTypes,
-				acceptedAudioMimeTypes,
-			},
-			{
-				toasts,
-				msg,
-			}
-		)
-=======
 		registerDefaultExternalContentHandlers(editor, {
 			maxImageDimension,
 			maxAssetSize,
 			acceptedImageMimeTypes,
 			acceptedVideoMimeTypes,
+			acceptedAudioMimeTypes,
 			toasts,
 			msg,
 		})
->>>>>>> 4261d7f0
 
 		// ...then we call the store's on mount which may override them...
 		unsubs.push(editor.store.props.onMount(editor))
