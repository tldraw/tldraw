--- conflicted
+++ resolved
@@ -1233,43 +1233,6 @@
 	}
 }
 
-<<<<<<< HEAD
-=======
-.tlui-layout__mobile .tlui-toolbar {
-	transition: transform 0.15s ease-out 0.05s;
-}
-
-/* ------------------- Tooltip -------------------- */
-
-.tlui-tooltip {
-	font-size: 12px;
-	padding: 2px 8px;
-	border-radius: 4px;
-	background-color: var(--color-tooltip);
-	box-shadow: none;
-	color: var(--color-text-shadow);
-	max-width: 400px;
-	width: fit-content;
-	text-align: center;
-	pointer-events: none;
-	will-change: transform, opacity;
-	z-index: 2;
-}
-
-.tlui-tooltip__arrow {
-	fill: var(--color-tooltip);
-	will-change: opacity;
-}
-
-[data-radix-popper-content-wrapper]:has(.tlui-tooltip) {
-	z-index: var(--layer-toasts) !important;
-}
-
-[data-radix-popper-content-wrapper]:has(.tlui-tooltip[data-should-animate='true']) {
-	transition: all 0.1s ease-out;
-}
-
->>>>>>> a03de714
 /* ------------------- Debug panel ------------------ */
 
 .tlui-debug-panel {
