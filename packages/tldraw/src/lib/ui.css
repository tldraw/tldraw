/* @tldraw/ui */

.tl-container {
	--layer-above: 1;
	--layer-focused-input: 10;
	--layer-menu-click-capture: 250;
	--layer-panels: 300;
	--layer-menus: 400;
	--layer-toasts: 650;
	--layer-cursor: 700;
	--layer-header-footer: 999;
	--layer-following-indicator: 1000;
}

/* Button */

.tlui-button {
	position: relative;
	height: 40px;
	min-width: 40px;
	padding: 0px 12px;
	display: flex;
	align-items: center;
	justify-content: center;
	background-color: transparent;
	border: transparent;
	color: currentColor;
	cursor: pointer;
	pointer-events: all;
	font-weight: inherit;
	font-family: inherit;
	line-height: inherit;
	text-rendering: optimizeLegibility;
	font-size: 12px;
	gap: 0px;
	color: var(--color-text-1);
	z-index: 0;
}

.tlui-button:disabled {
	color: var(--color-text-3);
	text-shadow: none;
	cursor: default;
}

.tlui-button:disabled .tlui-kbd {
	color: var(--color-text-3);
}

.tlui-button > * {
	position: relative;
	z-index: var(--layer-above);
}

.tlui-button__label {
	font-size: 12px;
	flex-grow: 2;
	text-align: left;
}

/*
 * We only want to show the focus ring if:
 * - the container is focused
 * - we're not using the mouse to interact (which is the .tl-container__no-focus-ring)
 */
.tl-container__focused:not(.tl-container__no-focus-ring) .tlui-button:focus-visible {
	border-radius: 10px;
	outline: 2px solid var(--color-focus);
	outline-offset: -5px;
}
.tl-container__focused:not(.tl-container__no-focus-ring) .tlui-button__tool:focus-visible {
	border-radius: 12px;
}
.tlui-slider__container:has(.tlui-slider__thumb:focus-visible) {
	border-radius: 10px;
	outline: 2px solid var(--color-focus);
	outline-offset: -5px;
}

.tlui-button::after {
	display: block;
	content: '';
	position: absolute;
	inset: 4px;
	border-radius: var(--radius-2);
	background: var(--color-muted-2);
	opacity: 0;
}

.tlui-button__menu[data-highlighted]::after {
	opacity: 1;
}

.tlui-button[data-isactive='true']::after,
.tlui-button[data-isactive='true']:not(:disabled, :focus-visible):active:after {
	background: var(--color-hint);
	opacity: 1;
}

.tlui-button[aria-expanded='true'][data-direction='left']:not(:hover)::after {
	background: linear-gradient(270deg, rgba(144, 144, 144, 0) 0%, var(--color-muted-2) 100%);
	opacity: 1;
}

@media (hover: hover) {
	.tlui-button:not(:disabled):hover {
		z-index: 1;
	}

	.tlui-button:not(:disabled):hover::after {
		opacity: 1;
	}
}

.tlui-button__icon + .tlui-button__label {
	margin-left: var(--space-2);
}

/* Low button  */

.tlui-button__low {
	border-radius: var(--radius-3);
	background-color: var(--color-low);
}

.tlui-button__low::after {
	background-color: var(--color-muted-2);
	opacity: 0;
}

@media (hover: hover) {
	.tlui-button__low:hover::after {
		opacity: 1;
	}
}

/* Primary / danger buttons */

.tlui-button__primary {
	color: var(--color-primary);
}

.tlui-button__danger {
	color: var(--color-warn);
	text-shadow: none;
}

@media (hover: hover) {
	.tlui-button__primary:not(:disabled, :focus-visible):hover {
		color: var(--color-primary);
	}

	.tlui-button__danger:not(:disabled, :focus-visible):hover {
		color: var(--color-warn);
		text-shadow: none;
	}
}

/* Panel button */

.tlui-button__panel {
	position: relative;
}

/* Menu button */

.tlui-button__menu {
	height: 40px;
	min-height: 40px;
	width: 100%;
	gap: 8px;
	margin: -4px 0px;
}

.tlui-button__menu::after {
	inset: 4px;
	border-radius: var(--radius-2);
}

.tlui-button__menu > .tlui-icon + .tlui-button__label {
	margin-left: 0px;
}

.tlui-button__menu:nth-child(1) {
	margin-top: 0px;
}

.tlui-button__menu:nth-last-child(1) {
	margin-bottom: 0px;
}

/* Menu checkbox button */

.tlui-button__checkbox {
	padding-left: 8px;
}

.tlui-button__checkbox__indicator {
	width: 15px;
	height: 15px;
}

/* Tool lock button */

.tlui-toolbar__lock-button {
	position: absolute;
	top: 4px;
	right: 0px;
	pointer-events: all;
	height: 40px;
	width: 40px;
	min-width: 0px;
	border-radius: var(--radius-2);
}

.tlui-toolbar__lock-button::after {
	top: 4px;
	left: 8px;
	inset: 4px;
}

/* Tool button  */

.tlui-button__tool {
	position: relative;
	height: 48px;
	width: 48px;
	margin-left: -2px;
	margin-right: -2px;
}

.tlui-button__tool:nth-of-type(1) {
	margin-left: 0px;
}

.tlui-button__tool:nth-last-of-type(1) {
	margin-right: 0px;
}

.tlui-button__tool::after {
	inset: 4px;
	border-radius: 8px;
}

.tlui-button__tool[aria-pressed='true'] {
	color: var(--color-selected-contrast);
}

.tlui-button__tool[aria-pressed='true']:not(:disabled, :focus-visible):active {
	color: var(--color-selected-contrast);
}

.tlui-button__tool[aria-pressed='true']:not(:disabled)::after {
	background: var(--color-selected);
	opacity: 1;
}

.tlui-layout__mobile .tlui-button__tool {
	height: 48px;
	width: 43px;
}

.tlui-layout__mobile .tlui-button__tool > .tlui-icon {
	height: 16px;
	width: 16px;
}

/* Button Row */

.tlui-buttons__horizontal {
	display: flex;
	flex-direction: row;
}
.tlui-buttons__horizontal > * {
	margin-left: -2px;
	margin-right: -2px;
}
.tlui-buttons__horizontal > *:nth-child(1) {
	margin-left: 0px;
}
.tlui-buttons__horizontal > *:nth-last-child(1) {
	margin-right: 0px;
}

/* Button Grid */

.tlui-buttons__grid {
	display: grid;
	grid-template-columns: repeat(4, auto);
	grid-auto-flow: row;
	overflow: hidden;
}
.tlui-buttons__grid > .tlui-button {
	margin: -2px;
}
.tlui-buttons__grid > .tlui-button:nth-of-type(4n),
.tlui-buttons__vertical-align > .tlui-button:nth-of-type(3n) {
	margin-right: 0px;
}
.tlui-buttons__grid > .tlui-button:nth-of-type(4n - 3) {
	margin-left: 0px;
}
.tlui-buttons__grid > .tlui-button:nth-of-type(-n + 4) {
	margin-top: 0px;
}
.tlui-buttons__grid > .tlui-button:nth-last-of-type(-n + 4) {
	margin-bottom: 0px;
}

/* Zoom button */

.tlui-zoom-menu__button {
	width: 60px;
	min-width: 60px;
	text-align: center;
}

/* --------------------- Layout --------------------- */

.tlui-layout {
	position: relative;
	display: grid;
	grid-template-columns: 1fr;
	grid-template-rows: minmax(0px, 1fr) auto;
	grid-auto-rows: auto;
	height: 100%;
	max-height: 100%;
	overflow: clip;
	pointer-events: none;
	user-select: none;
	contain: strict;
	z-index: var(--layer-panels);
	transform: translate3d(0, 0, 0);
	--sab: env(safe-area-inset-bottom);
	font-weight: 500;
	line-height: 1.6;
	-webkit-font-smoothing: antialiased;
	-moz-osx-font-smoothing: grayscale;
	font-smooth: antialiased;
	text-rendering: optimizeLegibility;
}

.tlui-layout__top {
	grid-column: 1;
	grid-row: 1;
	display: flex;
	min-width: 0px;
	justify-content: space-between;
}

.tlui-layout__top__left {
	display: flex;
	flex-direction: column;
	align-items: flex-start;
	justify-content: flex-start;
	width: 100%;
	height: 100%;
	flex: 0 1 0;
}

.tlui-layout__top__right {
	display: flex;
	flex-direction: column;
	align-items: flex-end;
	justify-content: flex-start;
	height: 100%;
	flex: 0 0 auto;
	min-width: 0px;
}

.tlui-scrollable,
.tlui-scrollable * {
	pointer-events: all;
	touch-action: auto;
	overscroll-behavior: none;
}

/* ----------------- Helper Buttons ---------------- */

.tlui-helper-buttons {
	position: relative;
	display: flex;
	flex-direction: column;
	justify-content: flex-start;
	align-items: flex-start;
	width: min-content;
	gap: var(--space-3);
	margin: var(--space-2) var(--space-3);
	white-space: nowrap;
	pointer-events: none;
	z-index: var(--layer-panels);
}

/* ---------------------- Icon ---------------------- */

.tlui-icon {
	flex-shrink: 0;
	width: 18px;
	height: 18px;
	background-color: currentColor;
}

.tlui-icon__placeholder {
	flex-shrink: 0;
	width: 18px;
	height: 18px;
	background-color: transparent;
}

.tlui-icon__small {
	width: 15px;
	height: 15px;
}

/* --------------------- Slider --------------------- */

.tlui-slider__container {
	width: 100%;
	padding: 0px var(--space-4);
}

.tlui-slider {
	position: relative;
	display: flex;
	align-items: center;
	user-select: none;
	touch-action: none;
	width: 100%;
}

.tlui-slider__track {
	position: relative;
	flex-grow: 1;
	height: 44px;
	cursor: pointer;
}

.tlui-slider__track::after {
	display: block;
	position: absolute;
	top: calc(50% - 2px);
	content: '';
	height: 3px;
	width: 100%;
	background-color: var(--color-muted-1);
	border-radius: 14px;
}

.tlui-slider__range {
	position: absolute;
	top: calc(50% - 2px);
	left: 0px;
	height: 3px;
	background-color: var(--color-selected);
	border-radius: 14px;
}

.tlui-slider__thumb {
	all: unset;
	cursor: grab;
	display: block;
	width: 18px;
	height: 18px;
	position: relative;
	top: -1px;
	background-color: var(--color-panel);
	border-radius: 999px;
	box-shadow: inset 0px 0px 0px 2px var(--color-text-1);
}

.tlui-slider__thumb:active {
	cursor: grabbing;
	box-shadow:
		inset 0px 0px 0px 2px var(--color-text-1),
		var(--shadow-1);
}

/* ---------------------- Input --------------------- */

.tlui-input {
	background: none;
	margin: 0px;
	position: relative;
	z-index: var(--layer-above);
	height: 40px;
	max-height: 40px;
	display: flex;
	align-items: center;
	justify-content: center;
	font-family: inherit;
	font-size: 12px;
	font-weight: inherit;
	color: var(--color-text-1);
	padding: var(--space-4);
	padding-left: 0px;
	border: none;
	outline: none;
	text-overflow: ellipsis;
	width: 100%;
	user-select: all;
	text-rendering: optimizeLegibility;
	-webkit-user-select: auto !important;
}

.tlui-input__wrapper {
	width: 100%;
	height: 44px;
	display: flex;
	align-items: center;
	gap: var(--space-4);
	color: var(--color-text);
}

.tlui-input__wrapper > .tlui-icon {
	flex-shrink: 0;
}

/* If mobile use 16px as font size */
/* On iOS, font size under 16px in an input will make the page zoom into the input 🤦‍♂️ */
/* https://css-tricks.com/16px-or-larger-text-prevents-ios-form-zoom/ */
@media (max-width: 600px) {
	@supports (-webkit-touch-callout: none) {
		/* CSS specific to iOS devices */
		.tlui-input {
			font-size: 16px;
		}
	}
}

/* ----------------------- Kbd ---------------------- */

.tlui-kbd {
	font-family: inherit;
	font-size: 11px;
	line-height: 11px;
	display: grid;
	justify-items: center;
	grid-auto-flow: column;
	grid-template-columns: auto;
	grid-auto-columns: minmax(1em, auto);
	align-self: bottom;
	color: currentColor;
	margin-left: var(--space-4);
}

.tlui-kbd > span {
	width: 100%;
	text-align: center;
	display: inline;
	margin: 0px;
	padding: 2px;
	border-radius: 2px;
}

.tlui-kbd > span:last-child {
	padding-right: 0;
}

.tlui-kbd:not(:last-child) {
	margin-right: var(--space-2);
}

/* Focus Mode Button */

.tlui-focus-button {
	z-index: var(--layer-panels);
	pointer-events: all;
}

/* ---------------------- Menu ---------------------- */

.tlui-menu:empty {
	display: none;
}

.tlui-menu {
	z-index: var(--layer-menus);
	height: fit-content;
	width: fit-content;
	border-radius: var(--radius-3);
	pointer-events: all;
	touch-action: auto;
	overflow-y: auto;
	overscroll-behavior: none;
	background-color: var(--color-panel);
	box-shadow: var(--shadow-3);
}

.tlui-menu::-webkit-scrollbar {
	display: none;
}

/* Menu groups */

.tlui-menu__group {
	width: 100%;
}

.tlui-menu__group:empty {
	display: none;
}

.tlui-menu__group {
	border-bottom: 1px solid var(--color-divider);
}
.tlui-menu__group:nth-last-of-type(1) {
	border-bottom: none;
}

/* Submenu triggers */

.tlui-menu__submenu__trigger[data-state='open']:not(:hover)::after {
	opacity: 1;
	background: linear-gradient(90deg, rgba(144, 144, 144, 0) 0%, var(--color-muted-2) 100%);
}

.tlui-menu__submenu__trigger[data-direction='left'][data-state='open']:not(:hover)::after {
	opacity: 1;
	background: linear-gradient(270deg, rgba(144, 144, 144, 0) 0%, var(--color-muted-2) 100%);
}

/* Menu Sizes */

.tlui-menu[data-size='large'] > .tlui-menu__group {
	min-width: initial;
}

.tlui-menu[data-size='medium'] > .tlui-menu__group {
	min-width: 144px;
}

.tlui-menu[data-size='small'] > .tlui-menu__group {
	min-width: 96px;
}

.tlui-menu[data-size='tiny'] > .tlui-menu__group {
	min-width: 0px;
}

.tlui-menu-click-capture {
	position: fixed;
	inset: 0;
	z-index: var(--layer-menu-click-capture);
}

/* --------------------- Popover -------------------- */

.tlui-popover {
	position: relative;
	display: flex;
	align-content: stretch;
}

.tlui-popover__content {
	position: relative;
	max-height: calc(var(--radix-popover-content-available-height) - 8px);
	margin: 0px;
	border: none;
	border-radius: var(--radius-3);
	background-color: var(--color-panel);
	box-shadow: var(--shadow-3);
	z-index: var(--layer-menus);
	overflow: hidden;
	overflow-y: auto;
	touch-action: auto;
	overscroll-behavior: none;
	scrollbar-width: none;
	-ms-overflow-style: none;
}

/* -------------------- Menu Zone ------------------- */

.tlui-menu-zone {
	position: relative;
	z-index: var(--layer-panels);
	width: fit-content;
	border-right: 2px solid var(--color-background);
	border-bottom: 2px solid var(--color-background);
	border-bottom-right-radius: var(--radius-4);
	background-color: var(--color-low);
}

.tlui-menu-zone *[data-state='open']:not(:hover)::after {
	background: linear-gradient(180deg, rgba(144, 144, 144, 0) 0%, var(--color-muted-2) 100%);
	opacity: 1;
}

/* ------------------- Page Select ------------------ */

.tlui-page-menu__wrapper {
	position: relative;
	display: flex;
	flex-direction: column;
	width: 260px;
	height: fit-content;
	max-height: 50vh;
}

.tlui-page-menu__trigger {
	width: 128px;
}

.tlui-page-menu__header {
	display: flex;
	flex-direction: row;
	align-items: center;
	width: 100%;
	height: 40px;
	padding-left: var(--space-4);
	border-bottom: 1px solid var(--color-divider);
}

.tlui-page-menu__header > .tlui-button:nth-of-type(1) {
	margin-right: -4px;
}

.tlui-page-menu__header__title {
	color: var(--color-text);
	font-size: 12px;
	flex-grow: 2;
}

.tlui-page-menu__name {
	flex-grow: 2;
	text-align: left;
	overflow: hidden;
	text-overflow: ellipsis;
	white-space: nowrap;
}

.tlui-page-menu__list {
	position: relative;
	touch-action: auto;
	flex-direction: column;
	max-height: 100%;
	overflow-x: hidden;
	overflow-y: auto;
	touch-action: auto;
}

.tlui-page-menu__item {
	position: relative;
}

.tlui-page_menu__item__submenu[data-isediting='true'] > .tlui-button[data-state='open'] {
	opacity: 1;
}

@media (hover: hover) {
	.tlui-page-menu__item:hover > .tlui-page_menu__item__submenu > .tlui-button {
		opacity: 1;
	}
}

.tlui-page-menu__item:nth-of-type(n + 2) {
	margin-top: -4px;
}

.tlui-page-menu__item__button {
	width: 100%;
}

.tlui-page-menu__item__button:not(:only-child) {
	flex-grow: 2;
	margin-right: -2px;
}

.tlui-page-menu__item__button > span {
	display: block;
	flex-grow: 2;
	text-align: left;
	overflow: hidden;
	text-overflow: ellipsis;
	white-space: nowrap;
}

.tlui-page-menu__item__button__checkbox {
	padding-left: 35px;
}

.tlui-page-menu__item__button__check {
	position: absolute;
	left: 0px;
	width: 24px;
	padding-left: 10px;
	display: inline-flex;
	align-items: center;
	justify-content: center;
	color: var(--color-text);
}

.tlui-page_menu__item__sortable {
	position: absolute;
	top: 0px;
	left: 0px;
	width: 100%;
	height: fit-content;
	display: flex;
	flex-direction: row;
	align-items: center;
	overflow: hidden;
	z-index: var(--layer-above);
}

.tlui-page_menu__item__sortable__title {
	flex: 1;
}

.tlui-page_menu__item__sortable__title > .tlui-input__wrapper {
	height: 100%;
}

.tlui-page_menu__item__sortable:focus-visible {
	z-index: var(--layer-focused-input);
}

.tlui-page_menu__item__sortable__handle {
	touch-action: none;
	width: 32px;
	min-width: 0px;
	height: 40px;
	cursor: grab;
	color: var(--color-text-3);
	flex-shrink: 0;
	margin-right: -9px;
}

.tlui-page_menu__item__sortable__handle:active {
	cursor: grabbing;
}

.tlui-page-menu__item__input {
	margin-left: 12px;
	height: 100%;
}

/* The more menu has complex CSS here: */
/* If the user can hover, then visible but opacity zero until hover */
/* If the user cannot hover, then not displayed unless editing, and then opacity 1 */

.tlui-page_menu__item__submenu {
	pointer-events: all;
	position: absolute;
	right: 0px;
	top: 0px;
	height: 100%;
	cursor: pointer;
	margin: 0px;
	margin-left: -2px;
	z-index: 10;
}

.tlui-page_menu__item__submenu > .tlui-button {
	opacity: 0;
}

.tlui-page_menu__item__sortable:focus-visible > .tlui-page_menu__item__submenu > .tlui-button,
.tlui-page_menu__item__submenu[data-isediting='true'],
.tlui-page_menu__item__submenu > .tlui-button[data-state='open'],
.tlui-page_menu__item__submenu > .tlui-button:focus-visible {
	opacity: 1;
}

.tlui-page_menu__item__submenu > .tlui-button[data-state='open']:not(:hover)::after {
	background: linear-gradient(90deg, rgba(144, 144, 144, 0) 0%, var(--color-muted-2) 100%);
}

@media (any-pointer: coarse) {
	.tlui-page_menu__item__submenu > .tlui-button {
		opacity: 1;
	}
}

.tlui-button__icon {
	padding: 0px;
}

.tlui-page-menu__item__button .tlui-button__icon {
	margin-right: 4px;
}

@media (hover: hover) {
	.tlui-page_menu__item__submenu[data-isediting='true'] > .tlui-button {
		opacity: 0;
	}

	.tlui-page_menu__item__submenu:hover > .tlui-button {
		opacity: 1;
	}
}

/* -------------- Skip to main content -------------- */

.tl-skip-to-main-content {
	position: fixed;
	top: 48px;
	left: -9999px;
	padding: 8px 16px;
	z-index: var(--layer-toasts);
}

.tl-skip-to-main-content:focus {
	left: 8px;
}

/* ---------------- Offline indicator --------------- */

.tlui-offline-indicator {
	display: flex;
	flex-direction: row;
	gap: var(--space-3);
	color: var(--color-text);
	background-color: var(--color-low);
	border: 3px solid var(--color-background);
	padding: 0px var(--space-5);
	height: 42px;
	align-items: center;
	justify-content: center;
	border-radius: 99px;
	opacity: 0;
	animation: fade-in;
	animation-duration: 0.12s;
	animation-delay: 2s;
	animation-fill-mode: forwards;
}

/* ------------------- Style panel ------------------ */

.tlui-style-panel__wrapper {
	box-shadow: var(--shadow-2);
	border-radius: var(--radius-3);
	pointer-events: all;
	background-color: var(--color-panel);
	height: fit-content;
	max-height: 100%;
	margin: 8px;
	margin-top: 4px;
	touch-action: auto;
	overscroll-behavior: none;
	overflow-y: auto;
	overflow-x: hidden;
	color: var(--color-text);
}
/* if the style panel is the only child (ie no share menu), increase the margin */
.tlui-style-panel__wrapper:only-child {
	margin-top: 8px;
}

.tlui-style-panel {
	position: relative;
	z-index: var(--layer-panels);
	pointer-events: all;
	width: 148px;
	max-width: 148px;
}

.tlui-style-panel::-webkit-scrollbar {
	display: none;
}

.tlui-style-panel .tlui-button.select {
	width: 100%;
}

.tlui-style-panel__section {
	display: flex;
	position: relative;
	flex-direction: column;
}

.tlui-style-panel__section:nth-of-type(n + 2):not(:last-child) {
	border-bottom: 1px solid var(--color-divider);
}

.tlui-style-panel__section:empty {
	display: none;
}

.tlui-style-panel__section__common:not(:only-child) {
	margin-bottom: 7px;
	border-bottom: 1px solid var(--color-divider);
}

.tlui-style-panel__row {
	display: flex;
}
/* Only really used for the alignment picker */
.tlui-style-panel__row__extra-button {
	margin-left: -2px;
}

.tlui-style-panel__double-select-picker {
	display: flex;
	grid-template-columns: 1fr auto;
	align-items: center;
	padding-left: var(--space-4);
	color: var(--color-text-1);
	font-size: 12px;
}

.tlui-style-panel__double-select-picker-label {
	text-overflow: ellipsis;
	overflow: hidden;
	white-space: nowrap;
	flex-grow: 2;
	max-width: 100%;
}

.tlui-style-panel .tlui-button[data-state='open']:not(:hover)::after {
	opacity: 1;
	background: linear-gradient(270deg, rgba(144, 144, 144, 0) 0%, var(--color-muted-2) 100%);
}

/* --------------------- Bottom --------------------- */

.tlui-layout__bottom {
	grid-row: 2;
}

.tlui-layout__bottom__main {
	width: 100%;
	position: relative;
	display: flex;
	align-items: flex-end;
	justify-content: center;
}

/* ------------------- Navigation ------------------- */

.tlui-navigation-panel {
	display: flex;
	width: min-content;
	flex-direction: column;
	z-index: var(--layer-panels);
	pointer-events: all;
	position: absolute;
	left: 0px;
	bottom: 0px;
}

.tlui-navigation-panel::before {
	content: '';
	display: block;
	position: absolute;
	z-index: -1;
	inset: -2px -2px 0px 0px;
	border-radius: 0;
	border-top: 2px solid var(--color-background);
	border-right: 2px solid var(--color-background);
	border-top-right-radius: var(--radius-4);
	background-color: var(--color-low);
}

.tlui-navigation-panel__toggle .tlui-icon {
	opacity: 0.24;
}

.tlui-navigation-panel__toggle:active .tlui-icon {
	opacity: 1;
}

@media (hover: hover) {
	.tlui-navigation-panel__toggle:hover .tlui-icon {
		opacity: 1;
	}
}

/* Minimap */

.tlui-minimap {
	width: 100%;
	height: 96px;
	min-height: 96px;
	overflow: hidden;
	padding: var(--space-3);
	padding-top: 0px;
}

.tlui-minimap__canvas {
	position: relative;
	width: 100%;
	height: 100%;
}

/* --------------------- Toolbar -------------------- */

/* Wide container */
.tlui-toolbar {
	grid-column: 1 / span 3;
	grid-row: 1;
	display: flex;
	align-items: center;
	justify-content: center;
	flex-grow: 2;
	padding-bottom: calc(var(--space-3) + var(--sab));
}

/* Centered Content */
.tlui-toolbar__inner {
	position: relative;
	width: fit-content;
	display: flex;
	gap: var(--space-3);
	align-items: flex-end;
}

.tlui-toolbar__left {
	width: fit-content;
}

/* Row of controls + lock button */
.tlui-toolbar__extras {
	position: relative;
	z-index: var(--layer-above);
	width: 100%;
	pointer-events: none;
	top: 6px;
	height: 48px;
}

.tlui-toolbar__extras:empty {
	display: none;
}

.tlui-toolbar__extras__controls {
	display: flex;
	position: relative;
	flex-direction: row;
	z-index: var(--layer-above);
	background-color: var(--color-low);
	border-top-left-radius: var(--radius-4);
	border-top-right-radius: var(--radius-4);
	border: 2px solid var(--color-background);
	margin-left: 8px;
	margin-right: 0px;
	pointer-events: all;
	width: fit-content;
}

.tlui-toolbar__tools {
	display: flex;
	flex-direction: row;
	align-items: center;
	border-radius: var(--radius-4);
	z-index: var(--layer-panels);
	pointer-events: all;
	position: relative;
	background: var(--color-panel);
	box-shadow: var(--shadow-2);
}
.tlui-toolbar__tools__list {
	display: flex;
	flex-direction: row;
	align-items: center;
}

.tlui-toolbar__overflow {
	width: 40px;
}

.tlui-layout__mobile .tlui-toolbar__overflow {
	width: 32px;
	padding: 0px;
}

.tlui-toolbar *[data-state='open']:not(:hover)::after {
	background: linear-gradient(0deg, rgba(144, 144, 144, 0) 0%, var(--color-muted-2) 100%);
}

.tlui-layout__mobile .tlui-toolbar {
	transition: transform 0.15s ease-out 0.05s;
}

/* ------------------- Debug panel ------------------ */

.tlui-debug-panel {
	background-color: var(--color-low);
	width: 100%;
	display: grid;
	align-items: center;
	grid-template-columns: 1fr auto auto auto;
	justify-content: space-between;
	padding-left: var(--space-4);
	border-top: 1px solid var(--color-background);
	font-size: 12px;
	color: var(--color-text-1);
	z-index: var(--layer-panels);
	pointer-events: all;
}

.tlui-debug-panel__current-state {
	overflow: hidden;
	white-space: nowrap;
	text-overflow: ellipsis;
}

.tlui-debug-panel__fps {
	margin-right: 8px;
}

.tlui-debug-panel__fps__slow {
	font-weight: bold;
	color: var(--color-warn);
}

.tlui-a11y-audit {
	border-collapse: collapse;
}

.tlui-a11y-audit th,
.tlui-a11y-audit td {
	padding: 8px;
	border: 1px solid var(--color-low-border);
}

/* --------------------- Toasts --------------------- */

.tlui-toast__viewport {
	position: absolute;
	inset: 0px;
	margin: 0px;
	display: flex;
	align-items: flex-end;
	justify-content: flex-end;
	flex-direction: column;
	gap: var(--space-3);
	pointer-events: none;
	padding: 0px var(--space-3) 64px 0px;
	z-index: var(--layer-toasts);
}

.tlui-toast__viewport > * {
	pointer-events: all;
}

.tlui-toast__icon {
	padding-top: 11px;
	padding-left: var(--space-4);
	color: var(--color-text-1);
}

.tlui-toast__container {
	min-width: 200px;
	display: flex;
	flex-direction: row;
	background-color: var(--color-panel);
	box-shadow: var(--shadow-2);
	border-radius: var(--radius-3);
	font-size: 12px;
}

.tlui-toast__container[data-severity='success'] .tlui-icon {
	color: var(--color-success);
}

.tlui-toast__container[data-severity='info'] .tlui-icon {
	color: var(--color-info);
}

.tlui-toast__container[data-severity='warning'] .tlui-icon {
	color: var(--color-warning);
}

.tlui-toast__container[data-severity='error'] .tlui-icon {
	color: var(--color-error);
}

.tlui-toast__main {
	flex-grow: 2;
	max-width: 280px;
}

.tlui-toast__content {
	padding: var(--space-4);
	display: flex;
	line-height: 1.4;
	flex-direction: column;
	gap: var(--space-3);
}

.tlui-toast__main[data-actions='true'] .tlui-toast__content {
	padding-bottom: var(--space-2);
}

.tlui-toast__title {
	font-weight: bold;
	color: var(--color-text-1);
	/* this makes the default toast look better */
	line-height: 16px;
}

.tlui-toast__description {
	color: var(--color-text-1);
	padding: var(--space-3);
	margin: 0px;
	padding: 0px;
}

.tlui-toast__icon + .tlui-toast__main > .tlui-toast__actions {
	padding-left: 0px;
}

.tlui-toast__actions {
	display: flex;
	flex-direction: row;
	justify-content: flex-start;
	margin-left: 0;
}

.tlui-toast__close {
	align-self: flex-end;
	flex-shrink: 0;
}

@media (prefers-reduced-motion: no-preference) {
	.tlui-toast__container[data-state='open'] {
		animation: slide-in 200ms cubic-bezier(0.785, 0.135, 0.15, 0.86);
	}

	.tlui-toast__container[data-state='closed'] {
		animation: hide 100ms ease-in;
	}

	.tlui-toast__container[data-swipe='move'] {
		transform: translateX(var(--radix-toast-swipe-move-x));
	}

	.tlui-toast__container[data-swipe='cancel'] {
		transform: translateX(0);
		transition: transform 200ms ease-out;
	}

	.tlui-toast__container[data-swipe='end'] {
		animation: swipe-out 100ms ease-out;
	}
}

/* ---------------- Dialog ---------------- */

.tlui-dialog__overlay {
	position: absolute;
	top: 0px;
	left: 0px;
	width: 100%;
	height: 100%;
	z-index: var(--layer-canvas-overlays);
	background-color: var(--color-overlay);
	pointer-events: all;
	animation: fadeIn 0.12s ease-out;
	display: grid;
	place-items: center;
	overflow-y: auto;
	padding: 0px var(--space-3);
}

.tlui-dialog__content {
	display: flex;
	flex-direction: column;
	position: relative;
	cursor: default;
	background-color: var(--color-panel);
	box-shadow: var(--shadow-3);
	border-radius: var(--radius-3);
	font-size: 12px;
	overflow: hidden;
	min-width: 300px;
	max-width: 100%;
	max-height: 80%;
}

.tlui-dialog__header {
	position: relative;
	display: flex;
	align-items: center;
	flex: 0;
	z-index: var(--layer-header-footer);
	padding-left: var(--space-4);
	color: var(--color-text);
	height: 40px;
}

.tlui-dialog__header__title {
	flex: 1;
	font-weight: inherit;
	font-size: 12px;
	margin: 0px;
	color: var(--color-text-1);
}

.tlui-dialog__header__close {
	justify-self: flex-end;
}

.tlui-dialog__body {
	padding: var(--space-4) var(--space-4);
	flex: 0 1;
	overflow-y: auto;
	overflow-x: hidden;
	color: var(--color-text-1);
	user-select: all;
	-webkit-user-select: text;
}
.tlui-dialog__body a {
	color: var(--color-selected);
}

.tlui-dialog__body ul,
.tlui-dialog__body ol {
	padding-left: 16px;
	display: flex;
	flex-direction: column;
	gap: var(--space-4);
}

.tlui-dialog__footer {
	position: relative;
	min-height: 12px;
	z-index: var(--layer-header-footer);
}

.tlui-dialog__footer__actions {
	display: flex;
	align-items: center;
	justify-content: flex-end;
}

.tlui-dialog__footer__actions > .tlui-button:nth-last-child(n + 2) {
	margin-right: -4px;
}

/* --------------------- Dialogs -------------------- */

/* Edit Link Dialog */

.tlui-edit-link-dialog {
	display: flex;
	flex-direction: column;
	gap: var(--space-4);
	color: var(--color-text);
}

.tlui-edit-link-dialog__input {
	background-color: var(--color-muted-2);
	flex-grow: 2;
	border-radius: var(--radius-2);
	padding: 0px var(--space-4);
}

/* Embed Dialog */

.tlui-embed__spacer {
	flex-grow: 2;
	min-height: 0px;
	margin-left: calc(-1 * var(--space-4));
	margin-top: calc(-1 * var(--space-4));
	pointer-events: none;
}

.tlui-embed-dialog__list {
	display: flex;
	flex-direction: column;
	padding-bottom: var(--space-5);
}

.tlui-embed-dialog__item__image {
	width: 24px;
	height: 24px;
	display: flex;
	align-items: center;
	justify-content: center;
	background-size: contain;
	background-repeat: no-repeat;
	background-position: center center;
}

.tlui-embed-dialog__enter {
	display: flex;
	flex-direction: column;
	gap: var(--space-4);
	color: var(--color-text-1);
}

.tlui-embed-dialog__input {
	background-color: var(--color-muted-2);
	flex-grow: 2;
	border-radius: var(--radius-2);
	padding: 0px var(--space-4);
}

.tlui-embed-dialog__warning {
	color: var(--color-warn);
	text-shadow: none;
}

.tlui-embed-dialog__instruction__link {
	display: flex;
	gap: var(--space-1);
	margin-top: var(--space-4);
}

.tlui-embed-dialog__enter a {
	color: var(--color-text-1);
}

/* --------------- Keyboard shortcuts --------------- */

.tlui-shortcuts-dialog__header {
	border-bottom: 1px solid var(--color-divider);
}

.tlui-shortcuts-dialog__body {
	position: relative;
	columns: 3;
	column-gap: var(--space-9);
	pointer-events: all;
	touch-action: auto;

	/* Terrible fix to allow firefox users to scroll the dialog */
	overflow-x: auto;
}

.tlui-shortcuts-dialog__body__tablet {
	columns: 2;
}

.tlui-shortcuts-dialog__body__mobile {
	columns: 1;
}

.tlui-shortcuts-dialog__group {
	break-inside: avoid-column;
	padding-bottom: var(--space-6);
}

.tlui-shortcuts-dialog__group__title {
	font-size: inherit;
	font-weight: inherit;
	margin: 0px;
	color: var(--color-text-3);
	height: 32px;
	display: flex;
	align-items: center;
}

.tlui-shortcuts-dialog__group__content {
	display: flex;
	flex-direction: column;
	color: var(--color-text-1);
}

.tlui-shortcuts-dialog__key-pair {
	display: flex;
	gap: var(--space-4);
	align-items: center;
	justify-content: space-between;
	height: 32px;
}

.tlui-shortcuts-dialog__key-pair__key {
	flex: 1;
	font-size: 12px;
}

/* ------------------ Language menu ----------------- */

.tlui-language-menu {
	max-height: 500px;
}

.tlui-language-menu::after {
	content: '';
	display: block;
	position: absolute;
	bottom: 0px;
	left: 0px;
	right: 0px;
	height: 24px;
	background: linear-gradient(
		to bottom,
		var(--color-panel-transparent) 0%,
		var(--color-panel) 90%,
		var(--color-panel) 100%
	);
	border-bottom-left-radius: var(--radius-3);
	border-bottom-right-radius: var(--radius-3);
	pointer-events: none;
}

/* ------------------ Actions menu ------------------ */

.tlui-actions-menu {
	max-height: calc(100vh - 150px);
}

/* -------------------- Help menu ------------------- */

.tlui-help-menu {
	pointer-events: all;
	position: absolute;
	bottom: var(--space-2);
	right: var(--space-2);
	z-index: var(--layer-panels);
	border: 2px solid var(--color-background);
	border-radius: 100%;
}

/* ------------------- Da share zone ------------------ */

.tlui-share-zone {
	padding: 0px 0px 0px 0px;
	display: flex;
	flex-direction: row;
	justify-content: flex-end;
	z-index: var(--layer-panels);
	align-items: center;
	padding-top: 2px;
	padding-right: 4px;
}

/* ------------------- People Menu ------------------- */

.tlui-people-menu__avatars-button {
	display: flex;
	align-items: center;
	justify-content: flex-end;
	background: none;
	border: none;
	cursor: pointer;
	pointer-events: all;
	border-radius: var(--radius-1);
	padding-right: 1px;
	height: 100%;
}

.tlui-people-menu__avatars {
	display: flex;
	flex-direction: row;
}

.tlui-people-menu__avatar {
	height: 24px;
	width: 24px;
	border: 2px solid var(--color-background);
	background-color: var(--color-low);
	border-radius: 100%;
	display: flex;
	align-items: center;
	justify-content: center;
	position: relative;
	font-size: 10px;
	font-weight: bold;
	color: var(--color-selected-contrast);
	z-index: 2;
}

.tlui-people-menu__avatar:nth-of-type(n + 2) {
	margin-left: -12px;
}

.tlui-people-menu__avatars-button[data-state='open'] {
	opacity: 1;
}

@media (hover: hover) {
	.tlui-people-menu__avatars-button:hover .tlui-people-menu__avatar {
		border-color: var(--color-low);
	}
}

.tlui-people-menu__more {
	position: absolute;
	top: 0px;
	right: 0px;
	min-width: 0px;
	font-size: 11px;
	font-weight: 600;
	color: var(--color-text-1);
	font-family: inherit;
	padding: 0px 4px;
	letter-spacing: 1.5;
}
.tlui-people-menu__more::after {
	border-radius: var(--radius-2);
	inset: 0px;
}

.tlui-people-menu__wrapper {
	position: relative;
	display: flex;
	flex-direction: column;
	width: 220px;
	height: fit-content;
	max-height: 50vh;
}

.tlui-people-menu__section {
	position: relative;
	touch-action: auto;
	flex-direction: column;
	max-height: 100%;
	overflow-x: hidden;
	overflow-y: auto;
	touch-action: auto;
}

.tlui-people-menu__section:first-child,
.tlui-people-menu__section:last-child {
	flex-shrink: 0;
}

.tlui-people-menu__section:not(:last-child) {
	border-bottom: 1px solid var(--color-divider);
}

.tlui-people-menu__user {
	display: flex;
	justify-content: flex-start;
	align-items: center;
}

.tlui-people-menu__user__color {
	flex-shrink: 0;
}

.tlui-people-menu__user__name {
	text-align: left;
	overflow: hidden;
	text-overflow: ellipsis;
	white-space: nowrap;
	font-size: 12px;
	color: var(--color-text-1);
	max-width: 100%;
	flex-grow: 1;
	flex-shrink: 100;
}

.tlui-people-menu__user__label {
	text-align: left;
	overflow: hidden;
	text-overflow: ellipsis;
	white-space: nowrap;
	font-size: 12px;
	color: var(--color-text-3);
	flex-grow: 100;
	flex-shrink: 0;
	margin-left: 4px;
}

.tlui-people-menu__user__input {
	flex-grow: 2;
	height: 100%;
	padding: 0px;
	margin: 0px;
}

.tlui-people-menu__user > .tlui-input__wrapper {
	width: auto;
	display: flex;
	align-items: auto;
	flex-grow: 2;
	gap: 8px;
	height: 100%;
	padding: 0px;
}

.tlui-people-menu__item {
	position: relative;
}

.tlui-people-menu__item:last-of-type .tlui-button__menu {
	margin-bottom: 0;
}

.tlui-people-menu__item__button {
	padding: 0 11px;
	overflow: hidden;
}

.tlui-people-menu__item > .tlui-button__menu {
	width: auto;
	display: flex;
	align-items: auto;
	justify-content: flex-start;
	flex-grow: 2;
	gap: 11px;
}

.tlui-people-menu__name {
	text-align: left;
	white-space: nowrap;
	overflow: hidden;
	text-overflow: ellipsis;
}

.tlui-people-menu__item__follow {
	position: absolute;
	top: 0px;
	right: 0px;
	max-width: 40px;
	flex-shrink: 0;
}

.tlui-people-menu__item[data-follow='true'],
.tlui-people-menu__item:has(.tlui-button:focus-visible) {
	padding-right: 36px;
}

.tlui-people-menu__item[data-follow='true'] .tlui-people-menu__item__follow,
.tlui-people-menu__item:has(.tlui-button:focus-visible) .tlui-people-menu__item__follow {
	opacity: 1;
}

@media (hover: hover) {
	.tlui-people-menu__item__follow {
		opacity: 0;
	}

	.tlui-people-menu__item:hover {
		padding-right: 36px;
	}
	.tlui-people-menu__item:hover .tlui-people-menu__item__follow {
		opacity: 1;
	}
}

/* --------------- Following indicator -------------- */

.tlui-following-indicator {
	display: block;
	position: absolute;
	inset: 0px;
	border-width: 2px;
	border-style: solid;
	z-index: var(--layer-following-indicator);
	pointer-events: none;
}

/* --------------- Contextual toolbar --------------- */

.tlui-contextual-toolbar {
	position: absolute;
}

/**
 * N.B. We hide the toolbar while mousing down, so no need to turn these off.
 */
.tlui-contextual-toolbar,
.tlui-contextual-toolbar * {
	pointer-events: all;
}

.tlui-contextual-toolbar [data-isactive='true']::after {
	background-color: var(--color-muted-2);
	opacity: 1;
}

.tlui-contextual-toolbar {
	opacity: 0;
	transition: opacity 0.08s ease-in-out;
}

.tlui-contextual-toolbar,
.tlui-contextual-toolbar * {
	pointer-events: none;
}

.tlui-contextual-toolbar[data-visible='true'] {
	opacity: 1;
	z-index: var(--layer-menus);
}

.tlui-contextual-toolbar[data-interactive='true'],
.tlui-contextual-toolbar[data-interactive='true'] * {
	pointer-events: all;
}

.tlui-rich-text__toolbar-link-input {
	margin-left: 12px;
	/*
	 * Nice touch tweak: keep the link editor toolbar the same as the default toolbar.
	 * This is so the toolbar size stays stable going in and out of the link editor.
	 */
	width: 148px;
}

.tlui-image__toolbar-alt-text-input {
	margin-left: 12px;
	/*
	 * Nice touch tweak: keep the link editor toolbar the same as the default toolbar.
	 * This is so the toolbar size stays stable going in and out of the alt text editor.
	 */
	min-width: 200px;
}

.tlui-contextual-toolbar .tlui-input__wrapper {
	height: 40px;
}

<<<<<<< HEAD
.tlui-image__toolbar .tlui-slider__container {
	width: 125px;
}

.tlui-image__toolbar .tlui-slider {
	height: 100%;
}

.tlui-image__toolbar .tlui-slider__track {
	height: 32px;
}

.tlui-image__toolbar .tlui-slider__thumb {
	width: 14px;
	height: 14px;
}

/* ------------------- Accessibilty ------------------- */
=======
/* ------------------- Animations ------------------- */
@keyframes hide {
	0% {
		opacity: 1;
	}
	100% {
		opacity: 0;
	}
}
>>>>>>> b3492058

@keyframes slide-in {
	from {
		transform: translateX(calc(100% + var(--space-3)));
	}
	to {
		transform: translateX(0px);
	}
}

@keyframes swipe-out {
	from {
		transform: translateX(var(--radix-toast-swipe-end-x));
	}
	to {
		transform: translateX(calc(100% + var(--space-3)));
	}
}<|MERGE_RESOLUTION|>--- conflicted
+++ resolved
@@ -1896,7 +1896,6 @@
 	height: 40px;
 }
 
-<<<<<<< HEAD
 .tlui-image__toolbar .tlui-slider__container {
 	width: 125px;
 }
@@ -1914,8 +1913,6 @@
 	height: 14px;
 }
 
-/* ------------------- Accessibilty ------------------- */
-=======
 /* ------------------- Animations ------------------- */
 @keyframes hide {
 	0% {
@@ -1925,7 +1922,6 @@
 		opacity: 0;
 	}
 }
->>>>>>> b3492058
 
 @keyframes slide-in {
 	from {
