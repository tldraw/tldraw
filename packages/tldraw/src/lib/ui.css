--- conflicted
+++ resolved
@@ -1896,7 +1896,6 @@
 	height: 40px;
 }
 
-<<<<<<< HEAD
 .tlui-image__toolbar .tlui-slider__container {
 	width: 125px;
 }
@@ -1912,7 +1911,8 @@
 .tlui-image__toolbar .tlui-slider__thumb {
 	width: 14px;
 	height: 14px;
-=======
+}
+
 /* ------------------- Accessibilty ------------------- */
 
 .tl-skip-to-main-content {
@@ -1926,5 +1926,4 @@
 
 .tl-skip-to-main-content:focus {
 	left: 2px;
->>>>>>> 629125a2
 }