--- conflicted
+++ resolved
@@ -2,11 +2,7 @@
 	BindingOnChangeOptions,
 	BindingOnCreateOptions,
 	BindingOnShapeChangeOptions,
-<<<<<<< HEAD
-	BindingOnUnbindOptions,
-=======
 	BindingOnShapeIsolateOptions,
->>>>>>> d47fd56d
 	BindingUtil,
 	Editor,
 	IndexKey,
@@ -64,17 +60,10 @@
 		reparentArrow(this.editor, binding.fromId)
 	}
 
-<<<<<<< HEAD
-	// when the shape the arrow is pointing to is deleted
-	override onBeforeUnbind({ binding, reason }: BindingOnUnbindOptions<TLArrowBinding>): void {
-		// don't need to do anything if the arrow is being deleted
-		if (reason === 'delete_from_shape') return
-=======
 	// when the arrow is isolated we need to update it's x,y positions
 	override onBeforeIsolateFromShape({
 		binding,
 	}: BindingOnShapeIsolateOptions<TLArrowBinding>): void {
->>>>>>> d47fd56d
 		const arrow = this.editor.getShape<TLArrowShape>(binding.fromId)
 		if (!arrow) return
 		updateArrowTerminal({
