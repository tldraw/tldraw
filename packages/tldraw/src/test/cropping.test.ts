--- conflicted
+++ resolved
@@ -1,5 +1,5 @@
 import { createShapeId, TLImageShape } from '@tldraw/editor'
-import { MIN_CROP_SIZE } from '../lib/tools/SelectTool/childStates/Crop/crop-constants'
+import { MIN_CROP_SIZE } from '../lib/tools/SelectTool/children/Crop/crop-constants'
 import { TestEditor } from './TestEditor'
 
 jest.useFakeTimers()
@@ -90,17 +90,12 @@
 	it('double clicking an image should transition to select.crop', () => {
 		editor.select(ids.boxA)
 
-<<<<<<< HEAD
-		editor.expectPathToBe('select.idle')
-		expect(editor.selectedShapeIds).toMatchObject([ids.boxA])
-=======
 		editor.expectPathToBe('root.select.idle')
 		expect(editor.getSelectedShapeIds()).toMatchObject([ids.boxA])
->>>>>>> 2ca2f81f
 		expect(editor.croppingShapeId).toBe(null)
 
 		editor.doubleClick(550, 550, ids.imageB)
-		editor.expectPathToBe('select.crop.idle')
+		editor.expectPathToBe('root.select.crop.idle')
 
 		expect(editor.getSelectedShapeIds()).toMatchObject([ids.imageB])
 		expect(editor.croppingShapeId).toBe(ids.imageB)
@@ -108,38 +103,23 @@
 		editor.undo()
 
 		// first selection should have been a mark
-<<<<<<< HEAD
-		editor.expectPathToBe('select.idle')
-		expect(editor.selectedShapeIds).toMatchObject([ids.imageB])
-=======
 		editor.expectPathToBe('root.select.idle')
 		expect(editor.getSelectedShapeIds()).toMatchObject([ids.imageB])
->>>>>>> 2ca2f81f
 		expect(editor.croppingShapeId).toBe(null)
 
 		editor.undo()
 
 		// back to start
-<<<<<<< HEAD
-		editor.expectPathToBe('select.idle')
-		expect(editor.selectedShapeIds).toMatchObject([ids.boxA])
-=======
 		editor.expectPathToBe('root.select.idle')
 		expect(editor.getSelectedShapeIds()).toMatchObject([ids.boxA])
->>>>>>> 2ca2f81f
 		expect(editor.croppingShapeId).toBe(null)
 
 		editor
 			.redo() // select again
 			.redo() // crop again
 
-<<<<<<< HEAD
-		editor.expectPathToBe('select.crop.idle')
-		expect(editor.selectedShapeIds).toMatchObject([ids.imageB])
-=======
 		editor.expectPathToBe('root.select.crop.idle')
 		expect(editor.getSelectedShapeIds()).toMatchObject([ids.imageB])
->>>>>>> 2ca2f81f
 		expect(editor.croppingShapeId).toBe(ids.imageB)
 	})
 
@@ -148,49 +128,49 @@
 
 		// corner (two shapes)
 		editor
-			.expectPathToBe('select.idle')
+			.expectPathToBe('root.select.idle')
 			.select(ids.imageA, ids.imageB)
 			.doubleClick(550, 550, {
 				target: 'selection',
 				handle: 'bottom_right',
 			})
-			.expectPathToBe('select.idle')
+			.expectPathToBe('root.select.idle')
 
 		expect(editor.croppingShapeId).toBe(null)
 
 		// edge (two shapes)
 		editor
-			.expectPathToBe('select.idle')
+			.expectPathToBe('root.select.idle')
 			.doubleClick(550, 550, {
 				target: 'selection',
 				handle: 'bottom',
 			})
-			.expectPathToBe('select.idle')
+			.expectPathToBe('root.select.idle')
 
 		expect(editor.croppingShapeId).toBe(null)
 
 		// corner (one shape)
 		editor
 			.cancel()
-			.expectPathToBe('select.idle')
+			.expectPathToBe('root.select.idle')
 			.select(ids.imageB)
 			.doubleClick(550, 550, {
 				target: 'selection',
 				handle: 'bottom_right',
 			})
-			.expectPathToBe('select.crop.idle')
+			.expectPathToBe('root.select.crop.idle')
 
 		expect(editor.croppingShapeId).toBe(ids.imageB)
 
 		// edge (one shape)
 		editor
 			.cancel()
-			.expectPathToBe('select.idle')
+			.expectPathToBe('root.select.idle')
 			.doubleClick(550, 550, {
 				target: 'selection',
 				handle: 'bottom',
 			})
-			.expectPathToBe('select.crop.idle')
+			.expectPathToBe('root.select.crop.idle')
 
 		expect(editor.croppingShapeId).toBe(ids.imageB)
 	})
@@ -198,19 +178,19 @@
 	it('when only an image is selected pressing enter should transition to select.crop', () => {
 		// two shapes
 		editor
-			.expectPathToBe('select.idle')
+			.expectPathToBe('root.select.idle')
 			.select(ids.imageA, ids.imageB)
 			.keyDown('Enter')
 			.keyUp('Enter')
-			.expectPathToBe('select.idle')
+			.expectPathToBe('root.select.idle')
 
 		// one image
 		editor
-			.expectPathToBe('select.idle')
+			.expectPathToBe('root.select.idle')
 			.select(ids.imageB)
 			.keyDown('Enter')
 			.keyUp('Enter')
-			.expectPathToBe('select.crop.idle')
+			.expectPathToBe('root.select.crop.idle')
 
 		expect(editor.croppingShapeId).toBe(ids.imageB)
 	})
@@ -219,101 +199,101 @@
 		// two shapes / edge
 		editor
 			.cancel()
-			.expectPathToBe('select.idle')
+			.expectPathToBe('root.select.idle')
 			.select(ids.imageA, ids.imageB)
 			.pointerDown(500, 550, { target: 'selection', handle: 'bottom', ctrlKey: true })
-			.expectPathToBe('select.brushing')
+			.expectPathToBe('root.select.brushing')
 
 		// two shapes / corner
 		editor
 			.cancel()
-			.expectPathToBe('select.idle')
+			.expectPathToBe('root.select.idle')
 			.select(ids.imageA, ids.imageB)
 			.pointerDown(500, 600, { target: 'selection', handle: 'bottom_left', ctrlKey: true })
-			.expectPathToBe('select.brushing')
+			.expectPathToBe('root.select.brushing')
 
 		// one shape / edge
 		editor
 			.cancel()
-			.expectPathToBe('select.idle')
+			.expectPathToBe('root.select.idle')
 			.select(ids.imageB)
 			.pointerDown(500, 550, { target: 'selection', handle: 'bottom', ctrlKey: true })
-			.expectPathToBe('select.pointing_crop_handle')
+			.expectPathToBe('root.select.pointing_crop_handle')
 
 		// one shape / corner
 		editor
 			.cancel()
-			.expectPathToBe('select.idle')
+			.expectPathToBe('root.select.idle')
 			.select(ids.imageB)
 			.pointerDown(500, 600, { target: 'selection', handle: 'bottom_left', ctrlKey: true })
-			.expectPathToBe('select.pointing_crop_handle')
+			.expectPathToBe('root.select.pointing_crop_handle')
 	})
 })
 
 describe('When in the crop.idle state', () => {
 	it('pressing escape should transition to select.idle', () => {
 		editor
-			.expectPathToBe('select.idle')
-			.doubleClick(550, 550, ids.imageB)
-			.expectPathToBe('select.crop.idle')
-			.cancel()
-			.expectPathToBe('select.idle')
+			.expectPathToBe('root.select.idle')
+			.doubleClick(550, 550, ids.imageB)
+			.expectPathToBe('root.select.crop.idle')
+			.cancel()
+			.expectPathToBe('root.select.idle')
 	})
 
 	it('pressing enter should transition to select.idle', () => {
 		editor
-			.expectPathToBe('select.idle')
-			.doubleClick(550, 550, ids.imageB)
-			.expectPathToBe('select.crop.idle')
+			.expectPathToBe('root.select.idle')
+			.doubleClick(550, 550, ids.imageB)
+			.expectPathToBe('root.select.crop.idle')
 			.keyDown('Enter')
 			.keyUp('Enter')
-			.expectPathToBe('select.idle')
+			.expectPathToBe('root.select.idle')
 	})
 
 	it('pointing the canvas should point canvas', () => {
 		editor
-			.expectPathToBe('select.idle')
+			.expectPathToBe('root.select.idle')
 			.pointerMove(-100, -100)
 			.pointerDown()
-			.expectPathToBe('select.pointing_canvas')
+			.expectPathToBe('root.select.pointing_canvas')
 	})
 
 	it('pointing some other shape should start pointing the shape', () => {
 		editor
-			.expectPathToBe('select.idle')
+			.expectPathToBe('root.select.idle')
 			.pointerMove(550, 500)
 			.pointerDown()
-			.expectPathToBe('select.pointing_shape')
+			.expectPathToBe('root.select.pointing_shape')
 	})
 
 	it('pointing a selection handle should enter the select.pointing_crop_handle state', () => {
 		// corner
 		editor
-			.expectPathToBe('select.idle')
-			.doubleClick(550, 550, ids.imageB)
-			.expectPathToBe('select.crop.idle')
+			.expectPathToBe('root.select.idle')
+			.doubleClick(550, 550, ids.imageB)
+			.expectPathToBe('root.select.crop.idle')
 			.pointerDown(500, 600, { target: 'selection', handle: 'bottom_left', ctrlKey: false })
-			.expectPathToBe('select.pointing_crop_handle')
+			.expectPathToBe('root.select.pointing_crop_handle')
 
 		//reset
 		editor.cancel().cancel()
 
 		// edge
 		editor
-			.expectPathToBe('select.idle')
-			.doubleClick(550, 550, ids.imageB)
-			.expectPathToBe('select.crop.idle')
+			.expectPathToBe('root.select.idle')
+			.doubleClick(550, 550, ids.imageB)
+			.expectPathToBe('root.select.crop.idle')
 			.pointerDown(500, 600, { target: 'selection', handle: 'bottom', ctrlKey: false })
-			.expectPathToBe('select.pointing_crop_handle')
+			.expectPathToBe('root.select.pointing_crop_handle')
 	})
 
 	it('pointing the cropping image should enter the select.crop.translating_crop state', () => {
 		editor
-			.expectPathToBe('select.idle')
-			.doubleClick(550, 550, ids.imageB)
-			.expectPathToBe('select.crop.idle')
+			.expectPathToBe('root.select.idle')
+			.doubleClick(550, 550, ids.imageB)
+			.expectPathToBe('root.select.crop.idle')
 			.pointerDown(500, 600, { target: 'shape', shape: editor.getShape(ids.imageB) })
-			.expectPathToBe('select.crop.pointing_crop')
+			.expectPathToBe('root.select.crop.pointing_crop')
 
 		expect(editor.croppingShapeId).toBe(ids.imageB)
 		expect(editor.getSelectedShapeIds()).toMatchObject([ids.imageB])
@@ -321,11 +301,11 @@
 
 	it('clicking another image shape should set that shape as the new cropping shape and transition to pointing_crop', () => {
 		editor
-			.expectPathToBe('select.idle')
-			.doubleClick(550, 550, ids.imageB)
-			.expectPathToBe('select.crop.idle')
+			.expectPathToBe('root.select.idle')
+			.doubleClick(550, 550, ids.imageB)
+			.expectPathToBe('root.select.crop.idle')
 			.pointerDown(100, 100, { target: 'shape', shape: editor.getShape(ids.imageA) })
-			.expectPathToBe('select.crop.pointing_crop')
+			.expectPathToBe('root.select.crop.pointing_crop')
 
 		expect(editor.croppingShapeId).toBe(ids.imageA)
 		expect(editor.getSelectedShapeIds()).toMatchObject([ids.imageA])
@@ -333,22 +313,22 @@
 
 	it('rotating will return to select.crop.idle', () => {
 		editor
-			.expectPathToBe('select.idle')
-			.doubleClick(550, 550, ids.imageB)
-			.expectPathToBe('select.crop.idle')
+			.expectPathToBe('root.select.idle')
+			.doubleClick(550, 550, ids.imageB)
+			.expectPathToBe('root.select.crop.idle')
 			.pointerDown(500, 600, { target: 'selection', handle: 'top_left_rotate' })
-			.expectPathToBe('select.pointing_rotate_handle')
+			.expectPathToBe('root.select.pointing_rotate_handle')
 			.pointerMove(510, 590)
-			.expectPathToBe('select.rotating')
+			.expectPathToBe('root.select.rotating')
 			.pointerUp()
-			.expectPathToBe('select.crop.idle')
+			.expectPathToBe('root.select.crop.idle')
 	})
 
 	it('nudges the cropped image', () => {
 		editor
-			.expectPathToBe('select.idle')
-			.doubleClick(550, 550, ids.imageB)
-			.expectPathToBe('select.crop.idle')
+			.expectPathToBe('root.select.idle')
+			.doubleClick(550, 550, ids.imageB)
+			.expectPathToBe('root.select.crop.idle')
 
 		const crop = () => editor.getShape<TLImageShape>(ids.imageB)!.props.crop!
 
@@ -394,34 +374,34 @@
 describe('When in the select.crop.pointing_crop state', () => {
 	it('pressing escape / cancel returns to select.crop.idle', () => {
 		editor
-			.expectPathToBe('select.idle')
-			.doubleClick(550, 550, ids.imageB)
-			.expectPathToBe('select.crop.idle')
+			.expectPathToBe('root.select.idle')
+			.doubleClick(550, 550, ids.imageB)
+			.expectPathToBe('root.select.crop.idle')
 			.pointerDown(550, 550, { target: 'shape', shape: editor.getShape(ids.imageB) })
-			.expectPathToBe('select.crop.pointing_crop')
-			.cancel()
-			.expectPathToBe('select.crop.idle')
+			.expectPathToBe('root.select.crop.pointing_crop')
+			.cancel()
+			.expectPathToBe('root.select.crop.idle')
 	})
 	it('dragging enters select.crop.translating_crop', () => {
 		editor
-			.expectPathToBe('select.idle')
-			.doubleClick(550, 550, ids.imageB)
-			.expectPathToBe('select.crop.idle')
+			.expectPathToBe('root.select.idle')
+			.doubleClick(550, 550, ids.imageB)
+			.expectPathToBe('root.select.crop.idle')
 			.pointerDown(550, 550, { target: 'shape', shape: editor.getShape(ids.imageB) })
-			.expectPathToBe('select.crop.pointing_crop')
+			.expectPathToBe('root.select.crop.pointing_crop')
 			.pointerMove(560, 560)
-			.expectPathToBe('select.crop.translating_crop')
+			.expectPathToBe('root.select.crop.translating_crop')
 	})
 })
 
 describe('When in the select.crop.translating_crop state', () => {
 	it('moving the pointer should adjust the crop', () => {
 		editor
-			.expectPathToBe('select.idle')
-			.doubleClick(550, 550, ids.imageB)
-			.expectPathToBe('select.crop.idle')
+			.expectPathToBe('root.select.idle')
+			.doubleClick(550, 550, ids.imageB)
+			.expectPathToBe('root.select.crop.idle')
 			.pointerDown(550, 550, { target: 'shape', shape: editor.getShape(ids.imageB) })
-			.expectPathToBe('select.crop.pointing_crop')
+			.expectPathToBe('root.select.crop.pointing_crop')
 
 		const before = editor.getShape<TLImageShape>(ids.imageB)!.props.crop!
 
@@ -433,7 +413,7 @@
 		// Move the pointer to the left
 		editor
 			.pointerMove(550 - imageWidth / 4, 550 - imageHeight / 4)
-			.expectPathToBe('select.crop.translating_crop')
+			.expectPathToBe('root.select.crop.translating_crop')
 
 		// Update should have run right away
 		const afterFirst = editor.getShape<TLImageShape>(ids.imageB)!.props.crop!
@@ -476,7 +456,7 @@
 			.pointerDown(550, 550, { target: 'shape', shape: editor.getShape(ids.imageB) })
 			.keyDown('Shift')
 			.pointerMove(550 - imageWidth / 8, 550 - imageHeight / 8)
-			.expectPathToBe('select.crop.translating_crop')
+			.expectPathToBe('root.select.crop.translating_crop')
 
 		// Update should have run right away
 		const afterShiftDown = editor.getShape<TLImageShape>(ids.imageB)!.props.crop!
@@ -507,17 +487,17 @@
 		const before = editor.getShape<TLImageShape>(ids.imageB)!.props.crop!
 
 		editor
-			.expectPathToBe('select.idle')
-			.doubleClick(550, 550, ids.imageB)
-			.expectPathToBe('select.crop.idle')
+			.expectPathToBe('root.select.idle')
+			.doubleClick(550, 550, ids.imageB)
+			.expectPathToBe('root.select.crop.idle')
 			.pointerDown(550, 550, { target: 'shape', shape: editor.getShape(ids.imageB) })
-			.expectPathToBe('select.crop.pointing_crop')
+			.expectPathToBe('root.select.crop.pointing_crop')
 			.pointerMove(250, 250)
-			.expectPathToBe('select.crop.translating_crop')
+			.expectPathToBe('root.select.crop.translating_crop')
 
 		expect(editor.getShape<TLImageShape>(ids.imageB)!.props.crop!).not.toMatchObject(before)
 
-		editor.cancel().expectPathToBe('select.crop.idle')
+		editor.cancel().expectPathToBe('root.select.crop.idle')
 
 		expect(editor.getShape<TLImageShape>(ids.imageB)!.props.crop!).toMatchObject(before)
 	})
@@ -526,17 +506,17 @@
 		const before = editor.getShape<TLImageShape>(ids.imageB)!.props.crop!
 
 		editor
-			.expectPathToBe('select.idle')
-			.doubleClick(550, 550, ids.imageB)
-			.expectPathToBe('select.crop.idle')
+			.expectPathToBe('root.select.idle')
+			.doubleClick(550, 550, ids.imageB)
+			.expectPathToBe('root.select.crop.idle')
 			.pointerDown(550, 550, { target: 'shape', shape: editor.getShape(ids.imageB) })
-			.expectPathToBe('select.crop.pointing_crop')
+			.expectPathToBe('root.select.crop.pointing_crop')
 			.pointerMove(250, 250)
-			.expectPathToBe('select.crop.translating_crop')
+			.expectPathToBe('root.select.crop.translating_crop')
 
 		expect(editor.getShape<TLImageShape>(ids.imageB)!.props.crop!).not.toMatchObject(before)
 
-		editor.keyDown('Enter').keyUp('Enter').expectPathToBe('select.crop.idle')
+		editor.keyDown('Enter').keyUp('Enter').expectPathToBe('root.select.crop.idle')
 
 		expect(editor.getShape<TLImageShape>(ids.imageB)!.props.crop!).not.toMatchObject(before)
 	})
@@ -546,24 +526,24 @@
 	it('moving the pointer should transition to select.cropping', () => {
 		editor
 			.cancel()
-			.expectPathToBe('select.idle')
+			.expectPathToBe('root.select.idle')
 			.select(ids.imageB)
 			.pointerDown(500, 600, { target: 'selection', handle: 'bottom_left', ctrlKey: true })
-			.expectPathToBe('select.pointing_crop_handle')
+			.expectPathToBe('root.select.pointing_crop_handle')
 			.pointerMove(510, 590)
-			.expectPathToBe('select.cropping')
+			.expectPathToBe('root.select.cropping')
 	})
 
 	it('when entered from select.idle, pressing escape / cancel should return to idle and clear cropping idle', () => {
 		// coming from select.idle
 		editor
 			.cancel()
-			.expectPathToBe('select.idle')
+			.expectPathToBe('root.select.idle')
 			.select(ids.imageB)
 			.pointerDown(500, 600, { target: 'selection', handle: 'bottom_left', ctrlKey: true })
-			.expectPathToBe('select.pointing_crop_handle')
-			.cancel()
-			.expectPathToBe('select.idle')
+			.expectPathToBe('root.select.pointing_crop_handle')
+			.cancel()
+			.expectPathToBe('root.select.idle')
 
 		expect(editor.croppingShapeId).toBe(null)
 	})
@@ -572,13 +552,13 @@
 		// coming from idle
 		editor
 			.cancel()
-			.expectPathToBe('select.idle')
-			.doubleClick(550, 550, ids.imageB)
-			.expectPathToBe('select.crop.idle')
+			.expectPathToBe('root.select.idle')
+			.doubleClick(550, 550, ids.imageB)
+			.expectPathToBe('root.select.crop.idle')
 			.pointerDown(500, 600, { target: 'selection', handle: 'bottom_left', ctrlKey: false })
-			.expectPathToBe('select.pointing_crop_handle')
-			.cancel()
-			.expectPathToBe('select.crop.idle')
+			.expectPathToBe('root.select.pointing_crop_handle')
+			.cancel()
+			.expectPathToBe('root.select.crop.idle')
 
 		expect(editor.croppingShapeId).toBe(ids.imageB)
 	})
@@ -590,12 +570,12 @@
 
 		editor
 			.cancel()
-			.expectPathToBe('select.idle')
+			.expectPathToBe('root.select.idle')
 			.select(ids.imageB)
 			.pointerDown(500, 600, { target: 'selection', handle: 'bottom_left', ctrlKey: true })
-			.expectPathToBe('select.pointing_crop_handle')
+			.expectPathToBe('root.select.pointing_crop_handle')
 			.pointerMove(510, 590)
-			.expectPathToBe('select.cropping')
+			.expectPathToBe('root.select.cropping')
 
 		expect(editor.getShape<TLImageShape>(ids.imageB)!.props.crop!).not.toMatchObject(before)
 	})
@@ -605,14 +585,14 @@
 
 		editor
 			.cancel()
-			.expectPathToBe('select.idle')
+			.expectPathToBe('root.select.idle')
 			.select(ids.imageB)
 			.pointerDown(500, 600, { target: 'selection', handle: 'bottom_left', ctrlKey: true })
-			.expectPathToBe('select.pointing_crop_handle')
+			.expectPathToBe('root.select.pointing_crop_handle')
 			.pointerMove(510, 590)
-			.expectPathToBe('select.cropping')
-			.cancel()
-			.expectPathToBe('select.idle')
+			.expectPathToBe('root.select.cropping')
+			.cancel()
+			.expectPathToBe('root.select.idle')
 
 		expect(editor.getShape<TLImageShape>(ids.imageB)!.props.crop!).toMatchObject(before)
 	})
@@ -622,15 +602,15 @@
 
 		editor
 			.cancel()
-			.expectPathToBe('select.idle')
-			.doubleClick(550, 550, ids.imageB)
-			.expectPathToBe('select.crop.idle')
+			.expectPathToBe('root.select.idle')
+			.doubleClick(550, 550, ids.imageB)
+			.expectPathToBe('root.select.crop.idle')
 			.pointerDown(500, 600, { target: 'selection', handle: 'bottom', ctrlKey: false })
-			.expectPathToBe('select.pointing_crop_handle')
+			.expectPathToBe('root.select.pointing_crop_handle')
 			.pointerMove(510, 590)
-			.expectPathToBe('select.cropping')
-			.cancel()
-			.expectPathToBe('select.crop.idle')
+			.expectPathToBe('root.select.cropping')
+			.cancel()
+			.expectPathToBe('root.select.crop.idle')
 
 		expect(editor.getShape<TLImageShape>(ids.imageB)!.props.crop!).toMatchObject(before)
 	})
@@ -640,15 +620,15 @@
 
 		editor
 			.cancel()
-			.expectPathToBe('select.idle')
-			.doubleClick(550, 550, ids.imageB)
-			.expectPathToBe('select.crop.idle')
+			.expectPathToBe('root.select.idle')
+			.doubleClick(550, 550, ids.imageB)
+			.expectPathToBe('root.select.crop.idle')
 			.pointerDown(500, 600, { target: 'selection', handle: 'bottom', ctrlKey: false })
-			.expectPathToBe('select.pointing_crop_handle')
+			.expectPathToBe('root.select.pointing_crop_handle')
 			.pointerMove(510, 590)
-			.expectPathToBe('select.cropping')
+			.expectPathToBe('root.select.cropping')
 			.pointerUp()
-			.expectPathToBe('select.crop.idle')
+			.expectPathToBe('root.select.crop.idle')
 
 		expect(editor.getShape<TLImageShape>(ids.imageB)!.props.crop!).not.toMatchObject(before)
 		editor.undo()
@@ -662,14 +642,14 @@
 
 		editor
 			.cancel()
-			.expectPathToBe('select.idle')
+			.expectPathToBe('root.select.idle')
 			.select(ids.imageB)
 			.pointerDown(500, 600, { target: 'selection', handle: 'bottom_left', ctrlKey: true })
-			.expectPathToBe('select.pointing_crop_handle')
+			.expectPathToBe('root.select.pointing_crop_handle')
 			.pointerMove(510, 590)
-			.expectPathToBe('select.cropping')
+			.expectPathToBe('root.select.cropping')
 			.pointerUp()
-			.expectPathToBe('select.idle')
+			.expectPathToBe('root.select.idle')
 
 		expect(editor.getShape<TLImageShape>(ids.imageB)!.props.crop!).not.toMatchObject(before)
 		editor.undo()
