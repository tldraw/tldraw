--- conflicted
+++ resolved
@@ -1,14 +1,11 @@
-<<<<<<< HEAD
-import { BaseBoxShapeUtil, PageRecordType, TLShape, createShapeId, debounce } from '@tldraw/editor'
-=======
 import {
 	AssetRecordType,
 	BaseBoxShapeUtil,
 	PageRecordType,
 	TLShape,
 	createShapeId,
+	debounce,
 } from '@tldraw/editor'
->>>>>>> 48a1bb4d
 import { TestEditor } from './TestEditor'
 import { TL } from './test-jsx'
 
