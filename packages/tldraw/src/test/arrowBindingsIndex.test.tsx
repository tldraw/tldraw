import { TLArrowShape, TLGeoShape, TLShapeId, createShapeId } from '@tldraw/editor'
import { TestEditor } from './TestEditor'
import { TL } from './test-jsx'

let editor: TestEditor

beforeEach(() => {
	editor = new TestEditor()
})

describe('arrowBindingsIndex', () => {
	it('keeps a mapping from bound shapes to the arrows that bind to them', () => {
		const ids = editor.createShapesFromJsx([
			<TL.geo ref="box1" x={0} y={0} w={100} h={100} fill="solid" />,
			<TL.geo ref="box2" x={200} y={0} w={100} h={100} fill="solid" />,
		])

		editor.selectNone()
		editor.setCurrentTool('arrow')
		editor.pointerDown(50, 50)
		expect(editor.getOnlySelectedShape()).toBe(null)
		expect(editor.getArrowsBoundTo(ids.box1)).toEqual([])

		editor.pointerMove(50, 55)
		expect(editor.getOnlySelectedShape()).not.toBe(null)
		const arrow = editor.getOnlySelectedShape()!
		expect(arrow.type).toBe('arrow')
		expect(editor.getArrowsBoundTo(ids.box1)).toEqual([
			{ arrowId: arrow.id, handleId: 'start' },
			{ arrowId: arrow.id, handleId: 'end' },
		])

		editor.pointerMove(250, 50)
		expect(editor.getArrowsBoundTo(ids.box1)).toEqual([{ arrowId: arrow.id, handleId: 'start' }])
		expect(editor.getArrowsBoundTo(ids.box2)).toEqual([{ arrowId: arrow.id, handleId: 'end' }])
	})

	it('works if there are many arrows', () => {
		const ids = {
			box1: createShapeId('box1'),
			box2: createShapeId('box2'),
		}

		editor.createShapes([
			{ type: 'geo', id: ids.box1, x: 0, y: 0, props: { w: 100, h: 100 } },
			{ type: 'geo', id: ids.box2, x: 200, y: 0, props: { w: 100, h: 100 } },
		])

		editor.setCurrentTool('arrow')
		// start at box 1 and end on box 2
		editor.pointerDown(50, 50)

		expect(editor.getArrowsBoundTo(ids.box1)).toEqual([])

		editor.pointerMove(250, 50)
		const arrow1 = editor.getOnlySelectedShape()!
		expect(arrow1.type).toBe('arrow')

		expect(editor.getArrowsBoundTo(ids.box1)).toEqual([{ arrowId: arrow1.id, handleId: 'start' }])
		expect(editor.getArrowsBoundTo(ids.box2)).toEqual([{ arrowId: arrow1.id, handleId: 'end' }])

		editor.pointerUp()

		expect(editor.getArrowsBoundTo(ids.box1)).toEqual([{ arrowId: arrow1.id, handleId: 'start' }])
		expect(editor.getArrowsBoundTo(ids.box2)).toEqual([{ arrowId: arrow1.id, handleId: 'end' }])

		// start at box 1 and end on the page
		editor.setCurrentTool('arrow')
<<<<<<< HEAD
		editor.pointerMove(50, 50).pointerDown().pointerMove(50, -50).pointerUp()
		const arrow2 = editor.onlySelectedShape!
=======
		editor.pointerDown(50, 50).pointerMove(50, -50).pointerUp(50, -50)
		const arrow2 = editor.getOnlySelectedShape()!
>>>>>>> 64451bf4
		expect(arrow2.type).toBe('arrow')

		expect(editor.getArrowsBoundTo(ids.box1)).toEqual([
			{ arrowId: arrow1.id, handleId: 'start' },
			{ arrowId: arrow2.id, handleId: 'start' },
		])

		// start outside box 1 and end in box 1
		editor.setCurrentTool('arrow')
		editor.pointerDown(0, -50).pointerMove(50, 50).pointerUp(50, 50)
		const arrow3 = editor.getOnlySelectedShape()!
		expect(arrow3.type).toBe('arrow')

		expect(editor.getArrowsBoundTo(ids.box1)).toEqual([
			{ arrowId: arrow1.id, handleId: 'start' },
			{ arrowId: arrow2.id, handleId: 'start' },
			{ arrowId: arrow3.id, handleId: 'end' },
		])

		expect(editor.getArrowsBoundTo(ids.box2)).toEqual([{ arrowId: arrow1.id, handleId: 'end' }])

		// start at box 2 and end on the page
		editor.selectNone()
		editor.setCurrentTool('arrow')
		editor.pointerDown(250, 50)
		editor.expectToBeIn('arrow.pointing')
		editor.pointerMove(250, -50)
		editor.expectToBeIn('select.dragging_handle')
		const arrow4 = editor.getOnlySelectedShape()!

		expect(editor.getArrowsBoundTo(ids.box2)).toEqual([
			{ arrowId: arrow1.id, handleId: 'end' },
			{ arrowId: arrow4.id, handleId: 'start' },
		])

		editor.pointerUp(250, -50)
		editor.expectToBeIn('select.idle')
		expect(arrow4.type).toBe('arrow')

		expect(editor.getArrowsBoundTo(ids.box2)).toEqual([
			{ arrowId: arrow1.id, handleId: 'end' },
			{ arrowId: arrow4.id, handleId: 'start' },
		])

		// start outside box 2 and enter in box 2
		editor.setCurrentTool('arrow')
		editor.pointerDown(250, -50).pointerMove(250, 50).pointerUp(250, 50)
		const arrow5 = editor.getOnlySelectedShape()!
		expect(arrow5.type).toBe('arrow')

		expect(editor.getArrowsBoundTo(ids.box1)).toEqual([
			{ arrowId: arrow1.id, handleId: 'start' },
			{ arrowId: arrow2.id, handleId: 'start' },
			{ arrowId: arrow3.id, handleId: 'end' },
		])

		expect(editor.getArrowsBoundTo(ids.box2)).toEqual([
			{ arrowId: arrow1.id, handleId: 'end' },
			{ arrowId: arrow4.id, handleId: 'start' },
			{ arrowId: arrow5.id, handleId: 'end' },
		])
	})

	describe('updating shapes', () => {
		//     ▲ │              │  ▲
		//     │ │              │  │
		//     b c              e  d
		// ┌───┼─┴─┐         ┌──┴──┼─┐
		// │   │ ▼ │         │  ▼  │ │
		// │   └───┼─────a───┼───► │ │
		// │ 1     │         │ 2     │
		// └───────┘         └───────┘
		let arrowAId: TLShapeId
		let arrowBId: TLShapeId
		let arrowCId: TLShapeId
		let arrowDId: TLShapeId
		let arrowEId: TLShapeId
		let ids: Record<string, TLShapeId>
		beforeEach(() => {
			ids = editor.createShapesFromJsx([
				<TL.geo ref="box1" x={0} y={0} w={100} h={100} />,
				<TL.geo ref="box2" x={200} y={0} w={100} h={100} />,
			])

			// span both boxes
			editor.setCurrentTool('arrow')
			editor.pointerDown(50, 50).pointerMove(250, 50).pointerUp(250, 50)
			arrowAId = editor.getOnlySelectedShape()!.id
			// start at box 1 and leave
			editor.setCurrentTool('arrow')
			editor.pointerDown(50, 50).pointerMove(50, -50).pointerUp(50, -50)
			arrowBId = editor.getOnlySelectedShape()!.id
			// start outside box 1 and enter
			editor.setCurrentTool('arrow')
			editor.pointerDown(50, -50).pointerMove(50, 50).pointerUp(50, 50)
			arrowCId = editor.getOnlySelectedShape()!.id
			// start at box 2 and leave
			editor.setCurrentTool('arrow')
			editor.pointerDown(250, 50).pointerMove(250, -50).pointerUp(250, -50)
			arrowDId = editor.getOnlySelectedShape()!.id
			// start outside box 2 and enter
			editor.setCurrentTool('arrow')
			editor.pointerDown(250, -50).pointerMove(250, 50).pointerUp(250, 50)
			arrowEId = editor.getOnlySelectedShape()!.id
		})
		it('deletes the entry if you delete the bound shapes', () => {
			expect(editor.getArrowsBoundTo(ids.box2)).toHaveLength(3)
			editor.deleteShapes([ids.box2])
			expect(editor.getArrowsBoundTo(ids.box2)).toEqual([])
			expect(editor.getArrowsBoundTo(ids.box1)).toHaveLength(3)
		})
		it('deletes the entry if you delete an arrow', () => {
			expect(editor.getArrowsBoundTo(ids.box2)).toHaveLength(3)
			editor.deleteShapes([arrowEId])
			expect(editor.getArrowsBoundTo(ids.box2)).toHaveLength(2)
			expect(editor.getArrowsBoundTo(ids.box1)).toHaveLength(3)

			editor.deleteShapes([arrowDId])
			expect(editor.getArrowsBoundTo(ids.box2)).toHaveLength(1)
			expect(editor.getArrowsBoundTo(ids.box1)).toHaveLength(3)

			editor.deleteShapes([arrowCId])
			expect(editor.getArrowsBoundTo(ids.box2)).toHaveLength(1)
			expect(editor.getArrowsBoundTo(ids.box1)).toHaveLength(2)

			editor.deleteShapes([arrowBId])
			expect(editor.getArrowsBoundTo(ids.box2)).toHaveLength(1)
			expect(editor.getArrowsBoundTo(ids.box1)).toHaveLength(1)

			editor.deleteShapes([arrowAId])
			expect(editor.getArrowsBoundTo(ids.box2)).toHaveLength(0)
			expect(editor.getArrowsBoundTo(ids.box1)).toHaveLength(0)
		})

		it('deletes the entries in a batch too', () => {
			editor.deleteShapes([arrowAId, arrowBId, arrowCId, arrowDId, arrowEId])

			expect(editor.getArrowsBoundTo(ids.box2)).toHaveLength(0)
			expect(editor.getArrowsBoundTo(ids.box1)).toHaveLength(0)
		})

		it('adds new entries after initial creation', () => {
			expect(editor.getArrowsBoundTo(ids.box2)).toHaveLength(3)
			expect(editor.getArrowsBoundTo(ids.box1)).toHaveLength(3)

			// draw from box 2 to box 1
			editor.setCurrentTool('arrow')
			editor.pointerDown(250, 50).pointerMove(50, 50).pointerUp(50, 50)
			expect(editor.getArrowsBoundTo(ids.box2)).toHaveLength(4)
			expect(editor.getArrowsBoundTo(ids.box1)).toHaveLength(4)

			// create a new box

			const { box3 } = editor.createShapesFromJsx(
				<TL.geo ref="box3" x={400} y={0} w={100} h={100} />
			)

			// draw from box 2 to box 3

			editor.setCurrentTool('arrow')
			editor.pointerDown(250, 50).pointerMove(450, 50).pointerUp(450, 50)
			expect(editor.getArrowsBoundTo(ids.box2)).toHaveLength(5)
			expect(editor.getArrowsBoundTo(ids.box1)).toHaveLength(4)
			expect(editor.getArrowsBoundTo(box3)).toHaveLength(1)
		})

		it('works when copy pasting', () => {
			expect(editor.getArrowsBoundTo(ids.box2)).toHaveLength(3)
			expect(editor.getArrowsBoundTo(ids.box1)).toHaveLength(3)

			editor.selectAll()
			editor.duplicateShapes(editor.getSelectedShapeIds())

			const [box1Clone, box2Clone] = editor
				.getSelectedShapes()
				.filter((shape) => editor.isShapeOfType<TLGeoShape>(shape, 'geo'))
				.sort((a, b) => a.x - b.x)

			expect(editor.getArrowsBoundTo(box2Clone.id)).toHaveLength(3)
			expect(editor.getArrowsBoundTo(box1Clone.id)).toHaveLength(3)
		})

		it('allows bound shapes to be moved', () => {
			expect(editor.getArrowsBoundTo(ids.box2)).toHaveLength(3)
			expect(editor.getArrowsBoundTo(ids.box1)).toHaveLength(3)

			editor.nudgeShapes([ids.box2], { x: 0, y: -1 })

			expect(editor.getArrowsBoundTo(ids.box2)).toHaveLength(3)
			expect(editor.getArrowsBoundTo(ids.box1)).toHaveLength(3)
		})

		it('allows the arrows bound shape to change', () => {
			expect(editor.getArrowsBoundTo(ids.box2)).toHaveLength(3)
			expect(editor.getArrowsBoundTo(ids.box1)).toHaveLength(3)

			// create another box

			const { box3 } = editor.createShapesFromJsx(
				<TL.geo ref="box3" x={400} y={0} w={100} h={100} />
			)

			// move arrowA from box2 to box3
			editor.updateShapes<TLArrowShape>([
				{
					id: arrowAId,
					type: 'arrow',
					props: {
						end: {
							type: 'binding',
							isExact: false,
							boundShapeId: box3,
							normalizedAnchor: { x: 0.5, y: 0.5 },
						},
					},
				},
			])

			expect(editor.getArrowsBoundTo(ids.box2)).toHaveLength(2)
			expect(editor.getArrowsBoundTo(ids.box1)).toHaveLength(3)
			expect(editor.getArrowsBoundTo(box3)).toHaveLength(1)
		})
	})
})<|MERGE_RESOLUTION|>--- conflicted
+++ resolved
@@ -66,13 +66,8 @@
 
 		// start at box 1 and end on the page
 		editor.setCurrentTool('arrow')
-<<<<<<< HEAD
 		editor.pointerMove(50, 50).pointerDown().pointerMove(50, -50).pointerUp()
-		const arrow2 = editor.onlySelectedShape!
-=======
-		editor.pointerDown(50, 50).pointerMove(50, -50).pointerUp(50, -50)
 		const arrow2 = editor.getOnlySelectedShape()!
->>>>>>> 64451bf4
 		expect(arrow2.type).toBe('arrow')
 
 		expect(editor.getArrowsBoundTo(ids.box1)).toEqual([
