--- conflicted
+++ resolved
@@ -189,20 +189,7 @@
 	}
 
 	expectToBeIn = (path: string) => {
-<<<<<<< HEAD
-		expect(this.root.current!.path.value).toBe(path)
-=======
-		expect(this.root.current.get()!.path.get()).toBe(path)
->>>>>>> 2ca2f81f
-		return this
-	}
-
-	expectPathToBe = (path: string) => {
-<<<<<<< HEAD
-		expect(this.path).toBe(path)
-=======
-		expect(this.root.path.get()).toBe(path)
->>>>>>> 2ca2f81f
+		expect(this.root.getCurrent()!.getPath()).toBe(path)
 		return this
 	}
 
