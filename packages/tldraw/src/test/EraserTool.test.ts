--- conflicted
+++ resolved
@@ -97,14 +97,14 @@
 		editor.setCurrentTool('eraser')
 
 		// Starts in idle
-		editor.expectPathToBe('eraser.idle')
+		editor.expectPathToBe('root.eraser.idle')
 
 		const shapesBeforeCount = editor.currentPageShapes.length
 
 		editor.pointerDown(0, 0) // near enough to box1
 
 		// Enters the pointing state
-		editor.expectPathToBe('eraser.pointing')
+		editor.expectPathToBe('root.eraser.pointing')
 
 		// Sets the erasingShapeIds array
 		expect(editor.erasingShapeIds).toEqual([ids.box1])
@@ -121,7 +121,7 @@
 		expect(editor.erasingShapeIds).toEqual([])
 
 		// Returns to idle
-		editor.expectPathToBe('eraser.idle')
+		editor.expectPathToBe('root.eraser.idle')
 
 		editor.undo()
 
@@ -240,12 +240,12 @@
 
 	it('Clears erasing ids and does not erase shapes on cancel', () => {
 		editor.setCurrentTool('eraser')
-		editor.expectPathToBe('eraser.idle')
+		editor.expectPathToBe('root.eraser.idle')
 
 		const shapesBeforeCount = editor.currentPageShapes.length
 
 		editor.pointerDown(0, 0) // in box1
-		editor.expectPathToBe('eraser.pointing')
+		editor.expectPathToBe('root.eraser.pointing')
 
 		expect(editor.erasingShapeIds).toEqual([ids.box1])
 
@@ -255,7 +255,7 @@
 
 		const shapesAfterCount = editor.currentPageShapes.length
 
-		editor.expectPathToBe('eraser.idle')
+		editor.expectPathToBe('root.eraser.idle')
 
 		// Does NOT erase the shape
 		expect(editor.erasingShapeIds).toEqual([])
@@ -265,12 +265,12 @@
 
 	it('Clears erasing ids and does not erase shapes on interrupt', () => {
 		editor.setCurrentTool('eraser')
-		editor.expectPathToBe('eraser.idle')
+		editor.expectPathToBe('root.eraser.idle')
 
 		const shapesBeforeCount = editor.currentPageShapes.length
 
 		editor.pointerDown(0, 0) // near to box1
-		editor.expectPathToBe('eraser.pointing')
+		editor.expectPathToBe('root.eraser.pointing')
 
 		expect(editor.erasingShapeIds).toEqual([ids.box1])
 
@@ -280,7 +280,7 @@
 
 		const shapesAfterCount = editor.currentPageShapes.length
 
-		editor.expectPathToBe('eraser.idle')
+		editor.expectPathToBe('root.eraser.idle')
 
 		// Does NOT erase the shape
 		expect(editor.erasingShapeIds).toEqual([])
@@ -293,21 +293,16 @@
 	it('Enters erasing state on pointer move, adds contacted shapes to the apps.erasingShapeIds array, deletes them and clears erasingShapeIds  on pointer up, restores shapes on undo and deletes again on redo', () => {
 		editor.setCurrentTool('eraser')
 
-		editor.expectPathToBe('eraser.idle')
+		editor.expectPathToBe('root.eraser.idle')
 
 		editor.pointerDown(-100, -100) // outside of any shapes
 
-<<<<<<< HEAD
-		editor.expectPathToBe('eraser.pointing')
-		expect(editor.instanceState.scribbles.length).toBe(0)
-=======
 		editor.expectPathToBe('root.eraser.pointing')
 		expect(editor.getInstanceState().scribbles.length).toBe(0)
->>>>>>> 2ca2f81f
 
 		editor.pointerMove(50, 50) // inside of box1
 
-		editor.expectPathToBe('eraser.erasing')
+		editor.expectPathToBe('root.eraser.erasing')
 
 		jest.advanceTimersByTime(16)
 		expect(editor.getInstanceState().scribbles.length).toBe(1)
@@ -315,7 +310,7 @@
 		expect(editor.erasingShapeIds).toEqual([ids.box1])
 
 		// editor.pointerUp()
-		// editor.expectPathToBe('eraser.idle')
+		// editor.expectPathToBe('root.eraser.idle')
 		// expect(editor.erasingShapeIds).toEqual([])
 		// expect(editor.getShape(ids.box1)).not.toBeDefined()
 
@@ -332,14 +327,14 @@
 
 	it('Clears erasing ids and does not erase shapes on cancel', () => {
 		editor.setCurrentTool('eraser')
-		editor.expectPathToBe('eraser.idle')
+		editor.expectPathToBe('root.eraser.idle')
 		editor.pointerDown(-100, -100) // outside of any shapes
 		editor.pointerMove(50, 50) // inside of box1
 		jest.advanceTimersByTime(16)
 		expect(editor.getInstanceState().scribbles.length).toBe(1)
 		expect(editor.erasingShapeIds).toEqual([ids.box1])
 		editor.cancel()
-		editor.expectPathToBe('eraser.idle')
+		editor.expectPathToBe('root.eraser.idle')
 		expect(editor.erasingShapeIds).toEqual([])
 		expect(editor.getShape(ids.box1)).toBeDefined()
 	})
@@ -347,7 +342,7 @@
 	it('Excludes a group if it was hovered when the drag started', () => {
 		editor.groupShapes([ids.box2, ids.box3], ids.group1)
 		editor.setCurrentTool('eraser')
-		editor.expectPathToBe('eraser.idle')
+		editor.expectPathToBe('root.eraser.idle')
 		editor.pointerDown(275, 275) // in between box2 AND box3, so over of the new group
 		editor.pointerMove(280, 280) // still outside of the new group
 		jest.advanceTimersByTime(16)
@@ -399,7 +394,7 @@
 		editor.pointerDown(-100, -100)
 		editor.pointerMove(50, 50)
 		editor.interrupt()
-		editor.expectPathToBe('eraser.erasing')
+		editor.expectPathToBe('root.eraser.erasing')
 	})
 
 	it('Starts a scribble on pointer down, updates it on pointer move, stops it on exit', () => {
@@ -444,8 +439,8 @@
 describe('When in the idle state', () => {
 	it('Returns to select on cancel', () => {
 		editor.setCurrentTool('hand')
-		editor.expectPathToBe('hand.idle')
+		editor.expectPathToBe('root.hand.idle')
 		editor.cancel()
-		editor.expectPathToBe('select.idle')
+		editor.expectPathToBe('root.select.idle')
 	})
 })