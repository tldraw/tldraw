--- conflicted
+++ resolved
@@ -32,12 +32,7 @@
 	editor.pointerMove(0, 0)
 	editor.pointerDown()
 	editor.pointerMove(2, 0)
-<<<<<<< HEAD
 	expect(editor.inputs.getIsDragging()).toBe(false)
-=======
-
-	expect(editor.inputs.isDragging).toBe(false)
->>>>>>> ef709265
 })
 
 describe('Making an arrow on the page', () => {
