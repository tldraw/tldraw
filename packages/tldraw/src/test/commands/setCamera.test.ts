--- conflicted
+++ resolved
@@ -245,11 +245,7 @@
 		expect(editor.getCamera()).toMatchObject({ x: 5, y: 10, z: 1 })
 	})
 
-<<<<<<< HEAD
 	it('Affects spacebar panning (2x)', () => {
-=======
-	it('Does not affect spacebar panning (2x)', () => {
->>>>>>> e60f639a
 		editor.setCameraOptions({ ...DEFAULT_CAMERA_OPTIONS, panSpeed: 2 })
 		editor
 			.dispatch({ ...keyBoardEvent, key: ' ', code: 'Space' })
@@ -259,11 +255,7 @@
 		expect(editor.getCamera()).toMatchObject({ x: 5, y: 10, z: 1 })
 	})
 
-<<<<<<< HEAD
 	it('Affects spacebar panning (0.5x)', () => {
-=======
-	it('Does not affect spacebar panning (0.5x)', () => {
->>>>>>> e60f639a
 		editor.setCameraOptions({ ...DEFAULT_CAMERA_OPTIONS, panSpeed: 0.5 })
 		editor
 			.dispatch({ ...keyBoardEvent, key: ' ', code: 'Space' })
@@ -328,11 +320,7 @@
 		expect(editor.getCamera()).toMatchObject({ x: 5, y: 10, z: 1 })
 	})
 
-<<<<<<< HEAD
 	it('Affects pinch zooming (2x)', () => {
-=======
-	it('Does not affect pinch zooming (2x)', () => {
->>>>>>> e60f639a
 		editor
 			.setCameraOptions({ ...DEFAULT_CAMERA_OPTIONS, zoomSpeed: 2 })
 			.dispatch({
@@ -351,15 +339,9 @@
 			name: 'pinch_end',
 		})
 		editor.forceTick()
-<<<<<<< HEAD
 		expect(editor.getCamera()).toMatchObject({ x: 0, y: 0, z: 3 })
 	})
 	it('Affects pinch zooming (0.5x)', () => {
-=======
-		expect(editor.getCamera()).toMatchObject({ x: 0, y: 0, z: 1 })
-	})
-	it('Does not affect pinch zooming (0.5x)', () => {
->>>>>>> e60f639a
 		editor
 			.setCameraOptions({ ...DEFAULT_CAMERA_OPTIONS, zoomSpeed: 0.5 })
 			.dispatch({
