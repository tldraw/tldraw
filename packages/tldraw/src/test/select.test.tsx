--- conflicted
+++ resolved
@@ -19,7 +19,7 @@
 			editor._transformPointerDownSpy.mockRestore()
 			editor._transformPointerUpSpy.mockRestore()
 			editor.setCurrentTool('select')
-			editor.expectPathToBe('select.idle')
+			editor.expectPathToBe('root.select.idle')
 			editor.doubleClick(50, 50, shapeId)
 
 			expect(editor.getCurrentPageState().editingShapeId).toBe(shapeId)
@@ -36,13 +36,8 @@
 			jest.advanceTimersByTime(1000)
 
 			editor.pointerDown(150, 150).pointerUp()
-<<<<<<< HEAD
-			expect(editor.currentPageState.editingShapeId).toBe(null)
-			expect(editor.path).toEqual('select.idle')
-=======
 			expect(editor.getCurrentPageState().editingShapeId).toBe(null)
 			expect(editor.root.path.get()).toEqual('root.select.idle')
->>>>>>> 2ca2f81f
 		})
 	})
 	it('does not allow pressing undo to end up in the editing state', () => {
@@ -149,13 +144,8 @@
 		editor.setCurrentTool('select')
 		editor.pointerDown(0, 45)
 		editor.pointerMove(100, 55)
-<<<<<<< HEAD
-		editor.expectPathToBe('select.brushing')
-		expect(editor.selectedShapeIds).toStrictEqual([ids.arrow1])
-=======
 		editor.expectPathToBe('root.select.brushing')
 		expect(editor.getSelectedShapeIds()).toStrictEqual([ids.arrow1])
->>>>>>> 2ca2f81f
 	})
 
 	it('Brushes within the curve of a curved arrow without selecting the arrow', () => {
@@ -176,12 +166,7 @@
 		editor.setCurrentTool('select')
 		editor.pointerDown(55, 45)
 		editor.pointerMove(45, 55)
-<<<<<<< HEAD
-		editor.expectPathToBe('select.brushing')
-		expect(editor.selectedShapeIds).toStrictEqual([])
-=======
 		editor.expectPathToBe('root.select.brushing')
 		expect(editor.getSelectedShapeIds()).toStrictEqual([])
->>>>>>> 2ca2f81f
 	})
 })