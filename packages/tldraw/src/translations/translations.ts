import ar from './ar.json'
import en from './en.json'
import fr from './fr.json'
import it from './it.json'
import ko_kr from './ko-kr.json'
import no from './no.json'
<<<<<<< HEAD
import zh_cn from './zh-cn.json'
=======
import ja from './ja.json'
>>>>>>> ae0822c4

// The default language (english) must have a value for every message.
// Other languages may have missing messages. If the application finds
// a missing message for the current language, it will use the english
// translation instead.

export const TRANSLATIONS: TDTranslations = [
  // Default language:
  { code: 'en', label: 'English', messages: en },
  // Translations:
  { code: 'ar', label: 'عربي', messages: ar },
  { code: 'fr', label: 'Français', messages: fr },
  { code: 'it', label: 'Italiano', messages: it },
  { code: 'ko-kr', label: '한국어', messages: ko_kr },
  { code: 'no', label: 'Norwegian', messages: no },
<<<<<<< HEAD
  { code: 'zh-cn', label: 'Chinese - Simplified', messages: zh_cn },
=======
  { code: 'ja', label: '日本語', messages: ja },
>>>>>>> ae0822c4
]

/* ---------- Derived Types (do not change) --------- */

export type TDTranslation = {
  readonly code: string
  readonly label: string
  readonly messages: Partial<typeof en>
}

export type TDTranslations = TDTranslation[]

export type TDLanguage = TDTranslations[number]['code']<|MERGE_RESOLUTION|>--- conflicted
+++ resolved
@@ -2,13 +2,10 @@
 import en from './en.json'
 import fr from './fr.json'
 import it from './it.json'
+import ja from './ja.json'
 import ko_kr from './ko-kr.json'
 import no from './no.json'
-<<<<<<< HEAD
 import zh_cn from './zh-cn.json'
-=======
-import ja from './ja.json'
->>>>>>> ae0822c4
 
 // The default language (english) must have a value for every message.
 // Other languages may have missing messages. If the application finds
@@ -22,13 +19,10 @@
   { code: 'ar', label: 'عربي', messages: ar },
   { code: 'fr', label: 'Français', messages: fr },
   { code: 'it', label: 'Italiano', messages: it },
+  { code: 'ja', label: '日本語', messages: ja },
   { code: 'ko-kr', label: '한국어', messages: ko_kr },
   { code: 'no', label: 'Norwegian', messages: no },
-<<<<<<< HEAD
   { code: 'zh-cn', label: 'Chinese - Simplified', messages: zh_cn },
-=======
-  { code: 'ja', label: '日本語', messages: ja },
->>>>>>> ae0822c4
 ]
 
 /* ---------- Derived Types (do not change) --------- */
