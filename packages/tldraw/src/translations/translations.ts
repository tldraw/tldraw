import ar from './ar.json'
import da from './da.json'
import de from './de.json'
import en from './en.json'
import es from './es.json'
import fa from './fa.json'
import fr from './fr.json'
import he from './he.json'
import it from './it.json'
import ja from './ja.json'
import ko_kr from './ko-kr.json'
import ku from './ku.json'
import main from './main.json'
import ne from './ne.json'
import no from './no.json'
import pl from './pl.json'
import pt_br from './pt-br.json'
import pt_pt from './pt-pt.json'
import ru from './ru.json'
import sv from './sv.json'
<<<<<<< HEAD
=======
import te from './te.json'
>>>>>>> 737168a9
import th from './th.json'
import tr from './tr.json'
import uk from './uk.json'
import zh_cn from './zh-cn.json'
import zh_tw from './zh-tw.json'

// The default language (english) must have a value for every message.
// Other languages may have missing messages. If the application finds
// a missing message for the current language, it will use the english
// translation instead.

export const TRANSLATIONS: TDTranslations = [
  { locale: 'ar', label: 'عربي', messages: ar },
  { locale: 'da', label: 'Danish', messages: da },
  { locale: 'de', label: 'Deutsch', messages: de },
  { locale: 'en', label: 'English', messages: en },
  { locale: 'es', label: 'Español', messages: es },
  { locale: 'fa', label: 'فارسی', messages: fa },
  { locale: 'fr', label: 'Français', messages: fr },
  { locale: 'he', label: 'עברית', messages: he },
  { locale: 'it', label: 'Italiano', messages: it },
  { locale: 'ja', label: '日本語', messages: ja },
  { locale: 'ko-kr', label: '한국어', messages: ko_kr },
  { locale: 'ne', label: 'नेपाली', messages: ne },
  { locale: 'no', label: 'Norwegian', messages: no },
  { locale: 'pl', label: 'Polski', messages: pl },
  { locale: 'pt', label: 'Português - Europeu', messages: pt_pt },
  { locale: 'pt-br', label: 'Português - Brasil', messages: pt_br },
  { locale: 'ru', label: 'Russian', messages: ru },
  { locale: 'sv', label: 'Svenska', messages: sv },
  { locale: 'te', label: 'తెలుగు', messages: te },
  { locale: 'tr', label: 'Türkçe', messages: tr },
  { locale: 'uk', label: 'Ukrainian', messages: uk },
  { locale: 'zh-ch', label: '简体中文', messages: zh_cn },
  { locale: 'zh-tw', label: '繁體中文 (台灣)', messages: zh_tw },
  { locale: 'th', label: 'ภาษาไทย', messages: th },
  { locale: 'ku', label: 'کوردی', messages: ku },
]

/* ----------------- (do not change) ---------------- */

TRANSLATIONS.sort((a, b) => (a.locale < b.locale ? -1 : 1))

export type TDTranslation = {
  readonly locale: string
  readonly label: string
  readonly messages: Partial<typeof main>
}

export type TDTranslations = TDTranslation[]

export type TDLanguage = TDTranslations[number]['locale']

export function getTranslation(locale: TDLanguage): TDTranslation {
  const translation = TRANSLATIONS.find((t) => t.locale === locale)

  return {
    locale,
    label: translation?.label ?? locale,
    messages: {
      ...main,
      ...translation?.messages,
    },
  }
}<|MERGE_RESOLUTION|>--- conflicted
+++ resolved
@@ -18,10 +18,7 @@
 import pt_pt from './pt-pt.json'
 import ru from './ru.json'
 import sv from './sv.json'
-<<<<<<< HEAD
-=======
 import te from './te.json'
->>>>>>> 737168a9
 import th from './th.json'
 import tr from './tr.json'
 import uk from './uk.json'
