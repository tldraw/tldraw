import ar from './ar.json'
import en from './en.json'
import fr from './fr.json'
import it from './it.json'
import ko_kr from './ko-kr.json'
import zh_cn from './zh-cn.json'
<<<<<<< HEAD
import no from './no.json'
=======
import ja from './ja.json'
>>>>>>> 5e2e23e6

// The default language (english) must have a value for every message.
// Other languages may have missing messages. If the application finds
// a missing message for the current language, it will use the english
// translation instead.

export const TRANSLATIONS: TDTranslations = [
  // Default language:
  { code: 'en', label: 'English', messages: en },
  // Translations:
  { code: 'ar', label: 'عربي', messages: ar },
  { code: 'fr', label: 'Français', messages: fr },
  { code: 'it', label: 'Italiano', messages: it },
  { code: 'ko-kr', label: '한국어', messages: ko_kr },
  { code: 'zh-cn', label: 'Chinese - Simplified', messages: zh_cn },
<<<<<<< HEAD
  { code: 'no', label: 'Norwegian', messages: no },
=======
  { code: 'ja', label: '日本語', messages: ja },
>>>>>>> 5e2e23e6
]

/* ---------- Derived Types (do not change) --------- */

export type TDTranslation = {
  readonly code: string
  readonly label: string
  readonly messages: Partial<typeof en>
}

export type TDTranslations = TDTranslation[]

export type TDLanguage = TDTranslations[number]['code']<|MERGE_RESOLUTION|>--- conflicted
+++ resolved
@@ -4,11 +4,8 @@
 import it from './it.json'
 import ko_kr from './ko-kr.json'
 import zh_cn from './zh-cn.json'
-<<<<<<< HEAD
 import no from './no.json'
-=======
 import ja from './ja.json'
->>>>>>> 5e2e23e6
 
 // The default language (english) must have a value for every message.
 // Other languages may have missing messages. If the application finds
@@ -24,11 +21,8 @@
   { code: 'it', label: 'Italiano', messages: it },
   { code: 'ko-kr', label: '한국어', messages: ko_kr },
   { code: 'zh-cn', label: 'Chinese - Simplified', messages: zh_cn },
-<<<<<<< HEAD
   { code: 'no', label: 'Norwegian', messages: no },
-=======
   { code: 'ja', label: '日本語', messages: ja },
->>>>>>> 5e2e23e6
 ]
 
 /* ---------- Derived Types (do not change) --------- */
