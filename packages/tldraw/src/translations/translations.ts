--- conflicted
+++ resolved
@@ -6,14 +6,10 @@
 import ko_kr from './ko-kr.json'
 import no from './no.json'
 import zh_cn from './zh-cn.json'
-<<<<<<< HEAD
-import es from './es.json'
-=======
 import tr from './tr.json'
 import es from './es.json'
 import pl from './pl.json'
 import ne from './ne.json'
->>>>>>> 780da175
 
 // The default language (english) must have a value for every message.
 // Other languages may have missing messages. If the application finds
