import ar from './ar.json'
import da from './da.json'
import de from './de.json'
import en from './main.json'
import es from './es.json'
import fa from './fa.json'
import fr from './fr.json'
import it from './it.json'
import ja from './ja.json'
import ko_kr from './ko-kr.json'
import ne from './ne.json'
import no from './no.json'
import pl from './pl.json'
import pt_br from './pt-br.json'
import ru from './ru.json'
import tr from './tr.json'
import zh_cn from './zh-cn.json'

// The default language (english) must have a value for every message.
// Other languages may have missing messages. If the application finds
// a missing message for the current language, it will use the english
// translation instead.

export const TRANSLATIONS: TDTranslations = [
<<<<<<< HEAD
  { code: 'ar', locale: 'ar', label: 'عربي', messages: ar },
  { code: 'en', locale: 'en', label: 'English', messages: en },
  { code: 'es', locale: 'es', label: 'Español', messages: es },
  { code: 'fr', locale: 'fr', label: 'Français', messages: fr },
  { code: 'it', locale: 'it', label: 'Italiano', messages: it },
  { code: 'ja', locale: 'ja', label: '日本語', messages: ja },
  { code: 'ko-kr', locale: 'ko-kr', label: '한국어', messages: ko_kr },
  { code: 'ne', locale: 'ne', label: 'नेपाली', messages: ne },
  { code: 'no', locale: 'no', label: 'Norwegian', messages: no },
  { code: 'pl', locale: 'pl', label: 'Polski', messages: pl },
  { code: 'pt-br', locale: 'pt-br', label: 'Português - Brasil', messages: pt_br },
  { code: 'tr', locale: 'tr', label: 'Türkçe', messages: tr },
  { code: 'zh-cn', locale: 'zh-ch', label: 'Chinese - Simplified', messages: zh_cn },
  { code: 'da', locale: 'da', label: 'Danish', messages: da },
  { code: 'de', locale: 'de', label: 'Deutsch', messages: de},
=======
  { code: 'ar', label: 'عربي', messages: ar },
  { code: 'da', label: 'Danish', messages: da },
  { code: 'de', label: 'Deutsch', messages: de },
  { code: 'en', label: 'English', messages: en },
  { code: 'es', label: 'Español', messages: es },
  { code: 'fa', label: 'فارسی', messages: fa },
  { code: 'fr', label: 'Français', messages: fr },
  { code: 'it', label: 'Italiano', messages: it },
  { code: 'ja', label: '日本語', messages: ja },
  { code: 'ko-kr', label: '한국어', messages: ko_kr },
  { code: 'ne', label: 'नेपाली', messages: ne },
  { code: 'no', label: 'Norwegian', messages: no },
  { code: 'pl', label: 'Polski', messages: pl },
  { code: 'pt-br', label: 'Português - Brasil', messages: pt_br },
  { code: 'ru', label: 'Russian', messages: ru },
  { code: 'tr', label: 'Türkçe', messages: tr },
  { code: 'zh-cn', label: 'Chinese - Simplified', messages: zh_cn },
>>>>>>> 44e49197
]

/* ----------------- (do not change) ---------------- */

TRANSLATIONS.sort((a, b) => (a.code < b.code ? -1 : 1))

export type TDTranslation = {
  readonly code: string
  readonly label: string
  readonly locale: string
  readonly messages: Partial<typeof en>
}

export type TDTranslations = TDTranslation[]

export type TDLanguage = TDTranslations[number]['code']

export function getTranslation(code: TDLanguage): TDTranslation {
  const translation = TRANSLATIONS.find((t) => t.code === code)

  const defaultTranslation = TRANSLATIONS.find((t) => t.code === 'en')!

  const messages = {
    ...defaultTranslation.messages,
    ...translation?.messages,
  }

  return { code, messages, locale: code, label: translation?.label ?? code }
}<|MERGE_RESOLUTION|>--- conflicted
+++ resolved
@@ -22,11 +22,11 @@
 // translation instead.
 
 export const TRANSLATIONS: TDTranslations = [
-<<<<<<< HEAD
   { code: 'ar', locale: 'ar', label: 'عربي', messages: ar },
   { code: 'en', locale: 'en', label: 'English', messages: en },
   { code: 'es', locale: 'es', label: 'Español', messages: es },
   { code: 'fr', locale: 'fr', label: 'Français', messages: fr },
+  { code: 'fa', locale:'fa', label: 'فارسی', messages: fa },
   { code: 'it', locale: 'it', label: 'Italiano', messages: it },
   { code: 'ja', locale: 'ja', label: '日本語', messages: ja },
   { code: 'ko-kr', locale: 'ko-kr', label: '한국어', messages: ko_kr },
@@ -38,25 +38,7 @@
   { code: 'zh-cn', locale: 'zh-ch', label: 'Chinese - Simplified', messages: zh_cn },
   { code: 'da', locale: 'da', label: 'Danish', messages: da },
   { code: 'de', locale: 'de', label: 'Deutsch', messages: de},
-=======
-  { code: 'ar', label: 'عربي', messages: ar },
-  { code: 'da', label: 'Danish', messages: da },
-  { code: 'de', label: 'Deutsch', messages: de },
-  { code: 'en', label: 'English', messages: en },
-  { code: 'es', label: 'Español', messages: es },
-  { code: 'fa', label: 'فارسی', messages: fa },
-  { code: 'fr', label: 'Français', messages: fr },
-  { code: 'it', label: 'Italiano', messages: it },
-  { code: 'ja', label: '日本語', messages: ja },
-  { code: 'ko-kr', label: '한국어', messages: ko_kr },
-  { code: 'ne', label: 'नेपाली', messages: ne },
-  { code: 'no', label: 'Norwegian', messages: no },
-  { code: 'pl', label: 'Polski', messages: pl },
-  { code: 'pt-br', label: 'Português - Brasil', messages: pt_br },
-  { code: 'ru', label: 'Russian', messages: ru },
-  { code: 'tr', label: 'Türkçe', messages: tr },
-  { code: 'zh-cn', label: 'Chinese - Simplified', messages: zh_cn },
->>>>>>> 44e49197
+  { code: 'ru', locale: 'ru', label: 'Russian', messages: ru },
 ]
 
 /* ----------------- (do not change) ---------------- */
