import ar from './ar.json'
import da from './da.json'
import de from './de.json'
import en from './en.json'
import es from './es.json'
import fa from './fa.json'
import fr from './fr.json'
import he from './he.json'
import it from './it.json'
import ja from './ja.json'
import ko_kr from './ko-kr.json'
import main from './main.json'
import ne from './ne.json'
import no from './no.json'
import pl from './pl.json'
import pt_br from './pt-br.json'
import ru from './ru.json'
import tr from './tr.json'
import uk from './uk.json'
import zh_cn from './zh-cn.json'

// The default language (english) must have a value for every message.
// Other languages may have missing messages. If the application finds
// a missing message for the current language, it will use the english
// translation instead.

export const TRANSLATIONS: TDTranslations = [
  { locale: 'ar', label: 'عربي', messages: ar },
  { locale: 'da', label: 'Danish', messages: da },
  { locale: 'de', label: 'Deutsch', messages: de },
  { locale: 'en', label: 'English', messages: en },
  { locale: 'es', label: 'Español', messages: es },
  { locale: 'fa', label: 'فارسی', messages: fa },
  { locale: 'fr', label: 'Français', messages: fr },
  { locale: 'he', label: 'עברית', messages: he },
  { locale: 'it', label: 'Italiano', messages: it },
  { locale: 'ja', label: '日本語', messages: ja },
  { locale: 'ko-kr', label: '한국어', messages: ko_kr },
  { locale: 'ne', label: 'नेपाली', messages: ne },
  { locale: 'no', label: 'Norwegian', messages: no },
  { locale: 'pl', label: 'Polski', messages: pl },
  { locale: 'pt-br', label: 'Português - Brasil', messages: pt_br },
  { locale: 'ru', label: 'Russian', messages: ru },
  { locale: 'tr', label: 'Türkçe', messages: tr },
  { locale: 'uk', label: 'Ukrainian', messages: uk },
  { locale: 'zh-ch', label: 'Chinese - Simplified', messages: zh_cn },
]

/* ----------------- (do not change) ---------------- */

TRANSLATIONS.sort((a, b) => (a.locale < b.locale ? -1 : 1))

export type TDTranslation = {
  readonly locale: string
  readonly label: string
<<<<<<< HEAD
  readonly messages: Partial<typeof en>
=======
  readonly messages: Partial<typeof main>
>>>>>>> 5b30011b
}

export type TDTranslations = TDTranslation[]

export type TDLanguage = TDTranslations[number]['locale']

export function getTranslation(locale: TDLanguage): TDTranslation {
  const translation = TRANSLATIONS.find((t) => t.locale === locale)

  return {
    locale,
    label: translation?.label ?? locale,
    messages: {
      ...main,
      ...translation?.messages,
    },
  }
}<|MERGE_RESOLUTION|>--- conflicted
+++ resolved
@@ -53,11 +53,7 @@
 export type TDTranslation = {
   readonly locale: string
   readonly label: string
-<<<<<<< HEAD
-  readonly messages: Partial<typeof en>
-=======
   readonly messages: Partial<typeof main>
->>>>>>> 5b30011b
 }
 
 export type TDTranslations = TDTranslation[]
