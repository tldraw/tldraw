--- conflicted
+++ resolved
@@ -9,11 +9,8 @@
 import tr from './tr.json'
 import es from './es.json'
 import pl from './pl.json'
-<<<<<<< HEAD
 import pt_br from './pt-br.json'
-=======
 import ne from './ne.json'
->>>>>>> 141dd267
 
 // The default language (english) must have a value for every message.
 // Other languages may have missing messages. If the application finds
@@ -28,15 +25,12 @@
   { code: 'it', label: 'Italiano', messages: it },
   { code: 'ja', label: '日本語', messages: ja },
   { code: 'ko-kr', label: '한국어', messages: ko_kr },
+  { code: 'ne', label: 'नेपाली', messages: ne }
   { code: 'no', label: 'Norwegian', messages: no },
   { code: 'pl', label: 'Polski', messages: pl },
+  { code: 'pt-br', label: 'Português - Brasil', messages: pt_br },
   { code: 'tr', label: 'Türkçe', messages: tr },
   { code: 'zh-cn', label: 'Chinese - Simplified', messages: zh_cn },
-<<<<<<< HEAD
-  { code: 'pt-br', label: 'Português - Brasil', messages: pt_br },
-=======
-  { code: 'ne', label: 'नेपाली', messages: ne }
->>>>>>> 141dd267
 ]
 
 /* ----------------- (do not change) ---------------- */
