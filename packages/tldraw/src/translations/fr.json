--- conflicted
+++ resolved
@@ -94,10 +94,6 @@
   "left": "À Gauche",
   "right": "À Droite",
   "top": "En Haut",
-<<<<<<< HEAD
   "keyboard.shortcuts": "Raccourci clavier",
-  "search": "Rechercher"
-=======
   "page": "Page"
->>>>>>> cb008224
 }