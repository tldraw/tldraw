/// <reference types="react" />

// eslint-disable-next-line local/no-export-star
export * from '@tldraw/editor'
export { Tldraw, type TldrawProps } from './lib/Tldraw'
export { TldrawCropHandles, type TldrawCropHandlesProps } from './lib/canvas/TldrawCropHandles'
export { TldrawHandles } from './lib/canvas/TldrawHandles'
export { TldrawHoveredShapeIndicator } from './lib/canvas/TldrawHoveredShapeIndicator'
export { TldrawScribble } from './lib/canvas/TldrawScribble'
export { TldrawSelectionBackground } from './lib/canvas/TldrawSelectionBackground'
export { TldrawSelectionForeground } from './lib/canvas/TldrawSelectionForeground'
export { defaultShapeTools } from './lib/defaultShapeTools'
export { defaultShapeUtils } from './lib/defaultShapeUtils'
export { defaultTools } from './lib/defaultTools'
export { ArrowShapeTool } from './lib/shapes/arrow/ArrowShapeTool'
export { ArrowShapeUtil } from './lib/shapes/arrow/ArrowShapeUtil'
export { BookmarkShapeUtil } from './lib/shapes/bookmark/BookmarkShapeUtil'
export { DrawShapeTool } from './lib/shapes/draw/DrawShapeTool'
export { DrawShapeUtil } from './lib/shapes/draw/DrawShapeUtil'
export { EmbedShapeUtil } from './lib/shapes/embed/EmbedShapeUtil'
export { FrameShapeTool } from './lib/shapes/frame/FrameShapeTool'
export { FrameShapeUtil } from './lib/shapes/frame/FrameShapeUtil'
export { GeoShapeTool } from './lib/shapes/geo/GeoShapeTool'
export { GeoShapeUtil } from './lib/shapes/geo/GeoShapeUtil'
export { HighlightShapeTool } from './lib/shapes/highlight/HighlightShapeTool'
export { HighlightShapeUtil } from './lib/shapes/highlight/HighlightShapeUtil'
export { ImageShapeUtil } from './lib/shapes/image/ImageShapeUtil'
export { LineShapeTool } from './lib/shapes/line/LineShapeTool'
export { LineShapeUtil } from './lib/shapes/line/LineShapeUtil'
export { NoteShapeTool } from './lib/shapes/note/NoteShapeTool'
export { NoteShapeUtil } from './lib/shapes/note/NoteShapeUtil'
export { TextShapeTool } from './lib/shapes/text/TextShapeTool'
export { TextShapeUtil } from './lib/shapes/text/TextShapeUtil'
export { VideoShapeUtil } from './lib/shapes/video/VideoShapeUtil'
export { EraserTool } from './lib/tools/EraserTool/EraserTool'
export { HandTool } from './lib/tools/HandTool/HandTool'
export { LaserTool } from './lib/tools/LaserTool/LaserTool'
export { SelectTool } from './lib/tools/SelectTool/SelectTool'
export { ZoomTool } from './lib/tools/ZoomTool/ZoomTool'
// UI
export { TldrawUi, type TldrawUiBaseProps, type TldrawUiProps } from './lib/ui/TldrawUi'
export {
	TldrawUiContextProvider,
	type TldrawUiContextProviderProps,
} from './lib/ui/TldrawUiContextProvider'
export { setDefaultUiAssetUrls, type TLUiAssetUrlOverrides } from './lib/ui/assetUrls'
export { ContextMenu, type TLUiContextMenuProps } from './lib/ui/components/ContextMenu'
export { OfflineIndicator } from './lib/ui/components/OfflineIndicator/OfflineIndicator'
export { Spinner } from './lib/ui/components/Spinner'
export { Button, type TLUiButtonProps } from './lib/ui/components/primitives/Button'
export { Icon, type TLUiIconProps } from './lib/ui/components/primitives/Icon'
export { Input, type TLUiInputProps } from './lib/ui/components/primitives/Input'
export {
	compactMenuItems,
	findMenuItem,
	menuCustom,
	menuGroup,
	menuItem,
	menuSubmenu,
	type TLUiCustomMenuItem,
	type TLUiMenuChild,
	type TLUiMenuGroup,
	type TLUiMenuItem,
	type TLUiMenuSchema,
	type TLUiSubMenu,
} from './lib/ui/hooks/menuHelpers'
export {
	useActions,
	type TLUiActionItem,
	type TLUiActionsContextType,
} from './lib/ui/hooks/useActions'
export {
	useActionsMenuSchema,
	type TLUiActionsMenuSchemaContextType,
} from './lib/ui/hooks/useActionsMenuSchema'
export { AssetUrlsProvider, useAssetUrls } from './lib/ui/hooks/useAssetUrls'
export { BreakPointProvider, useBreakpoint } from './lib/ui/hooks/useBreakpoint'
export { useCanRedo } from './lib/ui/hooks/useCanRedo'
export { useCanUndo } from './lib/ui/hooks/useCanUndo'
export { useMenuClipboardEvents, useNativeClipboardEvents } from './lib/ui/hooks/useClipboardEvents'
export {
	useContextMenuSchema,
	type TLUiContextTTLUiMenuSchemaContextType,
} from './lib/ui/hooks/useContextMenuSchema'
export { useCopyAs } from './lib/ui/hooks/useCopyAs'
export {
	useDialogs,
	type TLUiDialog,
	type TLUiDialogProps,
	type TLUiDialogsContextType,
} from './lib/ui/hooks/useDialogsProvider'
export {
	UiEventsProvider,
	useUiEvents,
	type EventsProviderProps,
	type TLUiEventContextType,
	type TLUiEventHandler,
	type TLUiEventMap,
	type TLUiEventSource,
} from './lib/ui/hooks/useEventsProvider'
export { useExportAs } from './lib/ui/hooks/useExportAs'
export {
	useHelpMenuSchema,
	type TLUiHelpMenuSchemaContextType,
} from './lib/ui/hooks/useHelpMenuSchema'
export { useKeyboardShortcuts } from './lib/ui/hooks/useKeyboardShortcuts'
export {
	useKeyboardShortcutsSchema,
	type TLUiKeyboardShortcutsSchemaContextType,
	type TLUiKeyboardShortcutsSchemaProviderProps,
} from './lib/ui/hooks/useKeyboardShortcutsSchema'
export { useLocalStorageState } from './lib/ui/hooks/useLocalStorageState'
export { useMenuIsOpen } from './lib/ui/hooks/useMenuIsOpen'
export {
	useMenuSchema,
	type TLUiMenuSchemaContextType,
	type TLUiMenuSchemaProviderProps,
} from './lib/ui/hooks/useMenuSchema'
export { useReadonly } from './lib/ui/hooks/useReadonly'
export {
	useToasts,
	type TLUiToast,
	type TLUiToastAction,
	type TLUiToastsContextType,
} from './lib/ui/hooks/useToastsProvider'
export {
	toolbarItem,
	useToolbarSchema,
	type TLUiToolbarItem,
	type TLUiToolbarSchemaContextType,
} from './lib/ui/hooks/useToolbarSchema'
export {
	useTools,
	type TLUiToolItem,
	type TLUiToolsContextType,
	type TLUiToolsProviderProps,
} from './lib/ui/hooks/useTools'
export { type TLUiTranslationKey } from './lib/ui/hooks/useTranslation/TLUiTranslationKey'
export { type TLUiTranslation } from './lib/ui/hooks/useTranslation/translations'
export {
	useTranslation as useTranslation,
	type TLUiTranslationContextType,
} from './lib/ui/hooks/useTranslation/useTranslation'
export { type TLUiIconType } from './lib/ui/icon-types'
export { useDefaultHelpers, type TLUiOverrides } from './lib/ui/overrides'
export {
	DEFAULT_ACCEPTED_IMG_TYPE,
	DEFAULT_ACCEPTED_VID_TYPE,
	containBoxSize,
	downsizeImage,
	isGifAnimated,
} from './lib/utils/assets/assets'
export { getEmbedInfo } from './lib/utils/embeds/embeds'
export { copyAs } from './lib/utils/export/copyAs'
export { getSvgAsImage } from './lib/utils/export/export'
export { exportAs } from './lib/utils/export/exportAs'
export { fitFrameToContent, removeFrame } from './lib/utils/frames/frames'
export { setDefaultEditorAssetUrls } from './lib/utils/static-assets/assetUrls'
export { truncateStringWithEllipsis } from './lib/utils/text/text'
export {
	buildFromV1Document,
	type LegacyTldrawDocument,
} from './lib/utils/tldr/buildFromV1Document'
export {
	TLDRAW_FILE_EXTENSION,
	parseAndLoadDocument,
	parseTldrawJsonFile,
	serializeTldrawJson,
	serializeTldrawJsonBlob,
	type TldrawFile,
} from './lib/utils/tldr/file'

import * as Dialog from './lib/ui/components/primitives/Dialog'
import * as DropdownMenu from './lib/ui/components/primitives/DropdownMenu'
<<<<<<< HEAD
export { Kbd, type KbdProps } from './lib/ui/components/primitives/Kbd'
=======

// N.B. Preserve order of import / export here with this comment.
// Sometimes this can cause an import problem depending on build setup downstream.
export { Dialog, DropdownMenu }
>>>>>>> ef90b8e2
<|MERGE_RESOLUTION|>--- conflicted
+++ resolved
@@ -50,6 +50,7 @@
 export { Button, type TLUiButtonProps } from './lib/ui/components/primitives/Button'
 export { Icon, type TLUiIconProps } from './lib/ui/components/primitives/Icon'
 export { Input, type TLUiInputProps } from './lib/ui/components/primitives/Input'
+export { Kbd, type KbdProps } from './lib/ui/components/primitives/Kbd'
 export {
 	compactMenuItems,
 	findMenuItem,
@@ -172,11 +173,7 @@
 
 import * as Dialog from './lib/ui/components/primitives/Dialog'
 import * as DropdownMenu from './lib/ui/components/primitives/DropdownMenu'
-<<<<<<< HEAD
-export { Kbd, type KbdProps } from './lib/ui/components/primitives/Kbd'
-=======
 
 // N.B. Preserve order of import / export here with this comment.
 // Sometimes this can cause an import problem depending on build setup downstream.
-export { Dialog, DropdownMenu }
->>>>>>> ef90b8e2
+export { Dialog, DropdownMenu }