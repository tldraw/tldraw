/// <reference types="react" />

// eslint-disable-next-line local/no-export-star
export * from '@tldraw/editor'
<<<<<<< HEAD
export { getAssetFromIndexedDb, storeAssetInIndexedDb } from './lib/AssetBlobStore'
export { Tldraw, type TldrawProps } from './lib/Tldraw'
=======

export { Tldraw, type TLComponents, type TldrawProps } from './lib/Tldraw'
>>>>>>> bf437b61
export { TldrawImage, type TldrawImageProps } from './lib/TldrawImage'
export { TldrawHandles } from './lib/canvas/TldrawHandles'
export { TldrawScribble } from './lib/canvas/TldrawScribble'
export { TldrawSelectionBackground } from './lib/canvas/TldrawSelectionBackground'
export { TldrawSelectionForeground } from './lib/canvas/TldrawSelectionForeground'
export { defaultBindingUtils } from './lib/defaultBindingUtils'
export { type TLExternalContentProps } from './lib/defaultExternalContentHandlers'
export { defaultShapeTools } from './lib/defaultShapeTools'
export { defaultShapeUtils } from './lib/defaultShapeUtils'
export { defaultTools } from './lib/defaultTools'
export { ArrowShapeTool } from './lib/shapes/arrow/ArrowShapeTool'
export { ArrowShapeUtil } from './lib/shapes/arrow/ArrowShapeUtil'
export { type TLArcInfo, type TLArrowInfo, type TLArrowPoint } from './lib/shapes/arrow/arrow-types'
export {
	getArrowBindings,
	getArrowTerminalsInArrowSpace,
	type TLArrowBindings,
} from './lib/shapes/arrow/shared'
export { BookmarkShapeUtil } from './lib/shapes/bookmark/BookmarkShapeUtil'
export { DrawShapeTool } from './lib/shapes/draw/DrawShapeTool'
export { DrawShapeUtil } from './lib/shapes/draw/DrawShapeUtil'
export { EmbedShapeUtil } from './lib/shapes/embed/EmbedShapeUtil'
export { FrameShapeTool } from './lib/shapes/frame/FrameShapeTool'
export { FrameShapeUtil } from './lib/shapes/frame/FrameShapeUtil'
export { GeoShapeTool } from './lib/shapes/geo/GeoShapeTool'
export { GeoShapeUtil } from './lib/shapes/geo/GeoShapeUtil'
export { HighlightShapeTool } from './lib/shapes/highlight/HighlightShapeTool'
export { HighlightShapeUtil } from './lib/shapes/highlight/HighlightShapeUtil'
export { ImageShapeUtil } from './lib/shapes/image/ImageShapeUtil'
export { LineShapeTool } from './lib/shapes/line/LineShapeTool'
export { LineShapeUtil } from './lib/shapes/line/LineShapeUtil'
export { NoteShapeTool } from './lib/shapes/note/NoteShapeTool'
export { NoteShapeUtil } from './lib/shapes/note/NoteShapeUtil'
export { useDefaultColorTheme } from './lib/shapes/shared/ShapeFill'
export { TextLabel, type TextLabelProps } from './lib/shapes/shared/TextLabel'
export {
	FONT_FAMILIES,
	LABEL_FONT_SIZES,
	TEXT_PROPS,
} from './lib/shapes/shared/default-shape-constants'
export { getPerfectDashProps } from './lib/shapes/shared/getPerfectDashProps'
export { useEditableText } from './lib/shapes/shared/useEditableText'
export { TextShapeTool } from './lib/shapes/text/TextShapeTool'
export { TextShapeUtil } from './lib/shapes/text/TextShapeUtil'
export { VideoShapeUtil } from './lib/shapes/video/VideoShapeUtil'
export { type StyleValuesForUi } from './lib/styles'
export { EraserTool } from './lib/tools/EraserTool/EraserTool'
export { HandTool } from './lib/tools/HandTool/HandTool'
export { LaserTool } from './lib/tools/LaserTool/LaserTool'
export { SelectTool } from './lib/tools/SelectTool/SelectTool'
export { getOccludedChildren, kickoutOccludedShapes } from './lib/tools/SelectTool/selectHelpers'
export { ZoomTool } from './lib/tools/ZoomTool/ZoomTool'
export { TldrawUi, type TldrawUiBaseProps, type TldrawUiProps } from './lib/ui/TldrawUi'
export {
	setDefaultUiAssetUrls,
	type TLUiAssetUrlOverrides,
	type TLUiAssetUrls,
} from './lib/ui/assetUrls'
export {
	DefaultActionsMenu,
	type TLUiActionsMenuProps,
} from './lib/ui/components/ActionsMenu/DefaultActionsMenu'
export {
	AlignMenuItems,
	DefaultActionsMenuContent,
	DistributeMenuItems,
	GroupOrUngroupMenuItem,
	ReorderMenuItems,
	RotateCWMenuItem,
	StackMenuItems,
	ZoomOrRotateMenuItem,
} from './lib/ui/components/ActionsMenu/DefaultActionsMenuContent'
export {
	DefaultContextMenu as ContextMenu,
	DefaultContextMenu,
	type TLUiContextMenuProps,
} from './lib/ui/components/ContextMenu/DefaultContextMenu'
export { DefaultContextMenuContent } from './lib/ui/components/ContextMenu/DefaultContextMenuContent'
export {
	DefaultDebugMenu,
	type TLUiDebugMenuProps,
} from './lib/ui/components/DebugMenu/DefaultDebugMenu'
export {
	DebugFlags,
	DefaultDebugMenuContent,
	ExampleDialog,
	FeatureFlags,
} from './lib/ui/components/DebugMenu/DefaultDebugMenuContent'
export {
	DefaultHelpMenu,
	type TLUiHelpMenuProps,
} from './lib/ui/components/HelpMenu/DefaultHelpMenu'
export {
	DefaultHelpMenuContent,
	KeyboardShortcutsMenuItem,
} from './lib/ui/components/HelpMenu/DefaultHelpMenuContent'
export {
	DefaultHelperButtons,
	type TLUiHelperButtonsProps,
} from './lib/ui/components/HelperButtons/DefaultHelperButtons'
export { DefaultHelperButtonsContent } from './lib/ui/components/HelperButtons/DefaultHelperButtonsContent'
export {
	DefaultKeyboardShortcutsDialog,
	type TLUiKeyboardShortcutsDialogProps,
} from './lib/ui/components/KeyboardShortcutsDialog/DefaultKeyboardShortcutsDialog'
export { DefaultKeyboardShortcutsDialogContent } from './lib/ui/components/KeyboardShortcutsDialog/DefaultKeyboardShortcutsDialogContent'
export { LanguageMenu } from './lib/ui/components/LanguageMenu'
export {
	DefaultMainMenu,
	type TLUiMainMenuProps,
} from './lib/ui/components/MainMenu/DefaultMainMenu'
export {
	DefaultMainMenuContent,
	EditSubmenu,
	ExportFileContentSubMenu,
	ExtrasGroup,
	MiscMenuGroup,
	PreferencesGroup,
	UndoRedoGroup,
	ViewSubmenu,
} from './lib/ui/components/MainMenu/DefaultMainMenuContent'
export { DefaultMinimap } from './lib/ui/components/Minimap/DefaultMinimap'
export { DefaultNavigationPanel } from './lib/ui/components/NavigationPanel/DefaultNavigationPanel'
export { OfflineIndicator } from './lib/ui/components/OfflineIndicator/OfflineIndicator'
export { DefaultPageMenu } from './lib/ui/components/PageMenu/DefaultPageMenu'
export { PageItemInput } from './lib/ui/components/PageMenu/PageItemInput'
export {
	PageItemSubmenu,
	type PageItemSubmenuProps,
} from './lib/ui/components/PageMenu/PageItemSubmenu'
export {
	DefaultQuickActions,
	type TLUiQuickActionsProps,
} from './lib/ui/components/QuickActions/DefaultQuickActions'
export { DefaultQuickActionsContent } from './lib/ui/components/QuickActions/DefaultQuickActionsContent'
export { Spinner } from './lib/ui/components/Spinner'
export {
	DefaultStylePanel,
	type TLUiStylePanelProps,
} from './lib/ui/components/StylePanel/DefaultStylePanel'
export {
	ArrowheadStylePickerSet,
	CommonStylePickerSet,
	DefaultStylePanelContent,
	GeoStylePickerSet,
	OpacitySlider,
	SplineStylePickerSet,
	TextStylePickerSet,
	type TLUiStylePanelContentProps,
} from './lib/ui/components/StylePanel/DefaultStylePanelContent'
export { DefaultToolbar } from './lib/ui/components/Toolbar/DefaultToolbar'
export {
	ArrowDownToolbarItem,
	ArrowLeftToolbarItem,
	ArrowRightToolbarItem,
	ArrowToolbarItem,
	ArrowUpToolbarItem,
	AssetToolbarItem,
	CheckBoxToolbarItem,
	CloudToolbarItem,
	DefaultToolbarContent,
	DiamondToolbarItem,
	DrawToolbarItem,
	EllipseToolbarItem,
	EraserToolbarItem,
	FrameToolbarItem,
	HandToolbarItem,
	HexagonToolbarItem,
	HighlightToolbarItem,
	LaserToolbarItem,
	LineToolbarItem,
	NoteToolbarItem,
	OvalToolbarItem,
	RectangleToolbarItem,
	RhombusToolbarItem,
	SelectToolbarItem,
	StarToolbarItem,
	TextToolbarItem,
	ToolbarItem,
	TrapezoidToolbarItem,
	TriangleToolbarItem,
	XBoxToolbarItem,
	useIsToolSelected,
} from './lib/ui/components/Toolbar/DefaultToolbarContent'
export {
	DefaultZoomMenu,
	type TLUiZoomMenuProps,
} from './lib/ui/components/ZoomMenu/DefaultZoomMenu'
export { DefaultZoomMenuContent } from './lib/ui/components/ZoomMenu/DefaultZoomMenuContent'
export {
	ArrangeMenuSubmenu,
	ClipboardMenuGroup,
	ConversionsMenuGroup,
	ConvertToBookmarkMenuItem,
	ConvertToEmbedMenuItem,
	CopyAsMenuGroup,
	CopyMenuItem,
	CutMenuItem,
	DeleteMenuItem,
	DuplicateMenuItem,
	EditLinkMenuItem,
	FitFrameToContentMenuItem,
	GroupMenuItem,
	MoveToPageMenu,
	PasteMenuItem,
	PrintItem,
	RemoveFrameMenuItem,
	ReorderMenuSubmenu,
	SelectAllMenuItem,
	ToggleAutoSizeMenuItem,
	ToggleDarkModeItem,
	ToggleDebugModeItem,
	ToggleEdgeScrollingItem,
	ToggleFocusModeItem,
	ToggleGridItem,
	ToggleLockMenuItem,
	ToggleReduceMotionItem,
	ToggleSnapModeItem,
	ToggleToolLockItem,
	ToggleTransparentBgMenuItem,
	ToggleWrapModeItem,
	UngroupMenuItem,
	UnlockAllMenuItem,
	ZoomTo100MenuItem,
	ZoomToFitMenuItem,
	ZoomToSelectionMenuItem,
} from './lib/ui/components/menu-items'
export {
	TldrawUiButton,
	type TLUiButtonProps,
} from './lib/ui/components/primitives/Button/TldrawUiButton'
export {
	TldrawUiButtonCheck,
	type TLUiButtonCheckProps,
} from './lib/ui/components/primitives/Button/TldrawUiButtonCheck'
export {
	TldrawUiButtonIcon,
	type TLUiButtonIconProps,
} from './lib/ui/components/primitives/Button/TldrawUiButtonIcon'
export {
	TldrawUiButtonLabel,
	type TLUiButtonLabelProps,
} from './lib/ui/components/primitives/Button/TldrawUiButtonLabel'
export {
	TldrawUiButtonPicker,
	type TLUiButtonPickerProps,
} from './lib/ui/components/primitives/TldrawUiButtonPicker'
export {
	TldrawUiDialogBody,
	TldrawUiDialogCloseButton,
	TldrawUiDialogFooter,
	TldrawUiDialogHeader,
	TldrawUiDialogTitle,
	type TLUiDialogBodyProps,
	type TLUiDialogFooterProps,
	type TLUiDialogHeaderProps,
	type TLUiDialogTitleProps,
} from './lib/ui/components/primitives/TldrawUiDialog'
export {
	TldrawUiDropdownMenuCheckboxItem,
	TldrawUiDropdownMenuContent,
	TldrawUiDropdownMenuGroup,
	TldrawUiDropdownMenuIndicator,
	TldrawUiDropdownMenuItem,
	TldrawUiDropdownMenuRoot,
	TldrawUiDropdownMenuSub,
	TldrawUiDropdownMenuSubTrigger,
	TldrawUiDropdownMenuTrigger,
	type TLUiDropdownMenuCheckboxItemProps,
	type TLUiDropdownMenuContentProps,
	type TLUiDropdownMenuGroupProps,
	type TLUiDropdownMenuItemProps,
	type TLUiDropdownMenuRootProps,
	type TLUiDropdownMenuSubProps,
	type TLUiDropdownMenuSubTriggerProps,
	type TLUiDropdownMenuTriggerProps,
} from './lib/ui/components/primitives/TldrawUiDropdownMenu'
export { TldrawUiIcon, type TLUiIconProps } from './lib/ui/components/primitives/TldrawUiIcon'
export { TldrawUiInput, type TLUiInputProps } from './lib/ui/components/primitives/TldrawUiInput'
export { TldrawUiKbd, type TLUiKbdProps } from './lib/ui/components/primitives/TldrawUiKbd'
export {
	TldrawUiPopover,
	TldrawUiPopoverContent,
	TldrawUiPopoverTrigger,
	type TLUiPopoverContentProps,
	type TLUiPopoverProps,
	type TLUiPopoverTriggerProps,
} from './lib/ui/components/primitives/TldrawUiPopover'
export { TldrawUiSlider, type TLUiSliderProps } from './lib/ui/components/primitives/TldrawUiSlider'
export {
	TldrawUiMenuCheckboxItem,
	type TLUiMenuCheckboxItemProps,
} from './lib/ui/components/primitives/menus/TldrawUiMenuCheckboxItem'
export {
	TldrawUiMenuContextProvider,
	type TLUiMenuContextProviderProps,
	type TldrawUiMenuContextType,
} from './lib/ui/components/primitives/menus/TldrawUiMenuContext'
export {
	TldrawUiMenuGroup,
	type TLUiMenuGroupProps,
} from './lib/ui/components/primitives/menus/TldrawUiMenuGroup'
export {
	TldrawUiMenuItem,
	type TLUiMenuItemProps,
} from './lib/ui/components/primitives/menus/TldrawUiMenuItem'
export {
	TldrawUiMenuSubmenu,
	type TLUiMenuSubmenuProps,
} from './lib/ui/components/primitives/menus/TldrawUiMenuSubmenu'
export { PORTRAIT_BREAKPOINT } from './lib/ui/constants'
export {
	TldrawUiContextProvider,
	type TldrawUiContextProviderProps,
} from './lib/ui/context/TldrawUiContextProvider'
export {
	unwrapLabel,
	useActions,
	type ActionsProviderProps,
	type TLUiActionItem,
	type TLUiActionsContextType,
} from './lib/ui/context/actions'
export { AssetUrlsProvider, useAssetUrls } from './lib/ui/context/asset-urls'
export { BreakPointProvider, useBreakpoint } from './lib/ui/context/breakpoints'
export {
	TldrawUiComponentsProvider,
	useTldrawUiComponents,
	type TLUiComponents,
	type TLUiComponentsProviderProps,
} from './lib/ui/context/components'
export {
	useDialogs,
	type TLUiDialog,
	type TLUiDialogProps,
	type TLUiDialogsContextType,
} from './lib/ui/context/dialogs'
export {
	UiEventsProvider,
	useUiEvents,
	type EventsProviderProps,
	type TLUiEventContextType,
	type TLUiEventData,
	type TLUiEventHandler,
	type TLUiEventMap,
	type TLUiEventSource,
} from './lib/ui/context/events'
export {
	useToasts,
	type AlertSeverity,
	type TLUiToast,
	type TLUiToastAction,
	type TLUiToastsContextType,
} from './lib/ui/context/toasts'
export { useCanRedo, useCanUndo } from './lib/ui/hooks/menu-hooks'
export { useMenuClipboardEvents, useNativeClipboardEvents } from './lib/ui/hooks/useClipboardEvents'
export { useCopyAs } from './lib/ui/hooks/useCopyAs'
export { useExportAs } from './lib/ui/hooks/useExportAs'
export { useKeyboardShortcuts } from './lib/ui/hooks/useKeyboardShortcuts'
export { useLocalStorageState } from './lib/ui/hooks/useLocalStorageState'
export { useMenuIsOpen } from './lib/ui/hooks/useMenuIsOpen'
export { usePreloadAssets } from './lib/ui/hooks/usePreloadAssets'
export { useReadonly } from './lib/ui/hooks/useReadonly'
export { useRelevantStyles } from './lib/ui/hooks/useRelevantStyles'
export {
	useTools,
	type TLUiToolItem,
	type TLUiToolsContextType,
	type TLUiToolsProviderProps,
} from './lib/ui/hooks/useTools'
export { type TLUiTranslationKey } from './lib/ui/hooks/useTranslation/TLUiTranslationKey'
export { type TLUiTranslation } from './lib/ui/hooks/useTranslation/translations'
export {
	useCurrentTranslation,
	useTranslation,
	type TLUiTranslationContextType,
	type TLUiTranslationProviderProps,
} from './lib/ui/hooks/useTranslation/useTranslation'
export { type TLUiIconType } from './lib/ui/icon-types'
export { useDefaultHelpers, type TLUiOverrideHelpers, type TLUiOverrides } from './lib/ui/overrides'
export { containBoxSize, downsizeImage, type BoxWidthHeight } from './lib/utils/assets/assets'
export { preloadFont, type TLTypeFace } from './lib/utils/assets/preload-font'
export { getEmbedInfo, type TLEmbedResult } from './lib/utils/embeds/embeds'
export { copyAs, type TLCopyType } from './lib/utils/export/copyAs'
export { exportToBlob, getSvgAsImage } from './lib/utils/export/export'
export { exportAs, type TLExportType } from './lib/utils/export/exportAs'
export { fitFrameToContent, removeFrame } from './lib/utils/frames/frames'
export {
	defaultEditorAssetUrls,
	setDefaultEditorAssetUrls,
	type TLEditorAssetUrls,
} from './lib/utils/static-assets/assetUrls'
export { truncateStringWithEllipsis } from './lib/utils/text/text'
export {
	TLV1AlignStyle,
	TLV1AssetType,
	TLV1ColorStyle,
	TLV1DashStyle,
	TLV1Decoration,
	TLV1FontStyle,
	TLV1ShapeType,
	TLV1SizeStyle,
	buildFromV1Document,
	type TLV1ArrowBinding,
	type TLV1ArrowShape,
	type TLV1Asset,
	type TLV1BaseAsset,
	type TLV1BaseBinding,
	type TLV1BaseShape,
	type TLV1Binding,
	type TLV1Bounds,
	type TLV1Document,
	type TLV1DrawShape,
	type TLV1EllipseShape,
	type TLV1GroupShape,
	type TLV1Handle,
	type TLV1ImageAsset,
	type TLV1ImageShape,
	type TLV1Page,
	type TLV1PageState,
	type TLV1RectangleShape,
	type TLV1Shape,
	type TLV1ShapeStyles,
	type TLV1StickyShape,
	type TLV1TextShape,
	type TLV1TriangleShape,
	type TLV1VideoAsset,
	type TLV1VideoShape,
} from './lib/utils/tldr/buildFromV1Document'
export {
	TLDRAW_FILE_EXTENSION,
	parseAndLoadDocument,
	parseTldrawJsonFile,
	serializeTldrawJson,
	serializeTldrawJsonBlob,
	type TldrawFile,
	type TldrawFileParseError,
} from './lib/utils/tldr/file'<|MERGE_RESOLUTION|>--- conflicted
+++ resolved
@@ -2,13 +2,8 @@
 
 // eslint-disable-next-line local/no-export-star
 export * from '@tldraw/editor'
-<<<<<<< HEAD
 export { getAssetFromIndexedDb, storeAssetInIndexedDb } from './lib/AssetBlobStore'
-export { Tldraw, type TldrawProps } from './lib/Tldraw'
-=======
-
 export { Tldraw, type TLComponents, type TldrawProps } from './lib/Tldraw'
->>>>>>> bf437b61
 export { TldrawImage, type TldrawImageProps } from './lib/TldrawImage'
 export { TldrawHandles } from './lib/canvas/TldrawHandles'
 export { TldrawScribble } from './lib/canvas/TldrawScribble'
