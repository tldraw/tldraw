import * as React from 'react'
import { ExitIcon, HamburgerMenuIcon } from '@radix-ui/react-icons'
import * as DropdownMenu from '@radix-ui/react-dropdown-menu'
import {
  floatingContainer,
  DropdownMenuRoot,
  menuContent,
  iconButton,
  breakpoints,
  DropdownMenuButton,
  DropdownMenuSubMenu,
  DropdownMenuDivider,
  iconWrapper,
  kbd,
} from '~components/shared'
import { useTLDrawContext } from '~hooks'
import { Preferences } from './preferences'

export const Menu = React.memo(() => {
  const { tlstate } = useTLDrawContext()

  const handleNew = React.useCallback(() => {
    if (window.confirm('Are you sure you want to start a new project?')) {
      tlstate.newProject()
    }
  }, [tlstate])

  const handleSave = React.useCallback(() => {
    tlstate.saveProject()
  }, [tlstate])

  const handleLoad = React.useCallback(() => {
    tlstate.loadProject()
  }, [tlstate])

  const handleSignOut = React.useCallback(() => {
    tlstate.signOut()
  }, [tlstate])

  return (
    <div className={floatingContainer()}>
      <DropdownMenuRoot>
        <DropdownMenu.Trigger className={iconButton({ bp: breakpoints })}>
          <HamburgerMenuIcon />
        </DropdownMenu.Trigger>
<<<<<<< HEAD
        <DropdownMenu.Content className={menuContent()} sideOffset={8} align="end">
          <DropdownMenuButton onSelect={handleNew} disabled={true}>
=======
        <DropdownMenu.Content as={MenuContent} sideOffset={8} align="end">
          <DropdownMenuButton onSelect={handleNew}>
>>>>>>> f5b71900
            <span>New Project</span>
            <kbd className={kbd({ variant: 'menu' })}>#N</kbd>
          </DropdownMenuButton>
          <DropdownMenuDivider />
          <DropdownMenuButton disabled onSelect={handleLoad}>
            <span>Open...</span>
            <kbd className={kbd({ variant: 'menu' })}>#L</kbd>
          </DropdownMenuButton>
          <RecentFiles />
          <DropdownMenuDivider />
          <DropdownMenuButton disabled onSelect={handleSave}>
            <span>Save</span>
            <kbd className={kbd({ variant: 'menu' })}>#S</kbd>
          </DropdownMenuButton>
          <DropdownMenuButton disabled onSelect={handleSave}>
            <span>Save As...</span>
            <kbd className={kbd({ variant: 'menu' })}>⇧#S</kbd>
          </DropdownMenuButton>
          <DropdownMenuDivider />
          <Preferences />
          <DropdownMenuDivider />
          <DropdownMenuButton disabled onSelect={handleSignOut}>
            <span>Sign Out</span>
            <div className={iconWrapper({ size: 'small' })}>
              <ExitIcon />
            </div>
          </DropdownMenuButton>
        </DropdownMenu.Content>
      </DropdownMenuRoot>
    </div>
  )
})

function RecentFiles() {
  return (
    <DropdownMenuSubMenu label="Open Recent..." disabled={true}>
      <DropdownMenuButton>
        <span>Project A</span>
      </DropdownMenuButton>
      <DropdownMenuButton>
        <span>Project B</span>
      </DropdownMenuButton>
      <DropdownMenuButton>
        <span>Project C</span>
      </DropdownMenuButton>
    </DropdownMenuSubMenu>
  )
}<|MERGE_RESOLUTION|>--- conflicted
+++ resolved
@@ -43,13 +43,8 @@
         <DropdownMenu.Trigger className={iconButton({ bp: breakpoints })}>
           <HamburgerMenuIcon />
         </DropdownMenu.Trigger>
-<<<<<<< HEAD
         <DropdownMenu.Content className={menuContent()} sideOffset={8} align="end">
-          <DropdownMenuButton onSelect={handleNew} disabled={true}>
-=======
-        <DropdownMenu.Content as={MenuContent} sideOffset={8} align="end">
           <DropdownMenuButton onSelect={handleNew}>
->>>>>>> f5b71900
             <span>New Project</span>
             <kbd className={kbd({ variant: 'menu' })}>#N</kbd>
           </DropdownMenuButton>
