import * as React from 'react'
import { styled } from '~styles'
import * as RadixContextMenu from '@radix-ui/react-context-menu'
import { useTldrawApp } from '~hooks'
import { TDSnapshot, AlignType, DistributeType, StretchType, TDExportTypes } from '~types'
import {
  AlignBottomIcon,
  AlignCenterHorizontallyIcon,
  AlignCenterVerticallyIcon,
  AlignLeftIcon,
  AlignRightIcon,
  AlignTopIcon,
  SpaceEvenlyHorizontallyIcon,
  SpaceEvenlyVerticallyIcon,
  StretchHorizontallyIcon,
  StretchVerticallyIcon,
} from '@radix-ui/react-icons'
import { Divider } from '~components/Primitives/Divider'
import { MenuContent } from '~components/Primitives/MenuContent'
import { RowButton, RowButtonProps } from '~components/Primitives/RowButton'
import { ToolButton, ToolButtonProps } from '~components/Primitives/ToolButton'

const numberOfSelectedIdsSelector = (s: TDSnapshot) => {
  return s.document.pageStates[s.appState.currentPageId].selectedIds.length
}

const isDebugModeSelector = (s: TDSnapshot) => {
  return s.settings.isDebugMode
}

const hasGroupSelectedSelector = (s: TDSnapshot) => {
  return s.document.pageStates[s.appState.currentPageId].selectedIds.some(
    (id) => s.document.pages[s.appState.currentPageId].shapes[id].children !== undefined
  )
}

const preventDefault = (e: Event) => e.stopPropagation()

interface ContextMenuProps {
  onBlur?: React.FocusEventHandler
  children: React.ReactNode
}

export const ContextMenu = ({ onBlur, children }: ContextMenuProps): JSX.Element => {
  return (
    <RadixContextMenu.Root dir="ltr">
      <RadixContextMenu.Trigger dir="ltr">{children}</RadixContextMenu.Trigger>
      <InnerMenu onBlur={onBlur} />
    </RadixContextMenu.Root>
  )
}

interface InnerContextMenuProps {
  onBlur?: React.FocusEventHandler
}

const InnerMenu = React.memo(function InnerMenu({ onBlur }: InnerContextMenuProps) {
  const app = useTldrawApp()
  const numberOfSelectedIds = app.useStore(numberOfSelectedIdsSelector)
  const isDebugMode = app.useStore(isDebugModeSelector)
  const hasGroupSelected = app.useStore(hasGroupSelectedSelector)

  const rContent = React.useRef<HTMLDivElement>(null)

  const handleFlipHorizontal = React.useCallback(() => {
    app.flipHorizontal()
  }, [app])

  const handleFlipVertical = React.useCallback(() => {
    app.flipVertical()
  }, [app])

  const handleDuplicate = React.useCallback(() => {
    app.duplicate()
  }, [app])

  const handleLock = React.useCallback(() => {
    app.toggleLocked()
  }, [app])

  const handleGroup = React.useCallback(() => {
    app.group()
  }, [app])

  const handleMoveToBack = React.useCallback(() => {
    app.moveToBack()
  }, [app])

  const handleMoveBackward = React.useCallback(() => {
    app.moveBackward()
  }, [app])

  const handleMoveForward = React.useCallback(() => {
    app.moveForward()
  }, [app])

  const handleMoveToFront = React.useCallback(() => {
    app.moveToFront()
  }, [app])

  const handleDelete = React.useCallback(() => {
    app.delete()
  }, [app])

  const handleCopyJson = React.useCallback(() => {
    app.copyJson()
  }, [app])

  const handleCut = React.useCallback(() => {
    app.cut()
  }, [app])

  const handleCopy = React.useCallback(() => {
    app.copy()
  }, [app])

  const handlePaste = React.useCallback(() => {
    app.paste()
  }, [app])

  const handleCopySvg = React.useCallback(() => {
    app.copySvg()
  }, [app])

  const handleUndo = React.useCallback(() => {
    app.undo()
  }, [app])

  const handleRedo = React.useCallback(() => {
    app.redo()
  }, [app])

  const handleExportPNG = React.useCallback(async () => {
    await app.exportSelectedShapesAs(TDExportTypes.PNG)
  }, [app])
  const handleExportJPG = React.useCallback(async () => {
    await app.exportSelectedShapesAs(TDExportTypes.JPG)
  }, [app])
  const handleExportWEBP = React.useCallback(async () => {
    await app.exportSelectedShapesAs(TDExportTypes.WEBP)
  }, [app])
  const handleExportSVG = React.useCallback(async () => {
    await app.exportSelectedShapesAs(TDExportTypes.SVG)
  }, [app])
  const handleExportJSON = React.useCallback(async () => {
    await app.exportSelectedShapesAs(TDExportTypes.JSON)
  }, [app])

  const hasSelection = numberOfSelectedIds > 0
  const hasTwoOrMore = numberOfSelectedIds > 1
  const hasThreeOrMore = numberOfSelectedIds > 2

  return (
<<<<<<< HEAD
    <RadixContextMenu.Root dir="ltr">
      <RadixContextMenu.Trigger dir="ltr">{children}</RadixContextMenu.Trigger>
      <RadixContextMenu.Content
        dir="ltr"
        ref={rContent}
        onEscapeKeyDown={preventDefault}
        asChild
        tabIndex={-1}
        onBlur={onBlur}
      >
        <MenuContent>
          {hasSelection ? (
            <>
              <CMRowButton onClick={handleDuplicate} kbd="#D">
                Duplicate
              </CMRowButton>
              <CMRowButton onClick={handleFlipHorizontal} kbd="⇧H">
                Flip Horizontal
              </CMRowButton>
              <CMRowButton onClick={handleFlipVertical} kbd="⇧V">
                Flip Vertical
              </CMRowButton>
              <CMRowButton onClick={handleLock} kbd="#⇧L">
                Lock / Unlock
              </CMRowButton>
              {(hasTwoOrMore || hasGroupSelected) && <Divider />}
              {hasTwoOrMore && (
                <CMRowButton onClick={handleGroup} kbd="#G">
                  Group
                </CMRowButton>
              )}
              {hasGroupSelected && (
                <CMRowButton onClick={handleGroup} kbd="#G">
                  Ungroup
                </CMRowButton>
              )}
              <Divider />
              <ContextMenuSubMenu label="Move" size="small">
                <CMRowButton onClick={handleMoveToFront} kbd="⇧]">
                  To Front
                </CMRowButton>
                <CMRowButton onClick={handleMoveForward} kbd="]">
                  Forward
                </CMRowButton>
                <CMRowButton onClick={handleMoveBackward} kbd="[">
                  Backward
                </CMRowButton>
                <CMRowButton onClick={handleMoveToBack} kbd="⇧[">
                  To Back
                </CMRowButton>
              </ContextMenuSubMenu>
              {app.callbacks.onExport && (
                <ContextMenuSubMenu label="Export" size="small">
                  <CMRowButton onClick={handleExportPNG}>PNG</CMRowButton>
                  <CMRowButton onClick={handleExportJPG}>JPG</CMRowButton>
                  <CMRowButton onClick={handleExportWEBP}>WEBP</CMRowButton>
                  <CMRowButton onClick={handleExportSVG}>SVG</CMRowButton>
                  <CMRowButton onClick={handleExportJSON}>JSON</CMRowButton>
                </ContextMenuSubMenu>
              )}
              <MoveToPageMenu />
              {hasTwoOrMore && (
                <AlignDistributeSubMenu
                  hasTwoOrMore={hasTwoOrMore}
                  hasThreeOrMore={hasThreeOrMore}
                />
              )}
              <Divider />
              <CMRowButton onClick={handleCut} kbd="#X">
                Cut
              </CMRowButton>
              <CMRowButton onClick={handleCopy} kbd="#C">
                Copy
              </CMRowButton>
              <CMRowButton onClick={handleCopySvg} kbd="#⇧C">
                Copy as SVG
=======
    <RadixContextMenu.Content
      dir="ltr"
      ref={rContent}
      onEscapeKeyDown={preventDefault}
      asChild
      tabIndex={-1}
      onBlur={onBlur}
    >
      <MenuContent>
        {hasSelection ? (
          <>
            <CMRowButton onClick={handleDuplicate} kbd="#D">
              Duplicate
            </CMRowButton>
            <CMRowButton onClick={handleFlipHorizontal} kbd="⇧H">
              Flip Horizontal
            </CMRowButton>
            <CMRowButton onClick={handleFlipVertical} kbd="⇧V">
              Flip Vertical
            </CMRowButton>
            <CMRowButton onClick={handleLock} kbd="#⇧L">
              Lock / Unlock
            </CMRowButton>
            {(hasTwoOrMore || hasGroupSelected) && <Divider />}
            {hasTwoOrMore && (
              <CMRowButton onClick={handleGroup} kbd="#G">
                Group
>>>>>>> a793fadf
              </CMRowButton>
            )}
            {hasGroupSelected && (
              <CMRowButton onClick={handleGroup} kbd="#G">
                Ungroup
              </CMRowButton>
            )}
            <Divider />
            <ContextMenuSubMenu label="Move">
              <CMRowButton onClick={handleMoveToFront} kbd="⇧]">
                To Front
              </CMRowButton>
              <CMRowButton onClick={handleMoveForward} kbd="]">
                Forward
              </CMRowButton>
              <CMRowButton onClick={handleMoveBackward} kbd="[">
                Backward
              </CMRowButton>
              <CMRowButton onClick={handleMoveToBack} kbd="⇧[">
                To Back
              </CMRowButton>
            </ContextMenuSubMenu>
            <MoveToPageMenu />
            {hasTwoOrMore && (
              <AlignDistributeSubMenu hasTwoOrMore={hasTwoOrMore} hasThreeOrMore={hasThreeOrMore} />
            )}
            <Divider />
            <CMRowButton onClick={handleCut} kbd="#X">
              Cut
            </CMRowButton>
            <CMRowButton onClick={handleCopy} kbd="#C">
              Copy
            </CMRowButton>
            <CMRowButton onClick={handleCopySvg} kbd="#⇧C">
              Copy as SVG
            </CMRowButton>
            {isDebugMode && <CMRowButton onClick={handleCopyJson}>Copy as JSON</CMRowButton>}
            <CMRowButton onClick={handlePaste} kbd="#V">
              Paste
            </CMRowButton>
            <Divider />
            <CMRowButton onClick={handleDelete} kbd="⌫">
              Delete
            </CMRowButton>
          </>
        ) : (
          <>
            <CMRowButton onClick={handlePaste} kbd="#V">
              Paste
            </CMRowButton>
            <CMRowButton onClick={handleUndo} kbd="#Z">
              Undo
            </CMRowButton>
            <CMRowButton onClick={handleRedo} kbd="#⇧Z">
              Redo
            </CMRowButton>
          </>
        )}
      </MenuContent>
    </RadixContextMenu.Content>
  )
})

/* ---------- Align and Distribute Sub Menu --------- */

function AlignDistributeSubMenu({
  hasThreeOrMore,
}: {
  hasTwoOrMore: boolean
  hasThreeOrMore: boolean
}) {
  const app = useTldrawApp()

  const alignTop = React.useCallback(() => {
    app.align(AlignType.Top)
  }, [app])

  const alignCenterVertical = React.useCallback(() => {
    app.align(AlignType.CenterVertical)
  }, [app])

  const alignBottom = React.useCallback(() => {
    app.align(AlignType.Bottom)
  }, [app])

  const stretchVertically = React.useCallback(() => {
    app.stretch(StretchType.Vertical)
  }, [app])

  const distributeVertically = React.useCallback(() => {
    app.distribute(DistributeType.Vertical)
  }, [app])

  const alignLeft = React.useCallback(() => {
    app.align(AlignType.Left)
  }, [app])

  const alignCenterHorizontal = React.useCallback(() => {
    app.align(AlignType.CenterHorizontal)
  }, [app])

  const alignRight = React.useCallback(() => {
    app.align(AlignType.Right)
  }, [app])

  const stretchHorizontally = React.useCallback(() => {
    app.stretch(StretchType.Horizontal)
  }, [app])

  const distributeHorizontally = React.useCallback(() => {
    app.distribute(DistributeType.Horizontal)
  }, [app])

  return (
    <RadixContextMenu.Root dir="ltr">
      <CMTriggerButton isSubmenu>Align / Distribute</CMTriggerButton>
      <RadixContextMenu.Content asChild sideOffset={2} alignOffset={-2}>
        <StyledGridContent numberOfSelected={hasThreeOrMore ? 'threeOrMore' : 'twoOrMore'}>
          <CMIconButton onClick={alignLeft}>
            <AlignLeftIcon />
          </CMIconButton>
          <CMIconButton onClick={alignCenterHorizontal}>
            <AlignCenterHorizontallyIcon />
          </CMIconButton>
          <CMIconButton onClick={alignRight}>
            <AlignRightIcon />
          </CMIconButton>
          <CMIconButton onClick={stretchHorizontally}>
            <StretchHorizontallyIcon />
          </CMIconButton>
          {hasThreeOrMore && (
            <CMIconButton onClick={distributeHorizontally}>
              <SpaceEvenlyHorizontallyIcon />
            </CMIconButton>
          )}
          <CMIconButton onClick={alignTop}>
            <AlignTopIcon />
          </CMIconButton>
          <CMIconButton onClick={alignCenterVertical}>
            <AlignCenterVerticallyIcon />
          </CMIconButton>
          <CMIconButton onClick={alignBottom}>
            <AlignBottomIcon />
          </CMIconButton>
          <CMIconButton onClick={stretchVertically}>
            <StretchVerticallyIcon />
          </CMIconButton>
          {hasThreeOrMore && (
            <CMIconButton onClick={distributeVertically}>
              <SpaceEvenlyVerticallyIcon />
            </CMIconButton>
          )}
          <CMArrow offset={13} />
        </StyledGridContent>
      </RadixContextMenu.Content>
    </RadixContextMenu.Root>
  )
}

const StyledGridContent = styled(MenuContent, {
  display: 'grid',
  variants: {
    numberOfSelected: {
      threeOrMore: {
        gridTemplateColumns: 'repeat(5, auto)',
      },
      twoOrMore: {
        gridTemplateColumns: 'repeat(4, auto)',
      },
    },
  },
})

/* -------------- Move to Page Sub Menu ------------- */

const currentPageIdSelector = (s: TDSnapshot) => s.appState.currentPageId
const documentPagesSelector = (s: TDSnapshot) => s.document.pages

function MoveToPageMenu(): JSX.Element | null {
  const app = useTldrawApp()
  const currentPageId = app.useStore(currentPageIdSelector)
  const documentPages = app.useStore(documentPagesSelector)

  const sorted = Object.values(documentPages)
    .sort((a, b) => (a.childIndex || 0) - (b.childIndex || 0))
    .filter((a) => a.id !== currentPageId)

  if (sorted.length === 0) return null

  return (
    <RadixContextMenu.Root dir="ltr">
      <CMTriggerButton isSubmenu>Move To Page</CMTriggerButton>
      <RadixContextMenu.Content dir="ltr" sideOffset={2} alignOffset={-2} asChild>
        <MenuContent>
          {sorted.map(({ id, name }, i) => (
            <CMRowButton
              key={id}
              disabled={id === currentPageId}
              onClick={() => app.moveToPage(id)}
            >
              {name || `Page ${i}`}
            </CMRowButton>
          ))}
          <CMArrow offset={13} />
        </MenuContent>
      </RadixContextMenu.Content>
    </RadixContextMenu.Root>
  )
}

/* --------------------- Submenu -------------------- */

export interface ContextMenuSubMenuProps {
  label: string
  size?: 'small'
  children: React.ReactNode
}

export function ContextMenuSubMenu({
  children,
  label,
  size,
}: ContextMenuSubMenuProps): JSX.Element {
  return (
    <RadixContextMenu.Root dir="ltr">
      <CMTriggerButton isSubmenu>{label}</CMTriggerButton>
      <RadixContextMenu.Content dir="ltr" sideOffset={2} alignOffset={-2} asChild>
        <MenuContent size={size}>
          {children}
          <CMArrow offset={13} />
        </MenuContent>
      </RadixContextMenu.Content>
    </RadixContextMenu.Root>
  )
}

/* ---------------------- Arrow --------------------- */

const CMArrow = styled(RadixContextMenu.ContextMenuArrow, {
  fill: '$panel',
})

/* ------------------- IconButton ------------------- */

function CMIconButton({ onSelect, ...rest }: ToolButtonProps): JSX.Element {
  return (
    <RadixContextMenu.ContextMenuItem dir="ltr" onSelect={onSelect} asChild>
      <ToolButton {...rest} />
    </RadixContextMenu.ContextMenuItem>
  )
}

/* -------------------- RowButton ------------------- */

const CMRowButton = ({ ...rest }: RowButtonProps) => {
  return (
    <RadixContextMenu.ContextMenuItem asChild>
      <RowButton {...rest} />
    </RadixContextMenu.ContextMenuItem>
  )
}

/* ----------------- Trigger Button ----------------- */

interface CMTriggerButtonProps extends RowButtonProps {
  isSubmenu?: boolean
}

export const CMTriggerButton = ({ isSubmenu, ...rest }: CMTriggerButtonProps) => {
  return (
    <RadixContextMenu.ContextMenuTriggerItem asChild>
      <RowButton hasArrow={isSubmenu} {...rest} />
    </RadixContextMenu.ContextMenuTriggerItem>
  )
}<|MERGE_RESOLUTION|>--- conflicted
+++ resolved
@@ -151,84 +151,6 @@
   const hasThreeOrMore = numberOfSelectedIds > 2
 
   return (
-<<<<<<< HEAD
-    <RadixContextMenu.Root dir="ltr">
-      <RadixContextMenu.Trigger dir="ltr">{children}</RadixContextMenu.Trigger>
-      <RadixContextMenu.Content
-        dir="ltr"
-        ref={rContent}
-        onEscapeKeyDown={preventDefault}
-        asChild
-        tabIndex={-1}
-        onBlur={onBlur}
-      >
-        <MenuContent>
-          {hasSelection ? (
-            <>
-              <CMRowButton onClick={handleDuplicate} kbd="#D">
-                Duplicate
-              </CMRowButton>
-              <CMRowButton onClick={handleFlipHorizontal} kbd="⇧H">
-                Flip Horizontal
-              </CMRowButton>
-              <CMRowButton onClick={handleFlipVertical} kbd="⇧V">
-                Flip Vertical
-              </CMRowButton>
-              <CMRowButton onClick={handleLock} kbd="#⇧L">
-                Lock / Unlock
-              </CMRowButton>
-              {(hasTwoOrMore || hasGroupSelected) && <Divider />}
-              {hasTwoOrMore && (
-                <CMRowButton onClick={handleGroup} kbd="#G">
-                  Group
-                </CMRowButton>
-              )}
-              {hasGroupSelected && (
-                <CMRowButton onClick={handleGroup} kbd="#G">
-                  Ungroup
-                </CMRowButton>
-              )}
-              <Divider />
-              <ContextMenuSubMenu label="Move" size="small">
-                <CMRowButton onClick={handleMoveToFront} kbd="⇧]">
-                  To Front
-                </CMRowButton>
-                <CMRowButton onClick={handleMoveForward} kbd="]">
-                  Forward
-                </CMRowButton>
-                <CMRowButton onClick={handleMoveBackward} kbd="[">
-                  Backward
-                </CMRowButton>
-                <CMRowButton onClick={handleMoveToBack} kbd="⇧[">
-                  To Back
-                </CMRowButton>
-              </ContextMenuSubMenu>
-              {app.callbacks.onExport && (
-                <ContextMenuSubMenu label="Export" size="small">
-                  <CMRowButton onClick={handleExportPNG}>PNG</CMRowButton>
-                  <CMRowButton onClick={handleExportJPG}>JPG</CMRowButton>
-                  <CMRowButton onClick={handleExportWEBP}>WEBP</CMRowButton>
-                  <CMRowButton onClick={handleExportSVG}>SVG</CMRowButton>
-                  <CMRowButton onClick={handleExportJSON}>JSON</CMRowButton>
-                </ContextMenuSubMenu>
-              )}
-              <MoveToPageMenu />
-              {hasTwoOrMore && (
-                <AlignDistributeSubMenu
-                  hasTwoOrMore={hasTwoOrMore}
-                  hasThreeOrMore={hasThreeOrMore}
-                />
-              )}
-              <Divider />
-              <CMRowButton onClick={handleCut} kbd="#X">
-                Cut
-              </CMRowButton>
-              <CMRowButton onClick={handleCopy} kbd="#C">
-                Copy
-              </CMRowButton>
-              <CMRowButton onClick={handleCopySvg} kbd="#⇧C">
-                Copy as SVG
-=======
     <RadixContextMenu.Content
       dir="ltr"
       ref={rContent}
@@ -256,7 +178,6 @@
             {hasTwoOrMore && (
               <CMRowButton onClick={handleGroup} kbd="#G">
                 Group
->>>>>>> a793fadf
               </CMRowButton>
             )}
             {hasGroupSelected && (
@@ -278,6 +199,15 @@
               <CMRowButton onClick={handleMoveToBack} kbd="⇧[">
                 To Back
               </CMRowButton>
+              {app.callbacks.onExport && (
+                <ContextMenuSubMenu label="Export" size="small">
+                  <CMRowButton onClick={handleExportPNG}>PNG</CMRowButton>
+                  <CMRowButton onClick={handleExportJPG}>JPG</CMRowButton>
+                  <CMRowButton onClick={handleExportWEBP}>WEBP</CMRowButton>
+                  <CMRowButton onClick={handleExportSVG}>SVG</CMRowButton>
+                  <CMRowButton onClick={handleExportJSON}>JSON</CMRowButton>
+                </ContextMenuSubMenu>
+              )}
             </ContextMenuSubMenu>
             <MoveToPageMenu />
             {hasTwoOrMore && (
