import * as React from 'react'
import { IdProvider } from '@radix-ui/react-id'
import { Renderer } from '@tldraw/core'
import css from '~styles'
import { Data, TLDrawDocument, TLDrawStatus } from '~types'
import { TLDrawState } from '~state'
import {
  TLDrawContext,
  useCustomFonts,
  useKeyboardShortcuts,
  useThemeEffect,
  useTLDrawContext,
} from '~hooks'
import { tldrawShapeUtils } from '~shape'
import { StylePanel } from '~components/style-panel'
import { ToolsPanel } from '~components/tools-panel'
import { PagePanel } from '~components/page-panel'
import { Menu } from '~components/menu'
import { breakpoints, iconButton } from '~components'
import { DotFilledIcon } from '@radix-ui/react-icons'
import { TLDR } from '~state/tldr'

// Selectors
const isInSelectSelector = (s: Data) => s.appState.activeTool === 'select'

const isHideBoundsShapeSelector = (s: Data) => {
  const { shapes } = s.document.pages[s.appState.currentPageId]
  const { selectedIds } = s.document.pageStates[s.appState.currentPageId]
  return (
    selectedIds.length === 1 &&
    selectedIds.every((id) => !TLDR.getShapeUtils(shapes[id].type).showBounds)
  )
}

const pageSelector = (s: Data) => s.document.pages[s.appState.currentPageId]

const usersSelector = (s: Data) => s.room?.users

const pageStateSelector = (s: Data) => s.document.pageStates[s.appState.currentPageId]

const isDarkModeSelector = (s: Data) => s.settings.isDarkMode

const isFocusModeSelector = (s: Data) => s.settings.isFocusMode

export interface TLDrawProps {
  /**
   * (optional) If provided, the component will load / persist state under this key.
   */
  id?: string

  /**
   * (optional) The document to load or update from.
   */
  document?: TLDrawDocument

  /**
   * (optional) The current page id.
   */
  currentPageId?: string

  /**
   * (optional) Whether the editor should immediately receive focus. Defaults to true.
   */
  autofocus?: boolean

  /**
   * (optional) Whether to show the menu UI.
   */
  showMenu?: boolean

  /**
   * (optional) Whether to show the pages UI.
   */
  showPages?: boolean

  /**
   * (optional) A callback to run when the component mounts.
   */
  onMount?: (state: TLDrawState) => void

  /**
   * (optional) A callback to run when the component's state changes.
   */
  onChange?: TLDrawState['_onChange']
}

export function TLDraw({
  id,
  document,
  currentPageId,
  autofocus = true,
  showMenu = true,
  showPages = true,
  onMount,
  onChange,
}: TLDrawProps) {
  const [sId, setSId] = React.useState(id)

  const [tlstate, setTlstate] = React.useState(() => new TLDrawState(id, onChange, onMount))
  const [context, setContext] = React.useState(() => ({ tlstate, useSelector: tlstate.useStore }))

  React.useEffect(() => {
    if (id === sId) return
    // If a new id is loaded, replace the entire state
    const newState = new TLDrawState(id, onChange, onMount)
    setTlstate(newState)
    setContext({ tlstate: newState, useSelector: newState.useStore })
    setSId(id)
  }, [sId, id])

  // Use the `key` to ensure that new selector hooks are made when the id changes
  return (
    <TLDrawContext.Provider value={context}>
      <IdProvider>
        <InnerTldraw
          key={sId || 'tldraw'}
          id={sId}
          currentPageId={currentPageId}
          document={document}
          autofocus={autofocus}
          showPages={showPages}
          showMenu={showMenu}
        />
      </IdProvider>
    </TLDrawContext.Provider>
  )
}

function InnerTldraw({
  id,
  currentPageId,
  autofocus,
  showPages,
  showMenu,
  document,
}: {
  id?: string
  currentPageId?: string
  autofocus: boolean
  showPages: boolean
  showMenu: boolean
  document?: TLDrawDocument
}) {
  const { tlstate, useSelector } = useTLDrawContext()

  const rWrapper = React.useRef<HTMLDivElement>(null)

  useThemeEffect(rWrapper)

  const page = useSelector(pageSelector)

  const pageState = useSelector(pageStateSelector)

  const users = useSelector(usersSelector)

  const isDarkMode = useSelector(isDarkModeSelector)

  const isFocusMode = useSelector(isFocusModeSelector)

  const isSelecting = useSelector(isInSelectSelector)

  const isHideBoundsShape = useSelector(isHideBoundsShapeSelector)

  const isInSession = tlstate.session !== undefined

  // Hide bounds when not using the select tool, or when the only selected shape has handles
  const hideBounds =
    (isInSession && tlstate.session?.constructor.name !== 'BrushSession') ||
    !isSelecting ||
    isHideBoundsShape ||
    !!pageState.editingId

  // Hide bounds when not using the select tool, or when in session
  const hideHandles = isInSession || !isSelecting

  // Hide indicators when not using the select tool, or when in session
  const hideIndicators =
    (isInSession && tlstate.appState.status !== TLDrawStatus.Brushing) || !isSelecting

  // Custom rendering meta, with dark mode for shapes
  const meta = React.useMemo(() => ({ isDarkMode }), [isDarkMode])

  // Custom theme, based on darkmode
  const theme = React.useMemo(() => {
    if (isDarkMode) {
      return {
        brushFill: 'rgba(180, 180, 180, .05)',
        brushStroke: 'rgba(180, 180, 180, .25)',
        selected: 'rgba(38, 150, 255, 1.000)',
        selectFill: 'rgba(38, 150, 255, 0.05)',
        background: '#343d45',
        foreground: '#49555f',
      }
    }

    return {}
  }, [isDarkMode])

  React.useEffect(() => {
    if (!document) return
    if (document.id === tlstate.document.id) {
      tlstate.updateDocument(document)
    } else {
      tlstate.loadDocument(document)
    }
  }, [document, tlstate])

  React.useEffect(() => {
    if (!currentPageId) return
    tlstate.changePage(currentPageId)
  }, [currentPageId, tlstate])

  return (
<<<<<<< HEAD
    <div ref={rWrapper} tabIndex={0} className={layout()}>
      <OneOff focusableRef={rWrapper} autofocus={autofocus} />
      <ContextMenu>
=======
    <div ref={rWrapper} tabIndex={0}>
      <div className={layout()}>
        <OneOff focusableRef={rWrapper} autofocus={autofocus} />
        {/* <ContextMenu> */}
>>>>>>> 23952243
        <Renderer
          id={id}
          containerRef={rWrapper}
          page={page}
          pageState={pageState}
          users={users}
          userId={tlstate.state.room?.userId}
          shapeUtils={tldrawShapeUtils}
          theme={theme}
          meta={meta}
          hideBounds={hideBounds}
          hideHandles={hideHandles}
          hideIndicators={hideIndicators}
          onPinchStart={tlstate.onPinchStart}
          onPinchEnd={tlstate.onPinchEnd}
          onPinch={tlstate.onPinch}
          onPan={tlstate.onPan}
          onZoom={tlstate.onZoom}
          onPointerDown={tlstate.onPointerDown}
          onPointerMove={tlstate.onPointerMove}
          onPointerUp={tlstate.onPointerUp}
          onPointCanvas={tlstate.onPointCanvas}
          onDoubleClickCanvas={tlstate.onDoubleClickCanvas}
          onRightPointCanvas={tlstate.onRightPointCanvas}
          onDragCanvas={tlstate.onDragCanvas}
          onReleaseCanvas={tlstate.onReleaseCanvas}
          onPointShape={tlstate.onPointShape}
          onDoubleClickShape={tlstate.onDoubleClickShape}
          onRightPointShape={tlstate.onRightPointShape}
          onDragShape={tlstate.onDragShape}
          onHoverShape={tlstate.onHoverShape}
          onUnhoverShape={tlstate.onUnhoverShape}
          onReleaseShape={tlstate.onReleaseShape}
          onPointBounds={tlstate.onPointBounds}
          onDoubleClickBounds={tlstate.onDoubleClickBounds}
          onRightPointBounds={tlstate.onRightPointBounds}
          onDragBounds={tlstate.onDragBounds}
          onHoverBounds={tlstate.onHoverBounds}
          onUnhoverBounds={tlstate.onUnhoverBounds}
          onReleaseBounds={tlstate.onReleaseBounds}
          onPointBoundsHandle={tlstate.onPointBoundsHandle}
          onDoubleClickBoundsHandle={tlstate.onDoubleClickBoundsHandle}
          onRightPointBoundsHandle={tlstate.onRightPointBoundsHandle}
          onDragBoundsHandle={tlstate.onDragBoundsHandle}
          onHoverBoundsHandle={tlstate.onHoverBoundsHandle}
          onUnhoverBoundsHandle={tlstate.onUnhoverBoundsHandle}
          onReleaseBoundsHandle={tlstate.onReleaseBoundsHandle}
          onPointHandle={tlstate.onPointHandle}
          onDoubleClickHandle={tlstate.onDoubleClickHandle}
          onRightPointHandle={tlstate.onRightPointHandle}
          onDragHandle={tlstate.onDragHandle}
          onHoverHandle={tlstate.onHoverHandle}
          onUnhoverHandle={tlstate.onUnhoverHandle}
          onReleaseHandle={tlstate.onReleaseHandle}
          onError={tlstate.onError}
          onRenderCountChange={tlstate.onRenderCountChange}
          onShapeChange={tlstate.onShapeChange}
          onShapeBlur={tlstate.onShapeBlur}
          onShapeClone={tlstate.onShapeClone}
          onBoundsChange={tlstate.updateBounds}
          onKeyDown={tlstate.onKeyDown}
          onKeyUp={tlstate.onKeyUp}
        />
<<<<<<< HEAD
      </ContextMenu>
      <div className={ui()}>
        {isFocusMode ? (
          <div className={unfocusButton()}>
            <button className={iconButton({ bp: breakpoints })} onClick={tlstate.toggleFocusMode}>
              <DotFilledIcon />
            </button>
          </div>
        ) : (
          <>
            <div className={menuButtons()}>
              {showMenu && <Menu />}
              {showPages && <PagePanel />}
            </div>
            <div className={spacer()} />
            <StylePanel />
            <ToolsPanel />
          </>
        )}
=======
        {/* </ContextMenu> */}
        {/* <div className={ui()}>
          {isFocusMode ? (
            <div className={unfocusButton()}>
              <button className={iconButton({ bp: breakpoints })} onClick={tlstate.toggleFocusMode}>
                <DotFilledIcon />
              </button>
            </div>
          ) : (
            <>
              <div className={menuButtons()}>
                {showMenu && <Menu />}
                {showPages && <PagePanel />}
              </div>
              <div className={spacer()} />
              <StylePanel />
              <ToolsPanel />
            </>
          )}
        </div> */}
>>>>>>> 23952243
      </div>
    </div>
  )
}

const OneOff = React.memo(
  ({
    focusableRef,
    autofocus,
  }: {
    autofocus?: boolean
    focusableRef: React.RefObject<HTMLDivElement>
  }) => {
    useKeyboardShortcuts(focusableRef)
    useCustomFonts()

    React.useEffect(() => {
      if (autofocus) {
        focusableRef.current?.focus()
      }
    }, [autofocus])

    return null
  }
)

const layout = css({
  position: 'absolute',
  height: '100%',
  width: '100%',
  minHeight: 0,
  minWidth: 0,
  maxHeight: '100%',
  maxWidth: '100%',
  overflow: 'hidden',
  boxSizing: 'border-box',
  outline: 'none',

  '& .tl-container': {
    position: 'absolute',
    top: 0,
    left: 0,
    height: '100%',
    width: '100%',
    zIndex: 1,
  },
})

const ui = css({
  position: 'absolute',
  top: 0,
  left: 0,
  height: '100%',
  width: '100%',
  padding: '8px 8px 0 8px',
  display: 'flex',
  alignItems: 'flex-start',
  justifyContent: 'flex-start',
  pointerEvents: 'none',
  zIndex: 2,
  '& > *': {
    pointerEvents: 'all',
  },
})

const spacer = css({
  flexGrow: 2,
})

const menuButtons = css({
  display: 'flex',
  gap: 8,
})

const unfocusButton = css({
  opacity: 1,
  zIndex: 100,
  backgroundColor: 'transparent',

  '& svg': {
    color: '$muted',
  },

  '&:hover svg': {
    color: '$text',
  },
})<|MERGE_RESOLUTION|>--- conflicted
+++ resolved
@@ -19,6 +19,7 @@
 import { breakpoints, iconButton } from '~components'
 import { DotFilledIcon } from '@radix-ui/react-icons'
 import { TLDR } from '~state/tldr'
+import { ContextMenu } from '@radix-ui/react-context-menu'
 
 // Selectors
 const isInSelectSelector = (s: Data) => s.appState.activeTool === 'select'
@@ -211,16 +212,9 @@
   }, [currentPageId, tlstate])
 
   return (
-<<<<<<< HEAD
     <div ref={rWrapper} tabIndex={0} className={layout()}>
       <OneOff focusableRef={rWrapper} autofocus={autofocus} />
       <ContextMenu>
-=======
-    <div ref={rWrapper} tabIndex={0}>
-      <div className={layout()}>
-        <OneOff focusableRef={rWrapper} autofocus={autofocus} />
-        {/* <ContextMenu> */}
->>>>>>> 23952243
         <Renderer
           id={id}
           containerRef={rWrapper}
@@ -284,7 +278,6 @@
           onKeyDown={tlstate.onKeyDown}
           onKeyUp={tlstate.onKeyUp}
         />
-<<<<<<< HEAD
       </ContextMenu>
       <div className={ui()}>
         {isFocusMode ? (
@@ -304,28 +297,6 @@
             <ToolsPanel />
           </>
         )}
-=======
-        {/* </ContextMenu> */}
-        {/* <div className={ui()}>
-          {isFocusMode ? (
-            <div className={unfocusButton()}>
-              <button className={iconButton({ bp: breakpoints })} onClick={tlstate.toggleFocusMode}>
-                <DotFilledIcon />
-              </button>
-            </div>
-          ) : (
-            <>
-              <div className={menuButtons()}>
-                {showMenu && <Menu />}
-                {showPages && <PagePanel />}
-              </div>
-              <div className={spacer()} />
-              <StylePanel />
-              <ToolsPanel />
-            </>
-          )}
-        </div> */}
->>>>>>> 23952243
       </div>
     </div>
   )
