--- conflicted
+++ resolved
@@ -49,11 +49,6 @@
   const app = useTldrawApp()
   const intl = useIntl()
 
-<<<<<<< HEAD
-=======
-  const dockPosition = app.useStore(dockPositionState)
-
->>>>>>> c1c16929
   const [lastActiveTool, setLastActiveTool] = React.useState<ShapeShape>(TDShapeType.Rectangle)
 
   React.useEffect(() => {
