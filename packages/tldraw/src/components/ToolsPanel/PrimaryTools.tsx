import {
  ArrowTopRightIcon,
  CursorArrowIcon,
  ImageIcon,
  Pencil1Icon,
  Pencil2Icon,
  TextIcon,
    RocketIcon
} from '@radix-ui/react-icons'
import * as React from 'react'
import { useIntl } from 'react-intl'
import { Panel } from '~components/Primitives/Panel'
import { ToolButtonWithTooltip } from '~components/Primitives/ToolButton'
import { EraserIcon } from '~components/Primitives/icons'
<<<<<<< HEAD
import { EdubreakMenu } from './EdubreakMenu'
=======
import { breakpoints } from '~components/breakpoints'
import { useTldrawApp } from '~hooks'
import { styled } from '~styles/stitches.config'
import { TDShapeType, TDSnapshot } from '~types'
import { ShapesMenu } from './ShapesMenu'
>>>>>>> d721ae6a

const activeToolSelector = (s: TDSnapshot) => s.appState.activeTool
const toolLockedSelector = (s: TDSnapshot) => s.appState.isToolLocked
const dockPositionState = (s: TDSnapshot) => s.settings.dockPosition

export const PrimaryTools = React.memo(function PrimaryTools() {
  const app = useTldrawApp()
  const intl = useIntl()

  const activeTool = app.useStore(activeToolSelector)

  const isToolLocked = app.useStore(toolLockedSelector)
  const dockPosition = app.useStore(dockPositionState)

  const selectSelectTool = React.useCallback(() => {
    app.selectTool('select')
  }, [app])

  const selectEraseTool = React.useCallback(() => {
    app.selectTool('erase')
  }, [app])

  const selectDrawTool = React.useCallback(() => {
    app.selectTool(TDShapeType.Draw)
  }, [app])

  const selectArrowTool = React.useCallback(() => {
    app.selectTool(TDShapeType.Arrow)
  }, [app])

  const selectTextTool = React.useCallback(() => {
    app.selectTool(TDShapeType.Text)
  }, [app])

  const selectStickyTool = React.useCallback(() => {
    app.selectTool(TDShapeType.Sticky)
  }, [app])

  const uploadMedias = React.useCallback(async () => {
    app.openAsset()
  }, [app])

  const panelStyle = dockPosition === 'bottom' || dockPosition === 'top' ? 'row' : 'column'

  return (
    <StyledPanel
      side="center"
      id="TD-PrimaryTools"
      style={{ flexDirection: panelStyle }}
      bp={breakpoints}
    >
      <ToolButtonWithTooltip
        kbd={'1'}
        label={intl.formatMessage({ id: 'select' })}
        onClick={selectSelectTool}
        isActive={activeTool === 'select'}
        id="TD-PrimaryTools-CursorArrow"
      >
        <CursorArrowIcon />
      </ToolButtonWithTooltip>
      <ToolButtonWithTooltip
        kbd={'2'}
        label={intl.formatMessage({ id: 'draw' })}
        onClick={selectDrawTool}
        isActive={activeTool === TDShapeType.Draw}
        id="TD-PrimaryTools-Pencil"
      >
        <Pencil1Icon />
      </ToolButtonWithTooltip>
      <ToolButtonWithTooltip
        kbd={'3'}
        label={intl.formatMessage({ id: 'eraser' })}
        onClick={selectEraseTool}
        isActive={activeTool === 'erase'}
        id="TD-PrimaryTools-Eraser"
      >
        <EraserIcon />
      </ToolButtonWithTooltip>
      <ShapesMenu activeTool={activeTool} isToolLocked={isToolLocked} />
      <ToolButtonWithTooltip
        kbd={'8'}
        label={intl.formatMessage({ id: 'arrow' })}
        onClick={selectArrowTool}
        isLocked={isToolLocked}
        isActive={activeTool === TDShapeType.Arrow}
        id="TD-PrimaryTools-ArrowTopRight"
      >
        <ArrowTopRightIcon />
      </ToolButtonWithTooltip>
      <ToolButtonWithTooltip
        kbd={'9'}
        label={intl.formatMessage({ id: 'text' })}
        onClick={selectTextTool}
        isLocked={isToolLocked}
        isActive={activeTool === TDShapeType.Text}
        id="TD-PrimaryTools-Text"
      >
        <TextIcon />
      </ToolButtonWithTooltip>
      <ToolButtonWithTooltip
        kbd={'0'}
        label={intl.formatMessage({ id: 'sticky' })}
        onClick={selectStickyTool}
        isActive={activeTool === TDShapeType.Sticky}
        id="TD-PrimaryTools-Pencil2"
      >
        <Pencil2Icon />
      </ToolButtonWithTooltip>
<<<<<<< HEAD
        <EdubreakMenu activeTool={activeTool} isToolLocked={isToolLocked} />
    </Panel>
=======
      <ToolButtonWithTooltip
        label={intl.formatMessage({ id: 'image' })}
        onClick={uploadMedias}
        id="TD-PrimaryTools-Image"
      >
        <ImageIcon />
      </ToolButtonWithTooltip>
    </StyledPanel>
>>>>>>> d721ae6a
  )
})

const StyledPanel = styled(Panel, {
  variants: {
    bp: {
      mobile: {
        padding: '$0',
        borderRadius: '10px',
      },
      small: {
        padding: '$2',
      },
    },
  },
})<|MERGE_RESOLUTION|>--- conflicted
+++ resolved
@@ -4,23 +4,20 @@
   ImageIcon,
   Pencil1Icon,
   Pencil2Icon,
+  RocketIcon,
   TextIcon,
-    RocketIcon
 } from '@radix-ui/react-icons'
 import * as React from 'react'
 import { useIntl } from 'react-intl'
 import { Panel } from '~components/Primitives/Panel'
 import { ToolButtonWithTooltip } from '~components/Primitives/ToolButton'
 import { EraserIcon } from '~components/Primitives/icons'
-<<<<<<< HEAD
-import { EdubreakMenu } from './EdubreakMenu'
-=======
 import { breakpoints } from '~components/breakpoints'
 import { useTldrawApp } from '~hooks'
 import { styled } from '~styles/stitches.config'
 import { TDShapeType, TDSnapshot } from '~types'
+import { EdubreakMenu } from './EdubreakMenu'
 import { ShapesMenu } from './ShapesMenu'
->>>>>>> d721ae6a
 
 const activeToolSelector = (s: TDSnapshot) => s.appState.activeTool
 const toolLockedSelector = (s: TDSnapshot) => s.appState.isToolLocked
@@ -129,10 +126,6 @@
       >
         <Pencil2Icon />
       </ToolButtonWithTooltip>
-<<<<<<< HEAD
-        <EdubreakMenu activeTool={activeTool} isToolLocked={isToolLocked} />
-    </Panel>
-=======
       <ToolButtonWithTooltip
         label={intl.formatMessage({ id: 'image' })}
         onClick={uploadMedias}
@@ -140,8 +133,8 @@
       >
         <ImageIcon />
       </ToolButtonWithTooltip>
+      <EdubreakMenu activeTool={activeTool} isToolLocked={isToolLocked} />
     </StyledPanel>
->>>>>>> d721ae6a
   )
 })
 
