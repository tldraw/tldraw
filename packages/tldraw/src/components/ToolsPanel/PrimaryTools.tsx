import {
  ArchiveIcon,
  ArrowTopRightIcon,
  CursorArrowIcon,
  HobbyKnifeIcon,
  ImageIcon,
  Pencil1Icon,
  Pencil2Icon,
  TableIcon,
  TextIcon,
} from '@radix-ui/react-icons'
import * as React from 'react'
import { useIntl } from 'react-intl'
import { Panel } from '~components/Primitives/Panel'
import { ToolButtonWithTooltip } from '~components/Primitives/ToolButton'
import { EraserIcon } from '~components/Primitives/icons'
import { breakpoints } from '~components/breakpoints'
import { useTldrawApp } from '~hooks'
import { styled } from '~styles/stitches.config'
import { TDShapeType, TDSnapshot } from '~types'
import { ShapesMenu } from './ShapesMenu'

const activeToolSelector = (s: TDSnapshot) => s.appState.activeTool
const toolLockedSelector = (s: TDSnapshot) => s.appState.isToolLocked
const dockPositionState = (s: TDSnapshot) => s.settings.dockPosition

export const PrimaryTools = React.memo(function PrimaryTools() {
  const app = useTldrawApp()
  const intl = useIntl()

  const activeTool = app.useStore(activeToolSelector)

  const isToolLocked = app.useStore(toolLockedSelector)
  const dockPosition = app.useStore(dockPositionState)

  const selectSelectTool = React.useCallback(() => {
    app.selectTool('select')
  }, [app])

  const selectEraseTool = React.useCallback(() => {
    app.selectTool('erase')
  }, [app])

  const selectHighlightTool = React.useCallback(() => {
    app.selectTool(TDShapeType.Highlight)
  }, [app])

  const selectDrawTool = React.useCallback(() => {
    app.selectTool(TDShapeType.Draw)
  }, [app])

  const selectArrowTool = React.useCallback(() => {
    app.selectTool(TDShapeType.Arrow)
  }, [app])

  const selectTextTool = React.useCallback(() => {
    app.selectTool(TDShapeType.Text)
  }, [app])

  const selectTableTool = React.useCallback(() => {
    app.selectTool(TDShapeType.Table)
  }, [app])

  const selectStickyTool = React.useCallback(() => {
    app.selectTool(TDShapeType.Sticky)
  }, [app])

  const selectTemplateTool = React.useCallback(() => {
    app.selectTool(TDShapeType.Template)
  }, [app])

  const uploadMedias = React.useCallback(async () => {
    app.openAsset()
  }, [app])

  const panelStyle = dockPosition === 'bottom' || dockPosition === 'top' ? 'row' : 'column'

  return (
    <StyledPanel
      side="center"
      id="TD-PrimaryTools"
      style={{ flexDirection: panelStyle }}
      bp={breakpoints}
    >
      <ToolButtonWithTooltip
        kbd={'1'}
        label={intl.formatMessage({ id: 'select' })}
        onClick={selectSelectTool}
        isActive={activeTool === 'select'}
        id="TD-PrimaryTools-CursorArrow"
      >
        <CursorArrowIcon />
      </ToolButtonWithTooltip>
      <ToolButtonWithTooltip
        kbd={'^t'}
        label={intl.formatMessage({ id: 'table' })}
        onClick={selectTableTool}
        isLocked={isToolLocked}
        isActive={activeTool === TDShapeType.Table}
        id="TD-PrimaryTools-Table"
      >
        <TableIcon />
      </ToolButtonWithTooltip>
      <ToolButtonWithTooltip
        kbd={'h'}
        label={intl.formatMessage({ id: 'highlight' })}
        onClick={selectHighlightTool}
        isActive={activeTool === TDShapeType.Highlight}
<<<<<<< HEAD
        id="TD-PrimaryTools-CursorArrow"
=======
        id="TD-PrimaryTools-Highright"
>>>>>>> e6aabe00
      >
        <HobbyKnifeIcon />
      </ToolButtonWithTooltip>
      <ToolButtonWithTooltip
        kbd={'2'}
        label={intl.formatMessage({ id: 'draw' })}
        onClick={selectDrawTool}
        isActive={activeTool === TDShapeType.Draw}
        id="TD-PrimaryTools-Pencil"
      >
        <Pencil1Icon />
      </ToolButtonWithTooltip>
      <ToolButtonWithTooltip
        kbd={'3'}
        label={intl.formatMessage({ id: 'eraser' })}
        onClick={selectEraseTool}
        isActive={activeTool === 'erase'}
        id="TD-PrimaryTools-Eraser"
      >
        <EraserIcon />
      </ToolButtonWithTooltip>
      <ShapesMenu activeTool={activeTool} isToolLocked={isToolLocked} />
      <ToolButtonWithTooltip
        kbd={'8'}
        label={intl.formatMessage({ id: 'arrow' })}
        onClick={selectArrowTool}
        isLocked={isToolLocked}
        isActive={activeTool === TDShapeType.Arrow}
        id="TD-PrimaryTools-ArrowTopRight"
      >
        <ArrowTopRightIcon />
      </ToolButtonWithTooltip>
      <ToolButtonWithTooltip
        kbd={'9'}
        label={intl.formatMessage({ id: 'text' })}
        onClick={selectTextTool}
        isLocked={isToolLocked}
        isActive={activeTool === TDShapeType.Text}
        id="TD-PrimaryTools-Text"
      >
        <TextIcon />
      </ToolButtonWithTooltip>
      <ToolButtonWithTooltip
        kbd={'0'}
        label={intl.formatMessage({ id: 'sticky' })}
        onClick={selectStickyTool}
        isActive={activeTool === TDShapeType.Sticky}
        id="TD-PrimaryTools-Pencil2"
      >
        <Pencil2Icon />
      </ToolButtonWithTooltip>
      <ToolButtonWithTooltip
<<<<<<< HEAD
        label={intl.formatMessage({ id: 'template' })}
        onClick={selectTemplateTool}
        isActive={activeTool === TDShapeType.Template}
        id="TD-PrimaryTools-Teamplate"
      >
        <ArchiveIcon />
=======
        kbd={'t'}
        label={intl.formatMessage({ id: 'template' })}
        onClick={selectTemplateTool}
        isActive={activeTool === TDShapeType.Template}
        id="TD-PrimaryTools-Template"
      >
        <Pencil2Icon />
>>>>>>> e6aabe00
      </ToolButtonWithTooltip>
      <ToolButtonWithTooltip
        label={intl.formatMessage({ id: 'image' })}
        onClick={uploadMedias}
        id="TD-PrimaryTools-Image"
      >
        <ImageIcon />
      </ToolButtonWithTooltip>
    </StyledPanel>
  )
})

const StyledPanel = styled(Panel, {
  variants: {
    bp: {
      mobile: {
        padding: '$0',
        borderRadius: '10px',
      },
      small: {
        padding: '$2',
      },
    },
  },
})<|MERGE_RESOLUTION|>--- conflicted
+++ resolved
@@ -106,11 +106,7 @@
         label={intl.formatMessage({ id: 'highlight' })}
         onClick={selectHighlightTool}
         isActive={activeTool === TDShapeType.Highlight}
-<<<<<<< HEAD
-        id="TD-PrimaryTools-CursorArrow"
-=======
-        id="TD-PrimaryTools-Highright"
->>>>>>> e6aabe00
+        id="TD-PrimaryTools-Highlight"
       >
         <HobbyKnifeIcon />
       </ToolButtonWithTooltip>
@@ -163,22 +159,12 @@
         <Pencil2Icon />
       </ToolButtonWithTooltip>
       <ToolButtonWithTooltip
-<<<<<<< HEAD
         label={intl.formatMessage({ id: 'template' })}
         onClick={selectTemplateTool}
         isActive={activeTool === TDShapeType.Template}
         id="TD-PrimaryTools-Teamplate"
       >
         <ArchiveIcon />
-=======
-        kbd={'t'}
-        label={intl.formatMessage({ id: 'template' })}
-        onClick={selectTemplateTool}
-        isActive={activeTool === TDShapeType.Template}
-        id="TD-PrimaryTools-Template"
-      >
-        <Pencil2Icon />
->>>>>>> e6aabe00
       </ToolButtonWithTooltip>
       <ToolButtonWithTooltip
         label={intl.formatMessage({ id: 'image' })}
