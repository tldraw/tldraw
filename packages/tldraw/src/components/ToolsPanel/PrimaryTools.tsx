--- conflicted
+++ resolved
@@ -1,3 +1,4 @@
+import * as React from 'react'
 import {
   ArrowTopRightIcon,
   CursorArrowIcon,
@@ -6,21 +7,14 @@
   Pencil2Icon,
   TextIcon,
 } from '@radix-ui/react-icons'
-<<<<<<< HEAD
-import { TDSnapshot, TDShapeType, TDSettings } from '~types'
-import { useTldrawApp } from '~hooks'
-import { ToolButtonWithTooltip } from '~components/Primitives/ToolButton'
-=======
-import * as React from 'react'
 import { useIntl } from 'react-intl'
->>>>>>> 429a1c5f
 import { Panel } from '~components/Primitives/Panel'
 import { ToolButtonWithTooltip } from '~components/Primitives/ToolButton'
 import { EraserIcon } from '~components/Primitives/icons'
 import { breakpoints } from '~components/breakpoints'
 import { useTldrawApp } from '~hooks'
 import { styled } from '~styles/stitches.config'
-import { TDShapeType, TDSnapshot } from '~types'
+import { TDShapeType, TDSnapshot, TDSettings } from '~types'
 import { ShapesMenu } from './ShapesMenu'
 
 const activeToolSelector = (s: TDSnapshot) => s.appState.activeTool
