--- conflicted
+++ resolved
@@ -5,6 +5,7 @@
   TextAlignLeftIcon,
   TextAlignRightIcon,
 } from '@radix-ui/react-icons'
+import { ValueNoneIcon } from '@radix-ui/react-icons'
 import * as React from 'react'
 import { FormattedMessage } from 'react-intl'
 import { Divider } from '~components/Primitives/Divider'
@@ -20,16 +21,11 @@
   SizeMediumIcon,
   SizeSmallIcon,
 } from '~components/Primitives/icons'
-<<<<<<< HEAD
-import { ValueNoneIcon } from '@radix-ui/react-icons'
-import { ToolButton } from '~components/Primitives/ToolButton'
-=======
 import { breakpoints } from '~components/breakpoints'
 import { preventEvent } from '~components/preventEvent'
 import { useTldrawApp } from '~hooks'
 import { defaultTextStyle, fills, strokes } from '~state/shapes/shared'
 import { styled } from '~styles'
->>>>>>> d721ae6a
 import {
   AlignStyle,
   ColorStyle,
