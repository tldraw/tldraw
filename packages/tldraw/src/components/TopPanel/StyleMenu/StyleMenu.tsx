--- conflicted
+++ resolved
@@ -7,19 +7,10 @@
 } from '@radix-ui/react-icons'
 import * as React from 'react'
 import { FormattedMessage } from 'react-intl'
-<<<<<<< HEAD
 import { useTheme, useTldrawApp } from '~hooks'
-import {
-  DMCheckboxItem,
-  DMContent,
-  DMDivider,
-  DMRadioItem,
-} from '~components/Primitives/DropdownMenu'
-=======
 import { Divider } from '~components/Primitives/Divider'
 import { DMCheckboxItem, DMContent, DMRadioItem } from '~components/Primitives/DropdownMenu'
 import { ToolButton } from '~components/Primitives/ToolButton'
->>>>>>> 429a1c5f
 import {
   CircleIcon,
   DashDashedIcon,
@@ -32,7 +23,6 @@
 } from '~components/Primitives/icons'
 import { breakpoints } from '~components/breakpoints'
 import { preventEvent } from '~components/preventEvent'
-import { useTldrawApp } from '~hooks'
 import { defaultTextStyle, fills, strokes } from '~state/shapes/shared'
 import { styled } from '~styles'
 import {
@@ -43,11 +33,8 @@
   ShapeStyles,
   SizeStyle,
   TDShapeType,
-<<<<<<< HEAD
   TDSettings,
-=======
   TDSnapshot,
->>>>>>> 429a1c5f
 } from '~types'
 
 const currentStyleSelector = (s: TDSnapshot) => s.appState.currentStyle
