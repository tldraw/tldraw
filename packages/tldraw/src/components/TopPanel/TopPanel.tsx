import * as React from 'react'
import { Panel } from '~components/Primitives/Panel'
import { ToolButton } from '~components/Primitives/ToolButton'
<<<<<<< HEAD
import { RedoIcon, UndoIcon } from '~components/Primitives/icons'
import {DesktopIcon} from '@radix-ui/react-icons'
import { breakpoints } from '~components/breakpoints'
=======
import { UndoIcon } from '~components/Primitives/icons'
>>>>>>> d721ae6a
import { useTldrawApp } from '~hooks'
import { styled } from '~styles'
import { Menu } from './Menu/Menu'
import { MultiplayerMenu } from './MultiplayerMenu'
import { PageMenu } from './PageMenu'
import { StyleMenu } from './StyleMenu'
import { ZoomMenu } from './ZoomMenu'

interface TopPanelProps {
  readOnly: boolean
  showPages: boolean
  showMenu: boolean
  showStyles: boolean
  showZoom: boolean
  showMultiplayerMenu: boolean
}

export function _TopPanel({
  readOnly,
  showPages,
  showMenu,
  showStyles,
  showZoom,
  showMultiplayerMenu,
}: TopPanelProps) {
  const app = useTldrawApp()

  return (
    <StyledTopPanel>
      {(showMenu || showPages) && (
        <Panel side="left" id="TD-MenuPanel">
          {showMenu && <Menu readOnly={readOnly} />}
          {showMultiplayerMenu && <MultiplayerMenu />}
          {showPages && <PageMenu />}
        </Panel>
      )}
      <StyledSpacer />
      {(showStyles || showZoom) && (
        <Panel side="right">
<<<<<<< HEAD
          <ToolButton>
            <UndoIcon onClick={app.undo} />
          </ToolButton>
          <ToolButton>
            <RedoIcon onClick={app.redo} />
          </ToolButton>
          <ToolButton>
            <DesktopIcon onClick={app.togglePresentationMode} />
          </ToolButton>
=======
          {app.readOnly ? (
            <ReadOnlyLabel>Read Only</ReadOnlyLabel>
          ) : (
            <>
              <ToolButton>
                <UndoIcon onClick={app.undo} />
              </ToolButton>
              <ToolButton>
                <UndoIcon onClick={app.redo} flipHorizontal />
              </ToolButton>
            </>
          )}
>>>>>>> d721ae6a
          {showZoom && <ZoomMenu />}
          {showStyles && !readOnly && <StyleMenu />}
        </Panel>
      )}
    </StyledTopPanel>
  )
}

const StyledTopPanel = styled('div', {
  width: '100%',
  position: 'absolute',
  top: 0,
  left: 0,
  right: 0,
  display: 'flex',
  flexDirection: 'row',
  pointerEvents: 'none',
  '& > *': {
    pointerEvents: 'all',
  },
})

const StyledSpacer = styled('div', {
  flexGrow: 2,
  pointerEvents: 'none',
})

const ReadOnlyLabel = styled('div', {
  width: '100%',
  display: 'flex',
  alignItems: 'center',
  justifyContent: 'center',
  fontFamily: '$ui',
  fontSize: '$1',
  paddingLeft: '$4',
  paddingRight: '$1',
  userSelect: 'none',
})

export const TopPanel = React.memo(_TopPanel)<|MERGE_RESOLUTION|>--- conflicted
+++ resolved
@@ -1,13 +1,8 @@
+import { DesktopIcon } from '@radix-ui/react-icons'
 import * as React from 'react'
 import { Panel } from '~components/Primitives/Panel'
 import { ToolButton } from '~components/Primitives/ToolButton'
-<<<<<<< HEAD
-import { RedoIcon, UndoIcon } from '~components/Primitives/icons'
-import {DesktopIcon} from '@radix-ui/react-icons'
-import { breakpoints } from '~components/breakpoints'
-=======
 import { UndoIcon } from '~components/Primitives/icons'
->>>>>>> d721ae6a
 import { useTldrawApp } from '~hooks'
 import { styled } from '~styles'
 import { Menu } from './Menu/Menu'
@@ -47,17 +42,6 @@
       <StyledSpacer />
       {(showStyles || showZoom) && (
         <Panel side="right">
-<<<<<<< HEAD
-          <ToolButton>
-            <UndoIcon onClick={app.undo} />
-          </ToolButton>
-          <ToolButton>
-            <RedoIcon onClick={app.redo} />
-          </ToolButton>
-          <ToolButton>
-            <DesktopIcon onClick={app.togglePresentationMode} />
-          </ToolButton>
-=======
           {app.readOnly ? (
             <ReadOnlyLabel>Read Only</ReadOnlyLabel>
           ) : (
@@ -68,9 +52,11 @@
               <ToolButton>
                 <UndoIcon onClick={app.redo} flipHorizontal />
               </ToolButton>
+              <ToolButton>
+                <DesktopIcon onClick={app.togglePresentationMode} />
+              </ToolButton>
             </>
           )}
->>>>>>> d721ae6a
           {showZoom && <ZoomMenu />}
           {showStyles && !readOnly && <StyleMenu />}
         </Panel>
