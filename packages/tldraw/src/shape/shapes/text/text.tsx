/* eslint-disable @typescript-eslint/no-non-null-assertion */
import * as React from 'react'
import { HTMLContainer, TLBounds, Utils, ShapeUtil } from '@tldraw/core'
import { Vec } from '@tldraw/vec'
import { getShapeStyle, getFontStyle, defaultStyle } from '~shape/shape-styles'
<<<<<<< HEAD
import {
  TextShape,
  TLDrawShapeUtil,
  TLDrawShapeType,
  TLDrawToolType,
  ArrowShape,
  TLDrawShapeProps,
} from '~types'
import css from '~styles'
=======
import { TextShape, TLDrawShapeType, TLDrawToolType, TLDrawMeta } from '~types'
import styled from '~styles'
>>>>>>> f5b71900
import TextAreaUtils from './text-utils'

const LETTER_SPACING = -1.5

function normalizeText(text: string) {
  return text.replace(/\r?\n|\r/g, '\n')
}

// eslint-disable-next-line @typescript-eslint/no-explicit-any
let melm: any

function getMeasurementDiv() {
  // A div used for measurement
  document.getElementById('__textMeasure')?.remove()

  const pre = document.createElement('pre')
  pre.id = '__textMeasure'

  Object.assign(pre.style, {
    whiteSpace: 'pre',
    width: 'auto',
    border: '1px solid red',
    padding: '4px',
    margin: '0px',
    letterSpacing: `${LETTER_SPACING}px`,
    opacity: '0',
    position: 'absolute',
    top: '-500px',
    left: '0px',
    zIndex: '9999',
    pointerEvents: 'none',
    userSelect: 'none',
    alignmentBaseline: 'mathematical',
    dominantBaseline: 'mathematical',
  })

  pre.tabIndex = -1

  document.body.appendChild(pre)
  return pre
}

if (typeof window !== 'undefined') {
  melm = getMeasurementDiv()
}

export const Text = new ShapeUtil<TextShape, HTMLDivElement, TLDrawMeta>(() => ({
  type: TLDrawShapeType.Text,

  toolType: TLDrawToolType.Text,

  isAspectRatioLocked: true,

  isEditableText: true,

  canBind: true,

  defaultProps: {
    id: 'id',
    type: TLDrawShapeType.Text,
    name: 'Text',
    parentId: 'page',
    childIndex: 1,
    point: [0, 0],
    rotation: 0,
    text: ' ',
    style: defaultStyle,
  },

  create(props) {
    const shape = { ...this.defaultProps, ...props }
    const bounds = this.getBounds(shape)
    shape.point = Vec.sub(shape.point, [bounds.width / 2, bounds.height / 2])
    return shape
  },

  shouldRender(prev, next): boolean {
    return (
      next.text !== prev.text || next.style.scale !== prev.style.scale || next.style !== prev.style
    )
  },

  Component({ shape, meta, isEditing, isBinding, onShapeChange, onShapeBlur, events }, ref) {
    const rInput = React.useRef<HTMLTextAreaElement>(null)
    const { text, style } = shape
    const styles = getShapeStyle(style, meta.isDarkMode)
    const font = getFontStyle(shape.style)

    const handleChange = React.useCallback(
      (e: React.ChangeEvent<HTMLTextAreaElement>) => {
        onShapeChange?.({ ...shape, text: normalizeText(e.currentTarget.value) })
      },
      [shape]
    )

    const handleKeyDown = React.useCallback(
      (e: React.KeyboardEvent<HTMLTextAreaElement>) => {
        if (e.key === 'Escape') return

        e.stopPropagation()

        if (e.key === 'Tab') {
          e.preventDefault()
          if (e.shiftKey) {
            TextAreaUtils.unindent(e.currentTarget)
          } else {
            TextAreaUtils.indent(e.currentTarget)
          }

          onShapeChange?.({ ...shape, text: normalizeText(e.currentTarget.value) })
        }
      },
      [shape, onShapeChange]
    )

    const handleBlur = React.useCallback(
      (e: React.FocusEvent<HTMLTextAreaElement>) => {
        e.currentTarget.setSelectionRange(0, 0)
        onShapeBlur?.()
      },
      [isEditing, shape]
    )

    const handleFocus = React.useCallback(
      (e: React.FocusEvent<HTMLTextAreaElement>) => {
        if (!isEditing) return
        if (document.activeElement === e.currentTarget) {
          e.currentTarget.select()
        }
      },
      [isEditing]
    )

    const handlePointerDown = React.useCallback(
      (e) => {
        if (isEditing) {
          e.stopPropagation()
        }
<<<<<<< HEAD
      }, [isEditing])

      return (
        <HTMLContainer ref={ref} {...events}>
          <div className={wrapper({ isEditing })} onPointerDown={handlePointerDown}>
            <textarea
              className={textArea({ isEditing, isBinding })}
              ref={rInput}
              style={{
                font,
                color: styles.stroke,
              }}
              name="text"
              defaultValue={text}
              tabIndex={-1}
              autoComplete="false"
              autoCapitalize="false"
              autoCorrect="false"
              autoSave="false"
              placeholder=""
              color={styles.stroke}
              onFocus={handleFocus}
              onBlur={handleBlur}
              onChange={handleChange}
              onKeyDown={handleKeyDown}
              onPointerDown={handlePointerDown}
              autoFocus={isEditing}
              readOnly={!isEditing}
              wrap="off"
              dir="auto"
              datatype="wysiwyg"
            />
          </div>
        </HTMLContainer>
      )
    }
  )
=======
      },
      [isEditing]
    )
>>>>>>> f5b71900

    React.useEffect(() => {
      if (isEditing) {
        setTimeout(() => {
          const elm = rInput.current!
          elm.focus()
          elm.select()
        }, 0)
      } else {
        const elm = rInput.current!
        elm.setSelectionRange(0, 0)
      }
    }, [isEditing])

    return (
      <HTMLContainer ref={ref} {...events}>
        <StyledWrapper isEditing={isEditing} onPointerDown={handlePointerDown}>
          <StyledTextArea
            ref={rInput}
            style={{
              font,
              color: styles.stroke,
            }}
            name="text"
            defaultValue={text}
            tabIndex={-1}
            autoComplete="false"
            autoCapitalize="false"
            autoCorrect="false"
            autoSave="false"
            placeholder=""
            color={styles.stroke}
            onFocus={handleFocus}
            onBlur={handleBlur}
            onChange={handleChange}
            onKeyDown={handleKeyDown}
            onPointerDown={handlePointerDown}
            autoFocus={isEditing}
            isEditing={isEditing}
            isBinding={isBinding}
            readOnly={!isEditing}
            wrap="off"
            dir="auto"
            datatype="wysiwyg"
          />
        </StyledWrapper>
      </HTMLContainer>
    )
  },

  Indicator() {
    return null
  },

  getBounds(shape): TLBounds {
    const bounds = Utils.getFromCache(this.boundsCache, shape, () => {
      if (!melm) {
        // We're in SSR
        return { minX: 0, minY: 0, maxX: 10, maxY: 10, width: 10, height: 10 }
      }

      melm.innerHTML = `${shape.text}&zwj;`
      melm.style.font = getFontStyle(shape.style)

      // In tests, offsetWidth and offsetHeight will be 0
      const width = melm.offsetWidth || 1
      const height = melm.offsetHeight || 1

      return {
        minX: 0,
        maxX: width,
        minY: 0,
        maxY: height,
        width,
        height,
      }
    })

    return Utils.translateBounds(bounds, shape.point)
  },

  transform(_shape, bounds, { initialShape, scaleX, scaleY }) {
    const {
      rotation = 0,
      style: { scale = 1 },
    } = initialShape

    const nextScale = scale * Math.abs(Math.min(scaleX, scaleY))

    return {
      point: [bounds.minX, bounds.minY],
      rotation:
        (scaleX < 0 && scaleY >= 0) || (scaleY < 0 && scaleX >= 0) ? -(rotation || 0) : rotation,
      style: {
        ...initialShape.style,
        scale: nextScale,
      },
    }
  },

  transformSingle(_shape, bounds, { initialShape, scaleX, scaleY }) {
    const {
      style: { scale = 1 },
    } = initialShape

    return {
      point: Vec.round([bounds.minX, bounds.minY]),
      style: {
        ...initialShape.style,
        scale: scale * Math.max(Math.abs(scaleY), Math.abs(scaleX)),
      },
    }
  },

  onDoubleClickBoundsHandle(shape) {
    const center = this.getCenter(shape)

    const newCenter = this.getCenter({
      ...shape,
      style: {
        ...shape.style,
        scale: 1,
      },
    })

    return {
      style: {
        ...shape.style,
        scale: 1,
      },
      point: Vec.round(Vec.add(shape.point, Vec.sub(center, newCenter))),
    }
  },

  onStyleChange(shape) {
    const center = this.getCenter(shape)

    this.boundsCache.delete(shape)

    const newCenter = this.getCenter(shape)

    return {
      point: Vec.round(Vec.add(shape.point, Vec.sub(center, newCenter))),
    }
  },
}))

/* -------------------------------------------------- */
/*                       Helpers                      */
/* -------------------------------------------------- */

const wrapper = css({
  width: '100%',
  height: '100%',
  variants: {
    isEditing: {
      false: {
        pointerEvents: 'all',
      },
      true: {
        pointerEvents: 'none',
      },
    },
  },
})

const textArea = css({
  position: 'absolute',
  top: 'var(--tl-padding)',
  left: 'var(--tl-padding)',
  zIndex: 1,
  width: 'calc(100% - (var(--tl-padding) * 2))',
  height: 'calc(100% - (var(--tl-padding) * 2))',
  border: 'none',
  padding: '4px',
  whiteSpace: 'pre',
  alignmentBaseline: 'mathematical',
  dominantBaseline: 'mathematical',
  resize: 'none',
  minHeight: 1,
  minWidth: 1,
  lineHeight: 1.4,
  letterSpacing: LETTER_SPACING,
  outline: 0,
  fontWeight: '500',
  overflow: 'hidden',
  backfaceVisibility: 'hidden',
  display: 'inline-block',
  WebkitUserSelect: 'text',
  WebkitTouchCallout: 'none',
  variants: {
    isBinding: {
      false: {},
      true: {
        background: '$boundsBg',
      },
    },
    isEditing: {
      false: {
        pointerEvents: 'none',
        userSelect: 'none',
        background: 'none',
        WebkitUserSelect: 'none',
      },
      true: {
        pointerEvents: 'all',
        userSelect: 'text',
        background: '$boundsBg',
        WebkitUserSelect: 'text',
      },
    },
  },
})<|MERGE_RESOLUTION|>--- conflicted
+++ resolved
@@ -3,20 +3,8 @@
 import { HTMLContainer, TLBounds, Utils, ShapeUtil } from '@tldraw/core'
 import { Vec } from '@tldraw/vec'
 import { getShapeStyle, getFontStyle, defaultStyle } from '~shape/shape-styles'
-<<<<<<< HEAD
-import {
-  TextShape,
-  TLDrawShapeUtil,
-  TLDrawShapeType,
-  TLDrawToolType,
-  ArrowShape,
-  TLDrawShapeProps,
-} from '~types'
+import { TextShape, TLDrawShapeType, TLDrawToolType, TLDrawMeta } from '~types'
 import css from '~styles'
-=======
-import { TextShape, TLDrawShapeType, TLDrawToolType, TLDrawMeta } from '~types'
-import styled from '~styles'
->>>>>>> f5b71900
 import TextAreaUtils from './text-utils'
 
 const LETTER_SPACING = -1.5
@@ -155,49 +143,9 @@
         if (isEditing) {
           e.stopPropagation()
         }
-<<<<<<< HEAD
-      }, [isEditing])
-
-      return (
-        <HTMLContainer ref={ref} {...events}>
-          <div className={wrapper({ isEditing })} onPointerDown={handlePointerDown}>
-            <textarea
-              className={textArea({ isEditing, isBinding })}
-              ref={rInput}
-              style={{
-                font,
-                color: styles.stroke,
-              }}
-              name="text"
-              defaultValue={text}
-              tabIndex={-1}
-              autoComplete="false"
-              autoCapitalize="false"
-              autoCorrect="false"
-              autoSave="false"
-              placeholder=""
-              color={styles.stroke}
-              onFocus={handleFocus}
-              onBlur={handleBlur}
-              onChange={handleChange}
-              onKeyDown={handleKeyDown}
-              onPointerDown={handlePointerDown}
-              autoFocus={isEditing}
-              readOnly={!isEditing}
-              wrap="off"
-              dir="auto"
-              datatype="wysiwyg"
-            />
-          </div>
-        </HTMLContainer>
-      )
-    }
-  )
-=======
       },
       [isEditing]
     )
->>>>>>> f5b71900
 
     React.useEffect(() => {
       if (isEditing) {
@@ -214,8 +162,9 @@
 
     return (
       <HTMLContainer ref={ref} {...events}>
-        <StyledWrapper isEditing={isEditing} onPointerDown={handlePointerDown}>
-          <StyledTextArea
+        <div className={wrapper({ isEditing })} onPointerDown={handlePointerDown}>
+          <textarea
+            className={textArea({ isEditing, isBinding })}
             ref={rInput}
             style={{
               font,
@@ -236,14 +185,12 @@
             onKeyDown={handleKeyDown}
             onPointerDown={handlePointerDown}
             autoFocus={isEditing}
-            isEditing={isEditing}
-            isBinding={isBinding}
             readOnly={!isEditing}
             wrap="off"
             dir="auto"
             datatype="wysiwyg"
           />
-        </StyledWrapper>
+        </div>
       </HTMLContainer>
     )
   },
