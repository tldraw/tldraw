/* eslint-disable @typescript-eslint/no-explicit-any */
/* eslint-disable @typescript-eslint/ban-types */
import type {
  TLPage,
  TLUser,
  TLPageState,
  TLBinding,
  TLBoundsCorner,
  TLBoundsEdge,
  TLShape,
  TLHandle,
  TLSnapLine,
  TLPinchEventHandler,
  TLKeyboardEventHandler,
  TLPointerEventHandler,
  TLWheelEventHandler,
  TLCanvasEventHandler,
  TLBoundsEventHandler,
  TLBoundsHandleEventHandler,
  TLShapeBlurHandler,
  TLShapeCloneHandler,
  TLAssets,
} from '@tldraw/core'

/* -------------------------------------------------- */
/*                         App                        */
/* -------------------------------------------------- */

// A base class for all classes that handle events from the Renderer,
// including TDApp and all Tools.
export class TDEventHandler {
  onPinchStart?: TLPinchEventHandler
  onPinchEnd?: TLPinchEventHandler
  onPinch?: TLPinchEventHandler
  onKeyDown?: TLKeyboardEventHandler
  onKeyUp?: TLKeyboardEventHandler
  onPointerMove?: TLPointerEventHandler
  onPointerUp?: TLPointerEventHandler
  onPan?: TLWheelEventHandler
  onZoom?: TLWheelEventHandler
  onPointerDown?: TLPointerEventHandler
  onPointCanvas?: TLCanvasEventHandler
  onDoubleClickCanvas?: TLCanvasEventHandler
  onRightPointCanvas?: TLCanvasEventHandler
  onDragCanvas?: TLCanvasEventHandler
  onReleaseCanvas?: TLCanvasEventHandler
  onPointShape?: TLPointerEventHandler
  onDoubleClickShape?: TLPointerEventHandler
  onRightPointShape?: TLPointerEventHandler
  onDragShape?: TLPointerEventHandler
  onHoverShape?: TLPointerEventHandler
  onUnhoverShape?: TLPointerEventHandler
  onReleaseShape?: TLPointerEventHandler
  onPointBounds?: TLBoundsEventHandler
  onDoubleClickBounds?: TLBoundsEventHandler
  onRightPointBounds?: TLBoundsEventHandler
  onDragBounds?: TLBoundsEventHandler
  onHoverBounds?: TLBoundsEventHandler
  onUnhoverBounds?: TLBoundsEventHandler
  onReleaseBounds?: TLBoundsEventHandler
  onPointBoundsHandle?: TLBoundsHandleEventHandler
  onDoubleClickBoundsHandle?: TLBoundsHandleEventHandler
  onRightPointBoundsHandle?: TLBoundsHandleEventHandler
  onDragBoundsHandle?: TLBoundsHandleEventHandler
  onHoverBoundsHandle?: TLBoundsHandleEventHandler
  onUnhoverBoundsHandle?: TLBoundsHandleEventHandler
  onReleaseBoundsHandle?: TLBoundsHandleEventHandler
  onPointHandle?: TLPointerEventHandler
  onDoubleClickHandle?: TLPointerEventHandler
  onRightPointHandle?: TLPointerEventHandler
  onDragHandle?: TLPointerEventHandler
  onHoverHandle?: TLPointerEventHandler
  onUnhoverHandle?: TLPointerEventHandler
  onReleaseHandle?: TLPointerEventHandler
  onShapeBlur?: TLShapeBlurHandler
  onShapeClone?: TLShapeCloneHandler
}

// The shape of the TldrawApp's React (zustand) store
export interface TDSnapshot {
  settings: {
    isDarkMode: boolean
    isDebugMode: boolean
    isPenMode: boolean
    isReadonlyMode: boolean
    isZoomSnap: boolean
    nudgeDistanceSmall: number
    nudgeDistanceLarge: number
    isFocusMode: boolean
    isSnapping: boolean
    showRotateHandles: boolean
    showBindingHandles: boolean
    showCloneHandles: boolean
    showGrid: boolean
  }
  appState: {
    currentStyle: ShapeStyles
    currentPageId: string
    hoveredId?: string
    activeTool: TDToolType
    isToolLocked: boolean
    isEmptyCanvas: boolean
    isMenuOpen: boolean
    status: string
    snapLines: TLSnapLine[]
    isLoading: boolean
<<<<<<< HEAD
    disableImages: boolean
=======
    disableAssets: boolean
>>>>>>> 1c65c031
  }
  document: TDDocument
  room?: {
    id: string
    userId: string
    users: Record<string, TDUser>
  }
}

export type TldrawPatch = Patch<TDSnapshot>

export type TldrawCommand = Command<TDSnapshot>

// The shape of the files stored in JSON
export interface TDFile {
  name: string
  fileHandle: FileSystemHandle | null
  document: TDDocument
  assets: Record<string, unknown>
}

// The shape of the Tldraw document
export interface TDDocument {
  id: string
  name: string
  version: number
  pages: Record<string, TDPage>
  pageStates: Record<string, TLPageState>
  assets: TLAssets
}

// The shape of a single page in the Tldraw document
export type TDPage = TLPage<TDShape, TDBinding>

// A partial of a TDPage, used for commands / patches
export type PagePartial = {
  shapes: Patch<TDPage['shapes']>
  bindings: Patch<TDPage['bindings']>
}

// The meta information passed to TDShapeUtil components
export interface TDMeta {
  isDarkMode: boolean
}

// The type of info given to shapes when transforming
export interface TransformInfo<T extends TLShape> {
  type: TLBoundsEdge | TLBoundsCorner
  initialShape: T
  scaleX: number
  scaleY: number
  transformOrigin: number[]
}

// The status of a TDUser
export enum TDUserStatus {
  Idle = 'idle',
  Connecting = 'connecting',
  Connected = 'connected',
  Disconnected = 'disconnected',
}

// A TDUser, for multiplayer rooms
export interface TDUser extends TLUser<TDShape> {
  activeShapes: TDShape[]
  status: TDUserStatus
}

export type Theme = 'dark' | 'light'

export enum SessionType {
  Transform = 'transform',
  Translate = 'translate',
  TransformSingle = 'transformSingle',
  Brush = 'brush',
  Arrow = 'arrow',
  Draw = 'draw',
  Erase = 'erase',
  Rotate = 'rotate',
  Handle = 'handle',
  Grid = 'grid',
}

export enum TDStatus {
  Idle = 'idle',
  PointingHandle = 'pointingHandle',
  PointingBounds = 'pointingBounds',
  PointingBoundsHandle = 'pointingBoundsHandle',
  TranslatingHandle = 'translatingHandle',
  Translating = 'translating',
  Transforming = 'transforming',
  Rotating = 'rotating',
  Pinching = 'pinching',
  Brushing = 'brushing',
  Creating = 'creating',
  EditingText = 'editing-text',
}

export type TDToolType =
  | 'select'
  | 'erase'
  | TDShapeType.Text
  | TDShapeType.Draw
  | TDShapeType.Ellipse
  | TDShapeType.Rectangle
  | TDShapeType.Triangle
  | TDShapeType.Line
  | TDShapeType.Arrow
  | TDShapeType.Sticky
  | TDShapeType.Image
  | TDShapeType.Video
  | TDShapeType.Embed

export type Easing =
  | 'linear'
  | 'easeInQuad'
  | 'easeOutQuad'
  | 'easeInOutQuad'
  | 'easeInCubic'
  | 'easeOutCubic'
  | 'easeInOutCubic'
  | 'easeInQuart'
  | 'easeOutQuart'
  | 'easeInOutQuart'
  | 'easeInQuint'
  | 'easeOutQuint'
  | 'easeInOutQuint'
  | 'easeInSine'
  | 'easeOutSine'
  | 'easeInOutSine'
  | 'easeInExpo'
  | 'easeOutExpo'
  | 'easeInOutExpo'

export enum MoveType {
  Backward = 'backward',
  Forward = 'forward',
  ToFront = 'toFront',
  ToBack = 'toBack',
}

export enum AlignType {
  Top = 'top',
  CenterVertical = 'centerVertical',
  Bottom = 'bottom',
  Left = 'left',
  CenterHorizontal = 'centerHorizontal',
  Right = 'right',
}

export enum StretchType {
  Horizontal = 'horizontal',
  Vertical = 'vertical',
}

export enum DistributeType {
  Horizontal = 'horizontal',
  Vertical = 'vertical',
}

export enum FlipType {
  Horizontal = 'horizontal',
  Vertical = 'vertical',
}

/* -------------------------------------------------- */
/*                       Shapes                       */
/* -------------------------------------------------- */

export enum TDShapeType {
  Sticky = 'sticky',
  Ellipse = 'ellipse',
  Rectangle = 'rectangle',
  Triangle = 'triangle',
  Draw = 'draw',
  Arrow = 'arrow',
  Line = 'line',
  Text = 'text',
  Group = 'group',
  Image = 'image',
  Video = 'video',
<<<<<<< HEAD
  Embed = 'embed',
=======
>>>>>>> 1c65c031
}

export enum Decoration {
  Arrow = 'arrow',
}

export interface TDBaseShape extends TLShape {
  style: ShapeStyles
  type: TDShapeType
  handles?: Record<string, TldrawHandle>
}

// The shape created with the draw tool
export interface DrawShape extends TDBaseShape {
  type: TDShapeType.Draw
  points: number[][]
  isComplete: boolean
}

// The extended handle (used for arrows)
export interface TldrawHandle extends TLHandle {
  canBind?: boolean
  bindingId?: string
}

// The shape created with the arrow tool
export interface ArrowShape extends TDBaseShape {
  type: TDShapeType.Arrow
  bend: number
  handles: {
    start: TldrawHandle
    bend: TldrawHandle
    end: TldrawHandle
  }
  decorations?: {
    start?: Decoration
    end?: Decoration
    middle?: Decoration
  }
}

export interface ArrowBinding extends TLBinding {
  handleId: keyof ArrowShape['handles']
  distance: number
  point: number[]
}

export type TDBinding = ArrowBinding

// The shape created by the ellipse tool
export interface EllipseShape extends TDBaseShape {
  type: TDShapeType.Ellipse
  radius: number[]
}

// The shape created by the rectangle tool
export interface RectangleShape extends TDBaseShape {
  type: TDShapeType.Rectangle
  size: number[]
}

export interface ImageShape extends TDBaseShape {
  type: TDShapeType.Image
  size: number[]
  assetId: string
}

export interface VideoShape extends TDBaseShape {
  type: TDShapeType.Video
  size: number[]
  assetId: string
<<<<<<< HEAD
}

export interface EmbedShape extends TDBaseShape {
  type: TDShapeType.Embed
  size: number[]
  assetId: string
=======
  isPlaying: boolean
  currentTime: number
>>>>>>> 1c65c031
}

// The shape created by the Triangle tool
export interface TriangleShape extends TDBaseShape {
  type: TDShapeType.Triangle
  size: number[]
}

// The shape created by the text tool
export interface TextShape extends TDBaseShape {
  type: TDShapeType.Text
  text: string
}

// The shape created by the sticky tool
export interface StickyShape extends TDBaseShape {
  type: TDShapeType.Sticky
  size: number[]
  text: string
}

// The shape created when multiple shapes are grouped
export interface GroupShape extends TDBaseShape {
  type: TDShapeType.Group
  size: number[]
  children: string[]
}

// A union of all shapes
export type TDShape =
  | RectangleShape
  | EllipseShape
  | TriangleShape
  | DrawShape
  | ArrowShape
  | TextShape
  | GroupShape
  | StickyShape
  | ImageShape
  | VideoShape
<<<<<<< HEAD
  | EmbedShape
=======
>>>>>>> 1c65c031

/* ------------------ Shape Styles ------------------ */

export enum ColorStyle {
  White = 'white',
  LightGray = 'lightGray',
  Gray = 'gray',
  Black = 'black',
  Green = 'green',
  Cyan = 'cyan',
  Blue = 'blue',
  Indigo = 'indigo',
  Violet = 'violet',
  Red = 'red',
  Orange = 'orange',
  Yellow = 'yellow',
}

export enum SizeStyle {
  Small = 'small',
  Medium = 'medium',
  Large = 'large',
}

export enum DashStyle {
  Draw = 'draw',
  Solid = 'solid',
  Dashed = 'dashed',
  Dotted = 'dotted',
}

export enum FontSize {
  Small = 'small',
  Medium = 'medium',
  Large = 'large',
  ExtraLarge = 'extraLarge',
}

export enum AlignStyle {
  Start = 'start',
  Middle = 'middle',
  End = 'end',
  Justify = 'justify',
}

export enum FontStyle {
  Script = 'script',
  Sans = 'sans',
  Serif = 'erif',
  Mono = 'mono',
}

export type ShapeStyles = {
  color: ColorStyle
  size: SizeStyle
  dash: DashStyle
  font?: FontStyle
  textAlign?: AlignStyle
  isFilled?: boolean
  scale?: number
}

/* -------------------------------------------------- */
/*                    Type Helpers                    */
/* -------------------------------------------------- */

// eslint-disable-next-line @typescript-eslint/no-explicit-any
export type ParametersExceptFirst<F> = F extends (arg0: any, ...rest: infer R) => any ? R : never

export type ExceptFirst<T extends unknown[]> = T extends [any, ...infer U] ? U : never

export type ExceptFirstTwo<T extends unknown[]> = T extends [any, any, ...infer U] ? U : never

export type PropsOfType<U> = {
  // eslint-disable-next-line @typescript-eslint/no-explicit-any
  [K in keyof TDShape]: TDShape[K] extends any ? (TDShape[K] extends U ? K : never) : never
}[keyof TDShape]

export type Difference<A, B, C = A> = A extends B ? never : C

export type Intersection<A, B, C = A> = A extends B ? C : never

export type FilteredKeys<T, U> = {
  [P in keyof T]: T[P] extends U ? P : never
}[keyof T]

export type RequiredKeys<T> = {
  [K in keyof T]-?: Difference<Record<string, unknown>, Pick<T, K>, K>
}[keyof T]

export type MembersWithRequiredKey<T, U> = {
  [P in keyof T]: Intersection<U, RequiredKeys<T[P]>, T[P]>
}[keyof T]

export type MappedByType<U extends string, T extends { type: U }> = {
  [P in T['type']]: T extends any ? (P extends T['type'] ? T : never) : never
}

export type ShapesWithProp<U> = MembersWithRequiredKey<MappedByType<TDShapeType, TDShape>, U>

export type Patch<T> = Partial<{ [P in keyof T]: Patch<T[P]> }>

export interface Command<T extends { [key: string]: any }> {
  id?: string
  before: Patch<T>
  after: Patch<T>
}

export interface FileWithHandle extends File {
  handle?: FileSystemHandle
}

export interface FileWithDirectoryHandle extends File {
  directoryHandle?: FileSystemHandle
}

// The following typings implement the relevant parts of the File System Access
// API. This can be removed once the specification reaches the Candidate phase
// and is implemented as part of microsoft/TSJS-lib-generator.

export interface FileSystemHandlePermissionDescriptor {
  mode?: 'read' | 'readwrite'
}

export interface FileSystemHandle {
  readonly kind: 'file' | 'directory'
  readonly name: string

  isSameEntry: (other: FileSystemHandle) => Promise<boolean>

  queryPermission: (descriptor?: FileSystemHandlePermissionDescriptor) => Promise<PermissionState>
  requestPermission: (descriptor?: FileSystemHandlePermissionDescriptor) => Promise<PermissionState>
}<|MERGE_RESOLUTION|>--- conflicted
+++ resolved
@@ -104,11 +104,7 @@
     status: string
     snapLines: TLSnapLine[]
     isLoading: boolean
-<<<<<<< HEAD
-    disableImages: boolean
-=======
     disableAssets: boolean
->>>>>>> 1c65c031
   }
   document: TDDocument
   room?: {
@@ -290,10 +286,7 @@
   Group = 'group',
   Image = 'image',
   Video = 'video',
-<<<<<<< HEAD
   Embed = 'embed',
-=======
->>>>>>> 1c65c031
 }
 
 export enum Decoration {
@@ -365,17 +358,14 @@
   type: TDShapeType.Video
   size: number[]
   assetId: string
-<<<<<<< HEAD
+  isPlaying: boolean
+  currentTime: number
 }
 
 export interface EmbedShape extends TDBaseShape {
   type: TDShapeType.Embed
   size: number[]
-  assetId: string
-=======
-  isPlaying: boolean
-  currentTime: number
->>>>>>> 1c65c031
+  src: string
 }
 
 // The shape created by the Triangle tool
@@ -416,10 +406,7 @@
   | StickyShape
   | ImageShape
   | VideoShape
-<<<<<<< HEAD
   | EmbedShape
-=======
->>>>>>> 1c65c031
 
 /* ------------------ Shape Styles ------------------ */
 
