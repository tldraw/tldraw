import { CursorComponent, Renderer } from '@tldraw/core'
import * as React from 'react'
<<<<<<< HEAD
import { Renderer } from '@tldraw/core'
import { IntlConfig, IntlProvider } from 'react-intl'
import { styled, dark } from '~styles'
import {TDDocument, TDShape, TDStatus} from '~types'
import { TldrawApp, TDCallbacks } from '~state'
import { TldrawContext, useStylesheet, useKeyboardShortcuts, useTldrawApp } from '~hooks'
import { shapeUtils } from '~state/shapes'
import { ToolsPanel } from '~components/ToolsPanel'
import { TopPanel } from '~components/TopPanel'
=======
import { ErrorBoundary as _Errorboundary } from 'react-error-boundary'
import { IntlProvider } from 'react-intl'
>>>>>>> d721ae6a
import { ContextMenu } from '~components/ContextMenu'
import { ErrorFallback } from '~components/ErrorFallback'
import { FocusButton } from '~components/FocusButton'
import { Loading } from '~components/Loading'
<<<<<<< HEAD
import { ErrorBoundary as _Errorboundary } from 'react-error-boundary'
import { ErrorFallback } from '~components/ErrorFallback'

import messages_en from './translations/en.json'
import messages_fr from './translations/fr.json'
import messages_it from './translations/it.json'
import messages_zh_cn from './translations/zh-cn.json'
import {ViewzoneMenu} from "~components/ViewzoneMenu";
import {PresentationMenu} from "~components/TopPanel/PresentationMenu";
=======
import { AlertDialog } from '~components/Primitives/AlertDialog'
import { ToolsPanel } from '~components/ToolsPanel'
import { TopPanel } from '~components/TopPanel'
import { GRID_SIZE } from '~constants'
import {
  AlertDialogContext,
  ContainerContext,
  DialogState,
  TldrawContext,
  useKeyboardShortcuts,
  useStylesheet,
  useTldrawApp,
  useTranslation,
} from '~hooks'
import { useCursor } from '~hooks/useCursor'
import { TDCallbacks, TldrawApp } from '~state'
import { TLDR } from '~state/TLDR'
import { shapeUtils } from '~state/shapes'
import { dark, styled } from '~styles'
import { TDDocument, TDStatus } from '~types'
>>>>>>> d721ae6a

const ErrorBoundary = _Errorboundary as any

export interface TldrawProps extends TDCallbacks {
  /**
   * (optional) If provided, the component will load / persist state under this key.
   */
  id?: string

  /**
   * (optional) The document to load or update from.
   */
  document?: TDDocument

  /**
   * (optional) The current page id.
   */
  currentPageId?: string

  /**
   * (optional) Whether the editor should immediately receive focus. Defaults to true.
   */
  autofocus?: boolean

  /**
   * (optional) Whether to show the menu UI.
   */
  showMenu?: boolean

  /**
   * (optional) Whether to show the multiplayer menu.
   */
  showMultiplayerMenu?: boolean

  /**
   * (optional) Whether to show the pages UI.
   */
  showPages?: boolean

  /**
   * (optional) Whether to show the styles UI.
   */
  showStyles?: boolean

  /**
   * (optional) Whether to show the zoom UI.
   */
  showZoom?: boolean

  /**
   * (optional) Whether to show the tools UI.
   */
  showTools?: boolean

  /**
   * (optional) Whether to show the UI.
   */
  showUI?: boolean

  /**
   * (optional) Whether to the document should be read only.
   */
  readOnly?: boolean

  /**
   * (optional) Whether to to show the app's dark mode UI.
   */
  darkMode?: boolean

  /**
   * (optional) If provided, image/video componnets will be disabled.
   *
   * Warning: Keeping this enabled for multiplayer applications without provifing a storage
   * bucket based solution will cause massive base64 string to be written to the liveblocks room.
   */
  disableAssets?: boolean

  /**
   * (optional) Custom components to override parts of the default UI.
   */
  components?: {
    /**
     * The component to render for multiplayer cursors.
     */
    Cursor?: CursorComponent
  }

  /**
   * (optional) To hide cursors
   */
  hideCursors?: boolean
}

const isSystemDarkMode = window.matchMedia
  ? window.matchMedia('(prefers-color-scheme: dark)').matches
  : false

export function Tldraw({
  id,
  document,
  currentPageId,
  autofocus = true,
  showMenu = true,
  showMultiplayerMenu = true,
  showPages = true,
  showTools = true,
  showZoom = true,
  showStyles = true,
  showUI = true,
  readOnly = false,
  disableAssets = false,
  darkMode = isSystemDarkMode,
  components,
  onMount,
  onChange,
  onChangePresence,
  onNewProject,
  onSaveProject,
  onSaveProjectAs,
  onOpenProject,
  onOpenMedia,
  onUndo,
  onRedo,
  onPersist,
  onPatch,
  onCommand,
  onChangePage,
  onAssetCreate,
  onAssetDelete,
  onAssetUpload,
  onSessionStart,
  onSessionEnd,
  onExport,
  hideCursors,
}: TldrawProps) {
  const [sId, setSId] = React.useState(id)

  // Create a new app when the component mounts.
  const [app, setApp] = React.useState(() => {
    const app = new TldrawApp(id, {
      onMount,
      onChange,
      onChangePresence,
      onNewProject,
      onSaveProject,
      onSaveProjectAs,
      onOpenProject,
      onOpenMedia,
      onUndo,
      onRedo,
      onPersist,
      onPatch,
      onCommand,
      onChangePage,
      onAssetDelete,
      onAssetCreate,
      onAssetUpload,
      onSessionStart,
      onSessionEnd,
    })
    return app
  })

  const [onCancel, setOnCancel] = React.useState<(() => void) | null>(null)
  const [onYes, setOnYes] = React.useState<(() => void) | null>(null)
  const [onNo, setOnNo] = React.useState<(() => void) | null>(null)
  const [dialogState, setDialogState] = React.useState<DialogState | null>(null)

  const openDialog = React.useCallback(
    (dialogState: DialogState, onYes: () => void, onNo: () => void, onCancel: () => void) => {
      setDialogState(() => dialogState)
      setOnCancel(() => onCancel)
      setOnYes(() => onYes)
      setOnNo(() => onNo)
    },
    []
  )

  // Create a new app if the `id` prop changes.
  React.useLayoutEffect(() => {
    if (id === sId) return
    const newApp = new TldrawApp(id, {
      onMount,
      onChange,
      onChangePresence,
      onNewProject,
      onSaveProject,
      onSaveProjectAs,
      onOpenProject,
      onOpenMedia,
      onUndo,
      onRedo,
      onPersist,
      onPatch,
      onCommand,
      onChangePage,
      onAssetDelete,
      onAssetCreate,
      onAssetUpload,
      onExport,
      onSessionStart,
      onSessionEnd,
    })

    setSId(id)

    setApp(newApp)
  }, [sId, id])

  // Update the document if the `document` prop changes but the ids,
  // are the same, or else load a new document if the ids are different.
  React.useEffect(() => {
    if (!document) return

    if (document.id === app.document.id) {
      app.updateDocument(document)
    } else {
      app.loadDocument(document)
    }
  }, [document, app])

  // Disable assets when the `disableAssets` prop changes.
  React.useEffect(() => {
    app.setDisableAssets(disableAssets)
  }, [app, disableAssets])

  // Change the page when the `currentPageId` prop changes.
  React.useEffect(() => {
    if (!currentPageId) return
    app.changePage(currentPageId)
  }, [currentPageId, app])

  // Toggle the app's readOnly mode when the `readOnly` prop changes.
  React.useEffect(() => {
    app.readOnly = readOnly
    if (!readOnly) {
      app.selectNone()
      app.cancelSession()
      app.setEditingId()
    }
  }, [app, readOnly])

  // Toggle the app's darkMode when the `darkMode` prop changes.
  React.useEffect(() => {
    if (darkMode !== app.settings.isDarkMode) {
      app.toggleDarkMode()
    }
  }, [app, darkMode])

  // Update the app's callbacks when any callback changes.
  React.useEffect(() => {
    app.callbacks = {
      onMount,
      onChange,
      onChangePresence,
      onNewProject,
      onSaveProject,
      onSaveProjectAs,
      onOpenProject,
      onOpenMedia,
      onUndo,
      onRedo,
      onPersist,
      onPatch,
      onCommand,
      onChangePage,
      onAssetDelete,
      onAssetCreate,
      onAssetUpload,
      onExport,
      onSessionStart,
      onSessionEnd,
    }
  }, [
    onMount,
    onChange,
    onChangePresence,
    onNewProject,
    onSaveProject,
    onSaveProjectAs,
    onOpenProject,
    onOpenMedia,
    onUndo,
    onRedo,
    onPersist,
    onPatch,
    onCommand,
    onChangePage,
    onAssetDelete,
    onAssetCreate,
    onAssetUpload,
    onExport,
    onSessionStart,
    onSessionEnd,
  ])

  React.useLayoutEffect(() => {
    if (typeof window === 'undefined') return
    if (!window.document?.fonts) return

    function refreshBoundingBoxes() {
      app.refreshBoundingBoxes()
    }
    window.document.fonts.addEventListener('loadingdone', refreshBoundingBoxes)
    return () => {
      window.document.fonts.removeEventListener('loadingdone', refreshBoundingBoxes)
    }
  }, [app])

  // Use the `key` to ensure that new selector hooks are made when the id changes
  return (
    <TldrawContext.Provider value={app}>
      <AlertDialogContext.Provider
        value={{ onYes, onCancel, onNo, dialogState, setDialogState, openDialog }}
      >
        <InnerTldraw
          key={sId || 'Tldraw'}
          id={sId}
          autofocus={autofocus}
          showPages={showPages}
          showMenu={showMenu}
          showMultiplayerMenu={showMultiplayerMenu}
          showStyles={showStyles}
          showZoom={showZoom}
          showTools={showTools}
          showUI={showUI}
          readOnly={readOnly}
          components={components}
          hideCursors={hideCursors}
        />
      </AlertDialogContext.Provider>
    </TldrawContext.Provider>
  )
}

interface InnerTldrawProps {
  id?: string
  autofocus: boolean
  readOnly: boolean
  showPages: boolean
  showMenu: boolean
  showMultiplayerMenu: boolean
  showZoom: boolean
  showStyles: boolean
  showUI: boolean
  showTools: boolean
  components?: {
    Cursor?: CursorComponent
  }
  hideCursors?: boolean
}

const InnerTldraw = React.memo(function InnerTldraw({
  id,
  autofocus,
  showPages,
  showMenu,
  showMultiplayerMenu,
  showZoom,
  showStyles,
  showTools,
  readOnly,
  showUI,
  components,
  hideCursors,
}: InnerTldrawProps) {
  const app = useTldrawApp()
  const [dialogContainer, setDialogContainer] = React.useState<any>(null)
  const rWrapper = React.useRef<HTMLDivElement>(null)

  const state = app.useStore()

  const { document, settings, appState, room } = state

  const isSelecting = state.appState.activeTool === 'select'

  const page = document.pages[appState.currentPageId]
  const pageState = document.pageStates[page.id]
  const assets = document.assets
  const { selectedIds } = pageState

  const isHideBoundsShape =
    selectedIds.length === 1 &&
    page.shapes[selectedIds[0]] &&
    TLDR.getShapeUtil(page.shapes[selectedIds[0]].type).hideBounds

  const isHideResizeHandlesShape =
    selectedIds.length === 1 &&
    page.shapes[selectedIds[0]] &&
    TLDR.getShapeUtil(page.shapes[selectedIds[0]].type).hideResizeHandles

  // Custom rendering meta, with dark mode for shapes
  const meta = React.useMemo(() => {
    return { isDarkMode: settings.isDarkMode }
  }, [settings.isDarkMode])

  const showDashedBrush = settings.isCadSelectMode
    ? !appState.selectByContain
    : appState.selectByContain

  // Custom theme, based on darkmode
  const theme = React.useMemo(() => {
    const { selectByContain } = appState
    const { isDarkMode, isCadSelectMode } = settings

    if (isDarkMode) {
      const brushBase = isCadSelectMode
        ? selectByContain
          ? '69, 155, 255'
          : '105, 209, 73'
        : '180, 180, 180'
      return {
        brushFill: `rgba(${brushBase}, ${isCadSelectMode ? 0.08 : 0.05})`,
        brushStroke: `rgba(${brushBase}, ${isCadSelectMode ? 0.5 : 0.25})`,
        brushDashStroke: `rgba(${brushBase}, .6)`,
        selected: 'rgba(38, 150, 255, 1.000)',
        selectFill: 'rgba(38, 150, 255, 0.05)',
        background: '#212529',
        foreground: '#49555f',
      }
    }

    const brushBase = isCadSelectMode ? (selectByContain ? '0, 89, 242' : '51, 163, 23') : '0,0,0'

    return {
      brushFill: `rgba(${brushBase}, ${isCadSelectMode ? 0.08 : 0.05})`,
      brushStroke: `rgba(${brushBase}, ${isCadSelectMode ? 0.4 : 0.25})`,
      brushDashStroke: `rgba(${brushBase}, .6)`,
    }
  }, [settings.isDarkMode, settings.isCadSelectMode, appState.selectByContain])

  const isInSession = app.session !== undefined

  // Hide bounds when not using the select tool, or when the only selected shape has handles
  const hideBounds =
    (isInSession && app.session?.constructor.name !== 'BrushSession') ||
    !isSelecting ||
    isHideBoundsShape ||
    !!pageState.editingId

  // Hide bounds when not using the select tool, or when in session
  const hideHandles = isInSession || !isSelecting

  // Hide indicators when not using the select tool, or when in session
  const hideIndicators =
    (isInSession && state.appState.status !== TDStatus.Brushing) || !isSelecting

  const hideCloneHandles = isInSession || !isSelecting || pageState.camera.zoom < 0.2

  const translation = useTranslation(settings.language)

  // Put the theme on the body. This means that components with
  // multiple editors cannot have different themes.
  React.useLayoutEffect(() => {
    const elm = rWrapper.current
    if (!elm) return
    if (settings.isDarkMode) {
      elm.classList.add(dark)
    } else {
      elm.classList.remove(dark)
    }
  }, [settings.isDarkMode])

  useCursor(rWrapper)

  return (
<<<<<<< HEAD
    <IntlProvider
      locale={defaultLanguage}
      messages={messages[defaultLanguage] as IntlConfig['messages']}
    >
      <StyledLayout ref={rWrapper} tabIndex={-0} className={settings.isDarkMode ? dark : ''}>
        <Loading />
        <OneOff focusableRef={rWrapper} autofocus={autofocus} />
        <ContextMenu>
          <ErrorBoundary FallbackComponent={ErrorFallback}>
            <Renderer
              id={id}
              containerRef={rWrapper}
              shapeUtils={shapeUtils}
              page={page}
              pageState={pageState}
              assets={assets}
              snapLines={appState.snapLines}
              eraseLine={appState.eraseLine}
              grid={GRID_SIZE}
              users={room?.users}
              userId={room?.userId}
              theme={theme}
              meta={meta}
              hideBounds={hideBounds}
              hideHandles={hideHandles}
              hideResizeHandles={isHideResizeHandlesShape}
              hideIndicators={hideIndicators}
              hideBindingHandles={!settings.showBindingHandles}
              hideCloneHandles={hideCloneHandles}
              hideRotateHandles={!settings.showRotateHandles}
              hideGrid={!settings.showGrid}
              showDashedBrush={showDashedBrush}
              performanceMode={app.session?.performanceMode}
              onPinchStart={app.onPinchStart}
              onPinchEnd={app.onPinchEnd}
              onPinch={app.onPinch}
              onPan={app.onPan}
              onZoom={app.onZoom}
              onPointerDown={app.onPointerDown}
              onPointerMove={app.onPointerMove}
              onPointerUp={app.onPointerUp}
              onPointCanvas={app.onPointCanvas}
              onDoubleClickCanvas={app.onDoubleClickCanvas}
              onRightPointCanvas={app.onRightPointCanvas}
              onDragCanvas={app.onDragCanvas}
              onReleaseCanvas={app.onReleaseCanvas}
              onPointShape={app.onPointShape}
              onDoubleClickShape={app.onDoubleClickShape}
              onRightPointShape={app.onRightPointShape}
              onDragShape={app.onDragShape}
              onHoverShape={app.onHoverShape}
              onUnhoverShape={app.onUnhoverShape}
              onReleaseShape={app.onReleaseShape}
              onPointBounds={app.onPointBounds}
              onDoubleClickBounds={app.onDoubleClickBounds}
              onRightPointBounds={app.onRightPointBounds}
              onDragBounds={app.onDragBounds}
              onHoverBounds={app.onHoverBounds}
              onUnhoverBounds={app.onUnhoverBounds}
              onReleaseBounds={app.onReleaseBounds}
              onPointBoundsHandle={app.onPointBoundsHandle}
              onDoubleClickBoundsHandle={app.onDoubleClickBoundsHandle}
              onRightPointBoundsHandle={app.onRightPointBoundsHandle}
              onDragBoundsHandle={app.onDragBoundsHandle}
              onHoverBoundsHandle={app.onHoverBoundsHandle}
              onUnhoverBoundsHandle={app.onUnhoverBoundsHandle}
              onReleaseBoundsHandle={app.onReleaseBoundsHandle}
              onPointHandle={app.onPointHandle}
              onDoubleClickHandle={app.onDoubleClickHandle}
              onRightPointHandle={app.onRightPointHandle}
              onDragHandle={app.onDragHandle}
              onHoverHandle={app.onHoverHandle}
              onUnhoverHandle={app.onUnhoverHandle}
              onReleaseHandle={app.onReleaseHandle}
              onError={app.onError}
              onRenderCountChange={app.onRenderCountChange}
              onShapeChange={app.onShapeChange}
              onShapeBlur={app.onShapeBlur}
              onShapeClone={app.onShapeClone}
              onBoundsChange={app.updateBounds}
              onKeyDown={app.onKeyDown}
              onKeyUp={app.onKeyUp}
              onDragOver={app.onDragOver}
              onDrop={app.onDrop}
            />
          </ErrorBoundary>
        </ContextMenu>
        {showUI && (
          <StyledUI>
            {settings.isFocusMode ? (
              <FocusButton onSelect={app.toggleFocusMode}/>
            ) : settings.isViewzoneMode ? (
              <ViewzoneMenu onSelect={app.toggleViewzoneMode} shapes={app.getShapes(appState.currentPageId)}/>
            ) : settings.isPresentationMode ? (
              <PresentationMenu onSelect={app.togglePresentationMode} shapes={app.getShapes(appState.currentPageId)}/>
            ) : (
              <>
                <TopPanel
                  readOnly={readOnly}
                  showPages={showPages}
                  showMenu={showMenu}
                  showMultiplayerMenu={showMultiplayerMenu}
                  showStyles={showStyles}
                  showZoom={showZoom}
                  sponsor={showSponsorLink}
                />
                <StyledSpacer/>
                {showTools && !readOnly && <ToolsPanel/>}
              </>
            )}
          </StyledUI>
        )}
      </StyledLayout>
    </IntlProvider>
=======
    <ContainerContext.Provider value={rWrapper}>
      <IntlProvider locale={translation.locale} messages={translation.messages}>
        <AlertDialog container={dialogContainer} />
        <StyledLayout ref={rWrapper} tabIndex={-0}>
          <Loading />
          <OneOff focusableRef={rWrapper} autofocus={autofocus} />
          <ContextMenu>
            <ErrorBoundary FallbackComponent={ErrorFallback}>
              <Renderer
                id={id}
                containerRef={rWrapper}
                shapeUtils={shapeUtils}
                page={page}
                pageState={pageState}
                assets={assets}
                snapLines={appState.snapLines}
                eraseLine={appState.eraseLine}
                grid={GRID_SIZE}
                users={room?.users}
                userId={room?.userId}
                theme={theme}
                meta={meta}
                components={components}
                hideCursors={hideCursors}
                hideBounds={hideBounds}
                hideHandles={hideHandles}
                hideResizeHandles={isHideResizeHandlesShape}
                hideIndicators={hideIndicators}
                hideBindingHandles={!settings.showBindingHandles}
                hideCloneHandles={hideCloneHandles}
                hideRotateHandles={!settings.showRotateHandles}
                hideGrid={!settings.showGrid}
                showDashedBrush={showDashedBrush}
                performanceMode={app.session?.performanceMode}
                onPinchStart={app.onPinchStart}
                onPinchEnd={app.onPinchEnd}
                onPinch={app.onPinch}
                onPan={app.onPan}
                onZoom={app.onZoom}
                onPointerDown={app.onPointerDown}
                onPointerMove={app.onPointerMove}
                onPointerUp={app.onPointerUp}
                onPointCanvas={app.onPointCanvas}
                onDoubleClickCanvas={app.onDoubleClickCanvas}
                onRightPointCanvas={app.onRightPointCanvas}
                onDragCanvas={app.onDragCanvas}
                onReleaseCanvas={app.onReleaseCanvas}
                onPointShape={app.onPointShape}
                onDoubleClickShape={app.onDoubleClickShape}
                onRightPointShape={app.onRightPointShape}
                onDragShape={app.onDragShape}
                onHoverShape={app.onHoverShape}
                onUnhoverShape={app.onUnhoverShape}
                onReleaseShape={app.onReleaseShape}
                onPointBounds={app.onPointBounds}
                onDoubleClickBounds={app.onDoubleClickBounds}
                onRightPointBounds={app.onRightPointBounds}
                onDragBounds={app.onDragBounds}
                onHoverBounds={app.onHoverBounds}
                onUnhoverBounds={app.onUnhoverBounds}
                onReleaseBounds={app.onReleaseBounds}
                onPointBoundsHandle={app.onPointBoundsHandle}
                onDoubleClickBoundsHandle={app.onDoubleClickBoundsHandle}
                onRightPointBoundsHandle={app.onRightPointBoundsHandle}
                onDragBoundsHandle={app.onDragBoundsHandle}
                onHoverBoundsHandle={app.onHoverBoundsHandle}
                onUnhoverBoundsHandle={app.onUnhoverBoundsHandle}
                onReleaseBoundsHandle={app.onReleaseBoundsHandle}
                onPointHandle={app.onPointHandle}
                onDoubleClickHandle={app.onDoubleClickHandle}
                onRightPointHandle={app.onRightPointHandle}
                onDragHandle={app.onDragHandle}
                onHoverHandle={app.onHoverHandle}
                onUnhoverHandle={app.onUnhoverHandle}
                onReleaseHandle={app.onReleaseHandle}
                onError={app.onError}
                onRenderCountChange={app.onRenderCountChange}
                onShapeChange={app.onShapeChange}
                onShapeBlur={app.onShapeBlur}
                onShapeClone={app.onShapeClone}
                onBoundsChange={app.updateBounds}
                onKeyDown={app.onKeyDown}
                onKeyUp={app.onKeyUp}
                onDragOver={app.onDragOver}
                onDrop={app.onDrop}
              />
            </ErrorBoundary>
          </ContextMenu>
          {showUI && (
            <StyledUI ref={setDialogContainer}>
              {settings.isFocusMode ? (
                <FocusButton onSelect={app.toggleFocusMode} />
              ) : (
                <>
                  <TopPanel
                    readOnly={readOnly}
                    showPages={showPages}
                    showMenu={showMenu}
                    showMultiplayerMenu={showMultiplayerMenu}
                    showStyles={showStyles}
                    showZoom={showZoom}
                  />
                  <StyledSpacer />
                  {showTools && !readOnly && <ToolsPanel />}
                </>
              )}
            </StyledUI>
          )}
        </StyledLayout>
      </IntlProvider>
    </ContainerContext.Provider>
>>>>>>> d721ae6a
  )
})

const OneOff = React.memo(function OneOff({
  focusableRef,
  autofocus,
}: {
  autofocus?: boolean
  focusableRef: React.RefObject<HTMLDivElement>
}) {
  useKeyboardShortcuts(focusableRef)
  useStylesheet()

  React.useEffect(() => {
    if (autofocus) {
      focusableRef.current?.focus()
    }
  }, [autofocus])

  return null
})

const StyledLayout = styled('div', {
  position: 'absolute',
  height: '100%',
  width: '100%',
  minHeight: 0,
  minWidth: 0,
  maxHeight: '100%',
  maxWidth: '100%',
  overflow: 'hidden',
  boxSizing: 'border-box',
  outline: 'none',

  '& .tl-container': {
    position: 'absolute',
    top: 0,
    left: 0,
    height: '100%',
    width: '100%',
    zIndex: 1,
  },

  '& input, textarea, button, select, label, button': {
    webkitTouchCallout: 'none',
    webkitUserSelect: 'none',
    '-webkit-tap-highlight-color': 'transparent',
    'tap-highlight-color': 'transparent',
  },
})

const StyledUI = styled('div', {
  position: 'absolute',
  top: 0,
  left: 0,
  height: '100%',
  width: '100%',
  padding: '8px 8px 0 8px',
  display: 'flex',
  alignItems: 'flex-start',
  justifyContent: 'flex-start',
  pointerEvents: 'none',
  zIndex: 2,
  '& > *': {
    pointerEvents: 'all',
  },
})

const StyledSpacer = styled('div', {
  flexGrow: 2,
})<|MERGE_RESOLUTION|>--- conflicted
+++ resolved
@@ -1,37 +1,16 @@
 import { CursorComponent, Renderer } from '@tldraw/core'
 import * as React from 'react'
-<<<<<<< HEAD
-import { Renderer } from '@tldraw/core'
-import { IntlConfig, IntlProvider } from 'react-intl'
-import { styled, dark } from '~styles'
-import {TDDocument, TDShape, TDStatus} from '~types'
-import { TldrawApp, TDCallbacks } from '~state'
-import { TldrawContext, useStylesheet, useKeyboardShortcuts, useTldrawApp } from '~hooks'
-import { shapeUtils } from '~state/shapes'
-import { ToolsPanel } from '~components/ToolsPanel'
-import { TopPanel } from '~components/TopPanel'
-=======
 import { ErrorBoundary as _Errorboundary } from 'react-error-boundary'
 import { IntlProvider } from 'react-intl'
->>>>>>> d721ae6a
 import { ContextMenu } from '~components/ContextMenu'
 import { ErrorFallback } from '~components/ErrorFallback'
 import { FocusButton } from '~components/FocusButton'
 import { Loading } from '~components/Loading'
-<<<<<<< HEAD
-import { ErrorBoundary as _Errorboundary } from 'react-error-boundary'
-import { ErrorFallback } from '~components/ErrorFallback'
-
-import messages_en from './translations/en.json'
-import messages_fr from './translations/fr.json'
-import messages_it from './translations/it.json'
-import messages_zh_cn from './translations/zh-cn.json'
-import {ViewzoneMenu} from "~components/ViewzoneMenu";
-import {PresentationMenu} from "~components/TopPanel/PresentationMenu";
-=======
 import { AlertDialog } from '~components/Primitives/AlertDialog'
 import { ToolsPanel } from '~components/ToolsPanel'
 import { TopPanel } from '~components/TopPanel'
+import { PresentationMenu } from '~components/TopPanel/PresentationMenu'
+import { ViewzoneMenu } from '~components/ViewzoneMenu'
 import { GRID_SIZE } from '~constants'
 import {
   AlertDialogContext,
@@ -49,7 +28,6 @@
 import { shapeUtils } from '~state/shapes'
 import { dark, styled } from '~styles'
 import { TDDocument, TDStatus } from '~types'
->>>>>>> d721ae6a
 
 const ErrorBoundary = _Errorboundary as any
 
@@ -516,122 +494,6 @@
   useCursor(rWrapper)
 
   return (
-<<<<<<< HEAD
-    <IntlProvider
-      locale={defaultLanguage}
-      messages={messages[defaultLanguage] as IntlConfig['messages']}
-    >
-      <StyledLayout ref={rWrapper} tabIndex={-0} className={settings.isDarkMode ? dark : ''}>
-        <Loading />
-        <OneOff focusableRef={rWrapper} autofocus={autofocus} />
-        <ContextMenu>
-          <ErrorBoundary FallbackComponent={ErrorFallback}>
-            <Renderer
-              id={id}
-              containerRef={rWrapper}
-              shapeUtils={shapeUtils}
-              page={page}
-              pageState={pageState}
-              assets={assets}
-              snapLines={appState.snapLines}
-              eraseLine={appState.eraseLine}
-              grid={GRID_SIZE}
-              users={room?.users}
-              userId={room?.userId}
-              theme={theme}
-              meta={meta}
-              hideBounds={hideBounds}
-              hideHandles={hideHandles}
-              hideResizeHandles={isHideResizeHandlesShape}
-              hideIndicators={hideIndicators}
-              hideBindingHandles={!settings.showBindingHandles}
-              hideCloneHandles={hideCloneHandles}
-              hideRotateHandles={!settings.showRotateHandles}
-              hideGrid={!settings.showGrid}
-              showDashedBrush={showDashedBrush}
-              performanceMode={app.session?.performanceMode}
-              onPinchStart={app.onPinchStart}
-              onPinchEnd={app.onPinchEnd}
-              onPinch={app.onPinch}
-              onPan={app.onPan}
-              onZoom={app.onZoom}
-              onPointerDown={app.onPointerDown}
-              onPointerMove={app.onPointerMove}
-              onPointerUp={app.onPointerUp}
-              onPointCanvas={app.onPointCanvas}
-              onDoubleClickCanvas={app.onDoubleClickCanvas}
-              onRightPointCanvas={app.onRightPointCanvas}
-              onDragCanvas={app.onDragCanvas}
-              onReleaseCanvas={app.onReleaseCanvas}
-              onPointShape={app.onPointShape}
-              onDoubleClickShape={app.onDoubleClickShape}
-              onRightPointShape={app.onRightPointShape}
-              onDragShape={app.onDragShape}
-              onHoverShape={app.onHoverShape}
-              onUnhoverShape={app.onUnhoverShape}
-              onReleaseShape={app.onReleaseShape}
-              onPointBounds={app.onPointBounds}
-              onDoubleClickBounds={app.onDoubleClickBounds}
-              onRightPointBounds={app.onRightPointBounds}
-              onDragBounds={app.onDragBounds}
-              onHoverBounds={app.onHoverBounds}
-              onUnhoverBounds={app.onUnhoverBounds}
-              onReleaseBounds={app.onReleaseBounds}
-              onPointBoundsHandle={app.onPointBoundsHandle}
-              onDoubleClickBoundsHandle={app.onDoubleClickBoundsHandle}
-              onRightPointBoundsHandle={app.onRightPointBoundsHandle}
-              onDragBoundsHandle={app.onDragBoundsHandle}
-              onHoverBoundsHandle={app.onHoverBoundsHandle}
-              onUnhoverBoundsHandle={app.onUnhoverBoundsHandle}
-              onReleaseBoundsHandle={app.onReleaseBoundsHandle}
-              onPointHandle={app.onPointHandle}
-              onDoubleClickHandle={app.onDoubleClickHandle}
-              onRightPointHandle={app.onRightPointHandle}
-              onDragHandle={app.onDragHandle}
-              onHoverHandle={app.onHoverHandle}
-              onUnhoverHandle={app.onUnhoverHandle}
-              onReleaseHandle={app.onReleaseHandle}
-              onError={app.onError}
-              onRenderCountChange={app.onRenderCountChange}
-              onShapeChange={app.onShapeChange}
-              onShapeBlur={app.onShapeBlur}
-              onShapeClone={app.onShapeClone}
-              onBoundsChange={app.updateBounds}
-              onKeyDown={app.onKeyDown}
-              onKeyUp={app.onKeyUp}
-              onDragOver={app.onDragOver}
-              onDrop={app.onDrop}
-            />
-          </ErrorBoundary>
-        </ContextMenu>
-        {showUI && (
-          <StyledUI>
-            {settings.isFocusMode ? (
-              <FocusButton onSelect={app.toggleFocusMode}/>
-            ) : settings.isViewzoneMode ? (
-              <ViewzoneMenu onSelect={app.toggleViewzoneMode} shapes={app.getShapes(appState.currentPageId)}/>
-            ) : settings.isPresentationMode ? (
-              <PresentationMenu onSelect={app.togglePresentationMode} shapes={app.getShapes(appState.currentPageId)}/>
-            ) : (
-              <>
-                <TopPanel
-                  readOnly={readOnly}
-                  showPages={showPages}
-                  showMenu={showMenu}
-                  showMultiplayerMenu={showMultiplayerMenu}
-                  showStyles={showStyles}
-                  showZoom={showZoom}
-                  sponsor={showSponsorLink}
-                />
-                <StyledSpacer/>
-                {showTools && !readOnly && <ToolsPanel/>}
-              </>
-            )}
-          </StyledUI>
-        )}
-      </StyledLayout>
-    </IntlProvider>
-=======
     <ContainerContext.Provider value={rWrapper}>
       <IntlProvider locale={translation.locale} messages={translation.messages}>
         <AlertDialog container={dialogContainer} />
@@ -724,6 +586,16 @@
             <StyledUI ref={setDialogContainer}>
               {settings.isFocusMode ? (
                 <FocusButton onSelect={app.toggleFocusMode} />
+              ) : settings.isViewzoneMode ? (
+                <ViewzoneMenu
+                  onSelect={app.toggleViewzoneMode}
+                  shapes={app.getShapes(appState.currentPageId)}
+                />
+              ) : settings.isPresentationMode ? (
+                <PresentationMenu
+                  onSelect={app.togglePresentationMode}
+                  shapes={app.getShapes(appState.currentPageId)}
+                />
               ) : (
                 <>
                   <TopPanel
@@ -743,7 +615,6 @@
         </StyledLayout>
       </IntlProvider>
     </ContainerContext.Provider>
->>>>>>> d721ae6a
   )
 })
 
