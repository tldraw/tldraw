/* eslint-disable @typescript-eslint/no-explicit-any */
/* eslint-disable @typescript-eslint/ban-ts-comment */
/* eslint-disable @typescript-eslint/no-non-null-assertion */
import { Vec } from '@tldraw/vec'
import {
  TLBoundsEventHandler,
  TLBoundsHandleEventHandler,
  TLKeyboardEventHandler,
  TLShapeCloneHandler,
  TLCanvasEventHandler,
  TLPageState,
  TLPinchEventHandler,
  TLPointerEventHandler,
  TLWheelEventHandler,
  Utils,
  TLBounds,
  TLDropEventHandler,
} from '@tldraw/core'
import {
  FlipType,
  TDDocument,
  MoveType,
  AlignType,
  StretchType,
  DistributeType,
  ShapeStyles,
  TDShape,
  TDShapeType,
  TDSnapshot,
  TDStatus,
  TDPage,
  TDBinding,
  GroupShape,
  TldrawCommand,
  TDUser,
  SessionType,
  TDToolType,
  TDAssetType,
  TDAsset,
  TDExportTypes,
  TDAssets,
  TDExportRequestBody,
<<<<<<< HEAD
=======
  ImageShape,
>>>>>>> 9223168e
} from '~types'
import {
  migrate,
  FileSystemHandle,
  loadFileHandle,
  openFromFileSystem,
  saveToFileSystem,
  openAssetFromFileSystem,
  fileToBase64,
  getSizeFromDataurl,
} from './data'
import { TLDR } from './TLDR'
import { shapeUtils } from '~state/shapes'
import { defaultStyle } from '~state/shapes/shared/shape-styles'
import * as Commands from './commands'
import { SessionArgsOfType, getSession, TldrawSession } from './sessions'
import type { BaseTool } from './tools/BaseTool'
import {
  USER_COLORS,
  FIT_TO_SCREEN_PADDING,
  GRID_SIZE,
  IMAGE_EXTENSIONS,
  VIDEO_EXTENSIONS,
  SVG_EXPORT_PADDING,
  EXPORT_ENDPOINT,
} from '~constants'
import { SelectTool } from './tools/SelectTool'
import { EraseTool } from './tools/EraseTool'
import { TextTool } from './tools/TextTool'
import { DrawTool } from './tools/DrawTool'
import { EllipseTool } from './tools/EllipseTool'
import { RectangleTool } from './tools/RectangleTool'
import { TriangleTool } from './tools/TriangleTool'
import { LineTool } from './tools/LineTool'
import { ArrowTool } from './tools/ArrowTool'
import { StickyTool } from './tools/StickyTool'
import { StateManager } from './StateManager'

const uuid = Utils.uniqueId()

export interface TDCallbacks {
  /**
   * (optional) A callback to run when the component mounts.
   */
  onMount?: (state: TldrawApp) => void
  /**
   * (optional) A callback to run when the component's state changes.
   */
  onChange?: (state: TldrawApp, reason?: string) => void
  /**
   * (optional) A callback to run when the user creates a new project through the menu or through a keyboard shortcut.
   */
  onNewProject?: (state: TldrawApp, e?: KeyboardEvent) => void
  /**
   * (optional) A callback to run when the user saves a project through the menu or through a keyboard shortcut.
   */
  onSaveProject?: (state: TldrawApp, e?: KeyboardEvent) => void
  /**
   * (optional) A callback to run when the user saves a project as a new project through the menu or through a keyboard shortcut.
   */
  onSaveProjectAs?: (state: TldrawApp, e?: KeyboardEvent) => void
  /**
   * (optional) A callback to run when the user opens new project through the menu or through a keyboard shortcut.
   */
  onOpenProject?: (state: TldrawApp, e?: KeyboardEvent) => void
  /**
   * (optional) A callback to run when the opens a file to upload.
   */
  onOpenMedia?: (state: TldrawApp) => void
  /**
   * (optional) A callback to run when the user signs in via the menu.
   */
  onSignIn?: (state: TldrawApp) => void
  /**
   * (optional) A callback to run when the user signs out via the menu.
   */
  onSignOut?: (state: TldrawApp) => void
  /**
   * (optional) A callback to run when the state is patched.
   */
  onPatch?: (state: TldrawApp, reason?: string) => void
  /**
   * (optional) A callback to run when the state is changed with a command.
   */
  onCommand?: (state: TldrawApp, reason?: string) => void
  /**
   * (optional) A callback to run when the state is persisted.
   */
  onPersist?: (state: TldrawApp) => void
  /**
   * (optional) A callback to run when the user undos.
   */
  onUndo?: (state: TldrawApp) => void
  /**
   * (optional) A callback to run when the user redos.
   */
  onRedo?: (state: TldrawApp) => void
  /**
   * (optional) A callback to run when the user changes the current page's shapes.
   */
  onChangePage?: (
    app: TldrawApp,
    shapes: Record<string, TDShape | undefined>,
    bindings: Record<string, TDBinding | undefined>
  ) => void
  /**
   * (optional) A callback to run when the user creates a new project.
   */
  onChangePresence?: (state: TldrawApp, user: TDUser) => void

  onImageDelete?: (id: string) => void
  onImageCreate?: (file: File, id: string) => Promise<string>
}

export class TldrawApp extends StateManager<TDSnapshot> {
  callbacks: TDCallbacks = {}

  tools = {
    select: new SelectTool(this),
    erase: new EraseTool(this),
    [TDShapeType.Text]: new TextTool(this),
    [TDShapeType.Draw]: new DrawTool(this),
    [TDShapeType.Ellipse]: new EllipseTool(this),
    [TDShapeType.Rectangle]: new RectangleTool(this),
    [TDShapeType.Triangle]: new TriangleTool(this),
    [TDShapeType.Line]: new LineTool(this),
    [TDShapeType.Arrow]: new ArrowTool(this),
    [TDShapeType.Sticky]: new StickyTool(this),
  }

  currentTool: BaseTool = this.tools.select

  session?: TldrawSession

  readOnly = false

  isDirty = false

  isCreating = false

  originPoint = [0, 0]

  currentPoint = [0, 0]

  previousPoint = [0, 0]

  shiftKey = false

  altKey = false

  metaKey = false

  ctrlKey = false

  spaceKey = false

  editingStartTime = -1

  fileSystemHandle: FileSystemHandle | null = null

  viewport = Utils.getBoundsFromPoints([
    [0, 0],
    [100, 100],
  ])

  rendererBounds = Utils.getBoundsFromPoints([
    [0, 0],
    [100, 100],
  ])

  selectHistory = {
    stack: [[]] as string[][],
    pointer: 0,
  }

  clipboard?: {
    shapes: TDShape[]
    bindings: TDBinding[]
    assets: TDAsset[]
  }

  rotationInfo = {
    selectedIds: [] as string[],
    center: [0, 0],
  }

  pasteInfo = {
    center: [0, 0],
    offset: [0, 0],
  }

  constructor(id?: string, callbacks = {} as TDCallbacks) {
    super(TldrawApp.defaultState, id, TldrawApp.version, (prev, next, prevVersion) => {
      return {
        ...next,
        document: migrate(
          { ...next.document, ...prev.document, version: prevVersion },
          TldrawApp.version
        ),
      }
    })

    this.callbacks = callbacks
  }

  /* -------------------- Internal -------------------- */

  protected onReady = () => {
    this.loadDocument(this.document)

    loadFileHandle().then((fileHandle) => {
      this.fileSystemHandle = fileHandle
    })

    try {
      this.patchState({
        appState: {
          status: TDStatus.Idle,
        },
        document: migrate(this.document, TldrawApp.version),
      })
    } catch (e) {
      console.error('The data appears to be corrupted. Resetting!', e)
      localStorage.setItem(this.document.id + '_corrupted', JSON.stringify(this.document))

      this.patchState({
        ...TldrawApp.defaultState,
        appState: {
          ...TldrawApp.defaultState.appState,
          status: TDStatus.Idle,
        },
      })
    }

    this.callbacks.onMount?.(this)
  }

  /**
   * Cleanup the state after each state change.
   * @param state The new state
   * @param prev The previous state
   * @protected
   * @returns The final state
   */
  protected cleanup = (state: TDSnapshot, prev: TDSnapshot): TDSnapshot => {
    const next = { ...state }

    const assetIdsInUse = new Set<string>([])

    // Remove deleted shapes and bindings (in Commands, these will be set to undefined)
    if (next.document !== prev.document) {
      Object.entries(next.document.pages).forEach(([pageId, page]) => {
        if (page === undefined) {
          // If page is undefined, delete the page and pagestate
          delete next.document.pages[pageId]
          delete next.document.pageStates[pageId]
          return
        }

        const prevPage = prev.document.pages[pageId]

        const changedShapes: Record<string, TDShape | undefined> = {}

        if (!prevPage || page.shapes !== prevPage.shapes || page.bindings !== prevPage.bindings) {
          page.shapes = { ...page.shapes }
          page.bindings = { ...page.bindings }

          const groupsToUpdate = new Set<GroupShape>()

          // If shape is undefined, delete the shape
          Object.entries(page.shapes).forEach(([id, shape]) => {
            let parentId: string

            if (!shape) {
              parentId = prevPage?.shapes[id]?.parentId
              delete page.shapes[id]
            } else {
              if (shape.assetId) assetIdsInUse.add(shape.assetId)
              parentId = shape.parentId
            }

            if (page.id === next.appState.currentPageId) {
              if (prevPage?.shapes[id] !== shape) {
                changedShapes[id] = shape
              }
            }

            // If the shape is the child of a group, then update the group
            // (unless the group is being deleted too)
            if (parentId && parentId !== pageId) {
              const group = page.shapes[parentId]
              if (group !== undefined) {
                groupsToUpdate.add(page.shapes[parentId] as GroupShape)
              }
            }
          })

          // If binding is undefined, delete the binding
          Object.keys(page.bindings).forEach((id) => {
            if (!page.bindings[id]) {
              delete page.bindings[id]
            }
          })

          next.document.pages[pageId] = page

          // Find which shapes have changed
          // const changedShapes = Object.entries(page.shapes).filter(
          //   ([id, shape]) => prevPage?.shapes[shape.id] !== shape
          // )

          // Get bindings related to the changed shapes
          const bindingsToUpdate = TLDR.getRelatedBindings(next, Object.keys(changedShapes), pageId)

          // Update all of the bindings we've just collected
          bindingsToUpdate.forEach((binding) => {
            if (!page.bindings[binding.id]) {
              return
            }

            const toShape = page.shapes[binding.toId]
            const fromShape = page.shapes[binding.fromId]

            if (!(toShape && fromShape)) {
              delete next.document.pages[pageId].bindings[binding.id]
              return
            }

            const toUtils = TLDR.getShapeUtil(toShape)
            const fromUtils = TLDR.getShapeUtil(fromShape)

            // We only need to update the binding's "from" shape
            const fromDelta = fromUtils.onBindingChange?.(
              fromShape,
              binding,
              toShape,
              toUtils.getBounds(toShape),
              toUtils.getExpandedBounds(toShape),
              toUtils.getCenter(toShape)
            )

            if (fromDelta) {
              const nextShape = {
                ...fromShape,
                ...fromDelta,
              } as TDShape

              page.shapes[fromShape.id] = nextShape
            }
          })

          groupsToUpdate.forEach((group) => {
            if (!group) throw Error('no group!')
            const children = group.children.filter((id) => page.shapes[id] !== undefined)

            const commonBounds = Utils.getCommonBounds(
              children
                .map((id) => page.shapes[id])
                .filter(Boolean)
                .map((shape) => TLDR.getRotatedBounds(shape))
            )

            page.shapes[group.id] = {
              ...group,
              point: [commonBounds.minX, commonBounds.minY],
              size: [commonBounds.width, commonBounds.height],
              children,
            }
          })
        }

        // Clean up page state, preventing hovers on deleted shapes

        const nextPageState: TLPageState = {
          ...next.document.pageStates[pageId],
        }

        if (!nextPageState.brush) {
          delete nextPageState.brush
        }

        if (nextPageState.hoveredId && !page.shapes[nextPageState.hoveredId]) {
          delete nextPageState.hoveredId
        }

        if (nextPageState.bindingId && !page.bindings[nextPageState.bindingId]) {
          TLDR.warn(`Could not find the binding of ${pageId}`)
          delete nextPageState.bindingId
        }

        if (nextPageState.editingId && !page.shapes[nextPageState.editingId]) {
          TLDR.warn('Could not find the editing shape!')
          delete nextPageState.editingId
        }

        next.document.pageStates[pageId] = nextPageState
      })
    }

    // Cleanup assets

    const currentPageId = next.appState.currentPageId

    const currentPageState = next.document.pageStates[currentPageId]

    if (next.room && next.room !== prev.room) {
      const room = { ...next.room, users: { ...next.room.users } }

      // Remove any exited users
      if (prev.room) {
        Object.values(prev.room.users)
          .filter(Boolean)
          .forEach((user) => {
            if (room.users[user.id] === undefined) {
              delete room.users[user.id]
            }
          })
      }

      next.room = room
    }

    if (next.room) {
      next.room.users[next.room.userId] = {
        ...next.room.users[next.room.userId],
        point: this.currentPoint,
        selectedIds: currentPageState.selectedIds,
      }
    }

    // Temporary block on editing pages while in readonly mode.
    // This is a broad solution but not a very good one: the UX
    // for interacting with a readOnly document will be more nuanced.
    if (this.readOnly) {
      next.document.pages = prev.document.pages
    }

    return next
  }

  onPatch = (state: TDSnapshot, id?: string) => {
    this.callbacks.onPatch?.(this, id)
  }

  onCommand = (state: TDSnapshot, id?: string) => {
    this.clearSelectHistory()
    this.isDirty = true
    this.callbacks.onCommand?.(this, id)
  }

  onReplace = () => {
    this.clearSelectHistory()
    this.isDirty = false
  }

  onUndo = () => {
    this.rotationInfo.selectedIds = [...this.selectedIds]
    this.callbacks.onUndo?.(this)
  }

  onRedo = () => {
    this.rotationInfo.selectedIds = [...this.selectedIds]
    this.callbacks.onRedo?.(this)
  }

  onPersist = () => {
    // If we are part of a room, send our changes to the server
    if (this.callbacks.onChangePage) {
      this.broadcastPageChanges()
    }
    this.callbacks.onPersist?.(this)
  }

  private prevSelectedIds = this.selectedIds

  /**
   * Clear the selection history after each new command, undo or redo.
   * @param state
   * @param id
   */
  protected onStateDidChange = (_state: TDSnapshot, id?: string): void => {
    this.callbacks.onChange?.(this, id)

    if (this.room && this.selectedIds !== this.prevSelectedIds) {
      this.callbacks.onChangePresence?.(this, {
        ...this.room.users[this.room.userId],
        selectedIds: this.selectedIds,
      })
      this.prevSelectedIds = this.selectedIds
    }
  }

  /* ----------- Managing Multiplayer State ----------- */

  private justSent = false
  private prevShapes = this.page.shapes
  private prevBindings = this.page.bindings

  private broadcastPageChanges = () => {
    const visited = new Set<string>()

    const changedShapes: Record<string, TDShape | undefined> = {}
    const changedBindings: Record<string, TDBinding | undefined> = {}

    this.shapes.forEach((shape) => {
      visited.add(shape.id)
      if (this.prevShapes[shape.id] !== shape) {
        changedShapes[shape.id] = shape
      }
    })

    Object.keys(this.prevShapes)
      .filter((id) => !visited.has(id))
      .forEach((id) => {
        // After visiting all the current shapes, if we haven't visited a
        // previously present shape, then it was deleted
        changedShapes[id] = undefined
      })

    this.bindings.forEach((binding) => {
      visited.add(binding.id)
      if (this.prevBindings[binding.id] !== binding) {
        changedBindings[binding.id] = binding
      }
    })

    Object.keys(this.prevBindings)
      .filter((id) => !visited.has(id))
      .forEach((id) => {
        // After visiting all the current bindings, if we haven't visited a
        // previously present shape, then it was deleted
        changedBindings[id] = undefined
      })

    // Only trigger update if shapes or bindings have changed
    if (Object.keys(changedBindings).length > 0 || Object.keys(changedShapes).length > 0) {
      this.justSent = true
      this.callbacks.onChangePage?.(this, changedShapes, changedBindings)
      this.prevShapes = this.page.shapes
      this.prevBindings = this.page.bindings
    }
  }

  getReservedContent = (ids: string[], pageId = this.currentPageId) => {
    const { bindings } = this.document.pages[pageId]

    // We want to know which shapes we need to
    const reservedShapes: Record<string, TDShape> = {}
    const reservedBindings: Record<string, TDBinding> = {}

    // Quick lookup maps for bindings
    const bindingsArr = Object.values(bindings)
    const boundTos = new Map(bindingsArr.map((binding) => [binding.toId, binding]))
    const boundFroms = new Map(bindingsArr.map((binding) => [binding.fromId, binding]))
    const bindingMaps = [boundTos, boundFroms]

    // Unique set of shape ids that are going to be reserved
    const reservedShapeIds: string[] = []

    if (this.session) ids.forEach((id) => reservedShapeIds.push(id))

    const strongReservedShapeIds = new Set(reservedShapeIds)

    // Which shape ids have we already visited?
    const visited = new Set<string>()

    // Time to visit every reserved shape and every related shape and binding.
    while (reservedShapeIds.length > 0) {
      const id = reservedShapeIds.pop()
      if (!id) break
      if (visited.has(id)) continue

      // Add to set so that we don't process this id a second time
      visited.add(id)

      // Get the shape and reserve it
      const shape = this.getShape(id)
      reservedShapes[id] = shape

      if (shape.parentId !== pageId) reservedShapeIds.push(shape.parentId)

      // If the shape has children, add the shape's children to the list of ids to process
      if (shape.children) reservedShapeIds.push(...shape.children)

      // If there are binding for this shape, reserve the bindings and
      // add its related shapes to the list of ids to process
      bindingMaps
        .map((map) => map.get(shape.id)!)
        .filter(Boolean)
        .forEach((binding) => {
          reservedBindings[binding.id] = binding
          reservedShapeIds.push(binding.toId, binding.fromId)
        })
    }

    return { reservedShapes, reservedBindings, strongReservedShapeIds }
  }

  /**
   * Manually patch in page content.
   */
  public replacePageContent = (
    shapes: Record<string, TDShape>,
    bindings: Record<string, TDBinding>,
    pageId = this.currentPageId
  ): this => {
    if (this.justSent) {
      // The incoming update was caused by an update that the client sent, noop.
      this.justSent = false
      return this
    }

    this.useStore.setState((current) => {
      const { hoveredId, editingId, bindingId, selectedIds } = current.document.pageStates[pageId]

      const coreReservedIds = [...selectedIds]

      if (editingId) coreReservedIds.push(editingId)

      const { reservedShapes, reservedBindings, strongReservedShapeIds } = this.getReservedContent(
        coreReservedIds,
        this.currentPageId
      )

      // Merge in certain changes to reserved shapes
      Object.values(reservedShapes)
        // Don't merge updates to shapes with text (Text or Sticky)
        .filter((reservedShape) => !('text' in reservedShape))
        .forEach((reservedShape) => {
          const incomingShape = shapes[reservedShape.id]
          if (!incomingShape) return

          // If the shape isn't "strongly reserved", then use the incoming shape;
          // note that this is only if the incoming shape exists! If the shape was
          // deleted in the incoming shapes, then we'll keep out reserved shape.
          // This logic would need more work for arrows, because the incoming shape
          // include a binding change that we'll need to resolve with our reserved bindings.
          if (
            !(
              reservedShape.type === TDShapeType.Arrow ||
              strongReservedShapeIds.has(reservedShape.id)
            )
          ) {
            reservedShapes[reservedShape.id] = incomingShape
            return
          }

          // Only allow certain merges.

          // Allow decorations (of an arrow) to be changed
          if ('decorations' in incomingShape && 'decorations' in reservedShape) {
            reservedShape.decorations = incomingShape.decorations
          }

          // Allow the shape's style to be changed
          reservedShape.style = incomingShape.style
        })

      // Use the incoming shapes / bindings as comparisons for what
      // will have changed. This is important because we want to restore
      // related shapes that may not have changed on our side, but which
      // were deleted on the server.
      this.prevShapes = shapes
      this.prevBindings = bindings

      const nextShapes = {
        ...shapes,
        ...reservedShapes,
      }

      const nextBindings = {
        ...bindings,
        ...reservedBindings,
      }

      const next: TDSnapshot = {
        ...current,
        document: {
          ...current.document,
          pages: {
            [pageId]: {
              ...current.document.pages[pageId],
              shapes: nextShapes,
              bindings: nextBindings,
            },
          },
          pageStates: {
            ...current.document.pageStates,
            [pageId]: {
              ...current.document.pageStates[pageId],
              selectedIds: selectedIds.filter((id) => nextShapes[id] !== undefined),
              hoveredId: hoveredId
                ? nextShapes[hoveredId] === undefined
                  ? undefined
                  : hoveredId
                : undefined,
              editingId: editingId,
              bindingId: bindingId
                ? nextBindings[bindingId] === undefined
                  ? undefined
                  : bindingId
                : undefined,
            },
          },
        },
      }

      // Get bindings related to the changed shapes
      const bindingsToUpdate = TLDR.getRelatedBindings(next, Object.keys(nextShapes), pageId)

      const page = next.document.pages[pageId]

      // Update all of the bindings we've just collected
      bindingsToUpdate.forEach((binding) => {
        if (!page.bindings[binding.id]) {
          return
        }

        const toShape = page.shapes[binding.toId]
        const fromShape = page.shapes[binding.fromId]

        const toUtils = TLDR.getShapeUtil(toShape)

        const fromUtils = TLDR.getShapeUtil(fromShape)

        // We only need to update the binding's "from" shape
        const fromDelta = fromUtils.onBindingChange?.(
          fromShape,
          binding,
          toShape,
          toUtils.getBounds(toShape),
          toUtils.getExpandedBounds(toShape),
          toUtils.getCenter(toShape)
        )

        if (fromDelta) {
          const nextShape = {
            ...fromShape,
            ...fromDelta,
          } as TDShape

          page.shapes[fromShape.id] = nextShape
        }
      })

      Object.values(nextShapes).forEach((shape) => {
        if (shape.type !== TDShapeType.Group) return

        const children = shape.children.filter((id) => page.shapes[id] !== undefined)

        const commonBounds = Utils.getCommonBounds(
          children
            .map((id) => page.shapes[id])
            .filter(Boolean)
            .map((shape) => TLDR.getRotatedBounds(shape))
        )

        page.shapes[shape.id] = {
          ...shape,
          point: [commonBounds.minX, commonBounds.minY],
          size: [commonBounds.width, commonBounds.height],
          children,
        }
      })

      this.state.document = next.document
      // this.prevShapes = nextShapes
      // this.prevBindings = nextBindings

      return next
    }, true)

    return this
  }

  /**
   * Set the current status.
   * @param status The new status to set.
   * @private
   * @returns
   */
  setStatus(status: string) {
    return this.patchState(
      {
        appState: { status },
      },
      `set_status:${status}`
    )
  }

  /**
   * Update the bounding box when the renderer's bounds change.
   * @param bounds
   */
  updateBounds = (bounds: TLBounds) => {
    this.rendererBounds = bounds
    const { point, zoom } = this.pageState.camera
    this.updateViewport(point, zoom)

    if (!this.readOnly && this.session) {
      this.session.update()
    }
  }

  updateViewport = (point: number[], zoom: number) => {
    const { width, height } = this.rendererBounds
    const [minX, minY] = Vec.sub(Vec.div([0, 0], zoom), point)
    const [maxX, maxY] = Vec.sub(Vec.div([width, height], zoom), point)

    this.viewport = {
      minX,
      minY,
      maxX,
      maxY,
      height: maxX - minX,
      width: maxY - minY,
    }
  }

  /**
   * Set or clear the editing id
   * @param id [string]
   */
  setEditingId = (id?: string) => {
    if (this.readOnly) return

    this.editingStartTime = performance.now()
    this.patchState(
      {
        document: {
          pageStates: {
            [this.currentPageId]: {
              editingId: id,
            },
          },
        },
      },
      `set_editing_id`
    )
  }

  /**
   * Set or clear the hovered id
   * @param id [string]
   */
  setHoveredId = (id?: string) => {
    this.patchState(
      {
        document: {
          pageStates: {
            [this.currentPageId]: {
              hoveredId: id,
            },
          },
        },
      },
      `set_hovered_id`
    )
  }

  /* -------------------------------------------------- */
  /*                    Settings & UI                   */
  /* -------------------------------------------------- */

  /**
   * Set a setting.
   */
  setSetting = <T extends keyof TDSnapshot['settings'], V extends TDSnapshot['settings'][T]>(
    name: T,
    value: V | ((value: V) => V)
  ): this => {
    if (this.session) return this

    this.patchState(
      {
        settings: {
          [name]: typeof value === 'function' ? value(this.settings[name] as V) : value,
        },
      },
      `settings:${name}`
    )
    this.persist()
    return this
  }

  /**
   * Toggle pen mode.
   */
  toggleFocusMode = (): this => {
    if (this.session) return this
    this.patchState(
      {
        settings: {
          isFocusMode: !this.settings.isFocusMode,
        },
      },
      `settings:toggled_focus_mode`
    )
    this.persist()
    return this
  }

  /**
   * Toggle pen mode.
   */
  togglePenMode = (): this => {
    if (this.session) return this
    this.patchState(
      {
        settings: {
          isPenMode: !this.settings.isPenMode,
        },
      },
      `settings:toggled_pen_mode`
    )
    this.persist()
    return this
  }

  /**
   * Toggle dark mode.
   */
  toggleDarkMode = (): this => {
    if (this.session) return this
    this.patchState(
      { settings: { isDarkMode: !this.settings.isDarkMode } },
      `settings:toggled_dark_mode`
    )
    this.persist()
    return this
  }

  /**
   * Toggle zoom snap.
   */
  toggleZoomSnap = () => {
    if (this.session) return this
    this.patchState(
      { settings: { isZoomSnap: !this.settings.isZoomSnap } },
      `settings:toggled_zoom_snap`
    )
    this.persist()
    return this
  }

  /**
   * Toggle debug mode.
   */
  toggleDebugMode = () => {
    if (this.session) return this
    this.patchState(
      { settings: { isDebugMode: !this.settings.isDebugMode } },
      `settings:toggled_debug`
    )
    this.persist()
    return this
  }

  /**
   * Toggles the state if menu is opened
   */
  setMenuOpen = (isOpen: boolean): this => {
    this.patchState({ appState: { isMenuOpen: isOpen } }, 'ui:toggled_menu_opened')
    this.persist()
    return this
  }

  /**
   * Toggles the state if something is loading
   */
  setIsLoading = (isLoading: boolean): this => {
    this.patchState({ appState: { isLoading } }, 'ui:toggled_is_loading')
    this.persist()
    return this
  }

  setDisableAssets = (disableAssets: boolean): this => {
    this.patchState({ appState: { disableAssets } }, 'ui:toggled_disable_images')
    return this
  }

  get isMenuOpen(): boolean {
    return this.appState.isMenuOpen
  }

  get isLoading(): boolean {
    return this.appState.isLoading
  }

  get disableAssets(): boolean {
    return this.appState.disableAssets
  }

  /**
   * Toggle grids.
   */
  toggleGrid = (): this => {
    if (this.session) return this
    this.patchState({ settings: { showGrid: !this.settings.showGrid } }, 'settings:toggled_grid')
    this.persist()
    return this
  }

  /**
   * Select a tool.
   * @param tool The tool to select, or "select".
   */
  selectTool = (type: TDToolType): this => {
    if (this.readOnly || this.session) return this

    const tool = this.tools[type]

    if (tool === this.currentTool) {
      this.patchState({
        appState: {
          isToolLocked: false,
        },
      })
      return this
    }

    this.currentTool.onExit()
    tool.previous = this.currentTool.type
    this.currentTool = tool
    this.currentTool.onEnter()

    return this.patchState(
      {
        appState: {
          activeTool: type,
          isToolLocked: false,
        },
      },
      `selected_tool:${type}`
    )
  }

  /**
   * Toggle the tool lock option.
   */
  toggleToolLock = (): this => {
    if (this.session) return this
    return this.patchState(
      {
        appState: {
          isToolLocked: !this.appState.isToolLocked,
        },
      },
      `toggled_tool_lock`
    )
  }

  /* -------------------------------------------------- */
  /*                      Document                      */
  /* -------------------------------------------------- */

  /**
   * Reset the document to a blank state.
   */
  resetDocument = (): this => {
    if (this.session) return this
    this.session = undefined
    this.pasteInfo.offset = [0, 0]
    this.currentTool = this.tools.select

    this.resetHistory()
      .clearSelectHistory()
      .loadDocument(migrate(TldrawApp.defaultDocument, TldrawApp.version))
      .persist()

    return this
  }

  /**
   *
   * @param document
   */
  updateUsers = (users: TDUser[], isOwnUpdate = false) => {
    this.patchState(
      {
        room: {
          users: Object.fromEntries(users.map((user) => [user.id, user])),
        },
      },
      isOwnUpdate ? 'room:self:update' : 'room:user:update'
    )
  }

  removeUser = (userId: string) => {
    this.patchState({
      room: {
        users: {
          [userId]: undefined,
        },
      },
    })
  }

  /**
   * Merge a new document patch into the current document.
   * @param document
   */
  mergeDocument = (document: TDDocument): this => {
    // If it's a new document, do a full change.
    if (this.document.id !== document.id) {
      this.replaceState({
        ...this.state,
        appState: {
          ...this.appState,
          currentPageId: Object.keys(document.pages)[0],
        },
        document: migrate(document, TldrawApp.version),
      })
      return this
    }

    // Have we deleted any pages? If so, drop everything and change
    // to the first page. This is an edge case.
    const currentPageStates = { ...this.document.pageStates }

    // Update the app state's current page id if needed
    const nextAppState = {
      ...this.appState,
      currentPageId: document.pages[this.currentPageId]
        ? this.currentPageId
        : Object.keys(document.pages)[0],
      pages: Object.values(document.pages).map((page, i) => ({
        id: page.id,
        name: page.name,
        childIndex: page.childIndex || i,
      })),
    }

    // Reset the history (for now)
    this.resetHistory()

    Object.keys(this.document.pages).forEach((pageId) => {
      if (!document.pages[pageId]) {
        if (pageId === this.appState.currentPageId) {
          this.cancelSession()
          this.selectNone()
        }

        currentPageStates[pageId] = undefined as unknown as TLPageState
      }
    })

    // Don't allow the selected ids to be deleted during a session—if
    // they've been removed, put them back in the client's document.
    if (this.session) {
      this.selectedIds
        .filter((id) => !document.pages[this.currentPageId].shapes[id])
        .forEach((id) => (document.pages[this.currentPageId].shapes[id] = this.page.shapes[id]))
    }

    // For other pages, remove any selected ids that were deleted.
    Object.entries(currentPageStates).forEach(([pageId, pageState]) => {
      pageState.selectedIds = pageState.selectedIds.filter(
        (id) => !!document.pages[pageId].shapes[id]
      )
    })

    // If the user is currently creating a shape (ie drawing), then put that
    // shape back onto the page for the client.
    const { editingId } = this.pageState

    if (editingId) {
      document.pages[this.currentPageId].shapes[editingId] = this.page.shapes[editingId]
      currentPageStates[this.currentPageId].selectedIds = [editingId]
    }

    return this.replaceState(
      {
        ...this.state,
        appState: nextAppState,
        document: {
          ...migrate(document, TldrawApp.version),
          pageStates: currentPageStates,
        },
      },
      'merge'
    )
  }

  /**
   * Update the current document.
   * @param document
   */
  updateDocument = (document: TDDocument, reason = 'updated_document'): this => {
    const prevState = this.state

    const nextState = { ...prevState, document: { ...prevState.document } }

    if (!document.pages[this.currentPageId]) {
      nextState.appState = {
        ...prevState.appState,
        currentPageId: Object.keys(document.pages)[0],
      }
    }

    let i = 1

    for (const nextPage of Object.values(document.pages)) {
      if (nextPage !== prevState.document.pages[nextPage.id]) {
        nextState.document.pages[nextPage.id] = nextPage

        if (!nextPage.name) {
          nextState.document.pages[nextPage.id].name = `Page ${i + 1}`
          i++
        }
      }
    }

    for (const nextPageState of Object.values(document.pageStates)) {
      if (nextPageState !== prevState.document.pageStates[nextPageState.id]) {
        nextState.document.pageStates[nextPageState.id] = nextPageState

        const nextPage = document.pages[nextPageState.id]
        const keysToCheck = ['bindingId', 'editingId', 'hoveredId', 'pointedId'] as const

        for (const key of keysToCheck) {
          if (!nextPage.shapes[key]) {
            nextPageState[key] = undefined
          }
        }

        nextPageState.selectedIds = nextPageState.selectedIds.filter(
          (id) => !!document.pages[nextPage.id].shapes[id]
        )
      }
    }

    nextState.document = migrate(nextState.document, nextState.document.version || 0)

    return this.replaceState(nextState, `${reason}:${document.id}`)
  }

  /**
   * Load a fresh room into the state.
   * @param roomId
   */
  loadRoom = (roomId: string): this => {
    this.patchState({
      room: {
        id: roomId,
        userId: uuid,
        users: {
          [uuid]: {
            id: uuid,
            color: USER_COLORS[Math.floor(Math.random() * USER_COLORS.length)],
            point: [100, 100],
            selectedIds: [],
            activeShapes: [],
          },
        },
      },
    })
    return this
  }

  /**
   * Load a new document.
   * @param document The document to load
   */
  loadDocument = (document: TDDocument): this => {
    this.selectNone()
    this.resetHistory()
    this.clearSelectHistory()
    this.session = undefined

    this.replaceState(
      {
        ...TldrawApp.defaultState,
        document: migrate(document, TldrawApp.version),
        appState: {
          ...TldrawApp.defaultState.appState,
          currentPageId: Object.keys(document.pages)[0],
          disableAssets: this.disableAssets,
        },
      },
      'loaded_document'
    )
    return this
  }

  // Should we move this to the app layer? onSave, onSaveAs, etc?

  /**
   * Create a new project.
   */
  newProject = () => {
    if (!this.isLocal) return
    this.fileSystemHandle = null
    this.resetDocument()
  }

  /**
   * Save the current project.
   */
  saveProject = async () => {
    if (this.readOnly) return
    try {
      const fileHandle = await saveToFileSystem(
        migrate(this.document, TldrawApp.version),
        this.fileSystemHandle
      )
      this.fileSystemHandle = fileHandle
      this.persist()
      this.isDirty = false
    } catch (e: any) {
      // Likely cancelled
      console.error(e.message)
    }
    return this
  }

  /**
   * Save the current project as a new file.
   */
  saveProjectAs = async () => {
    try {
      const fileHandle = await saveToFileSystem(this.document, null)
      this.fileSystemHandle = fileHandle
      this.persist()
      this.isDirty = false
    } catch (e: any) {
      // Likely cancelled
      console.error(e.message)
    }
    return this
  }

  /**
   * Load a project from the filesystem.
   * @todo
   */
  openProject = async () => {
    if (!this.isLocal) return

    try {
      const result = await openFromFileSystem()
      if (!result) {
        throw Error()
      }

      const { fileHandle, document } = result
      this.loadDocument(document)
      this.fileSystemHandle = fileHandle
      this.zoomToFit()
      this.persist()
    } catch (e) {
      console.error(e)
    } finally {
      this.persist()
    }
  }

  /**
   * Upload media from file
   */
  openAsset = async () => {
    if (!this.isLocal) return
    if (!this.disableAssets)
      try {
        const file = await openAssetFromFileSystem()
        if (!file) return
        this.addMediaFromFile(file)
      } catch (e) {
        console.error(e)
      } finally {
        this.persist()
      }
  }

  /**
   * Sign out of the current account.
   * Should move to the www layer.
   * @todo
   */
  signOut = () => {
    // todo
  }
  /* -------------------- Getters --------------------- */

  /**
   * Get the current app state.
   */
  getAppState = (): TDSnapshot['appState'] => {
    return this.appState
  }

  /**
   * Get a page.
   * @param pageId (optional) The page's id.
   */
  getPage = (pageId = this.currentPageId): TDPage => {
    return TLDR.getPage(this.state, pageId || this.currentPageId)
  }

  /**
   * Get the shapes (as an array) from a given page.
   * @param pageId (optional) The page's id.
   */
  getShapes = (pageId = this.currentPageId): TDShape[] => {
    return TLDR.getShapes(this.state, pageId || this.currentPageId)
  }

  /**
   * Get the bindings from a given page.
   * @param pageId (optional) The page's id.
   */
  getBindings = (pageId = this.currentPageId): TDBinding[] => {
    return TLDR.getBindings(this.state, pageId || this.currentPageId)
  }

  /**
   * Get a shape from a given page.
   * @param id The shape's id.
   * @param pageId (optional) The page's id.
   */
  getShape = <T extends TDShape = TDShape>(id: string, pageId = this.currentPageId): T => {
    return TLDR.getShape<T>(this.state, id, pageId)
  }

  /**
   * Get the bounds of a shape on a given page.
   * @param id The shape's id.
   * @param pageId (optional) The page's id.
   */
  getShapeBounds = (id: string, pageId = this.currentPageId): TLBounds => {
    return TLDR.getBounds(this.getShape(id, pageId))
  }

  /**
   * Get a binding from a given page.
   * @param id The binding's id.
   * @param pageId (optional) The page's id.
   */
  getBinding = (id: string, pageId = this.currentPageId): TDBinding => {
    return TLDR.getBinding(this.state, id, pageId)
  }

  /**
   * Get the page state for a given page.
   * @param pageId (optional) The page's id.
   */
  getPageState = (pageId = this.currentPageId): TLPageState => {
    return TLDR.getPageState(this.state, pageId || this.currentPageId)
  }

  /**
   * Turn a screen point into a point on the page.
   * @param point The screen point
   * @param pageId (optional) The page to use
   */
  getPagePoint = (point: number[], pageId = this.currentPageId): number[] => {
    const { camera } = this.getPageState(pageId)
    return Vec.sub(Vec.div(point, camera.zoom), camera.point)
  }

  /**
   * Get the current undo/redo stack.
   */
  get history() {
    return this.stack.slice(0, this.pointer + 1)
  }

  /**
   * Replace the current history stack.
   */
  set history(commands: TldrawCommand[]) {
    this.replaceHistory(commands)
  }

  /**
   * The current document.
   */
  get document(): TDDocument {
    return this.state.document
  }

  /**
   * The current app state.
   */
  get settings(): TDSnapshot['settings'] {
    return this.state.settings
  }

  /**
   * The current app state.
   */
  get appState(): TDSnapshot['appState'] {
    return this.state.appState
  }

  /**
   * The current page id.
   */
  get currentPageId(): string {
    return this.state.appState.currentPageId
  }

  /**
   * The current page.
   */
  get page(): TDPage {
    return this.state.document.pages[this.currentPageId]
  }

  /**
   * The current page's shapes (as an array).
   */
  get shapes(): TDShape[] {
    return Object.values(this.page.shapes)
  }

  /**
   * The current page's bindings.
   */
  get bindings(): TDBinding[] {
    return Object.values(this.page.bindings)
  }

  /**
   * The current page's state.
   */
  get pageState(): TLPageState {
    return this.state.document.pageStates[this.currentPageId]
  }

  /**
   * The page's current selected ids.
   */
  get selectedIds(): string[] {
    return this.pageState.selectedIds
  }

  /* -------------------------------------------------- */
  /*                        Pages                       */
  /* -------------------------------------------------- */

  /**
   * Create a new page.
   * @param pageId (optional) The new page's id.
   */
  createPage = (id?: string): this => {
    if (this.readOnly) return this
    const { width, height } = this.rendererBounds
    return this.setState(Commands.createPage(this, [-width / 2, -height / 2], id))
  }

  /**
   * Change the current page.
   * @param pageId The new current page's id.
   */
  changePage = (pageId: string): this => {
    return this.setState(Commands.changePage(this, pageId))
  }

  /**
   * Rename a page.
   * @param pageId The id of the page to rename.
   * @param name The page's new name
   */
  renamePage = (pageId: string, name: string): this => {
    if (this.readOnly) return this
    return this.setState(Commands.renamePage(this, pageId, name))
  }

  /**
   * Duplicate a page.
   * @param pageId The id of the page to duplicate.
   */
  duplicatePage = (pageId: string): this => {
    if (this.readOnly) return this
    return this.setState(Commands.duplicatePage(this, pageId))
  }

  /**
   * Delete a page.
   * @param pageId The id of the page to delete.
   */
  deletePage = (pageId?: string): this => {
    if (this.readOnly) return this
    if (Object.values(this.document.pages).length <= 1) return this
    return this.setState(Commands.deletePage(this, pageId ? pageId : this.currentPageId))
  }

  /* -------------------------------------------------- */
  /*                      Clipboard                     */
  /* -------------------------------------------------- */

  /**
   * Copy one or more shapes to the clipboard.
   * @param ids The ids of the shapes to copy.
   */
  copy = (ids = this.selectedIds): this => {
    const copyingShapeIds = ids.flatMap((id) =>
      TLDR.getDocumentBranch(this.state, id, this.currentPageId)
    )
    const copyingShapes = copyingShapeIds.map((id) =>
      Utils.deepClone(this.getShape(id, this.currentPageId))
    )
    if (copyingShapes.length === 0) return this
    const copyingBindings: TDBinding[] = Object.values(this.page.bindings).filter(
      (binding) =>
        copyingShapeIds.includes(binding.fromId) && copyingShapeIds.includes(binding.toId)
    )
    const copyingAssets = copyingShapes
      .map((shape) => {
        if (!shape.assetId) return

        return this.document.assets[shape.assetId]
      })
      .filter(Boolean) as TDAsset[]
    this.clipboard = {
      shapes: copyingShapes,
      bindings: copyingBindings,
      assets: copyingAssets,
    }
    try {
      const text = JSON.stringify({
        type: 'tldr/clipboard',
        ...this.clipboard,
      })

      navigator.clipboard.writeText(text).then(
        () => {
          // success
        },
        () => {
          // failure
        }
      )
    } catch (e) {
      // Browser does not support copying to clipboard
    }
    this.pasteInfo.offset = [0, 0]
    this.pasteInfo.center = [0, 0]
    return this
  }

  /**
   * Cut (copy and delete) one or more shapes to the clipboard.
   * @param ids The ids of the shapes to cut.
   */
  cut = (ids = this.selectedIds): this => {
    this.copy(ids)
    this.delete(ids)
    return this
  }

  /**
   * Paste shapes (or text) from clipboard to a certain point.
   * @param point
   */
  paste = (point?: number[]) => {
    if (this.readOnly) return
    const pasteInCurrentPage = (shapes: TDShape[], bindings: TDBinding[], assets: TDAsset[]) => {
      const idsMap: Record<string, string> = {}
      const newAssets = assets.filter((asset) => this.document.assets[asset.id] === undefined)
      if (newAssets.length) {
        this.patchState({
          document: {
            assets: Object.fromEntries(newAssets.map((asset) => [asset.id, asset])),
          },
        })
      }
      shapes.forEach((shape) => (idsMap[shape.id] = Utils.uniqueId()))
      bindings.forEach((binding) => (idsMap[binding.id] = Utils.uniqueId()))
      let startIndex = TLDR.getTopChildIndex(this.state, this.currentPageId)
      const shapesToPaste = shapes
        .sort((a, b) => a.childIndex - b.childIndex)
        .map((shape) => {
          const parentShapeId = idsMap[shape.parentId]
          const copy = {
            ...shape,
            id: idsMap[shape.id],
            parentId: parentShapeId || this.currentPageId,
          }
          if (shape.children) {
            copy.children = shape.children.map((id) => idsMap[id])
          }
          if (!parentShapeId) {
            copy.childIndex = startIndex
            startIndex++
          }
          if (copy.handles) {
            Object.values(copy.handles).forEach((handle) => {
              if (handle.bindingId) {
                handle.bindingId = idsMap[handle.bindingId]
              }
            })
          }
          return copy
        })
      const bindingsToPaste = bindings.map((binding) => ({
        ...binding,
        id: idsMap[binding.id],
        toId: idsMap[binding.toId],
        fromId: idsMap[binding.fromId],
      }))
      const commonBounds = Utils.getCommonBounds(shapesToPaste.map(TLDR.getBounds))
      let center = Vec.toFixed(this.getPagePoint(point || this.centerPoint))
      if (
        Vec.dist(center, this.pasteInfo.center) < 2 ||
        Vec.dist(center, Vec.toFixed(Utils.getBoundsCenter(commonBounds))) < 2
      ) {
        center = Vec.add(center, this.pasteInfo.offset)
        this.pasteInfo.offset = Vec.add(this.pasteInfo.offset, [GRID_SIZE, GRID_SIZE])
      } else {
        this.pasteInfo.center = center
        this.pasteInfo.offset = [0, 0]
      }
      const centeredBounds = Utils.centerBounds(commonBounds, center)
      const delta = Vec.sub(
        Utils.getBoundsCenter(centeredBounds),
        Utils.getBoundsCenter(commonBounds)
      )
      this.create(
        shapesToPaste.map((shape) =>
          TLDR.getShapeUtil(shape.type).create({
            ...shape,
            point: Vec.toFixed(Vec.add(shape.point, delta)),
            parentId: shape.parentId || this.currentPageId,
          })
        ),
        bindingsToPaste
      )
    }
    try {
      if (!('clipboard' in navigator && navigator.clipboard.readText)) {
        throw Error('This browser does not support the clipboard API.')
      }

      navigator.clipboard.readText().then((result) => {
        try {
          const data: {
            type: string
            shapes: TDShape[]
            bindings: TDBinding[]
            assets: TDAsset[]
          } = JSON.parse(result)
          if (data.type !== 'tldr/clipboard') {
            throw Error('The pasted string was not from the Tldraw clipboard.')
          }
          pasteInCurrentPage(data.shapes, data.bindings, data.assets)
        } catch (e) {
          TLDR.warn(e)
          const shapeId = Utils.uniqueId()
          this.createShapes({
            id: shapeId,
            type: TDShapeType.Text,
            parentId: this.appState.currentPageId,
            text: TLDR.normalizeText(result),
            point: this.getPagePoint(this.centerPoint, this.currentPageId),
            style: { ...this.appState.currentStyle },
          })
          this.select(shapeId)
        }
      })
    } catch (e) {
      // Navigator does not support clipboard. Note that this fallback will
      // not support pasting from one document to another.
      if (this.clipboard) {
        pasteInCurrentPage(this.clipboard.shapes, this.clipboard.bindings, this.clipboard.assets)
      }
    }

    return this
  }

  /**
   * Copy one or more shapes as SVG.
   * @param ids The ids of the shapes to copy.
   * @param pageId The page from which to copy the shapes.
   * @returns A string containing the JSON.
   */
  copySvg = (ids = this.selectedIds, pageId = this.currentPageId) => {
    if (ids.length === 0) ids = Object.keys(this.page.shapes)
    if (ids.length === 0) return
    const svg = document.createElementNS('http://www.w3.org/2000/svg', 'svg')
    // Embed our custom fonts
    const defs = document.createElementNS('http://www.w3.org/2000/svg', 'defs')
    const style = document.createElementNS('http://www.w3.org/2000/svg', 'style')
    style.textContent = `@import url('https://fonts.googleapis.com/css2?family=Caveat+Brush&family=Source+Code+Pro&family=Source+Sans+Pro&family=Crimson+Pro&display=block');`
    defs.appendChild(style)
    svg.appendChild(defs)
    // Get the shapes in order
    const shapes = ids
      .map((id) => this.getShape(id, pageId))
      .sort((a, b) => a.childIndex - b.childIndex)
    // Find their common bounding box. S hapes will be positioned relative to this box
    const commonBounds = Utils.getCommonBounds(shapes.map(TLDR.getRotatedBounds))
    // A quick routine to get an SVG element for each shape
    const getSvgElementForShape = (shape: TDShape) => {
      const util = TLDR.getShapeUtil(shape)
      const bounds = util.getBounds(shape)
      const elm = util.getSvgElement(shape)
      if (!elm) return

      // If the element is an image, set the asset src as the xlinkhref
      if (shape.type === TDShapeType.Image) {
        elm.setAttribute('xlink:href', this.document.assets[shape.assetId].src)
      } else if (shape.type === TDShapeType.Video) {
        elm.setAttribute('xlink:href', this.serializeVideo(shape.id))
      }
      // Put the element in the correct position relative to the common bounds
      elm.setAttribute(
        'transform',
        `translate(${SVG_EXPORT_PADDING + shape.point[0] - commonBounds.minX}, ${
          SVG_EXPORT_PADDING + shape.point[1] - commonBounds.minY
        }) rotate(${((shape.rotation || 0) * 180) / Math.PI}, ${bounds.width / 2}, ${
          bounds.height / 2
        })`
      )
      return elm
    }
    // Assemble the final SVG by iterating through each shape and its children
    shapes.forEach((shape) => {
      // The shape is a group! Just add the children.
      if (shape.children?.length) {
        // Create a group <g> elm for shape
        const g = document.createElementNS('http://www.w3.org/2000/svg', 'g')
        // Get the shape's children as elms and add them to the group
        shape.children.forEach((childId) => {
          const shape = this.getShape(childId, pageId)
          const elm = getSvgElementForShape(shape)
          if (elm) g.appendChild(elm)
        })
        // Add the group elm to the SVG
        svg.appendChild(g)
        return
      }
      // Just add the shape's element to the
      const elm = getSvgElementForShape(shape)
      if (elm) svg.appendChild(elm)
    })
    // Resize the elm to the bounding box
    svg.setAttribute(
      'viewBox',
      [
        0,
        0,
        commonBounds.width + SVG_EXPORT_PADDING * 2,
        commonBounds.height + SVG_EXPORT_PADDING * 2,
      ].join(' ')
    )
    svg.setAttribute('width', String(commonBounds.width))
    svg.setAttribute('height', String(commonBounds.height))
    svg.setAttribute('fill', 'transparent')
    // Clean up the SVG by removing any hidden elements
    svg
      .querySelectorAll('.tl-fill-hitarea, .tl-stroke-hitarea, .tl-binding-indicator')
      .forEach((elm) => elm.remove())
    // Serialize the SVG to a string
    const svgString = new XMLSerializer()
      .serializeToString(svg)
      .replaceAll('&#10;      ', '')
      .replaceAll(/((\s|")[0-9]*\.[0-9]{2})([0-9]*)(\b|"|\))/g, '$1')
    // Copy the string to the clipboard
    TLDR.copyStringToClipboard(svgString)
    return svgString
  }

  /**
   * Copy one or more shapes as JSON.
   * @param ids The ids of the shapes to copy.
   * @param pageId The page from which to copy the shapes.
   * @returns A string containing the JSON.
   */
  copyJson = (ids = this.selectedIds, pageId = this.currentPageId) => {
    if (ids.length === 0) ids = Object.keys(this.page.shapes)
    if (ids.length === 0) return
    const shapes = ids.map((id) => this.getShape(id, pageId))
    const json = JSON.stringify(shapes, null, 2)
    TLDR.copyStringToClipboard(json)
    return json
  }

  /* -------------------------------------------------- */
  /*                       Camera                       */
  /* -------------------------------------------------- */

  /**
   * Set the camera to a specific point and zoom.
   * @param point The camera point (top left of the viewport).
   * @param zoom The zoom level.
   * @param reason Why did the camera change?
   */
  setCamera = (point: number[], zoom: number, reason: string): this => {
    this.updateViewport(point, zoom)
    this.patchState(
      {
        document: {
          pageStates: {
            [this.currentPageId]: { camera: { point, zoom } },
          },
        },
      },
      reason
    )
    return this
  }

  /**
   * Reset the camera to the default position
   */
  resetCamera = (): this => {
    return this.setCamera(this.centerPoint, 1, `reset_camera`)
  }

  /**
   * Pan the camera
   * @param delta
   */
  pan = (delta: number[]): this => {
    const { camera } = this.pageState
    return this.setCamera(Vec.toFixed(Vec.sub(camera.point, delta)), camera.zoom, `panned`)
  }

  /**
   * Pinch to a new zoom level, possibly together with a pan.
   * @param point The current point under the cursor.
   * @param delta The movement delta.
   * @param zoomDelta The zoom detal
   */
  pinchZoom = (point: number[], delta: number[], zoom: number): this => {
    const { camera } = this.pageState
    const nextPoint = Vec.sub(camera.point, Vec.div(delta, camera.zoom))
    const nextZoom = zoom
    const p0 = Vec.sub(Vec.div(point, camera.zoom), nextPoint)
    const p1 = Vec.sub(Vec.div(point, nextZoom), nextPoint)
    return this.setCamera(
      Vec.toFixed(Vec.add(nextPoint, Vec.sub(p1, p0))),
      nextZoom,
      `pinch_zoomed`
    )
  }

  /**
   * Zoom to a new zoom level, keeping the point under the cursor in the same position
   * @param next The new zoom level.
   * @param center The point to zoom towards (defaults to screen center).
   */
  zoomTo = (next: number, center = this.centerPoint): this => {
    const { zoom, point } = this.pageState.camera
    const p0 = Vec.sub(Vec.div(center, zoom), point)
    const p1 = Vec.sub(Vec.div(center, next), point)
    return this.setCamera(Vec.toFixed(Vec.add(point, Vec.sub(p1, p0))), next, `zoomed_camera`)
  }

  /**
   * Zoom out by 25%
   */
  zoomIn = (): this => {
    const i = Math.round((this.pageState.camera.zoom * 100) / 25)
    const nextZoom = TLDR.getCameraZoom((i + 1) * 0.25)
    return this.zoomTo(nextZoom)
  }

  /**
   * Zoom in by 25%.
   */
  zoomOut = (): this => {
    const i = Math.round((this.pageState.camera.zoom * 100) / 25)
    const nextZoom = TLDR.getCameraZoom((i - 1) * 0.25)
    return this.zoomTo(nextZoom)
  }

  /**
   * Zoom to fit the page's shapes.
   */
  zoomToFit = (): this => {
    const shapes = this.shapes

    if (shapes.length === 0) return this

    const { rendererBounds } = this

    const commonBounds = Utils.getCommonBounds(shapes.map(TLDR.getBounds))

    let zoom = TLDR.getCameraZoom(
      Math.min(
        (rendererBounds.width - FIT_TO_SCREEN_PADDING) / commonBounds.width,
        (rendererBounds.height - FIT_TO_SCREEN_PADDING) / commonBounds.height
      )
    )

    zoom =
      this.pageState.camera.zoom === zoom || this.pageState.camera.zoom < 1
        ? Math.min(1, zoom)
        : zoom

    const mx = (rendererBounds.width - commonBounds.width * zoom) / 2 / zoom
    const my = (rendererBounds.height - commonBounds.height * zoom) / 2 / zoom

    return this.setCamera(
      Vec.toFixed(Vec.sub([mx, my], [commonBounds.minX, commonBounds.minY])),
      zoom,
      `zoomed_to_fit`
    )
  }

  /**
   * Zoom to the selected shapes.
   */
  zoomToSelection = (): this => {
    if (this.selectedIds.length === 0) return this

    const { rendererBounds } = this
    const selectedBounds = TLDR.getSelectedBounds(this.state)

    let zoom = TLDR.getCameraZoom(
      Math.min(
        (rendererBounds.width - FIT_TO_SCREEN_PADDING) / selectedBounds.width,
        (rendererBounds.height - FIT_TO_SCREEN_PADDING) / selectedBounds.height
      )
    )

    zoom =
      this.pageState.camera.zoom === zoom || this.pageState.camera.zoom < 1
        ? Math.min(1, zoom)
        : zoom

    const mx = (rendererBounds.width - selectedBounds.width * zoom) / 2 / zoom
    const my = (rendererBounds.height - selectedBounds.height * zoom) / 2 / zoom

    return this.setCamera(
      Vec.toFixed(Vec.sub([mx, my], [selectedBounds.minX, selectedBounds.minY])),
      zoom,
      `zoomed_to_selection`
    )
  }

  /**
   * Zoom back to content when the canvas is empty.
   */
  zoomToContent = (): this => {
    const shapes = this.shapes
    const pageState = this.pageState

    if (shapes.length === 0) return this

    const { rendererBounds } = this
    const { zoom } = pageState.camera
    const commonBounds = Utils.getCommonBounds(shapes.map(TLDR.getBounds))

    const mx = (rendererBounds.width - commonBounds.width * zoom) / 2 / zoom
    const my = (rendererBounds.height - commonBounds.height * zoom) / 2 / zoom

    return this.setCamera(
      Vec.toFixed(Vec.sub([mx, my], [commonBounds.minX, commonBounds.minY])),
      this.pageState.camera.zoom,
      `zoomed_to_content`
    )
  }

  /**
   * Zoom the camera to 100%.
   */
  resetZoom = (): this => {
    return this.zoomTo(1)
  }

  /**
   * Zoom the camera by a certain delta.
   * @param delta The zoom delta.
   * @param center The point to zoom toward.
   */
  zoomBy = Utils.throttle((delta: number, center?: number[]): this => {
    const { zoom } = this.pageState.camera
    const nextZoom = TLDR.getCameraZoom(zoom - delta * zoom)
    return this.zoomTo(nextZoom, center)
  }, 16)

  /* -------------------------------------------------- */
  /*                      Selection                     */
  /* -------------------------------------------------- */

  /**
   * Clear the selection history (undo/redo stack for selection).
   */
  private clearSelectHistory = (): this => {
    this.selectHistory.pointer = 0
    this.selectHistory.stack = [this.selectedIds]
    return this
  }

  /**
   * Adds a selection to the selection history (undo/redo stack for selection).
   */
  private addToSelectHistory = (ids: string[]): this => {
    if (this.selectHistory.pointer < this.selectHistory.stack.length) {
      this.selectHistory.stack = this.selectHistory.stack.slice(0, this.selectHistory.pointer + 1)
    }
    this.selectHistory.pointer++
    this.selectHistory.stack.push(ids)
    return this
  }

  /**
   * Set the current selection.
   * @param ids The ids to select
   * @param push Whether to add the ids to the current selection instead.
   */
  private setSelectedIds = (ids: string[], push = false): this => {
    const nextIds = push ? [...this.pageState.selectedIds, ...ids] : [...ids]

    return this.patchState(
      {
        appState: {
          activeTool: 'select',
        },
        document: {
          pageStates: {
            [this.currentPageId]: {
              selectedIds: nextIds,
            },
          },
        },
      },
      `selected`
    )
  }

  /**
   * Undo the most recent selection.
   */
  undoSelect = (): this => {
    if (this.selectHistory.pointer > 0) {
      this.selectHistory.pointer--
      this.setSelectedIds(this.selectHistory.stack[this.selectHistory.pointer])
    }
    return this
  }

  /**
   * Redo the previous selection.
   */
  redoSelect = (): this => {
    if (this.selectHistory.pointer < this.selectHistory.stack.length - 1) {
      this.selectHistory.pointer++
      this.setSelectedIds(this.selectHistory.stack[this.selectHistory.pointer])
    }
    return this
  }

  /**
   * Select one or more shapes.
   * @param ids The shape ids to select.
   */
  select = (...ids: string[]): this => {
    ids.forEach((id) => {
      if (!this.page.shapes[id]) {
        throw Error(`That shape does not exist on page ${this.currentPageId}`)
      }
    })
    this.setSelectedIds(ids)
    this.addToSelectHistory(ids)
    return this
  }

  /**
   * Select all shapes on the page.
   */
  selectAll = (pageId = this.currentPageId): this => {
    if (this.session) return this

    // Select only shapes that are the direct child of the page
    this.setSelectedIds(
      Object.values(this.document.pages[pageId].shapes)
        .filter((shape) => shape.parentId === pageId)
        .map((shape) => shape.id)
    )

    this.addToSelectHistory(this.selectedIds)

    this.selectTool('select')

    return this
  }

  /**
   * Deselect any selected shapes.
   */
  selectNone = (): this => {
    this.setSelectedIds([])
    this.addToSelectHistory(this.selectedIds)
    return this
  }

  /* -------------------------------------------------- */
  /*                      Sessions                 p      */
  /* -------------------------------------------------- */

  /**
   * Start a new session.
   * @param session The new session
   * @param args arguments of the session's start method.
   */
  startSession = <T extends SessionType>(type: T, ...args: SessionArgsOfType<T>): this => {
    if (this.readOnly && type !== SessionType.Brush) return this
    if (this.session) {
      TLDR.warn(`Already in a session! (${this.session.constructor.name})`)
      this.cancelSession()
    }

    const Session = getSession(type)

    // @ts-ignore
    this.session = new Session(this, ...args)

    const result = this.session.start()

    if (result) {
      this.patchState(result, `session:start_${this.session.constructor.name}`)
    }

    return this
    // return this.setStatus(this.session.status)
  }

  /**
   * updateSession.
   * @param args The arguments of the current session's update method.
   */
  updateSession = (): this => {
    const { session } = this
    if (!session) return this

    // eslint-disable-next-line @typescript-eslint/ban-ts-comment
    // @ts-ignore
    const patch = session.update()
    if (!patch) return this
    return this.patchState(patch, `session:${session?.constructor.name}`)
  }

  /**
   * Cancel the current session.
   * @param args The arguments of the current session's cancel method.
   */
  cancelSession = (): this => {
    const { session } = this
    if (!session) return this
    this.session = undefined

    const result = session.cancel()

    if (result) {
      this.patchState(result, `session:cancel:${session.constructor.name}`)
    }

    return this
  }

  /**
   * Complete the current session.
   * @param args The arguments of the current session's complete method.
   */
  completeSession = (): this => {
    const { session } = this

    if (!session) return this
    this.session = undefined
    const result = session.complete()

    if (result === undefined) {
      this.isCreating = false

      return this.patchState(
        {
          appState: {
            status: TDStatus.Idle,
          },
          document: {
            pageStates: {
              [this.currentPageId]: {
                editingId: undefined,
                bindingId: undefined,
                hoveredId: undefined,
              },
            },
          },
        },
        `session:complete:${session.constructor.name}`
      )
    } else if ('after' in result) {
      // Session ended with a command

      if (this.isCreating) {
        // We're currently creating a shape. Override the command's
        // before state so that when we undo the command, we remove
        // the shape we just created.
        result.before = {
          appState: {
            ...result.before.appState,
            status: TDStatus.Idle,
          },
          document: {
            pages: {
              [this.currentPageId]: {
                shapes: Object.fromEntries(this.selectedIds.map((id) => [id, undefined])),
              },
            },
            pageStates: {
              [this.currentPageId]: {
                selectedIds: [],
                editingId: null,
                bindingId: null,
                hoveredId: null,
              },
            },
          },
        }

        if (this.appState.isToolLocked) {
          const pageState = result.after?.document?.pageStates?.[this.currentPageId] || {}
          pageState.selectedIds = []
        }

        this.isCreating = false
      }

      result.after.appState = {
        ...result.after.appState,
        status: TDStatus.Idle,
      }

      result.after.document = {
        ...result.after.document,
        pageStates: {
          ...result.after.document?.pageStates,
          [this.currentPageId]: {
            ...(result.after.document?.pageStates || {})[this.currentPageId],
            editingId: null,
          },
        },
      }

      this.setState(result, `session:complete:${session.constructor.name}`)
    } else {
      this.patchState(
        {
          ...result,
          appState: {
            ...result.appState,
            status: TDStatus.Idle,
          },
          document: {
            ...result.document,
            pageStates: {
              [this.currentPageId]: {
                ...result.document?.pageStates?.[this.currentPageId],
                editingId: null,
              },
            },
          },
        },
        `session:complete:${session.constructor.name}`
      )
    }

    return this
  }

  /* -------------------------------------------------- */
  /*                   Shape Functions                  */
  /* -------------------------------------------------- */

  /**
   * Manually create shapes on the page.
   * @param shapes An array of shape partials, containing the initial props for the shapes.
   * @command
   */
  createShapes = (...shapes: ({ id: string; type: TDShapeType } & Partial<TDShape>)[]): this => {
    if (shapes.length === 0) return this

    return this.create(
      shapes.map((shape) => {
        return TLDR.getShapeUtil(shape.type).create({
          parentId: this.currentPageId,
          ...shape,
        })
      })
    )
  }

  /**
   * Manually update a set of shapes.
   * @param shapes An array of shape partials, containing the changes to be made to each shape.
   * @command
   */
  updateShapes = (...shapes: ({ id: string } & Partial<TDShape>)[]): this => {
    const pageShapes = this.document.pages[this.currentPageId].shapes
    const shapesToUpdate = shapes.filter((shape) => pageShapes[shape.id])
    if (shapesToUpdate.length === 0) return this
    return this.setState(
      Commands.updateShapes(this, shapesToUpdate, this.currentPageId),
      'updated_shapes'
    )
  }

  createTextShapeAtPoint(point: number[], id?: string): this {
    const {
      shapes,
      appState: { currentPageId, currentStyle },
    } = this

    const childIndex =
      shapes.length === 0
        ? 1
        : shapes
            .filter((shape) => shape.parentId === currentPageId)
            .sort((a, b) => b.childIndex - a.childIndex)[0].childIndex + 1

    const Text = shapeUtils[TDShapeType.Text]

    const newShape = Text.create({
      id: id || Utils.uniqueId(),
      parentId: currentPageId,
      childIndex,
      point,
      style: { ...currentStyle },
    })

    const bounds = Text.getBounds(newShape)
    newShape.point = Vec.sub(newShape.point, [bounds.width / 2, bounds.height / 2])
    this.createShapes(newShape)
    this.setEditingId(newShape.id)

    return this
  }

  createImageOrVideoShapeAtPoint(
    id: string,
    type: TDShapeType.Image | TDShapeType.Video,
    point: number[],
    size: number[],
    assetId: string
  ): this {
    const {
      shapes,
      appState: { currentPageId, currentStyle },
    } = this

    const childIndex =
      shapes.length === 0
        ? 1
        : shapes
            .filter((shape) => shape.parentId === currentPageId)
            .sort((a, b) => b.childIndex - a.childIndex)[0].childIndex + 1

    const Shape = shapeUtils[type]

    const newShape = Shape.create({
      id,
      parentId: currentPageId,
      childIndex,
      point,
      size,
      style: { ...currentStyle },
      assetId,
    })

    const bounds = Shape.getBounds(newShape as never)
    newShape.point = Vec.sub(newShape.point, [bounds.width / 2, bounds.height / 2])
    this.createShapes(newShape)

    return this
  }

  /**
   * Create one or more shapes.
   * @param shapes An array of shapes.
   * @command
   */
  create = (shapes: TDShape[] = [], bindings: TDBinding[] = []): this => {
    if (shapes.length === 0) return this
    return this.setState(Commands.createShapes(this, shapes, bindings))
  }

  /**
   * Patch in a new set of shapes
   * @param shapes
   * @param bindings
   */
  patchCreate = (shapes: TDShape[] = [], bindings: TDBinding[] = []): this => {
    if (shapes.length === 0) return this
    return this.patchState(Commands.createShapes(this, shapes, bindings).after)
  }

  /**
   * Delete one or more shapes.
   * @param ids The ids of the shapes to delete.
   * @command
   */
  delete = (ids = this.selectedIds): this => {
    if (this.callbacks.onImageDelete) {
      ids.forEach((id) => {
        const node = this.getShape(id)
        if (node.type === TDShapeType.Image || node.type === TDShapeType.Video)
          this.callbacks.onImageDelete!(id)
      })
    }

    if (ids.length === 0) return this
    return this.setState(Commands.deleteShapes(this, ids))
  }

  /**
   * Delete all shapes on the page.
   */
  deleteAll = (): this => {
    this.selectAll()
    this.delete()
    return this
  }

  /**
   * Change the style for one or more shapes.
   * @param style A style partial to apply to the shapes.
   * @param ids The ids of the shapes to change (defaults to selection).
   */
  style = (style: Partial<ShapeStyles>, ids = this.selectedIds): this => {
    return this.setState(Commands.styleShapes(this, ids, style))
  }

  /**
   * Align one or more shapes.
   * @param direction Whether to align horizontally or vertically.
   * @param ids The ids of the shapes to change (defaults to selection).
   */
  align = (type: AlignType, ids = this.selectedIds): this => {
    if (ids.length < 2) return this
    return this.setState(Commands.alignShapes(this, ids, type))
  }

  /**
   * Distribute one or more shapes.
   * @param direction Whether to distribute horizontally or vertically..
   * @param ids The ids of the shapes to change (defaults to selection).
   */
  distribute = (direction: DistributeType, ids = this.selectedIds): this => {
    if (ids.length < 3) return this
    return this.setState(Commands.distributeShapes(this, ids, direction))
  }

  /**
   * Stretch one or more shapes to their common bounds.
   * @param direction Whether to stretch horizontally or vertically.
   * @param ids The ids of the shapes to change (defaults to selection).
   */
  stretch = (direction: StretchType, ids = this.selectedIds): this => {
    if (ids.length < 2) return this
    return this.setState(Commands.stretchShapes(this, ids, direction))
  }

  /**
   * Flip one or more shapes horizontally.
   * @param ids The ids of the shapes to change (defaults to selection).
   */
  flipHorizontal = (ids = this.selectedIds): this => {
    if (ids.length === 0) return this
    return this.setState(Commands.flipShapes(this, ids, FlipType.Horizontal))
  }

  /**
   * Flip one or more shapes vertically.
   * @param ids The ids of the shapes to change (defaults to selection).
   */
  flipVertical = (ids = this.selectedIds): this => {
    if (ids.length === 0) return this
    return this.setState(Commands.flipShapes(this, ids, FlipType.Vertical))
  }

  /**
   * Move one or more shapes to a new page. Will also break or move bindings.
   * @param toPageId The id of the page to move the shapes to.
   * @param fromPageId The id of the page to move the shapes from (defaults to current page).
   * @param ids The ids of the shapes to move (defaults to selection).
   */
  moveToPage = (
    toPageId: string,
    fromPageId = this.currentPageId,
    ids = this.selectedIds
  ): this => {
    if (ids.length === 0) return this
    const { rendererBounds } = this
    this.setState(Commands.moveShapesToPage(this, ids, rendererBounds, fromPageId, toPageId))
    return this
  }

  /**
   * Move one or more shapes to the back of the page.
   * @param ids The ids of the shapes to change (defaults to selection).
   */
  moveToBack = (ids = this.selectedIds): this => {
    if (ids.length === 0) return this
    return this.setState(Commands.reorderShapes(this, ids, MoveType.ToBack))
  }

  /**
   * Move one or more shapes backward on of the page.
   * @param ids The ids of the shapes to change (defaults to selection).
   */
  moveBackward = (ids = this.selectedIds): this => {
    if (ids.length === 0) return this
    return this.setState(Commands.reorderShapes(this, ids, MoveType.Backward))
  }

  /**
   * Move one or more shapes forward on the page.
   * @param ids The ids of the shapes to change (defaults to selection).
   */
  moveForward = (ids = this.selectedIds): this => {
    if (ids.length === 0) return this
    return this.setState(Commands.reorderShapes(this, ids, MoveType.Forward))
  }

  /**
   * Move one or more shapes to the front of the page.
   * @param ids The ids of the shapes to change (defaults to selection).
   */
  moveToFront = (ids = this.selectedIds): this => {
    if (ids.length === 0) return this
    return this.setState(Commands.reorderShapes(this, ids, MoveType.ToFront))
  }

  /**
   * Nudge one or more shapes in a direction.
   * @param delta The direction to nudge the shapes.
   * @param isMajor Whether this is a major (i.e. shift) nudge.
   * @param ids The ids to change (defaults to selection).
   */
  nudge = (delta: number[], isMajor = false, ids = this.selectedIds): this => {
    if (ids.length === 0) return this
    const size = isMajor
      ? this.settings.showGrid
        ? this.currentGrid * 4
        : 10
      : this.settings.showGrid
      ? this.currentGrid
      : 1

    return this.setState(Commands.translateShapes(this, ids, Vec.mul(delta, size)))
  }

  /**
   * Duplicate one or more shapes.
   * @param ids The ids to duplicate (defaults to selection).
   */
  duplicate = (ids = this.selectedIds, point?: number[]): this => {
    if (this.readOnly) return this
    if (ids.length === 0) return this
    return this.setState(Commands.duplicateShapes(this, ids, point))
  }

  /**
   * Reset the bounds for one or more shapes. Usually when the
   * bounding box of a shape is double-clicked. Different shapes may
   * handle this differently.
   * @param ids The ids to change (defaults to selection).
   */
  resetBounds = (ids = this.selectedIds): this => {
    const command = Commands.resetBounds(this, ids, this.currentPageId)
    return this.setState(Commands.resetBounds(this, ids, this.currentPageId), command.id)
  }

  /**
   * Toggle the hidden property of one or more shapes.
   * @param ids The ids to change (defaults to selection).
   */
  toggleHidden = (ids = this.selectedIds): this => {
    if (ids.length === 0) return this
    return this.setState(Commands.toggleShapeProp(this, ids, 'isHidden'))
  }

  /**
   * Toggle the locked property of one or more shapes.
   * @param ids The ids to change (defaults to selection).
   */
  toggleLocked = (ids = this.selectedIds): this => {
    if (ids.length === 0) return this
    return this.setState(Commands.toggleShapeProp(this, ids, 'isLocked'))
  }

  /**
   * Toggle the fixed-aspect-ratio property of one or more shapes.
   * @param ids The ids to change (defaults to selection).
   */
  toggleAspectRatioLocked = (ids = this.selectedIds): this => {
    if (ids.length === 0) return this
    return this.setState(Commands.toggleShapeProp(this, ids, 'isAspectRatioLocked'))
  }

  /**
   * Toggle the decoration at a handle of one or more shapes.
   * @param handleId The handle to toggle.
   * @param ids The ids of the shapes to toggle the decoration on.
   */
  toggleDecoration = (handleId: string, ids = this.selectedIds): this => {
    if (ids.length === 0 || !(handleId === 'start' || handleId === 'end')) return this
    return this.setState(Commands.toggleShapesDecoration(this, ids, handleId))
  }

  /**
   * Set the props of one or more shapes
   * @param props The props to set on the shapes.
   * @param ids The ids of the shapes to set props on.
   */
  setShapeProps = <T extends TDShape>(props: Partial<T>, ids = this.selectedIds) => {
    return this.setState(Commands.setShapesProps(this, ids, props))
  }

  /**
   * Rotate one or more shapes by a delta.
   * @param delta The delta in radians.
   * @param ids The ids to rotate (defaults to selection).
   */
  rotate = (delta = Math.PI * -0.5, ids = this.selectedIds): this => {
    if (ids.length === 0) return this
    const change = Commands.rotateShapes(this, ids, delta)
    if (!change) return this
    return this.setState(change)
  }

  /**
   * Group the selected shapes.
   * @param ids The ids to group (defaults to selection).
   * @param groupId The new group's id.
   */
  group = (
    ids = this.selectedIds,
    groupId = Utils.uniqueId(),
    pageId = this.currentPageId
  ): this => {
    if (this.readOnly) return this

    if (ids.length === 1 && this.getShape(ids[0], pageId).type === TDShapeType.Group) {
      return this.ungroup(ids, pageId)
    }

    if (ids.length < 2) return this

    const command = Commands.groupShapes(this, ids, groupId, pageId)
    if (!command) return this
    return this.setState(command)
  }

  /**
   * Ungroup the selected groups.
   * @todo
   */
  ungroup = (ids = this.selectedIds, pageId = this.currentPageId): this => {
    if (this.readOnly) return this

    const groups = ids
      .map((id) => this.getShape(id, pageId))
      .filter((shape) => shape.type === TDShapeType.Group)

    if (groups.length === 0) return this

    const command = Commands.ungroupShapes(this, ids, groups as GroupShape[], pageId)
    if (!command) return this
    return this.setState(command)
  }

  /**
   * Cancel the current session.
   */
  cancel = (): this => {
    this.currentTool.onCancel?.()
    return this
  }

  private addMediaFromFile = async (file: File, point = this.centerPoint) => {
    this.setIsLoading(true)
    const id = Utils.uniqueId()
    try {
      let dataurl: string | ArrayBuffer | null
      if (this.callbacks.onImageCreate) dataurl = await this.callbacks.onImageCreate(file, id)
      else dataurl = await fileToBase64(file)
      if (typeof dataurl === 'string') {
        const extension = file.name.match(/\.[0-9a-z]+$/i)
        if (!extension) throw Error('No extension')
        const isImage = IMAGE_EXTENSIONS.includes(extension[0].toLowerCase())
        const isVideo = VIDEO_EXTENSIONS.includes(extension[0].toLowerCase())
        if (!(isImage || isVideo)) throw Error('Wrong extension')
        let assetId = Utils.uniqueId()
        const pagePoint = this.getPagePoint(point)
        const shapeType = isImage ? TDShapeType.Image : TDShapeType.Video
        const assetType = isImage ? TDAssetType.Image : TDAssetType.Video
        const size = isImage ? await getSizeFromDataurl(dataurl) : [401.42, 401.42] // special
        const match = Object.values(this.document.assets).find(
          (asset) => asset.type === assetType && asset.src === dataurl
        )
        if (!match) {
          this.patchState({
            document: {
              assets: {
                [assetId]: {
                  id: assetId,
                  type: assetType,
                  src: dataurl,
                  size,
                },
              },
            },
          })
        } else assetId = match.id
        this.createImageOrVideoShapeAtPoint(id, shapeType, pagePoint, size, assetId)
      }
    } catch (error) {
      console.error(error)
      this.setIsLoading(false)
      return this
    }
    this.setIsLoading(false)
    return this
  }

  /* -------------------------------------------------- */
  /*                   Event Handlers                   */
  /* -------------------------------------------------- */

  /* ----------------- Keyboard Events ---------------- */

  onKeyDown: TLKeyboardEventHandler = (key, info, e) => {
    switch (e.key) {
      case '/': {
        if (this.status === 'idle') {
          const { shiftKey, metaKey, altKey, ctrlKey, spaceKey } = this

          this.onPointerDown(
            {
              target: 'canvas',
              pointerId: 0,
              origin: info.point,
              point: info.point,
              delta: [0, 0],
              pressure: 0.5,
              shiftKey,
              ctrlKey,
              metaKey,
              altKey,
              spaceKey,
            },
            {
              shiftKey,
              altKey,
              ctrlKey,
              pointerId: 0,
              clientX: info.point[0],
              clientY: info.point[1],
            } as unknown as React.PointerEvent<HTMLDivElement>
          )
        }
        break
      }
      case 'Escape': {
        this.cancel()
        break
      }
      case 'Meta': {
        this.metaKey = true
        break
      }
      case 'Alt': {
        this.altKey = true
        break
      }
      case 'Control': {
        this.ctrlKey = true
        break
      }
      case ' ': {
        this.spaceKey = true
        break
      }
    }

    this.currentTool.onKeyDown?.(key, info, e)

    return this
  }

  onKeyUp: TLKeyboardEventHandler = (key, info, e) => {
    if (!info) return

    switch (e.key) {
      case '/': {
        const { currentPoint, shiftKey, metaKey, altKey, ctrlKey, spaceKey } = this

        this.onPointerUp(
          {
            target: 'canvas',
            pointerId: 0,
            origin: currentPoint,
            point: currentPoint,
            delta: [0, 0],
            pressure: 0.5,
            shiftKey,
            ctrlKey,
            metaKey,
            altKey,
            spaceKey,
          },
          {
            shiftKey,
            altKey,
            ctrlKey,
            pointerId: 0,
            clientX: currentPoint[0],
            clientY: currentPoint[1],
          } as unknown as React.PointerEvent<HTMLDivElement>
        )
        break
      }
      case 'Meta': {
        this.metaKey = false
        break
      }
      case 'Alt': {
        this.altKey = false
        break
      }
      case 'Control': {
        this.ctrlKey = false
        break
      }
      case ' ': {
        this.spaceKey = false
        break
      }
    }

    this.currentTool.onKeyUp?.(key, info, e)
  }

  /* ------------- Renderer Event Handlers ------------ */

  onDragOver: TLDropEventHandler = (e) => {
    e.preventDefault()
  }

  onDrop: TLDropEventHandler = async (e) => {
    e.preventDefault()
    if (this.disableAssets) return this
    if (e.dataTransfer.files?.length) {
      const file = e.dataTransfer.files[0]
      this.addMediaFromFile(file, [e.clientX, e.clientY])
    }
    return this
  }

  onPinchStart: TLPinchEventHandler = (info, e) => this.currentTool.onPinchStart?.(info, e)

  onPinchEnd: TLPinchEventHandler = (info, e) => this.currentTool.onPinchEnd?.(info, e)

  onPinch: TLPinchEventHandler = (info, e) => this.currentTool.onPinch?.(info, e)

  onPan: TLWheelEventHandler = (info, e) => {
    if (this.appState.status === 'pinching') return
    // TODO: Pan and pinchzoom are firing at the same time. Considering turning one of them off!

    const delta = Vec.div(info.delta, this.pageState.camera.zoom)
    const prev = this.pageState.camera.point
    const next = Vec.sub(prev, delta)

    if (Vec.isEqual(next, prev)) return

    this.pan(delta)

    // onPan is called by onPointerMove when spaceKey & middle wheel button is pressed,
    // so we shouldn't call this again.
    if (!info.spaceKey && !(e.buttons === 4)) {
      this.onPointerMove(info, e as unknown as React.PointerEvent)
    }
  }

  onZoom: TLWheelEventHandler = (info, e) => {
    if (this.state.appState.status !== TDStatus.Idle) return

    const delta =
      e.deltaMode === WheelEvent.DOM_DELTA_PIXEL
        ? info.delta[2] / 500
        : e.deltaMode === WheelEvent.DOM_DELTA_LINE
        ? info.delta[2] / 100
        : info.delta[2] / 2

    this.zoomBy(delta, this.centerPoint)
    this.onPointerMove(info, e as unknown as React.PointerEvent)
  }

  /* ----------------- Pointer Events ----------------- */

  updateInputs: TLPointerEventHandler = (info) => {
    this.currentPoint = [...this.getPagePoint(info.point), info.pressure]
    this.shiftKey = info.shiftKey
    this.altKey = info.altKey
    this.ctrlKey = info.ctrlKey
    this.metaKey = info.metaKey
  }

  onPointerMove: TLPointerEventHandler = (info, e) => {
    this.previousPoint = this.currentPoint
    this.updateInputs(info, e)

    // Several events (e.g. pan) can trigger the same "pointer move" behavior
    this.currentTool.onPointerMove?.(info, e)

    // Move this to an emitted event
    if (this.state.room) {
      const { users, userId } = this.state.room

      this.callbacks.onChangePresence?.(this, {
        ...users[userId],
        point: this.getPagePoint(info.point),
      })
    }
  }

  onPointerDown: TLPointerEventHandler = (info, e) => {
    this.originPoint = this.getPagePoint(info.point)
    this.updateInputs(info, e)
    this.currentTool.onPointerDown?.(info, e)
  }

  onPointerUp: TLPointerEventHandler = (info, e) => {
    this.updateInputs(info, e)
    this.currentTool.onPointerUp?.(info, e)
  }

  // Canvas (background)
  onPointCanvas: TLCanvasEventHandler = (info, e) => {
    this.updateInputs(info, e)
    this.currentTool.onPointCanvas?.(info, e)
  }

  onDoubleClickCanvas: TLCanvasEventHandler = (info, e) => {
    this.updateInputs(info, e)
    this.currentTool.onDoubleClickCanvas?.(info, e)
  }

  onRightPointCanvas: TLCanvasEventHandler = (info, e) => {
    this.updateInputs(info, e)
    this.currentTool.onRightPointCanvas?.(info, e)
  }

  onDragCanvas: TLCanvasEventHandler = (info, e) => {
    this.updateInputs(info, e)
    this.currentTool.onDragCanvas?.(info, e)
  }

  onReleaseCanvas: TLCanvasEventHandler = (info, e) => {
    this.updateInputs(info, e)
    this.currentTool.onReleaseCanvas?.(info, e)
  }

  // Shape
  onPointShape: TLPointerEventHandler = (info, e) => {
    this.originPoint = this.getPagePoint(info.point)
    this.updateInputs(info, e)
    this.currentTool.onPointShape?.(info, e)
  }

  onReleaseShape: TLPointerEventHandler = (info, e) => {
    this.updateInputs(info, e)
    this.currentTool.onReleaseShape?.(info, e)
  }

  onDoubleClickShape: TLPointerEventHandler = (info, e) => {
    this.originPoint = this.getPagePoint(info.point)
    this.updateInputs(info, e)
    this.currentTool.onDoubleClickShape?.(info, e)
  }

  onRightPointShape: TLPointerEventHandler = (info, e) => {
    this.originPoint = this.getPagePoint(info.point)
    this.updateInputs(info, e)
    this.currentTool.onRightPointShape?.(info, e)
  }

  onDragShape: TLPointerEventHandler = (info, e) => {
    this.updateInputs(info, e)
    this.currentTool.onDragShape?.(info, e)
  }

  onHoverShape: TLPointerEventHandler = (info, e) => {
    this.updateInputs(info, e)
    this.currentTool.onHoverShape?.(info, e)
  }

  onUnhoverShape: TLPointerEventHandler = (info, e) => {
    this.updateInputs(info, e)
    this.currentTool.onUnhoverShape?.(info, e)
  }

  // Bounds (bounding box background)
  onPointBounds: TLBoundsEventHandler = (info, e) => {
    this.originPoint = this.getPagePoint(info.point)
    this.updateInputs(info, e)
    this.currentTool.onPointBounds?.(info, e)
  }

  onDoubleClickBounds: TLBoundsEventHandler = (info, e) => {
    this.originPoint = this.getPagePoint(info.point)
    this.updateInputs(info, e)
    this.currentTool.onDoubleClickBounds?.(info, e)
  }

  onRightPointBounds: TLBoundsEventHandler = (info, e) => {
    this.originPoint = this.getPagePoint(info.point)
    this.updateInputs(info, e)
    this.currentTool.onRightPointBounds?.(info, e)
  }

  onDragBounds: TLBoundsEventHandler = (info, e) => {
    this.updateInputs(info, e)
    this.currentTool.onDragBounds?.(info, e)
  }

  onHoverBounds: TLBoundsEventHandler = (info, e) => {
    this.updateInputs(info, e)
    this.currentTool.onHoverBounds?.(info, e)
  }

  onUnhoverBounds: TLBoundsEventHandler = (info, e) => {
    this.updateInputs(info, e)
    this.currentTool.onUnhoverBounds?.(info, e)
  }

  onReleaseBounds: TLBoundsEventHandler = (info, e) => {
    this.updateInputs(info, e)
    this.currentTool.onReleaseBounds?.(info, e)
  }

  // Bounds handles (corners, edges)
  onPointBoundsHandle: TLBoundsHandleEventHandler = (info, e) => {
    this.originPoint = this.getPagePoint(info.point)
    this.updateInputs(info, e)
    this.currentTool.onPointBoundsHandle?.(info, e)
  }

  onDoubleClickBoundsHandle: TLBoundsHandleEventHandler = (info, e) => {
    this.originPoint = this.getPagePoint(info.point)
    this.updateInputs(info, e)
    this.currentTool.onDoubleClickBoundsHandle?.(info, e)
    // hack time to reset the size / clipping of an image
    if (this.selectedIds.length !== 1) return
    const shape = this.getShape(this.selectedIds[0])
    if (shape.type === TDShapeType.Image || shape.type === TDShapeType.Video) {
      const asset = this.document.assets[shape.assetId]
      const util = TLDR.getShapeUtil(shape)
      const centerA = util.getCenter(shape)
      const centerB = util.getCenter({ ...shape, size: asset.size })
      const delta = Vec.sub(centerB, centerA)
      this.updateShapes({
        id: shape.id,
        point: Vec.sub(shape.point, delta),
        size: asset.size,
      })
    }
  }

  onRightPointBoundsHandle: TLBoundsHandleEventHandler = (info, e) => {
    this.originPoint = this.getPagePoint(info.point)
    this.updateInputs(info, e)
    this.currentTool.onRightPointBoundsHandle?.(info, e)
  }

  onDragBoundsHandle: TLBoundsHandleEventHandler = (info, e) => {
    this.updateInputs(info, e)
    this.currentTool.onDragBoundsHandle?.(info, e)
  }

  onHoverBoundsHandle: TLBoundsHandleEventHandler = (info, e) => {
    this.updateInputs(info, e)
    this.currentTool.onHoverBoundsHandle?.(info, e)
  }

  onUnhoverBoundsHandle: TLBoundsHandleEventHandler = (info, e) => {
    this.updateInputs(info, e)
    this.currentTool.onUnhoverBoundsHandle?.(info, e)
  }

  onReleaseBoundsHandle: TLBoundsHandleEventHandler = (info, e) => {
    this.updateInputs(info, e)
    this.currentTool.onReleaseBoundsHandle?.(info, e)
  }

  // Handles (ie the handles of a selected arrow)
  onPointHandle: TLPointerEventHandler = (info, e) => {
    this.originPoint = this.getPagePoint(info.point)
    this.updateInputs(info, e)
    this.currentTool.onPointHandle?.(info, e)
  }

  onDoubleClickHandle: TLPointerEventHandler = (info, e) => {
    this.originPoint = this.getPagePoint(info.point)
    this.updateInputs(info, e)
    this.currentTool.onDoubleClickHandle?.(info, e)
  }

  onRightPointHandle: TLPointerEventHandler = (info, e) => {
    this.originPoint = this.getPagePoint(info.point)
    this.updateInputs(info, e)
    this.currentTool.onRightPointHandle?.(info, e)
  }

  onDragHandle: TLPointerEventHandler = (info, e) => {
    this.updateInputs(info, e)
    this.currentTool.onDragHandle?.(info, e)
  }

  onHoverHandle: TLPointerEventHandler = (info, e) => {
    this.updateInputs(info, e)
    this.currentTool.onHoverHandle?.(info, e)
  }

  onUnhoverHandle: TLPointerEventHandler = (info, e) => {
    this.updateInputs(info, e)
    this.currentTool.onUnhoverHandle?.(info, e)
  }

  onReleaseHandle: TLPointerEventHandler = (info, e) => {
    this.updateInputs(info, e)
    this.currentTool.onReleaseHandle?.(info, e)
  }

  onShapeChange = (shape: { id: string } & Partial<TDShape>) => {
    this.updateShapes(shape)
  }

  onShapeBlur = () => {
    // This prevents an auto-blur event from Safari
    if (performance.now() - this.editingStartTime < 50) return

    const { editingId } = this.pageState
    const { isToolLocked } = this.getAppState()

    if (editingId) {
      // If we're editing text, then delete the text if it's empty
      const shape = this.getShape(editingId)
      this.setEditingId()
      if (shape.type === TDShapeType.Text) {
        if (shape.text.trim().length <= 0) {
          this.patchState(Commands.deleteShapes(this, [editingId]).after, 'delete_empty_text')
        } else if (!isToolLocked) {
          this.select(editingId)
        }
      }
    }

    this.currentTool.onShapeBlur?.()
  }

  onShapeClone: TLShapeCloneHandler = (info, e) => {
    this.originPoint = this.getPagePoint(info.point)
    this.updateInputs(info, e)
    this.currentTool.onShapeClone?.(info, e)
  }

  onRenderCountChange = (ids: string[]) => {
    const appState = this.getAppState()
    if (appState.isEmptyCanvas && ids.length > 0) {
      this.patchState(
        {
          appState: {
            isEmptyCanvas: false,
          },
        },
        'empty_canvas:false'
      )
    } else if (!appState.isEmptyCanvas && ids.length <= 0) {
      this.patchState(
        {
          appState: {
            isEmptyCanvas: true,
          },
        },
        'empty_canvas:true'
      )
    }
  }

  onError = () => {
    // TODO
  }

  isSelected(id: string) {
    return this.selectedIds.includes(id)
  }

  /* ----------------- Export ----------------- */

<<<<<<< HEAD
=======
  /**
   * Get a snapshot of a video at current frame as base64 encoded image
   * @param id ID of video shape
   * @returns base64 encoded frame
   * @throws Error if video shape with given ID does not exist
   */
  serializeVideo(id: string): string {
    const video = document.getElementById(id + '_video') as HTMLVideoElement
    if (video) {
      const canvas = document.createElement('canvas')
      canvas.width = video.videoWidth
      canvas.height = video.videoHeight
      const canvasContext = canvas.getContext('2d')!
      canvasContext.drawImage(video, 0, 0)
      return canvas.toDataURL('image/png')
    } else throw new Error('Video with id ' + id + ' not found')
  }

>>>>>>> 9223168e
  patchAssets(assets: TDAssets) {
    this.document.assets = {
      ...this.document.assets,
      ...assets,
    }
  }

  async exportAllShapesAs(type: TDExportTypes) {
    const prevSelected = [...this.selectedIds]
    this.selectAll()
    await this.exportSelectedShapesAs(type)
    this.select(...prevSelected)
  }

  async exportSelectedShapesAs(type: TDExportTypes) {
    this.setIsLoading(true)
    const assets: TDAssets = {}
<<<<<<< HEAD
    const shapes = this.selectedIds
      .map((id) => this.getShape(id))
      .filter((s) => s.type !== TDShapeType.Video)

    shapes.forEach((s) => {
      if (s.assetId) {
        assets[s.assetId] = this.document.assets[s.assetId]
      }
    })

=======
    let shapes = this.selectedIds.map((id) => ({ ...this.getShape(id) }))

    // Patch asset table. Replace videos with serialized snapshots
    shapes.forEach((s, i) => {
      if (s.assetId) {
        assets[s.assetId] = { ...this.document.assets[s.assetId] }
        if (s.type === TDShapeType.Video) {
          assets[s.assetId].src = this.serializeVideo(s.id)
          assets[s.assetId].type = TDAssetType.Image
        }
      }
    })

    // Cast exported video shapes to image shapes to properly display snapshots
    shapes = shapes.map((s) => {
      if (s.type === TDShapeType.Video) {
        const shape = <TDShape>s
        shape.type = TDShapeType.Image
        return <ImageShape>shape
      } else return s
    })

>>>>>>> 9223168e
    const data: TDExportRequestBody = {
      shapes: shapes,
      assets: assets,
      type,
    }

    try {
      const response = await fetch(EXPORT_ENDPOINT, {
        method: 'POST',
        headers: {
          'Content-Type': 'application/json',
        },
        body: JSON.stringify(data),
      })
      const blob = await response.blob()

      this.downloadBlob(blob, type)
      this.setIsLoading(false)
    } catch (error) {
      this.setIsLoading(false)

      console.error(error)
    }
  }

  downloadBlob(blob: Blob, type: TDExportTypes) {
    const blobUrl = URL.createObjectURL(blob)
    const link = document.createElement('a')
    link.href = blobUrl
    link.download = (this.page.name || 'tldr') + '.' + type
    link.click()
  }

  get room() {
    return this.state.room
  }

  get isLocal() {
    return this.state.room === undefined || this.state.room.id === 'local'
  }

  get status() {
    return this.appState.status
  }

  get currentUser() {
    if (!this.state.room) return
    return this.state.room.users[this.state.room.userId]
  }

  // The center of the component (in screen space)
  get centerPoint() {
    const { width, height } = this.rendererBounds
    return Vec.toFixed([width / 2, height / 2])
  }

  get currentGrid() {
    const { zoom } = this.pageState.camera
    if (zoom < 0.15) {
      return GRID_SIZE * 16
    } else if (zoom < 1) {
      return GRID_SIZE * 4
    } else {
      return GRID_SIZE * 1
    }
  }

  getShapeUtil = TLDR.getShapeUtil

  static version = 15.3

  static defaultDocument: TDDocument = {
    id: 'doc',
    name: 'New Document',
    version: TldrawApp.version,
    pages: {
      page: {
        id: 'page',
        name: 'Page 1',
        childIndex: 1,
        shapes: {},
        bindings: {},
      },
    },
    pageStates: {
      page: {
        id: 'page',
        selectedIds: [],
        camera: {
          point: [0, 0],
          zoom: 1,
        },
      },
    },
    assets: {},
  }

  static defaultState: TDSnapshot = {
    settings: {
      isPenMode: false,
      isDarkMode: false,
      isZoomSnap: false,
      isFocusMode: false,
      isSnapping: false,
      //@ts-ignore
      isDebugMode: process.env.NODE_ENV === 'development',
      isReadonlyMode: false,
      nudgeDistanceLarge: 16,
      nudgeDistanceSmall: 1,
      showRotateHandles: true,
      showBindingHandles: true,
      showCloneHandles: false,
      showGrid: false,
    },
    appState: {
      status: TDStatus.Idle,
      activeTool: 'select',
      hoveredId: undefined,
      currentPageId: 'page',
      currentStyle: defaultStyle,
      isToolLocked: false,
      isMenuOpen: false,
      isEmptyCanvas: false,
      snapLines: [],
      isLoading: false,
      disableAssets: false,
    },
    document: TldrawApp.defaultDocument,
  }
}<|MERGE_RESOLUTION|>--- conflicted
+++ resolved
@@ -40,10 +40,7 @@
   TDExportTypes,
   TDAssets,
   TDExportRequestBody,
-<<<<<<< HEAD
-=======
   ImageShape,
->>>>>>> 9223168e
 } from '~types'
 import {
   migrate,
@@ -3341,8 +3338,6 @@
 
   /* ----------------- Export ----------------- */
 
-<<<<<<< HEAD
-=======
   /**
    * Get a snapshot of a video at current frame as base64 encoded image
    * @param id ID of video shape
@@ -3361,7 +3356,6 @@
     } else throw new Error('Video with id ' + id + ' not found')
   }
 
->>>>>>> 9223168e
   patchAssets(assets: TDAssets) {
     this.document.assets = {
       ...this.document.assets,
@@ -3379,18 +3373,6 @@
   async exportSelectedShapesAs(type: TDExportTypes) {
     this.setIsLoading(true)
     const assets: TDAssets = {}
-<<<<<<< HEAD
-    const shapes = this.selectedIds
-      .map((id) => this.getShape(id))
-      .filter((s) => s.type !== TDShapeType.Video)
-
-    shapes.forEach((s) => {
-      if (s.assetId) {
-        assets[s.assetId] = this.document.assets[s.assetId]
-      }
-    })
-
-=======
     let shapes = this.selectedIds.map((id) => ({ ...this.getShape(id) }))
 
     // Patch asset table. Replace videos with serialized snapshots
@@ -3413,7 +3395,6 @@
       } else return s
     })
 
->>>>>>> 9223168e
     const data: TDExportRequestBody = {
       shapes: shapes,
       assets: assets,
