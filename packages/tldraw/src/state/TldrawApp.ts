import {
  TLBounds,
  TLBoundsEventHandler,
  TLBoundsHandleEventHandler,
  TLCanvasEventHandler,
  TLDropEventHandler,
  TLKeyboardEventHandler,
  TLPageState,
  TLPinchEventHandler,
  TLPointerEventHandler,
  TLShapeCloneHandler,
  TLWheelEventHandler,
  Utils,
} from '@tldraw/core'
import { Vec } from '@tldraw/vec'
import {
  FIT_TO_SCREEN_PADDING,
  GRID_SIZE,
  IMAGE_EXTENSIONS,
  SVG_EXPORT_PADDING,
  USER_COLORS,
  VIDEO_EXTENSIONS,
} from '~constants'
import { shapeUtils } from '~state/shapes'
import { defaultStyle } from '~state/shapes/shared'
import {
  AlignStyle,
  AlignType,
  ArrowShape,
  DistributeType,
  FlipType,
  GroupShape,
  MoveType,
  SessionType,
  ShapeStyles,
  StretchType,
  TDAsset,
  TDAssetType,
  TDAssets,
  TDBinding,
  TDDocument,
  TDExport,
  TDExportBackground,
  TDExportType,
  TDPage,
  TDShape,
  TDShapeType,
  TDSnapshot,
  TDStatus,
  TDToolType,
  TDUser,
  TldrawCommand,
  TldrawPatch,
<<<<<<< HEAD
  TDExportBackground,
  AlignStyle,
  TDSettings,
=======
>>>>>>> 429a1c5f
} from '~types'
import { getClipboard, setClipboard } from './IdbClipboard'
import { StateManager } from './StateManager'
import { deepCopy } from './StateManager/copy'
import { TLDR } from './TLDR'
import * as Commands from './commands'
import {
  FileSystemHandle,
  fileToBase64,
  fileToText,
  getImageSizeFromSrc,
  getVideoSizeFromSrc,
  loadFileHandle,
  migrate,
  openAssetsFromFileSystem,
  openFromFileSystem,
  saveToFileSystem,
} from './data'
import { SessionArgsOfType, TldrawSession, getSession } from './sessions'
import { clearPrevSize } from './shapes/shared/getTextSize'
import { ArrowTool } from './tools/ArrowTool'
import type { BaseTool } from './tools/BaseTool'
import { DrawTool } from './tools/DrawTool'
import { EllipseTool } from './tools/EllipseTool'
import { EraseTool } from './tools/EraseTool'
import { LineTool } from './tools/LineTool'
import { RectangleTool } from './tools/RectangleTool'
import { SelectTool } from './tools/SelectTool'
import { StickyTool } from './tools/StickyTool'
import { TextTool } from './tools/TextTool'
import { TriangleTool } from './tools/TriangleTool'

const uuid = Utils.uniqueId()

export interface TDCallbacks {
  /**
   * (optional) A callback to run when the component mounts.
   */
  onMount?: (app: TldrawApp) => void
  /**
   * (optional) A callback to run when the component's state changes.
   */
  onChange?: (app: TldrawApp, reason?: string) => void
  /**
   * (optional) A callback to run when the user creates a new project through the menu or through a keyboard shortcut.
   */
  onNewProject?: (app: TldrawApp, e?: KeyboardEvent) => void
  /**
   * (optional) A callback to run when the user saves a project through the menu or through a keyboard shortcut.
   */
  onSaveProject?: (app: TldrawApp, e?: KeyboardEvent) => void
  /**
   * (optional) A callback to run when the user saves a project as a new project through the menu or through a keyboard shortcut.
   */
  onSaveProjectAs?: (app: TldrawApp, e?: KeyboardEvent) => void
  /**
   * (optional) A callback to run when the user opens new project through the menu or through a keyboard shortcut.
   */
  onOpenProject?: (app: TldrawApp, e?: KeyboardEvent) => void
  /**
   * (optional) A callback to run when the opens a file to upload.
   */
  onOpenMedia?: (app: TldrawApp) => void
  /**
   * (optional) A callback to run when the state is patched.
   */
  onPatch?: (app: TldrawApp, patch: TldrawPatch, reason?: string) => void
  /**
   * (optional) A callback to run when the state is changed with a command.
   */
  onCommand?: (app: TldrawApp, command: TldrawCommand, reason?: string) => void
  /**
   * (optional) A callback to run when the state is persisted.
   */
  onPersist?: (app: TldrawApp) => void
  /**
   * (optional) A callback to run when the user undos.
   */
  onUndo?: (app: TldrawApp) => void
  /**
   * (optional) A callback to run when the user redos.
   */
  onRedo?: (app: TldrawApp) => void
  /**
   * (optional) A callback to run when the user changes the current page's shapes.
   */
  onChangePage?: (
    app: TldrawApp,
    shapes: Record<string, TDShape | undefined>,
    bindings: Record<string, TDBinding | undefined>,
    assets: Record<string, TDAsset | undefined>,
    addToHistory: boolean
  ) => void
  /**
   * (optional) A callback to run when the user creates a new project.
   */
  onChangePresence?: (app: TldrawApp, user: TDUser) => void
  /**
   * (optional) A callback to run when an asset will be deleted.
   */
  onAssetDelete?: (app: TldrawApp, assetId: string) => void
  /**
   * (optional) A callback to run when an asset will be created. Should return the value for the image/video's `src` property.
   */
  onAssetCreate?: (app: TldrawApp, file: File, id: string) => Promise<string | false>
  /**
   * (optional) A callback to run when an asset will be uploaded. Should return the value for the image/video's `src` property.
   */
  onAssetUpload?: (app: TldrawApp, file: File, id: string) => Promise<string | false>
  /**
   * (optional) A callback to run when the user exports their page or selection.
   */
  onExport?: (app: TldrawApp, info: TDExport) => Promise<void>
  /**
   * (optional) A callback to run when a session begins.
   */
  onSessionStart?: (app: TldrawApp, id: string) => void
  /**
   * (optional) A callback to run when a session ends.
   */
  onSessionEnd?: (app: TldrawApp, id: string) => void
}

export class TldrawApp extends StateManager<TDSnapshot, TDSettings> {
  callbacks: TDCallbacks = {}

  tools = {
    select: new SelectTool(this),
    erase: new EraseTool(this),
    [TDShapeType.Text]: new TextTool(this),
    [TDShapeType.Draw]: new DrawTool(this),
    [TDShapeType.Ellipse]: new EllipseTool(this),
    [TDShapeType.Rectangle]: new RectangleTool(this),
    [TDShapeType.Triangle]: new TriangleTool(this),
    [TDShapeType.Line]: new LineTool(this),
    [TDShapeType.Arrow]: new ArrowTool(this),
    [TDShapeType.Sticky]: new StickyTool(this),
  }

  currentTool: BaseTool = this.tools.select

  session?: TldrawSession

  readOnly = false

  isDirty = false

  isCreating = false

  originPoint = [0, 0]

  currentPoint = [0, 0]

  previousPoint = [0, 0]

  shiftKey = false

  altKey = false

  metaKey = false

  ctrlKey = false

  spaceKey = false

  isPointing = false

  isForcePanning = false

  editingStartTime = -1

  fileSystemHandle: FileSystemHandle | null = null

  viewport = Utils.getBoundsFromPoints([
    [0, 0],
    [100, 100],
  ])

  rendererBounds = Utils.getBoundsFromPoints([
    [0, 0],
    [100, 100],
  ])

  selectHistory = {
    stack: [[]] as string[][],
    pointer: 0,
  }

  clipboard?: {
    shapes: TDShape[]
    bindings: TDBinding[]
    assets: TDAsset[]
  }

  rotationInfo = {
    selectedIds: [] as string[],
    center: [0, 0],
  }

  constructor(id?: string, callbacks = {} as TDCallbacks) {
    super(
      TldrawApp.defaultState,
      TldrawApp.defaultSetting,
      id,
      TldrawApp.version,
      (prev, next, prevVersion) => {
        return migrate(
          {
            ...next,
            document: { ...next.document, ...prev.document, version: prevVersion },
          },
          TldrawApp.version
        )
      }
    )

    this.callbacks = callbacks
  }

  /* -------------------- Internal -------------------- */

  protected migrate = (state: TDSnapshot): TDSnapshot => {
    return migrate(state, TldrawApp.version)
  }

  protected onReady = () => {
    this.loadDocument(this.document)

    loadFileHandle().then((fileHandle) => {
      this.fileSystemHandle = fileHandle
    })

    try {
      this.patchState({
        ...migrate(this.state, TldrawApp.version),
        appState: {
          status: TDStatus.Idle,
        },
      })
      this.patchSettings(this.settings)
    } catch (e) {
      console.error('The data appears to be corrupted. Resetting!', e)
      localStorage.setItem(this.document.id + '_corrupted', JSON.stringify(this.document))
      this.patchSettings(TldrawApp.defaultSetting)
      this.patchState({
        ...TldrawApp.defaultState,
        appState: {
          ...TldrawApp.defaultState.appState,
          status: TDStatus.Idle,
        },
      })
    }

    this.callbacks.onMount?.(this)
  }

  /**
   * Cleanup the state after each state change.
   * @param state The new state
   * @param prev The previous state
   * @protected
   * @returns The final state
   */
  protected cleanup = (state: TDSnapshot, prev: TDSnapshot): TDSnapshot => {
    const next: TDSnapshot = { ...state }

    // Remove deleted shapes and bindings (in Commands, these will be set to undefined)
    if (next.document !== prev.document) {
      Object.entries(next.document.pages).forEach(([pageId, page]) => {
        if (page === undefined) {
          // If page is undefined, delete the page and pagestate
          delete next.document.pages[pageId]
          delete next.document.pageStates[pageId]
          return
        }

        const prevPage = prev.document.pages[pageId]

        const changedShapes: Record<string, TDShape | undefined> = {}

        if (!prevPage || page.shapes !== prevPage.shapes || page.bindings !== prevPage.bindings) {
          page.shapes = { ...page.shapes }
          page.bindings = { ...page.bindings }

          const groupsToUpdate = new Set<GroupShape>()

          // If shape is undefined, delete the shape
          Object.entries(page.shapes).forEach(([id, shape]) => {
            let parentId: string

            if (!shape) {
              parentId = prevPage?.shapes[id]?.parentId
              delete page.shapes[id]
            } else {
              parentId = shape.parentId
            }

            if (page.id === next.appState.currentPageId) {
              if (prevPage?.shapes[id] !== shape) {
                changedShapes[id] = shape
              }
            }

            // If the shape is the child of a group, then update the group
            // (unless the group is being deleted too)
            if (parentId && parentId !== pageId) {
              const group = page.shapes[parentId]
              if (group !== undefined) {
                groupsToUpdate.add(page.shapes[parentId] as GroupShape)
              }
            }
          })

          // If binding is undefined, delete the binding
          Object.keys(page.bindings).forEach((id) => {
            if (!page.bindings[id]) {
              delete page.bindings[id]
            }
          })

          next.document.pages[pageId] = page

          // Get bindings related to the changed shapes
          const bindingsToUpdate = TLDR.getRelatedBindings(next, Object.keys(changedShapes), pageId)

          const visitedShapes = new Set<ArrowShape>()

          // Update all of the bindings we've just collected
          bindingsToUpdate.forEach((binding) => {
            if (!page.bindings[binding.id]) {
              return
            }

            const toShape = page.shapes[binding.toId]
            const fromShape = page.shapes[binding.fromId] as ArrowShape

            if (!(toShape && fromShape)) {
              delete next.document.pages[pageId].bindings[binding.id]
              return
            }

            if (visitedShapes.has(fromShape)) {
              return
            }

            // We only need to update the binding's "from" shape (an arrow)
            const fromDelta = TLDR.updateArrowBindings(page, fromShape)
            visitedShapes.add(fromShape)

            if (fromDelta) {
              const nextShape = {
                ...fromShape,
                ...fromDelta,
              } as ArrowShape
              page.shapes[fromShape.id] = nextShape
            }
          })

          groupsToUpdate.forEach((group) => {
            if (!group) throw Error('no group!')
            const children = group.children.filter((id) => page.shapes[id] !== undefined)

            const commonBounds = Utils.getCommonBounds(
              children
                .map((id) => page.shapes[id])
                .filter(Boolean)
                .map((shape) => TLDR.getRotatedBounds(shape))
            )

            page.shapes[group.id] = {
              ...group,
              point: [commonBounds.minX, commonBounds.minY],
              size: [commonBounds.width, commonBounds.height],
              children,
            }
          })
        }

        // Clean up page state, preventing hovers on deleted shapes

        const nextPageState: TLPageState = {
          ...next.document.pageStates[pageId],
        }

        if (!nextPageState.brush) {
          delete nextPageState.brush
        }

        if (nextPageState.hoveredId && !page.shapes[nextPageState.hoveredId]) {
          delete nextPageState.hoveredId
        }

        if (nextPageState.bindingId && !page.bindings[nextPageState.bindingId]) {
          TLDR.warn(`Could not find the binding of ${pageId}`)
          delete nextPageState.bindingId
        }

        if (nextPageState.editingId && !page.shapes[nextPageState.editingId]) {
          TLDR.warn('Could not find the editing shape!')
          delete nextPageState.editingId
        }

        next.document.pageStates[pageId] = nextPageState
      })
    }

    Object.keys(next.document.assets ?? {}).forEach((id) => {
      if (!next.document.assets?.[id]) {
        delete next.document.assets?.[id]
      }
    })

    const currentPageId = next.appState.currentPageId

    const currentPageState = next.document.pageStates[currentPageId]

    if (next.room && next.room !== prev.room) {
      const room = { ...next.room, users: { ...next.room.users } }

      // Remove any exited users
      if (prev.room) {
        Object.values(prev.room.users)
          .filter(Boolean)
          .forEach((user) => {
            if (room.users[user.id] === undefined) {
              delete room.users[user.id]
            }
          })
      }

      next.room = room
    }

    if (next.room) {
      next.room.users[next.room.userId] = {
        ...next.room.users[next.room.userId],
        point: this.currentPoint,
        selectedIds: currentPageState.selectedIds,
      }
    }

    // Temporary block on editing pages while in readonly mode.
    // This is a broad solution but not a very good one: the UX
    // for interacting with a readOnly document will be more nuanced.
    if (this.readOnly) {
      next.document.pages = prev.document.pages
    }

    return next
  }

  private broadcastPatch = (patch: TldrawPatch, addToHistory: boolean) => {
    const changedShapes: Record<string, TDShape | undefined> = {}
    const changedBindings: Record<string, TDBinding | undefined> = {}
    const changedAssets: Record<string, TDAsset | undefined> = {}
    let shapes: any = {}
    let bindings: any = {}
    let assets: any = {}

    if ('document' in patch) {
      shapes = patch?.document?.pages?.[this.currentPageId]?.shapes
      bindings = patch?.document?.pages?.[this.currentPageId]?.bindings
      assets = patch?.document?.assets
    }

    if (shapes) {
      Object.keys(shapes).forEach((id) => {
        changedShapes[id!] = this.getShape(id, this.currentPageId)
      })
    }

    if (bindings) {
      Object.keys(bindings).forEach((id) => {
        changedBindings[id] = this.getBinding(id, this.currentPageId)
      })
    }

    if (assets) {
      Object.keys(assets).forEach((id) => {
        changedAssets[id] = this.document.assets[id]
      })
    }

    this.callbacks.onChangePage?.(this, changedShapes, changedBindings, changedAssets, addToHistory)
  }

  onPatch = (state: TDSnapshot | TDSettings, patch: TldrawPatch, id?: string) => {
    if ('document' in patch) {
      if (
        (this.callbacks.onChangePage && patch?.document?.pages?.[this.currentPageId]) ||
        patch?.document?.assets
      ) {
        if (
          patch?.document?.assets ||
          (this.session &&
            this.session.type !== SessionType.Brush &&
            this.session.type !== SessionType.Erase &&
            this.session.type !== SessionType.Draw)
        ) {
          this.broadcastPatch(patch, false)
        }
      }
    }

    this.callbacks.onPatch?.(this, patch, id)
  }

  onCommand = (state: TDSnapshot, command: TldrawCommand, id?: string) => {
    this.clearSelectHistory()
    this.isDirty = true
    this.callbacks.onCommand?.(this, command, id)
  }

  onReplace = () => {
    this.clearSelectHistory()
    this.isDirty = false
  }

  onUndo = () => {
    this.rotationInfo.selectedIds = [...this.selectedIds]
    this.callbacks.onUndo?.(this)
  }

  onRedo = () => {
    this.rotationInfo.selectedIds = [...this.selectedIds]
    this.callbacks.onRedo?.(this)
  }

  onPersist = (state: TDSnapshot, patch: TldrawPatch) => {
    // If we are part of a room, send our changes to the server

    this.callbacks.onPersist?.(this)
    this.broadcastPatch(patch, true)
  }

  private prevSelectedIds = this.selectedIds

  /**
   * Clear the selection history after each new command, undo or redo.
   * @param state
   * @param id
   */
  protected onStateDidChange = (_state: TDSnapshot, id?: string): void => {
    this.callbacks.onChange?.(this, id)

    if (this.room && this.selectedIds !== this.prevSelectedIds) {
      this.callbacks.onChangePresence?.(this, {
        ...this.room.users[this.room.userId],
        selectedIds: this.selectedIds,
        session: !!this.session,
      })
      this.prevSelectedIds = this.selectedIds
    }
  }

  /* ----------- Managing Multiplayer State ----------- */

  private justSent = false

  getReservedContent = (coreReservedIds: string[], pageId = this.currentPageId) => {
    const { bindings } = this.document.pages[pageId]

    // We want to know which shapes we need to
    const reservedShapes: Record<string, TDShape> = {}
    const reservedBindings: Record<string, TDBinding> = {}

    // Quick lookup maps for bindings
    const bindingsArr = Object.values(bindings)
    const boundTos = new Map(bindingsArr.map((binding) => [binding.toId, binding]))
    const boundFroms = new Map(bindingsArr.map((binding) => [binding.fromId, binding]))
    const bindingMaps = [boundTos, boundFroms]

    // Unique set of shape ids that are going to be reserved
    const reservedShapeIds: string[] = []

    if (this.session) coreReservedIds.forEach((id) => reservedShapeIds.push(id))
    if (this.pageState.editingId) reservedShapeIds.push(this.pageState.editingId)

    const strongReservedShapeIds = new Set(reservedShapeIds)

    // Which shape ids have we already visited?
    const visited = new Set<string>()

    // Time to visit every reserved shape and every related shape and binding.
    while (reservedShapeIds.length > 0) {
      const id = reservedShapeIds.pop()
      if (!id) break
      if (visited.has(id)) continue

      // Add to set so that we don't process this id a second time
      visited.add(id)

      // Get the shape and reserve it
      const shape = this.getShape(id)
      reservedShapes[id] = shape

      if (shape.parentId !== pageId) reservedShapeIds.push(shape.parentId)

      // If the shape has children, add the shape's children to the list of ids to process
      if (shape.children) reservedShapeIds.push(...shape.children)

      // If there are binding for this shape, reserve the bindings and
      // add its related shapes to the list of ids to process
      bindingMaps
        .map((map) => map.get(shape.id)!)
        .filter(Boolean)
        .forEach((binding) => {
          reservedBindings[binding.id] = binding
          reservedShapeIds.push(binding.toId, binding.fromId)
        })
    }

    return { reservedShapes, reservedBindings, strongReservedShapeIds }
  }

  /**
   * Manually patch in page content.
   */
  public replacePageContent = (
    shapes: Record<string, TDShape>,
    bindings: Record<string, TDBinding>,
    assets: Record<string, TDAsset>,
    pageId = this.currentPageId
  ): this => {
    if (this.justSent) {
      // The incoming update was caused by an update that the client sent, noop.
      this.justSent = false
      return this
    }

    const page = this.document.pages[this.currentPageId]

    Object.values(shapes).forEach((shape) => {
      if (shape.parentId !== pageId && !(page.shapes[shape.parentId] || shapes[shape.parentId])) {
        console.warn('Added a shape without a parent on the page')
        shape.parentId = pageId
      }
    })

    this.useStore.setState((current) => {
      const { hoveredId, editingId, bindingId, selectedIds } = current.document.pageStates[pageId]

      const coreReservedIds = [...selectedIds]

      const editingShape = editingId && current.document.pages[this.currentPageId].shapes[editingId]
      if (editingShape) coreReservedIds.push(editingShape.id)

      const { reservedShapes, reservedBindings, strongReservedShapeIds } = this.getReservedContent(
        coreReservedIds,
        this.currentPageId
      )

      // Merge in certain changes to reserved shapes
      Object.values(reservedShapes)
        // Don't merge updates to shapes with text (Text or Sticky)
        .filter((reservedShape) => !('text' in reservedShape))
        .forEach((reservedShape) => {
          const incomingShape = shapes[reservedShape.id]
          if (!incomingShape) return

          // If the shape isn't "strongly reserved", then use the incoming shape;
          // note that this is only if the incoming shape exists! If the shape was
          // deleted in the incoming shapes, then we'll keep out reserved shape.
          // This logic would need more work for arrows, because the incoming shape
          // include a binding change that we'll need to resolve with our reserved bindings.
          if (
            !(
              reservedShape.type === TDShapeType.Arrow ||
              strongReservedShapeIds.has(reservedShape.id)
            )
          ) {
            shapes[reservedShape.id] = incomingShape
            return
          }

          // Only allow certain merges.

          // Allow decorations (of an arrow) to be changed
          if ('decorations' in incomingShape && 'decorations' in reservedShape) {
            shapes[reservedShape.id] = { ...reservedShape, decorations: incomingShape.decorations }
          }

          // Allow the shape's style to be changed
          reservedShape.style = incomingShape.style
        })

      // Use the incoming shapes / bindings as comparisons for what
      // will have changed. This is important because we want to restore
      // related shapes that may not have changed on our side, but which
      // were deleted on the server.

      const nextShapes = {
        ...shapes,
        ...reservedShapes,
      }

      if (editingShape) {
        nextShapes[editingShape.id] = editingShape
      }

      const nextBindings = {
        ...bindings,
        ...reservedBindings,
      }
      const nextAssets = {
        ...assets,
      }

      const next: TDSnapshot = {
        ...current,
        document: {
          ...current.document,
          pages: {
            [pageId]: {
              ...current.document.pages[pageId],
              shapes: nextShapes,
              bindings: nextBindings,
            },
          },
          assets: nextAssets,
          pageStates: {
            ...current.document.pageStates,
            [pageId]: {
              ...current.document.pageStates[pageId],
              selectedIds: selectedIds.filter((id) => nextShapes[id] !== undefined),
              hoveredId: hoveredId
                ? nextShapes[hoveredId] === undefined
                  ? undefined
                  : hoveredId
                : undefined,
              editingId: editingId,
              bindingId: bindingId
                ? nextBindings[bindingId] === undefined
                  ? undefined
                  : bindingId
                : undefined,
            },
          },
        },
      }
      const page = next.document.pages[pageId]

      // Get bindings related to the changed shapes
      const bindingsToUpdate = TLDR.getRelatedBindings(next, Object.keys(nextShapes), pageId)

      const visitedShapes = new Set<ArrowShape>()

      // Update all of the bindings we've just collected
      bindingsToUpdate.forEach((binding) => {
        if (!page.bindings[binding.id]) {
          return
        }

        const fromShape = page.shapes[binding.fromId] as ArrowShape

        if (visitedShapes.has(fromShape)) {
          return
        }

        // We only need to update the binding's "from" shape (an arrow)
        const fromDelta = TLDR.updateArrowBindings(page, fromShape)
        visitedShapes.add(fromShape)

        if (fromDelta) {
          const nextShape = {
            ...fromShape,
            ...fromDelta,
          } as TDShape

          page.shapes[fromShape.id] = nextShape
        }
      })

      Object.values(nextShapes).forEach((shape) => {
        if (shape.type !== TDShapeType.Group) return

        const children = shape.children.filter((id) => page.shapes[id] !== undefined)

        const commonBounds = Utils.getCommonBounds(
          children
            .map((id) => page.shapes[id])
            .filter(Boolean)
            .map((shape) => TLDR.getRotatedBounds(shape))
        )

        page.shapes[shape.id] = {
          ...shape,
          point: [commonBounds.minX, commonBounds.minY],
          size: [commonBounds.width, commonBounds.height],
          children,
        }
      })

      this.state.document = next.document

      return next
    }, true)

    return this
  }

  /**
   * Set the current status.
   * @param status The new status to set.
   * @private
   * @returns
   */
  setStatus(status: string) {
    return this.patchState(
      {
        appState: { status },
      },
      `set_status:${status}`
    )
  }

  /**
   * Update the bounding box when the renderer's bounds change.
   * @param bounds
   */
  updateBounds = (bounds: TLBounds) => {
    this.rendererBounds = bounds
    const { point, zoom } = this.camera
    this.updateViewport(point, zoom)

    if (!this.readOnly && this.session) {
      this.session.update()
    }
  }

  updateViewport = (point: number[], zoom: number) => {
    const { width, height } = this.rendererBounds
    const [minX, minY] = Vec.sub(Vec.div([0, 0], zoom), point)
    const [maxX, maxY] = Vec.sub(Vec.div([width, height], zoom), point)

    this.viewport = {
      minX,
      minY,
      maxX,
      maxY,
      height: maxX - minX,
      width: maxY - minY,
    }
  }

  /**
   * Set or clear the editing id
   * @param id [string]
   */
  setEditingId = (id?: string, isCreating = false) => {
    if (this.readOnly) return

    if (id) {
      // Start a new editing session
      this.startSession(SessionType.Edit, id, isCreating)
    } else {
      // If we're clearing the editing id and we don't have one, bail
      if (!this.pageState.editingId) return

      // If we're clearing the editing id and we do have one, complete the session
      this.completeSession()
    }

    this.editingStartTime = performance.now()

    this.patchState(
      {
        document: {
          pageStates: {
            [this.currentPageId]: {
              editingId: id,
            },
          },
        },
      },
      `set_editing_id`
    )
  }

  /**
   * Set or clear the hovered id
   * @param id [string]
   */
  setHoveredId = (id?: string) => {
    this.patchState(
      {
        document: {
          pageStates: {
            [this.currentPageId]: {
              hoveredId: id,
            },
          },
        },
      },
      `set_hovered_id`
    )
  }

  /* -------------------------------------------------- */
  /*                    Settings & UI                   */
  /* -------------------------------------------------- */

  /**
   * Set a setting.
   */
  setSetting = <T extends keyof TDSettings, V extends TDSettings[T]>(
    name: T,
    value: V | ((value: V) => V)
  ): this => {
    if (this.session) return this

    const patch = {
      [name]: typeof value === 'function' ? value(this.settings[name] as V) : value,
    }

    this.patchSettings(patch)
    this.persistSetting(patch)
    return this
  }

  /**
   * Toggle pen mode.
   */
  toggleFocusMode = (): this => this.setSetting('isFocusMode', !this.settings.isFocusMode)

  /**
   * Toggle pen mode.
   */
  togglePenMode = (): this => this.setSetting('isPenMode', !this.settings.isPenMode)

  /**
   * Toggle dark mode.
   */
  toggleDarkMode = (): this => this.setSetting('isDarkMode', !this.settings.isDarkMode)

  /**
   * Toggle zoom snap.
   */
  toggleZoomSnap = (): this => this.setSetting('isZoomSnap', !this.settings.isZoomSnap)

  /**
   * Toggle debug mode.
   */
  toggleDebugMode = (): this => this.setSetting('isDebugMode', !this.settings.isDebugMode)

  /**
   * Toggles the state if menu is opened
   */
  setMenuOpen = (isOpen: boolean): this => {
    const patch = { appState: { isMenuOpen: isOpen } }
    this.patchState(patch, 'ui:toggled_menu_opened')
    this.persist(patch)
    return this
  }

  /**
   * Toggles the state if something is loading
   */
  setIsLoading = (isLoading: boolean): this => {
    const patch = { appState: { isLoading } }
    this.patchState(patch, 'ui:toggled_is_loading')
    this.persist(patch)
    return this
  }

  setDisableAssets = (disableAssets: boolean): this => {
    this.patchState({ appState: { disableAssets } }, 'ui:toggled_disable_images')
    return this
  }

  get isMenuOpen(): boolean {
    return this.appState.isMenuOpen
  }

  get isLoading(): boolean {
    return this.appState.isLoading
  }

  get disableAssets(): boolean {
    return this.appState.disableAssets
  }

  /**
   * Toggle grids.
   */
  toggleGrid = (): this => this.setSetting('showGrid', !this.settings.showGrid)

  /**
   * Select a tool.
   * @param tool The tool to select, or "select".
   */
  selectTool = (type: TDToolType): this => {
    if (this.readOnly || this.session) return this

    this.isPointing = false // reset pointer state, in case something weird happened

    const tool = this.tools[type]

    if (tool === this.currentTool) {
      this.patchState({
        appState: {
          isToolLocked: false,
        },
      })
      return this
    }

    this.currentTool.onExit()
    tool.previous = this.currentTool.type
    this.currentTool = tool
    this.currentTool.onEnter()

    return this.patchState(
      {
        appState: {
          activeTool: type,
          isToolLocked: false,
        },
      },
      `selected_tool:${type}`
    )
  }

  /**
   * Toggle the tool lock option.
   */
  toggleToolLock = (): this => {
    if (this.session) return this
    return this.patchState(
      {
        appState: {
          isToolLocked: !this.appState.isToolLocked,
        },
      },
      `toggled_tool_lock`
    )
  }

  /* -------------------------------------------------- */
  /*                      Document                      */
  /* -------------------------------------------------- */

  /**
   * Reset the document to a blank state.
   */
  resetDocument = (): this => {
    if (this.session) return this
    this.session = undefined
    this.currentTool = this.tools.select

    const doc = TldrawApp.defaultDocument

    // Set the default page name to the localized version of "Page"
    doc.pages['page'].name = 'Page 1'

    this.resetHistory().clearSelectHistory().loadDocument(TldrawApp.defaultDocument).persist({})

    return this
  }

  /**
   *
   * @param document
   */
  updateUsers = (users: TDUser[], isOwnUpdate = false) => {
    this.patchState(
      {
        room: {
          users: Object.fromEntries(users.map((user) => [user.id, user])),
        },
      },
      isOwnUpdate ? 'room:self:update' : 'room:user:update'
    )
  }

  removeUser = (userId: string) => {
    this.patchState({
      room: {
        users: {
          [userId]: undefined,
        },
      },
    })
  }

  /**
   * Merge a new document patch into the current document.
   * @param document
   */
  mergeDocument = (document: TDDocument): this => {
    // If it's a new document, do a full change.
    if (this.document.id !== document.id) {
      this.replaceState({
        ...migrate(
          {
            ...this.state,
            document,
          },
          TldrawApp.version
        ),
        appState: {
          ...this.appState,
          currentPageId: Object.keys(document.pages)[0],
        },
      })
      return this
    }

    // Have we deleted any pages? If so, drop everything and change
    // to the first page. This is an edge case.
    const currentPageStates = { ...this.document.pageStates }

    // Update the app state's current page id if needed
    const nextAppState = {
      ...this.appState,
      currentPageId: document.pages[this.currentPageId]
        ? this.currentPageId
        : Object.keys(document.pages)[0],
      pages: Object.values(document.pages).map((page, i) => ({
        id: page.id,
        name: page.name,
        childIndex: page.childIndex || i,
      })),
    }

    // Reset the history (for now)
    this.resetHistory()

    Object.keys(this.document.pages).forEach((pageId) => {
      if (!document.pages[pageId]) {
        if (pageId === this.appState.currentPageId) {
          this.cancelSession()
          this.selectNone()
        }

        currentPageStates[pageId] = undefined as unknown as TLPageState
      }
    })

    // Don't allow the selected ids to be deleted during a session—if
    // they've been removed, put them back in the client's document.
    if (this.session) {
      this.selectedIds
        .filter((id) => !document.pages[this.currentPageId].shapes[id])
        .forEach((id) => (document.pages[this.currentPageId].shapes[id] = this.page.shapes[id]))
    }

    // For other pages, remove any selected ids that were deleted.
    Object.entries(currentPageStates).forEach(([pageId, pageState]) => {
      pageState.selectedIds = pageState.selectedIds.filter(
        (id) => !!document.pages[pageId].shapes[id]
      )
    })

    // If the user is currently creating a shape (ie drawing), then put that
    // shape back onto the page for the client.
    const { editingId } = this.pageState

    if (editingId) {
      document.pages[this.currentPageId].shapes[editingId] = this.page.shapes[editingId]
      currentPageStates[this.currentPageId].selectedIds = [editingId]
    }

    return this.replaceState(
      {
        ...migrate(
          { ...this.state, document: { ...document, pageStates: currentPageStates } },
          TldrawApp.version
        ),
        appState: nextAppState,
      },
      'merge'
    )
  }

  /**
   * Update the current document.
   * @param document
   */
  updateDocument = (document: TDDocument, reason = 'updated_document'): this => {
    const prevState = this.state

    const nextState = { ...prevState, document: { ...prevState.document } }

    if (!document.pages[this.currentPageId]) {
      nextState.appState = {
        ...prevState.appState,
        currentPageId: Object.keys(document.pages)[0],
      }
    }

    let i = 1

    for (const nextPage of Object.values(document.pages)) {
      if (nextPage !== prevState.document.pages[nextPage.id]) {
        nextState.document.pages[nextPage.id] = nextPage

        if (!nextPage.name) {
          nextState.document.pages[nextPage.id].name = `Page ${i + 1}`
          i++
        }
      }
    }

    for (const nextPageState of Object.values(document.pageStates)) {
      if (nextPageState !== prevState.document.pageStates[nextPageState.id]) {
        nextState.document.pageStates[nextPageState.id] = nextPageState

        const nextPage = document.pages[nextPageState.id]
        const keysToCheck = ['bindingId', 'editingId', 'hoveredId', 'pointedId'] as const

        for (const key of keysToCheck) {
          if (!nextPage.shapes[key]) {
            nextPageState[key] = undefined
          }
        }

        nextPageState.selectedIds = nextPageState.selectedIds.filter(
          (id) => !!document.pages[nextPage.id].shapes[id]
        )
      }
    }

    return this.replaceState(
      migrate(nextState, nextState.document.version || 0),
      `${reason}:${document.id}`
    )
  }

  /**
   * Load a fresh room into the state.
   * @param roomId
   */
  loadRoom = (roomId: string): this => {
    this.patchState({
      room: {
        id: roomId,
        userId: uuid,
        users: {
          [uuid]: {
            id: uuid,
            color: USER_COLORS[Math.floor(Math.random() * USER_COLORS.length)],
            point: [100, 100],
            selectedIds: [],
            activeShapes: [],
          },
        },
      },
    })
    return this
  }

  /**
   * Load a new document.
   * @param document The document to load
   */
  loadDocument = (document: TDDocument): this => {
    this.selectNone()
    this.resetHistory()
    this.clearSelectHistory()
    this.session = undefined

    const state = {
      ...TldrawApp.defaultState,
      document,
      appState: {
        ...TldrawApp.defaultState.appState,
        ...this.state.appState,
        currentPageId: Object.keys(document.pages)[0],
        disableAssets: this.disableAssets,
      },
    }

    this.replaceState(migrate(state, TldrawApp.version), 'loaded_document')
    const { point, zoom } = this.camera
    this.updateViewport(point, zoom)
    return this
  }

  // Should we move this to the app layer? onSave, onSaveAs, etc?

  /**
   * Create a new project.
   */
  newProject = () => {
    if (!this.isLocal) return
    this.fileSystemHandle = null
    this.resetDocument()
  }

  /**
   * Save the current project.
   */
  saveProject = async () => {
    if (this.readOnly) return
    try {
      const fileHandle = await saveToFileSystem(
        migrate(this.state, TldrawApp.version).document,
        this.fileSystemHandle
      )
      this.fileSystemHandle = fileHandle
      this.persist({})
      this.isDirty = false
    } catch (e: any) {
      // Likely cancelled
      console.error(e.message)
    }
    return this
  }

  /**
   * Save the current project as a new file.
   */
  saveProjectAs = async () => {
    try {
      const fileHandle = await saveToFileSystem(this.document, null)
      this.fileSystemHandle = fileHandle
      this.persist({})
      this.isDirty = false
    } catch (e: any) {
      // Likely cancelled
      console.error(e.message)
    }
    return this
  }

  /**
   * Load a project from the filesystem.
   * @todo
   */
  openProject = async () => {
    if (!this.isLocal) return

    try {
      const result = await openFromFileSystem()
      if (!result) {
        throw Error()
      }

      const { fileHandle, document } = result
      this.loadDocument(document)
      this.fileSystemHandle = fileHandle
      this.zoomToFit()
      this.persist({})
    } catch (e) {
      console.error(e)
    } finally {
      this.persist({})
    }
  }

  /**
   * Upload media from file
   */
  openAsset = async () => {
    if (!this.disableAssets)
      try {
        const file = await openAssetsFromFileSystem()
        if (Array.isArray(file)) {
          this.addMediaFromFiles(file, this.centerPoint)
        } else {
          if (!file) return
          this.addMediaFromFiles([file])
        }
      } catch (e) {
        console.error(e)
      } finally {
        this.persist({})
      }
  }

  /**
   * Sign out of the current account.
   * Should move to the www layer.
   * @todo
   */
  signOut = () => {
    // todo
  }
  /* -------------------- Getters --------------------- */

  /**
   * Get the current app state.
   */
  getAppState = (): TDSnapshot['appState'] => {
    return this.appState
  }

  /**
   * Get a page.
   * @param pageId (optional) The page's id.
   */
  getPage = (pageId = this.currentPageId): TDPage => {
    return TLDR.getPage(this.state, pageId || this.currentPageId)
  }

  /**
   * Get the shapes (as an array) from a given page.
   * @param pageId (optional) The page's id.
   */
  getShapes = (pageId = this.currentPageId): TDShape[] => {
    return TLDR.getShapes(this.state, pageId || this.currentPageId)
  }

  /**
   * Get the bindings from a given page.
   * @param pageId (optional) The page's id.
   */
  getBindings = (pageId = this.currentPageId): TDBinding[] => {
    return TLDR.getBindings(this.state, pageId || this.currentPageId)
  }

  /**
   * Get a shape from a given page.
   * @param id The shape's id.
   * @param pageId (optional) The page's id.
   */
  getShape = <T extends TDShape = TDShape>(id: string, pageId = this.currentPageId): T => {
    return TLDR.getShape<T>(this.state, id, pageId)
  }

  /**
   * Get the bounds of a shape on a given page.
   * @param id The shape's id.
   * @param pageId (optional) The page's id.
   */
  getShapeBounds = (id: string, pageId = this.currentPageId): TLBounds => {
    return TLDR.getBounds(this.getShape(id, pageId))
  }

  /**
   * Get a binding from a given page.
   * @param id The binding's id.
   * @param pageId (optional) The page's id.
   */
  getBinding = (id: string, pageId = this.currentPageId): TDBinding => {
    return TLDR.getBinding(this.state, id, pageId)
  }

  /**
   * Get the page state for a given page.
   * @param pageId (optional) The page's id.
   */
  getPageState = (pageId = this.currentPageId): TLPageState => {
    return TLDR.getPageState(this.state, pageId || this.currentPageId)
  }

  /**
   * Turn a screen point into a point on the page.
   * @param point The screen point
   * @param pageId (optional) The page to use
   */
  getPagePoint = (point: number[], pageId = this.currentPageId): number[] => {
    const { camera } = this.getPageState(pageId)
    return Vec.sub(Vec.div(point, camera.zoom), camera.point)
  }

  /**
   * Get the current undo/redo stack.
   */
  get history() {
    return this.stack.slice(0, this.pointer + 1)
  }

  /**
   * Replace the current history stack.
   */
  set history(commands: TldrawCommand[]) {
    this.replaceHistory(commands)
  }

  /**
   * The current document.
   */
  get document(): TDDocument {
    return this.state.document
  }

  /**
   * The current app state.
   */
  get appState(): TDSnapshot['appState'] {
    return this.state.appState
  }

  /**
   * The current page id.
   */
  get currentPageId(): string {
    return this.state.appState.currentPageId
  }

  /**
   * The current page.
   */
  get page(): TDPage {
    return this.state.document.pages[this.currentPageId]
  }

  /**
   * The current page's shapes (as an array).
   */
  get shapes(): TDShape[] {
    return Object.values(this.page.shapes)
  }

  /**
   * The current page's bindings.
   */
  get bindings(): TDBinding[] {
    return Object.values(this.page.bindings)
  }

  /**
   * The document's assets (as an array).
   */
  get assets(): TDAsset[] {
    return Object.values(this.document.assets)
  }

  /**
   * The current page's state.
   */
  get pageState(): TLPageState {
    return this.state.document.pageStates[this.currentPageId]
  }

  get camera(): {
    point: number[]
    zoom: number
  } {
    return this.pageState.camera
  }

  get zoom(): number {
    return this.pageState.camera.zoom
  }

  /**
   * The page's current selected ids.
   */
  get selectedIds(): string[] {
    return this.pageState.selectedIds
  }

  /* -------------------------------------------------- */
  /*                        Pages                       */
  /* -------------------------------------------------- */

  /**
   * Create a new page.
   * @param id (optional) The new page's id.
   */
  createPage = (id?: string, name?: string): this => {
    if (this.readOnly) return this
    const { width, height } = this.rendererBounds
    return this.setState(Commands.createPage(this, [-width / 2, -height / 2], id, name))
  }

  /**
   * Change the current page.
   * @param pageId The new current page's id.
   */
  changePage = (pageId: string): this => {
    return this.setState(Commands.changePage(this, pageId))
  }

  /**
   * Move a page above another.
   * @param pageId The page to move.
   * @param index The page above which to move.
   */
  movePage = (pageId: string, index: number): this => {
    if (this.readOnly) return this

    return this.setState(Commands.movePage(this, pageId, index))
  }

  /**
   * Rename a page.
   * @param pageId The id of the page to rename.
   * @param name The page's new name
   */
  renamePage = (pageId: string, name: string): this => {
    if (this.readOnly) return this
    return this.setState(Commands.renamePage(this, pageId, name))
  }

  /**
   * Duplicate a page.
   * @param pageId The id of the page to duplicate.
   */
  duplicatePage = (pageId: string): this => {
    if (this.readOnly) return this
    return this.setState(Commands.duplicatePage(this, pageId))
  }

  /**
   * Delete a page.
   * @param pageId The id of the page to delete.
   */
  deletePage = (pageId?: string): this => {
    if (this.readOnly) return this
    if (Object.values(this.document.pages).length <= 1) return this
    return this.setState(Commands.deletePage(this, pageId ? pageId : this.currentPageId))
  }

  /* -------------------------------------------------- */
  /*                      Clipboard                     */
  /* -------------------------------------------------- */

  /**
   * Cut (copy and delete) one or more shapes to the clipboard.
   * @param ids The ids of the shapes to cut.
   */
  cut = (ids = this.selectedIds, e?: ClipboardEvent): this => {
    e?.preventDefault()

    this.copy(ids, e)

    if (!this.readOnly) {
      this.delete(ids)
    }

    return this
  }

  /**
   * Copy one or more shapes to the clipboard.
   * @param ids The ids of the shapes to copy.
   */
  copy = (ids = this.selectedIds, e?: ClipboardEvent): this => {
    // Allow when in readOnly mode

    e?.preventDefault()

    this.clipboard = this.getContent(ids)

    const jsonString = JSON.stringify({
      type: 'tldr/clipboard',
      ...this.clipboard,
    })

    const tldrawString = `<tldraw>${jsonString}</tldraw>`

    setClipboard(tldrawString)

    if (e) {
      e.clipboardData?.setData('text/html', tldrawString)
    }

    if (navigator.clipboard && window.ClipboardItem) {
      navigator.clipboard.write([
        new ClipboardItem({
          'text/html': new Blob([tldrawString], { type: 'text/html' }),
        }),
      ])
    }

    return this
  }

  /**
   * Paste shapes (or text) from clipboard to a certain point.
   * @param point
   */
  paste = async (point?: number[], e?: ClipboardEvent) => {
    if (this.readOnly) return

    const filesToPaste: File[] = []
    const shapesToCreate: TDShape[] = []

    let clipboardData: any

    const getSvgFromText = async (text: string) => {
      const div = document.createElement('div')
      div.innerHTML = text
      const svg = div.firstChild as SVGSVGElement

      svg.style.setProperty('background-color', 'transparent')

      const imageBlob = await TLDR.getImageForSvg(svg, TDExportType.SVG, {
        scale: 1,
        quality: 1,
      })

      if (imageBlob) {
        const file = new File([imageBlob], 'image.svg')
        filesToPaste.push(file)
      } else {
        getShapeFromText(text)
      }
    }

    const getShapeFromText = (text: string) => {
      const pagePoint = this.getPagePoint(point ?? this.centerPoint, this.currentPageId)

      const isMultiline = text.includes('\n')

      shapesToCreate.push(
        TLDR.getShapeUtil(TDShapeType.Text).getShape({
          id: Utils.uniqueId(),
          type: TDShapeType.Text,
          parentId: this.appState.currentPageId,
          text: TLDR.normalizeText(text.trim()),
          point: pagePoint,
          style: {
            ...this.appState.currentStyle,
            textAlign: isMultiline ? AlignStyle.Start : this.appState.currentStyle.textAlign,
          },
        })
      )
    }

    const getShapeFromHtml = (html: string) => {
      try {
        const maybeJson = html.match(/<tldraw>(.*)<\/tldraw>/)?.[1]

        if (!maybeJson) return

        const json: {
          type: string
          shapes: (TDShape & { text: string })[]
          bindings: TDBinding[]
          assets: TDAsset[]
        } = JSON.parse(maybeJson)
        if (json.type === 'tldr/clipboard') {
          clipboardData = json
          return
        } else {
          throw Error('Not tldraw data!')
        }
      } catch (e) {
        getShapeFromText(html)
      }
    }

    if (e !== undefined) {
      const items = Array.from(e.clipboardData?.items ?? [])

      await Promise.all(
        items.map(async (item) => {
          const { type, kind } = item

          switch (kind) {
            case 'string': {
              const str: string = await new Promise((resolve) => item.getAsString(resolve))

              switch (type) {
                case 'text/html': {
                  if (str.match(/<tldraw>(.*)<\/tldraw>/)?.[1]) {
                    getShapeFromHtml(str)
                    return
                  }
                  break
                }
                case 'text/plain': {
                  if (str.startsWith('<svg')) {
                    await getSvgFromText(str)
                  } else {
                    getShapeFromText(str)
                  }
                  break
                }
              }

              break
            }
            case 'file': {
              const file = item.getAsFile()
              if (file) filesToPaste.push(file)
              break
            }
          }
        })
      )
    }

    if (clipboardData) {
      this.insertContent(clipboardData, { point, select: true })
      return this
    }

    if (filesToPaste.length) {
      this.addMediaFromFiles(filesToPaste, point)
      return this
    }

    if (shapesToCreate.length) {
      const pagePoint = this.getPagePoint(point ?? this.centerPoint, this.currentPageId)

      const currentPoint = Vec.add(pagePoint, [0, 0])

      shapesToCreate.forEach((shape, i) => {
        const bounds = TLDR.getBounds(shape)

        if (i === 0) {
          // For the first shape, offset the current point so
          // that the first shape's center is at the page point
          currentPoint[0] -= bounds.width / 2
          currentPoint[1] -= bounds.height / 2
        }

        // Set the shape's point the current point
        shape.point = [...currentPoint]

        // Then bump the page current point by this shape's width
        currentPoint[0] += bounds.width
      })

      this.createShapes(...shapesToCreate)
      return this
    }

    if (this.clipboard) {
      // try to get clipboard data from the scene itself
      this.insertContent(this.clipboard)
    } else {
      // last chance to get the clipboard data, is it in storage?
      getClipboard().then((text) => {
        if (text) getShapeFromHtml(text)
      })
    }

    return this
  }

  getSvg = async (
    ids = this.selectedIds.length ? this.selectedIds : Object.keys(this.page.shapes),
    opts = {} as Partial<{ includeFonts: boolean }>
  ): Promise<SVGElement | undefined> => {
    if (ids.length === 0) return

    // Embed our custom fonts
    const svg = document.createElementNS('http://www.w3.org/2000/svg', 'svg')
    const defs = document.createElementNS('http://www.w3.org/2000/svg', 'defs')
    const style = document.createElementNS('http://www.w3.org/2000/svg', 'style')

    if (typeof window !== 'undefined') {
      window.focus() // weird but necessary
    }

    if (opts.includeFonts) {
      try {
        const { fonts } = await fetch(TldrawApp.assetSrc, { mode: 'no-cors' }).then((d) => d.json())

        style.textContent = `
          @font-face {
            font-family: 'Caveat Brush';
            src: url(data:application/x-font-woff;charset=utf-8;base64,${fonts.caveat}) format('woff');
            font-weight: 500;
            font-style: normal;
          }
          @font-face {
            font-family: 'Source Code Pro';
            src: url(data:application/x-font-woff;charset=utf-8;base64,${fonts.source_code_pro}) format('woff');
            font-weight: 500;
            font-style: normal;
          }
          @font-face {
            font-family: 'Source Sans Pro';
            src: url(data:application/x-font-woff;charset=utf-8;base64,${fonts.source_sans_pro}) format('woff');
            font-weight: 500;
            font-style: normal;
          }
          @font-face {
            font-family: 'Crimson Pro';
            src: url(data:application/x-font-woff;charset=utf-8;base64,${fonts.crimson_pro}) format('woff');
            font-weight: 500;
            font-style: normal;
          }
          `
      } catch (e) {
        TLDR.warn('Could not find tldraw-assets.json file.')
      }
    } else {
      style.textContent = `@import url('https://fonts.googleapis.com/css2?family=Caveat+Brush&family=Source+Code+Pro&family=Source+Sans+Pro&family=Crimson+Pro&display=block');`
    }

    defs.append(style)
    svg.append(defs)

    // Get the shapes in order
    const shapes = ids
      .map((id) => this.getShape(id, this.currentPageId))
      .sort((a, b) => a.childIndex - b.childIndex)

    // Find their common bounding box. Shapes will be positioned relative to this box
    const commonBounds = Utils.getCommonBounds(shapes.map(TLDR.getRotatedBounds))

    // A quick routine to get an SVG element for each shape
    const getSvgElementForShape = (shape: TDShape) => {
      const util = TLDR.getShapeUtil(shape)
      const bounds = util.getBounds(shape)
      const elm = util.getSvgElement(shape, this.settings.isDarkMode)

      if (!elm) return

      // If the element is an image, set the asset src as the xlinkhref
      if (shape.type === TDShapeType.Image) {
        elm.setAttribute('xlink:href', this.document.assets[shape.assetId].src)
      } else if (shape.type === TDShapeType.Video) {
        elm.setAttribute('xlink:href', this.serializeVideo(shape.id))
      }

      // Put the element in the correct position relative to the common bounds
      elm.setAttribute(
        'transform',
        `translate(${(SVG_EXPORT_PADDING + shape.point[0] - commonBounds.minX).toFixed(2)}, ${(
          SVG_EXPORT_PADDING +
          shape.point[1] -
          commonBounds.minY
        ).toFixed(2)}) rotate(${(((shape.rotation || 0) * 180) / Math.PI).toFixed(2)}, ${(
          bounds.width / 2
        ).toFixed(2)}, ${(bounds.height / 2).toFixed(2)})`
      )

      return elm
    }

    // Assemble the final SVG by iterating through each shape and its children
    shapes.forEach((shape) => {
      // The shape is a group! Just add the children.
      if (shape.children?.length) {
        // Create a group <g> elm for shape
        const g = document.createElementNS('http://www.w3.org/2000/svg', 'g')

        // Get the shape's children as elms and add them to the group
        shape.children.forEach((childId) => {
          const shape = this.getShape(childId, this.currentPageId)
          const elm = getSvgElementForShape(shape)

          if (elm) {
            g.append(elm)
          }
        })

        // Add the group elm to the SVG
        svg.append(g)

        return
      }

      // Just add the shape's element to the
      const elm = getSvgElementForShape(shape)

      if (elm) {
        svg.append(elm)
      }
    })

    // Resize the elm to the bounding box
    svg.setAttribute(
      'viewBox',
      [
        0,
        0,
        commonBounds.width + SVG_EXPORT_PADDING * 2,
        commonBounds.height + SVG_EXPORT_PADDING * 2,
      ].join(' ')
    )

    // Clean up the SVG by removing any hidden elements
    svg.setAttribute('width', commonBounds.width.toString())
    svg.setAttribute('height', commonBounds.height.toString())

    // Set export background
    const exportBackground: TDExportBackground = this.settings.exportBackground
    const darkBackground = '#212529'
    const lightBackground = 'rgb(248, 249, 250)'

    switch (exportBackground) {
      case TDExportBackground.Auto: {
        svg.style.setProperty(
          'background-color',
          this.settings.isDarkMode ? darkBackground : lightBackground
        )
        break
      }
      case TDExportBackground.Dark: {
        svg.style.setProperty('background-color', darkBackground)
        break
      }
      case TDExportBackground.Light: {
        svg.style.setProperty('background-color', lightBackground)
        break
      }
      case TDExportBackground.Transparent:
      default: {
        svg.style.setProperty('background-color', 'transparent')
        break
      }
    }

    svg
      .querySelectorAll('.tl-fill-hitarea, .tl-stroke-hitarea, .tl-binding-indicator')
      .forEach((elm) => elm.remove())

    return svg
  }

  /**
   * Copy one or more shapes as SVG.
   * @param ids The ids of the shapes to copy.
   * @param pageId The page from which to copy the shapes.
   * @returns A string containing the JSON.
   */
  copySvg = async (
    ids = this.selectedIds.length ? this.selectedIds : Object.keys(this.page.shapes)
  ) => {
    if (ids.length === 0) return

    const svg = await this.getSvg(ids)

    if (!svg) return

    const svgString = TLDR.getSvgString(svg, 1)

    this.clipboard = this.getContent(ids)

    const tldrawString = JSON.stringify({
      type: 'tldr/clipboard',
      ...this.clipboard,
    })

    if (navigator.clipboard && window.ClipboardItem) {
      navigator.clipboard.write([
        new ClipboardItem({
          'text/html': new Blob([tldrawString], { type: 'text/html' }),
          'text/plain': new Blob([svgString], { type: 'text/plain' }),
        }),
      ])
    }

    return svgString
  }

  /**
   * Get the shapes and bindings for the current selection, if any, or else the current page.
   *
   * @param ids The ids of the shapes to get content for.
   */
  getContent = (ids?: string[]) => {
    const page = this.getPage(this.currentPageId)

    // If ids is explicitly empty ([]) return
    if (ids && ids.length === 0) return

    // If ids was not provided, use the selected ids
    if (!ids) ids = this.selectedIds

    // If there are no selected ids, use all the page's shape ids
    if (ids.length === 0) ids = Object.keys(page.shapes)

    // If the page was empty, return
    if (ids.length === 0) return

    const shapes = ids
      .map((id) => page.shapes[id])
      .flatMap((shape) => [shape, ...(shape.children ?? []).map((childId) => page.shapes[childId])])
      .map(deepCopy)

    const idsSet = new Set(shapes.map((s) => s.id))

    shapes.forEach((shape) => {
      if (shape.parentId === this.currentPageId) {
        shape.parentId = 'currentPageId'
      }
    })

    // If a binding's from and to are included, then include the binding;
    // but if only one shape is included, discard the binding
    const bindings = Object.values(page.bindings)
      .filter((binding) => {
        if (idsSet.has(binding.fromId) || idsSet.has(binding.toId)) {
          return true
        }

        if (idsSet.has(binding.fromId)) {
          const shape = shapes.find((s) => s.id === binding.fromId)
          const handles = shape!.handles
          if (handles) {
            Object.values(handles).forEach((handle) => {
              if (handle!.bindingId === binding.id) {
                handle!.bindingId = undefined
              }
            })
          }
        }

        if (idsSet.has(binding.toId)) {
          const shape = shapes.find((s) => s.id === binding.toId)
          const handles = shape!.handles
          if (handles) {
            Object.values(handles).forEach((handle) => {
              if (handle!.bindingId === binding.id) {
                handle!.bindingId = undefined
              }
            })
          }
        }

        return false
      })
      .map(deepCopy)

    const assets = [
      ...new Set(
        shapes
          .map((shape) => {
            if (!shape.assetId) return
            return this.document.assets[shape.assetId]
          })
          .filter(Boolean)
          .map(deepCopy)
      ),
    ] as TDAsset[]

    return { shapes, bindings, assets }
  }

  /**
   * Copy one or more shapes as JSON.
   * @param ids The ids of the shapes to copy.
   * @param pageId The page from which to copy the shapes.
   * @returns A string containing the JSON.
   */
  copyJson = (ids = this.selectedIds) => {
    const content = this.getContent(ids)

    if (content) {
      TLDR.copyStringToClipboard(JSON.stringify(content))
    }

    return this
  }

  /**
   * Export one or more shapes as JSON.
   * @param ids The ids of the shapes to copy from the current page.
   * @returns A string containing the JSON.
   */
  exportJson = (ids = this.selectedIds) => {
    const content = this.getContent(ids)

    if (content) {
      const blob = new Blob([JSON.stringify(content)], { type: 'application/json' })
      const url = URL.createObjectURL(blob)
      const link = document.createElement('a')
      link.href = url
      link.download = `export.json`
      link.click()
    }

    return this
  }

  /**
   * Insert content.
   *
   * @param content The content to insert.
   * @param content.shapes An array of TDShape objects.
   * @param content.bindings (optional) An array of TDBinding objects.
   * @param content.assets (optional) An array of TDAsset objects.
   * @param opts (optional) An options object
   * @param opts.point (optional) A point at which to paste the content.
   * @param opts.select (optional) When true, the inserted shapes will be selected. Defaults to false.
   * @param opts.overwrite (optional) When true, the inserted shapes and bindings will overwrite any existing shapes and bindings. Defaults to false.
   */
  insertContent = (
    content: { shapes: TDShape[]; bindings?: TDBinding[]; assets?: TDAsset[] },
    opts = {} as { point?: number[]; select?: boolean; overwrite?: boolean }
  ) => {
    return this.setState(Commands.insertContent(this, content, opts), 'insert_content')
  }

  /**
   * Get an image of the selected shapes.
   *
   * @param format The format to export the image as.
   * @param opts (optional) An object containing options for the image.
   * @param opts.ids (optional) The ids of the shapes (on the current page) to get an image for.
   * @param opts.scale (optional) The id of the page from which to get an image.
   * @param opts.quality (optional) The quality (between 0 and 1) for the image if lossy format.
   */
  getImage = async (
    format: Exclude<TDExportType, TDExportType.JSON> = TDExportType.PNG,
    opts = {} as Partial<{
      ids: string[]
      scale: number
      quality: number
      transparentBackground: boolean
    }>
  ): Promise<Blob | undefined> => {
    const { ids = this.selectedIds.length ? this.selectedIds : Object.keys(this.page.shapes) } =
      opts

    const svg = await this.getSvg(ids, {
      includeFonts: format !== TDExportType.SVG,
    })

    if (!svg) return

    if (format === TDExportType.SVG) {
      const svgString = TLDR.getSvgString(svg, 1)
      const blob = new Blob([svgString], { type: 'image/svg+xml' })
      return blob
    }

    const imageBlob = await TLDR.getImageForSvg(svg, format, opts)

    if (!imageBlob) return

    return imageBlob
  }

  /**
   * Copy an image of the selected shapes.
   *
   * @param format The format to export the image as.
   * @param opts (optional) An object containing options for the image.
   * @param opts.ids (optional) The ids of the shapes (on the current page) to get an image for.
   * @param opts.scale (optional) The id of the page from which to get an image.
   * @param opts.quality (optional) The quality (between 0 and 1) for the image if lossy format.
   */
  copyImage = async (
    format: TDExportType.PNG | TDExportType.SVG = TDExportType.PNG,
    opts = {} as Partial<{
      ids: string[]
      scale: number
      quality: number
      transparentBackground: boolean
    }>
  ) => {
    if (format === TDExportType.SVG) {
      this.copySvg(opts.ids)
      return
    }

    if (!(navigator.clipboard && window.ClipboardItem)) {
      console.warn('Sorry, your browser does not support copying images.')
      return
    }

    const blob = await this.getImage(format, opts)

    if (!blob) return

    navigator.clipboard.write([
      new ClipboardItem({
        [blob.type]: blob,
      }),
    ])
  }

  exportImage = async (
    format: Exclude<TDExportType, TDExportType.JSON> = TDExportType.PNG,
    opts = {} as Partial<{
      ids: string[]
      pageId: string
      scale: number
      quality: number
    }>
  ) => {
    const { pageId = this.currentPageId } = opts

    const blob = await this.getImage(format, opts)

    if (!blob) return

    const name = this.document.pages[pageId].name ?? 'export'

    if (this.callbacks.onExport) {
      this.callbacks.onExport(this, {
        name,
        type: format,
        blob,
      })
    } else {
      const url = URL.createObjectURL(blob)
      const link = document.createElement('a')
      link.href = url
      link.download = `${name}.${format}`
      link.click()
    }
  }

  /* -------------------------------------------------- */
  /*                       Camera                       */
  /* -------------------------------------------------- */

  /**
   * Set the camera to a specific point and zoom.
   * @param point The camera point (top left of the viewport).
   * @param zoom The zoom level.
   * @param reason Why did the camera change?
   */
  setCamera = (point: number[], zoom: number, reason: string): this => {
    this.updateViewport(point, zoom)
    this.patchState(
      {
        document: {
          pageStates: {
            [this.currentPageId]: { camera: { point, zoom } },
          },
        },
      },
      reason
    )
    return this
  }

  /**
   * Reset the camera to the default position
   */
  resetCamera = (): this => {
    return this.setCamera(this.centerPoint, 1, `reset_camera`)
  }

  /**
   * Pan the camera
   * @param delta
   */
  pan = (delta: number[]): this => {
    const { camera } = this.pageState
    return this.setCamera(Vec.toFixed(Vec.sub(camera.point, delta)), camera.zoom, `panned`)
  }

  /**
   * Pinch to a new zoom level, possibly together with a pan.
   * @param point The current point under the cursor.
   * @param delta The movement delta.
   * @param zoomDelta The zoom detal
   */
  pinchZoom = (point: number[], delta: number[], zoom: number): this => {
    const { camera } = this.pageState
    const nextPoint = Vec.sub(camera.point, Vec.div(delta, camera.zoom))
    const nextZoom = zoom
    const p0 = Vec.sub(Vec.div(point, camera.zoom), nextPoint)
    const p1 = Vec.sub(Vec.div(point, nextZoom), nextPoint)
    return this.setCamera(
      Vec.toFixed(Vec.add(nextPoint, Vec.sub(p1, p0))),
      nextZoom,
      `pinch_zoomed`
    )
  }

  /**
   * Zoom to a new zoom level, keeping the point under the cursor in the same position
   * @param next The new zoom level.
   * @param center The point to zoom towards (defaults to screen center).
   */
  zoomTo = (next: number, center = this.centerPoint): this => {
    const { zoom, point } = this.camera
    const p0 = Vec.sub(Vec.div(center, zoom), point)
    const p1 = Vec.sub(Vec.div(center, next), point)
    return this.setCamera(Vec.toFixed(Vec.add(point, Vec.sub(p1, p0))), next, `zoomed_camera`)
  }

  /**
   * Zoom out by 25%
   */
  zoomIn = (): this => {
    const i = Math.round((this.camera.zoom * 100) / 25)
    const nextZoom = TLDR.getCameraZoom((i + 1) * 0.25)
    return this.zoomTo(nextZoom)
  }

  /**
   * Zoom in by 25%.
   */
  zoomOut = (): this => {
    const i = Math.round((this.camera.zoom * 100) / 25)
    const nextZoom = TLDR.getCameraZoom((i - 1) * 0.25)
    return this.zoomTo(nextZoom)
  }

  /**
   * Zoom to fit the page's shapes.
   */
  zoomToFit = (): this => {
    const {
      shapes,
      pageState: { camera },
    } = this
    if (shapes.length === 0) return this
    const { rendererBounds } = this
    const commonBounds = Utils.getCommonBounds(shapes.map(TLDR.getBounds))
    let zoom = TLDR.getCameraZoom(
      Math.min(
        (rendererBounds.width - FIT_TO_SCREEN_PADDING) / commonBounds.width,
        (rendererBounds.height - FIT_TO_SCREEN_PADDING) / commonBounds.height
      )
    )
    zoom = camera.zoom === zoom || camera.zoom < 1 ? Math.min(1, zoom) : zoom
    const mx = (rendererBounds.width - commonBounds.width * zoom) / 2 / zoom
    const my = (rendererBounds.height - commonBounds.height * zoom) / 2 / zoom
    return this.setCamera(
      Vec.toFixed(Vec.sub([mx, my], [commonBounds.minX, commonBounds.minY])),
      zoom,
      `zoomed_to_fit`
    )
  }

  /**
   * Zoom to the selected shapes.
   */
  zoomToSelection = (): this => {
    if (this.selectedIds.length === 0) return this

    const { rendererBounds } = this
    const selectedBounds = TLDR.getSelectedBounds(this.state)

    let zoom = TLDR.getCameraZoom(
      Math.min(
        (rendererBounds.width - FIT_TO_SCREEN_PADDING) / selectedBounds.width,
        (rendererBounds.height - FIT_TO_SCREEN_PADDING) / selectedBounds.height
      )
    )

    zoom = this.camera.zoom === zoom || this.camera.zoom < 1 ? Math.min(1, zoom) : zoom

    const mx = (rendererBounds.width - selectedBounds.width * zoom) / 2 / zoom
    const my = (rendererBounds.height - selectedBounds.height * zoom) / 2 / zoom

    return this.setCamera(
      Vec.toFixed(Vec.sub([mx, my], [selectedBounds.minX, selectedBounds.minY])),
      zoom,
      `zoomed_to_selection`
    )
  }

  /**
   * Zoom back to content when the canvas is empty.
   */
  zoomToContent = (): this => {
    const shapes = this.shapes
    const pageState = this.pageState

    if (shapes.length === 0) return this

    const { rendererBounds } = this
    const { zoom } = pageState.camera
    const commonBounds = Utils.getCommonBounds(shapes.map(TLDR.getBounds))

    const mx = (rendererBounds.width - commonBounds.width * zoom) / 2 / zoom
    const my = (rendererBounds.height - commonBounds.height * zoom) / 2 / zoom

    return this.setCamera(
      Vec.toFixed(Vec.sub([mx, my], [commonBounds.minX, commonBounds.minY])),
      this.camera.zoom,
      `zoomed_to_content`
    )
  }

  /**
   * Zoom the camera to 100%.
   */
  resetZoom = (): this => {
    return this.zoomTo(1)
  }

  /**
   * Zoom the camera by a certain delta.
   * @param delta The zoom delta.
   * @param center The point to zoom toward.
   */
  zoomBy = Utils.throttle((delta: number, center?: number[]): this => {
    const { zoom } = this.camera
    const nextZoom = TLDR.getCameraZoom(zoom - delta * zoom)
    return this.zoomTo(nextZoom, center)
  }, 16)

  /* -------------------------------------------------- */
  /*                      Selection                     */
  /* -------------------------------------------------- */

  /**
   * Clear the selection history (undo/redo stack for selection).
   */
  private clearSelectHistory = (): this => {
    this.selectHistory.pointer = 0
    this.selectHistory.stack = [this.selectedIds]
    return this
  }

  /**
   * Adds a selection to the selection history (undo/redo stack for selection).
   */
  private addToSelectHistory = (ids: string[]): this => {
    if (this.selectHistory.pointer < this.selectHistory.stack.length) {
      this.selectHistory.stack = this.selectHistory.stack.slice(0, this.selectHistory.pointer + 1)
    }
    this.selectHistory.pointer++
    this.selectHistory.stack.push(ids)
    return this
  }

  /**
   * Set the current selection.
   * @param ids The ids to select
   * @param push Whether to add the ids to the current selection instead.
   */
  private setSelectedIds = (ids: string[], push = false): this => {
    const nextIds = push ? [...this.pageState.selectedIds, ...ids] : [...ids]

    return this.patchState(
      {
        appState: {
          activeTool: 'select',
        },
        document: {
          pageStates: {
            [this.currentPageId]: {
              selectedIds: nextIds,
            },
          },
        },
      },
      `selected`
    )
  }

  /**
   * Undo the most recent selection.
   */
  undoSelect = (): this => {
    if (this.selectHistory.pointer > 0) {
      this.selectHistory.pointer--
      this.setSelectedIds(this.selectHistory.stack[this.selectHistory.pointer])
    }
    return this
  }

  /**
   * Redo the previous selection.
   */
  redoSelect = (): this => {
    if (this.selectHistory.pointer < this.selectHistory.stack.length - 1) {
      this.selectHistory.pointer++
      this.setSelectedIds(this.selectHistory.stack[this.selectHistory.pointer])
    }
    return this
  }

  /**
   * Select one or more shapes.
   * @param ids The shape ids to select.
   */
  select = (...ids: string[]): this => {
    ids.forEach((id) => {
      if (!this.page.shapes[id]) {
        throw Error(`That shape does not exist on page ${this.currentPageId}`)
      }
    })
    this.setSelectedIds(ids)
    this.addToSelectHistory(ids)
    return this
  }

  /**
   * Select all shapes on the page.
   */
  selectAll = (pageId = this.currentPageId): this => {
    if (this.session) return this

    // Select only shapes that are the direct child of the page
    this.setSelectedIds(
      Object.values(this.document.pages[pageId].shapes)
        .filter((shape) => shape.parentId === pageId)
        .map((shape) => shape.id)
    )

    this.addToSelectHistory(this.selectedIds)

    this.selectTool('select')

    return this
  }

  /**
   * Deselect any selected shapes.
   */
  selectNone = (): this => {
    this.setSelectedIds([])
    this.addToSelectHistory(this.selectedIds)
    return this
  }

  /* -------------------------------------------------- */
  /*                      Sessions                 p      */
  /* -------------------------------------------------- */

  /**
   * Start a new session.
   * @param type The session type
   * @param args arguments of the session's start method.
   */
  startSession = <T extends SessionType>(type: T, ...args: SessionArgsOfType<T>): this => {
    if (this.readOnly && type !== SessionType.Brush) return this

    if (this.session) {
      TLDR.warn(`Already in a session! (${this.session.constructor.name})`)
      this.cancelSession()
    }

    const Session = getSession(type) as any
    this.session = new Session(this, ...args)

    const result = this.session!.start()

    if (result) {
      this.patchState(result as TDSnapshot, `session:start_${this.session!.constructor.name}`)
    }

    this.callbacks.onSessionStart?.(this, this.session!.constructor.name)

    return this
    // return this.setStatus(this.session.status)
  }

  /**
   * updateSession.
   * @param args The arguments of the current session's update method.
   */
  updateSession = (): this => {
    const { session } = this
    if (!session) return this

    // @ts-ignore
    const patch = session.update()
    if (!patch) return this
    return this.patchState(patch as TDSnapshot, `session:${session?.constructor.name}`)
  }

  /**
   * Cancel the current session.
   * @param args The arguments of the current session's cancel method.
   */
  cancelSession = (): this => {
    const { session } = this
    if (!session) return this
    this.session = undefined

    const result = session.cancel()

    if (result) {
      this.patchState(result as TDSnapshot, `session:cancel:${session.constructor.name}`)
    }

    this.setEditingId()

    this.callbacks.onSessionEnd?.(this, session.constructor.name)

    return this
  }

  /**
   * Complete the current session.
   * @param args The arguments of the current session's complete method.
   */
  completeSession = (): this => {
    const { session } = this

    if (!session) return this

    this.session = undefined
    const result = session.complete()

    if (result === undefined) {
      this.isCreating = false

      this.patchState(
        {
          appState: {
            status: TDStatus.Idle,
          },
          document: {
            pageStates: {
              [this.currentPageId]: {
                editingId: undefined,
                bindingId: undefined,
                hoveredId: undefined,
              },
            },
          },
        },
        `session:complete:${session.constructor.name}`
      )
    } else if ('after' in result) {
      // Session ended with a command

      if (this.isCreating) {
        // We're currently creating a shape. Override the command's
        // before state so that when we undo the command, we remove
        // the shape we just created.
        result.before = {
          appState: {
            ...result.before.appState,
            status: TDStatus.Idle,
          },
          document: {
            pages: {
              [this.currentPageId]: {
                shapes: Object.fromEntries(this.selectedIds.map((id) => [id, undefined])),
              },
            },
            pageStates: {
              [this.currentPageId]: {
                selectedIds: [],
                editingId: null,
                bindingId: null,
                hoveredId: null,
              },
            },
          },
        }

        if (this.appState.isToolLocked) {
          const pageState = result.after?.document?.pageStates?.[this.currentPageId] || {}
          pageState.selectedIds = []
        }

        this.isCreating = false
      }

      result.after.appState = {
        ...result.after.appState,
        status: TDStatus.Idle,
      }

      result.after.document = {
        ...result.after.document,
        pageStates: {
          ...result.after.document?.pageStates,
          [this.currentPageId]: {
            ...(result.after.document?.pageStates || {})[this.currentPageId],
            editingId: null,
          },
        },
      }

      this.setState(result, `session:complete:${session.constructor.name}`)
    } else {
      let patchResult = result as TDSnapshot
      this.patchState(
        {
          ...result,
          appState: {
            ...patchResult.appState,
            status: TDStatus.Idle,
          },
          document: {
            ...patchResult.document,
            pageStates: {
              [this.currentPageId]: {
                ...patchResult.document?.pageStates?.[this.currentPageId],
                editingId: null,
              },
            },
          },
        },
        `session:complete:${session.constructor.name}`
      )
    }

    this.callbacks.onSessionEnd?.(this, session.constructor.name)

    return this
  }

  /* -------------------------------------------------- */
  /*                   Shape Functions                  */
  /* -------------------------------------------------- */

  /**
   * Manually create shapes on the page.
   * @param shapes An array of shape partials, containing the initial props for the shapes.
   * @command
   */
  createShapes = (...shapes: ({ id: string; type: TDShapeType } & Partial<TDShape>)[]): this => {
    if (shapes.length === 0) return this

    return this.create(
      shapes.map((shape) => {
        return TLDR.getShapeUtil(shape.type).create({
          parentId: this.currentPageId,
          ...shape,
        })
      })
    )
  }

  /**
   * Manually update a set of shapes.
   * @param shapes An array of shape partials, containing the changes to be made to each shape.
   * @command
   */
  updateShapes = (...shapes: ({ id: string } & Partial<TDShape>)[]): this => {
    const pageShapes = this.document.pages[this.currentPageId].shapes
    const shapesToUpdate = shapes.filter((shape) => pageShapes[shape.id])
    if (shapesToUpdate.length === 0) return this
    return this.setState(
      Commands.updateShapes(this, shapesToUpdate, this.currentPageId),
      'updated_shapes'
    )
  }

  createTextShapeAtPoint(point: number[], id?: string, patch?: boolean): this {
    const {
      shapes,
      appState: { currentPageId, currentStyle },
    } = this

    const childIndex =
      shapes.length === 0
        ? 1
        : shapes
            .filter((shape) => shape.parentId === currentPageId)
            .sort((a, b) => b.childIndex - a.childIndex)[0].childIndex + 1

    const Text = shapeUtils[TDShapeType.Text]

    const newShape = Text.create({
      id: id || Utils.uniqueId(),
      parentId: currentPageId,
      childIndex,
      point,
      style: { ...currentStyle },
    })

    const bounds = Text.getBounds(newShape)
    newShape.point = Vec.sub(newShape.point, [bounds.width / 2, bounds.height / 2])

    if (patch) {
      this.patchCreate([TLDR.getShapeUtil(newShape.type).create(newShape)])
    } else {
      this.createShapes(newShape)
    }

    this.setEditingId(newShape.id, true)

    return this
  }

  getImageOrVideoShapeAtPoint(
    id: string,
    type: TDShapeType.Image | TDShapeType.Video,
    point: number[],
    size: number[],
    assetId: string
  ) {
    const {
      shapes,
      appState: { currentPageId, currentStyle },
    } = this

    const childIndex =
      shapes.length === 0
        ? 1
        : shapes
            .filter((shape) => shape.parentId === currentPageId)
            .sort((a, b) => b.childIndex - a.childIndex)[0].childIndex + 1

    const Shape = shapeUtils[type]

    // Ensure that the pasted shape fits inside of the current viewport

    if (size[0] > this.viewport.width) {
      const r = size[1] / size[0]
      size[0] = this.viewport.width - (FIT_TO_SCREEN_PADDING / this.camera.zoom) * 2
      size[1] = size[0] * r
      if (size[1] < 32 || size[1] < 32) {
        size[1] = 32
        size[0] = size[1] / r
      }
    } else if (size[1] > this.viewport.height) {
      const r = size[0] / size[1]
      size[1] = this.viewport.height - (FIT_TO_SCREEN_PADDING / this.camera.zoom) * 2
      size[0] = size[1] * r
      if (size[1] < 32 || size[1] < 32) {
        size[0] = 32
        size[1] = size[0] / r
      }
    }

    const newShape = Shape.create({
      id,
      parentId: currentPageId,
      childIndex,
      point,
      size,
      style: { ...currentStyle },
      assetId,
    })

    return newShape
  }

  /**
   * Create one or more shapes.
   * @param shapes An array of shapes.
   * @command
   */
  create = (shapes: TDShape[] = [], bindings: TDBinding[] = []): this => {
    if (shapes.length === 0) return this
    return this.setState(Commands.createShapes(this, shapes, bindings))
  }

  /**
   * Patch in a new set of shapes
   * @param shapes
   * @param bindings
   */
  patchCreate = (shapes: TDShape[] = [], bindings: TDBinding[] = []): this => {
    if (shapes.length === 0) return this
    return this.patchState(Commands.createShapes(this, shapes, bindings).after)
  }

  /**
   * Delete one or more shapes.
   * @param ids The ids of the shapes to delete.
   * @command
   */
  delete = (ids = this.selectedIds): this => {
    if (ids.length === 0) return this

    if (this.session) return this
    const drawCommand = Commands.deleteShapes(this, ids)

    if (
      this.callbacks.onAssetDelete &&
      drawCommand.before.document?.assets &&
      drawCommand.after.document?.assets
    ) {
      const beforeAssetIds = Object.keys(drawCommand.before.document.assets).filter(
        (k) => !!drawCommand.before.document!.assets![k]
      )
      const afterAssetIds = Object.keys(drawCommand.after.document.assets).filter(
        (k) => !!drawCommand.after.document!.assets![k]
      )

      const intersection = beforeAssetIds.filter((x) => !afterAssetIds.includes(x))
      intersection.forEach((id) => this.callbacks.onAssetDelete!(this, id))
    }

    return this.setState(drawCommand)
  }

  /**
   * Delete all shapes on the page.
   */
  deleteAll = (): this => {
    this.selectAll()
    this.delete()
    return this
  }

  /**
   * Change the style for one or more shapes.
   * @param style A style partial to apply to the shapes.
   * @param ids The ids of the shapes to change (defaults to selection).
   */
  style = (style: Partial<ShapeStyles>, ids = this.selectedIds): this => {
    return this.setState(Commands.styleShapes(this, ids, style))
  }

  /**
   * Align one or more shapes.
   * @param direction Whether to align horizontally or vertically.
   * @param ids The ids of the shapes to change (defaults to selection).
   */
  align = (type: AlignType, ids = this.selectedIds): this => {
    if (ids.length < 2) return this
    return this.setState(Commands.alignShapes(this, ids, type))
  }

  /**
   * Distribute one or more shapes.
   * @param direction Whether to distribute horizontally or vertically..
   * @param ids The ids of the shapes to change (defaults to selection).
   */
  distribute = (direction: DistributeType, ids = this.selectedIds): this => {
    if (ids.length < 3) return this
    return this.setState(Commands.distributeShapes(this, ids, direction))
  }

  /**
   * Stretch one or more shapes to their common bounds.
   * @param direction Whether to stretch horizontally or vertically.
   * @param ids The ids of the shapes to change (defaults to selection).
   */
  stretch = (direction: StretchType, ids = this.selectedIds): this => {
    if (ids.length < 2) return this
    return this.setState(Commands.stretchShapes(this, ids, direction))
  }

  /**
   * Flip one or more shapes horizontally.
   * @param ids The ids of the shapes to change (defaults to selection).
   */
  flipHorizontal = (ids = this.selectedIds): this => {
    if (ids.length === 0) return this
    return this.setState(Commands.flipShapes(this, ids, FlipType.Horizontal))
  }

  /**
   * Flip one or more shapes vertically.
   * @param ids The ids of the shapes to change (defaults to selection).
   */
  flipVertical = (ids = this.selectedIds): this => {
    if (ids.length === 0) return this
    return this.setState(Commands.flipShapes(this, ids, FlipType.Vertical))
  }

  /**
   * Move one or more shapes to a new page. Will also break or move bindings.
   * @param toPageId The id of the page to move the shapes to.
   * @param fromPageId The id of the page to move the shapes from (defaults to current page).
   * @param ids The ids of the shapes to move (defaults to selection).
   */
  moveToPage = (
    toPageId: string,
    fromPageId = this.currentPageId,
    ids = this.selectedIds
  ): this => {
    if (ids.length === 0) return this
    const { rendererBounds } = this
    this.setState(Commands.moveShapesToPage(this, ids, rendererBounds, fromPageId, toPageId))
    return this
  }

  /**
   * Move one or more shapes to the back of the page.
   * @param ids The ids of the shapes to change (defaults to selection).
   */
  moveToBack = (ids = this.selectedIds): this => {
    if (ids.length === 0) return this
    return this.setState(Commands.reorderShapes(this, ids, MoveType.ToBack))
  }

  /**
   * Move one or more shapes backward on of the page.
   * @param ids The ids of the shapes to change (defaults to selection).
   */
  moveBackward = (ids = this.selectedIds): this => {
    if (ids.length === 0) return this
    return this.setState(Commands.reorderShapes(this, ids, MoveType.Backward))
  }

  /**
   * Move one or more shapes forward on the page.
   * @param ids The ids of the shapes to change (defaults to selection).
   */
  moveForward = (ids = this.selectedIds): this => {
    if (ids.length === 0) return this
    return this.setState(Commands.reorderShapes(this, ids, MoveType.Forward))
  }

  /**
   * Move one or more shapes to the front of the page.
   * @param ids The ids of the shapes to change (defaults to selection).
   */
  moveToFront = (ids = this.selectedIds): this => {
    if (ids.length === 0) return this
    return this.setState(Commands.reorderShapes(this, ids, MoveType.ToFront))
  }

  /**
   * Nudge one or more shapes in a direction.
   * @param delta The direction to nudge the shapes.
   * @param isMajor Whether this is a major (i.e. shift) nudge.
   * @param ids The ids to change (defaults to selection).
   */
  nudge = (delta: number[], isMajor = false, ids = this.selectedIds): this => {
    if (ids.length === 0) return this
    const size = isMajor
      ? this.settings.showGrid
        ? this.currentGrid * 4
        : 10
      : this.settings.showGrid
      ? this.currentGrid
      : 1

    return this.setState(Commands.translateShapes(this, ids, Vec.mul(delta, size)))
  }

  /**
   * Duplicate one or more shapes.
   * @param ids The ids to duplicate (defaults to selection).
   */
  duplicate = (ids = this.selectedIds, point?: number[]): this => {
    if (this.readOnly) return this
    if (ids.length === 0) return this
    return this.setState(Commands.duplicateShapes(this, ids, point))
  }

  /**
   * Reset the bounds for one or more shapes. Usually when the
   * bounding box of a shape is double-clicked. Different shapes may
   * handle this differently.
   * @param ids The ids to change (defaults to selection).
   */
  resetBounds = (ids = this.selectedIds): this => {
    const command = Commands.resetBounds(this, ids, this.currentPageId)
    return this.setState(Commands.resetBounds(this, ids, this.currentPageId), command.id)
  }

  /**
   * Toggle the hidden property of one or more shapes.
   * @param ids The ids to change (defaults to selection).
   */
  toggleHidden = (ids = this.selectedIds): this => {
    if (ids.length === 0) return this
    return this.setState(Commands.toggleShapeProp(this, ids, 'isHidden'))
  }

  /**
   * Toggle the locked property of one or more shapes.
   * @param ids The ids to change (defaults to selection).
   */
  toggleLocked = (ids = this.selectedIds): this => {
    if (ids.length === 0) return this
    return this.setState(Commands.toggleShapeProp(this, ids, 'isLocked'))
  }

  /**
   * Toggle the fixed-aspect-ratio property of one or more shapes.
   * @param ids The ids to change (defaults to selection).
   */
  toggleAspectRatioLocked = (ids = this.selectedIds): this => {
    if (ids.length === 0) return this
    return this.setState(Commands.toggleShapeProp(this, ids, 'isAspectRatioLocked'))
  }

  /**
   * Toggle the decoration at a handle of one or more shapes.
   * @param handleId The handle to toggle.
   * @param ids The ids of the shapes to toggle the decoration on.
   */
  toggleDecoration = (handleId: string, ids = this.selectedIds): this => {
    if (ids.length === 0 || !(handleId === 'start' || handleId === 'end')) return this
    return this.setState(Commands.toggleShapesDecoration(this, ids, handleId))
  }

  /**
   * Set the props of one or more shapes
   * @param props The props to set on the shapes.
   * @param ids The ids of the shapes to set props on.
   */
  setShapeProps = <T extends TDShape>(props: Partial<T>, ids = this.selectedIds) => {
    return this.setState(Commands.setShapesProps(this, ids, props))
  }

  /**
   * Rotate one or more shapes by a delta.
   * @param delta The delta in radians.
   * @param ids The ids to rotate (defaults to selection).
   */
  rotate = (delta = Math.PI * -0.5, ids = this.selectedIds): this => {
    if (ids.length === 0) return this
    const change = Commands.rotateShapes(this, ids, delta)
    if (!change) return this
    return this.setState(change)
  }

  /**
   * Group the selected shapes.
   * @param ids The ids to group (defaults to selection).
   * @param groupId The new group's id.
   */
  group = (
    ids = this.selectedIds,
    groupId = Utils.uniqueId(),
    pageId = this.currentPageId
  ): this => {
    if (this.readOnly) return this

    if (ids.length === 1 && this.getShape(ids[0], pageId).type === TDShapeType.Group) {
      return this.ungroup(ids, pageId)
    }

    if (ids.length < 2) return this

    const command = Commands.groupShapes(this, ids, groupId, pageId)
    if (!command) return this
    return this.setState(command)
  }

  /**
   * Ungroup the selected groups.
   * @todo
   */
  ungroup = (ids = this.selectedIds, pageId = this.currentPageId): this => {
    if (this.readOnly) return this

    const groups = ids
      .map((id) => this.getShape(id, pageId))
      .filter((shape) => shape.type === TDShapeType.Group)

    if (groups.length === 0) return this

    const command = Commands.ungroupShapes(this, ids, groups as GroupShape[], pageId)

    if (!command) {
      return this
    }

    return this.setState(command)
  }

  /**
   * Cancel the current session.
   */
  cancel = (): this => {
    this.currentTool.onCancel?.()

    return this
  }

  addMediaFromFiles = async (files: File[], point = this.centerPoint) => {
    this.setIsLoading(true)

    // Rather than creating each shape individually (which will produce undo / redo entries
    // for each shape), create an array of all the shapes that we'll need to create. We'll
    // iterate through these at the bottom of the function to set their points, then create
    // them through a single call to `createShapes`.

    const shapesToCreate: TDShape[] = []

    const pagePoint = this.getPagePoint(point)

    for (const file of files) {
      const id = Utils.uniqueId()
      const extension = file.name.match(/\.[0-9a-z]+$/i)

      if (!extension) throw Error('No extension')

      const isImage = IMAGE_EXTENSIONS.includes(extension[0].toLowerCase())
      const isVideo = VIDEO_EXTENSIONS.includes(extension[0].toLowerCase())

      if (!(isImage || isVideo)) throw Error('Wrong extension')

      const shapeType = isImage ? TDShapeType.Image : TDShapeType.Video
      const assetType = isImage ? TDAssetType.Image : TDAssetType.Video

      let src: string | ArrayBuffer | null

      try {
        if (this.callbacks.onAssetCreate) {
          const result = await this.callbacks.onAssetCreate(this, file, id)

          if (!result) throw Error('Asset creation callback returned false')

          src = result
        } else {
          src = await fileToBase64(file)
        }

        if (typeof src === 'string') {
          let size = [0, 0]

          if (isImage) {
            // attempt to get actual svg size from viewBox attribute as
            if (extension[0] == '.svg') {
              let viewBox: string[]
              const svgString = await fileToText(file)
              const viewBoxAttribute = this.getViewboxFromSVG(svgString)

              if (viewBoxAttribute) {
                viewBox = viewBoxAttribute.split(' ')
                size[0] = parseFloat(viewBox[2])
                size[1] = parseFloat(viewBox[3])
              }
            }
            if (Vec.isEqual(size, [0, 0])) {
              size = await getImageSizeFromSrc(src)
            }
          } else {
            size = await getVideoSizeFromSrc(src)
          }

          const match = Object.values(this.document.assets).find(
            (asset) => asset.type === assetType && asset.src === src
          )

          let assetId: string

          if (!match) {
            assetId = Utils.uniqueId()

            const asset = {
              id: assetId,
              type: assetType,
              name: file.name,
              src,
              size,
            }

            this.patchState({
              document: {
                assets: {
                  [assetId]: asset,
                },
              },
            })
          } else {
            assetId = match.id
          }

          shapesToCreate.push(this.getImageOrVideoShapeAtPoint(id, shapeType, point, size, assetId))
        }
      } catch (error) {
        // Even if one shape errors, keep going (we might have had other shapes that didn't error)
        console.warn(error)
      }
    }

    if (shapesToCreate.length) {
      const currentPoint = Vec.add(pagePoint, [0, 0])

      shapesToCreate.forEach((shape, i) => {
        const bounds = TLDR.getBounds(shape)

        if (i === 0) {
          // For the first shape, offset the current point so
          // that the first shape's center is at the page point
          currentPoint[0] -= bounds.width / 2
          currentPoint[1] -= bounds.height / 2
        }

        // Set the shape's point the current point
        shape.point = [...currentPoint]

        // Then bump the page current point by this shape's width
        currentPoint[0] += bounds.width
      })

      const commonBounds = Utils.getCommonBounds(shapesToCreate.map(TLDR.getBounds))

      this.createShapes(...shapesToCreate)

      // Are the common bounds too big for the viewport?
      if (!Utils.boundsContain(this.viewport, commonBounds)) {
        this.zoomToSelection()
        if (this.zoom > 1) {
          this.resetZoom()
        }
      }
    }

    this.setIsLoading(false)
    return this
  }

  private getViewboxFromSVG = (svgStr: string | ArrayBuffer | null) => {
    const viewBoxRegex = /.*?viewBox=["'](-?[\d.]+[, ]+-?[\d.]+[, ][\d.]+[, ][\d.]+)["']/

    if (typeof svgStr === 'string') {
      const matches = svgStr.match(viewBoxRegex)
      return matches && matches.length >= 2 ? matches[1] : null
    }

    console.warn('could not get viewbox from svg string')

    this.setIsLoading(false)

    return null
  }

  /* -------------------------------------------------- */
  /*                   Event Handlers                   */
  /* -------------------------------------------------- */

  /* ----------------- Keyboard Events ---------------- */

  onKeyDown: TLKeyboardEventHandler = (key, info, e) => {
    switch (e.key) {
      case '/': {
        if (this.status === 'idle' && !this.pageState.editingId) {
          const { shiftKey, metaKey, altKey, ctrlKey, spaceKey } = this

          this.onPointerDown(
            {
              target: 'canvas',
              pointerId: 0,
              origin: info.point,
              point: info.point,
              delta: [0, 0],
              pressure: 0.5,
              shiftKey,
              ctrlKey,
              metaKey,
              altKey,
              spaceKey,
            },
            {
              shiftKey,
              altKey,
              ctrlKey,
              pointerId: 0,
              clientX: info.point[0],
              clientY: info.point[1],
            } as unknown as React.PointerEvent<HTMLDivElement>
          )
        }
        break
      }
      case 'Escape': {
        this.cancel()
        break
      }
      case 'Meta': {
        this.metaKey = true
        break
      }
      case 'Alt': {
        this.altKey = true
        break
      }
      case 'Control': {
        this.ctrlKey = true
        break
      }
      case ' ': {
        this.isForcePanning = true
        this.spaceKey = true
        break
      }
    }

    this.currentTool.onKeyDown?.(key, info, e)

    return this
  }

  onKeyUp: TLKeyboardEventHandler = (key, info, e) => {
    if (!info) return

    switch (e.key) {
      case '/': {
        const { currentPoint, shiftKey, metaKey, altKey, ctrlKey, spaceKey } = this

        this.onPointerUp(
          {
            target: 'canvas',
            pointerId: 0,
            origin: currentPoint,
            point: currentPoint,
            delta: [0, 0],
            pressure: 0.5,
            shiftKey,
            ctrlKey,
            metaKey,
            altKey,
            spaceKey,
          },
          {
            shiftKey,
            altKey,
            ctrlKey,
            pointerId: 0,
            clientX: currentPoint[0],
            clientY: currentPoint[1],
          } as unknown as React.PointerEvent<HTMLDivElement>
        )
        break
      }
      case 'Meta': {
        this.metaKey = false
        break
      }
      case 'Alt': {
        this.altKey = false
        break
      }
      case 'Control': {
        this.ctrlKey = false
        break
      }
      case ' ': {
        this.isForcePanning = false
        this.spaceKey = false
        break
      }
    }

    this.currentTool.onKeyUp?.(key, info, e)
  }

  /** Force bounding boxes to reset when the document loads. */
  refreshBoundingBoxes = () => {
    // force a change to every text shape
    const force = this.shapes.map((shape) => {
      return [
        shape.id,
        {
          point: [...shape.point],
          ...('label' in shape && { label: '' }),
        },
      ]
    })

    const restore = this.shapes.map((shape) => {
      return [
        shape.id,
        {
          point: [...shape.point],
          ...('label' in shape && { label: shape.label }),
        },
      ]
    })

    clearPrevSize()

    this.patchState({
      document: {
        pages: {
          [this.currentPageId]: {
            shapes: Object.fromEntries(force),
          },
        },
      },
    })
    this.patchState({
      document: {
        pages: {
          [this.currentPageId]: {
            shapes: Object.fromEntries(restore),
          },
        },
      },
    })
  }

  /* ------------- Renderer Event Handlers ------------ */

  onDragOver: TLDropEventHandler = (e) => {
    e.preventDefault()
  }

  onDrop: TLDropEventHandler = async (e) => {
    e.preventDefault()
    if (this.disableAssets) return this
    if (e.dataTransfer.files?.length) {
      this.addMediaFromFiles(Object.values(e.dataTransfer.files), [e.clientX, e.clientY])
    }
    return this
  }

  onPinchStart: TLPinchEventHandler = (info, e) => {
    this.currentTool.onPinchStart?.(info, e)
  }

  onPinchEnd: TLPinchEventHandler = (info, e) => this.currentTool.onPinchEnd?.(info, e)

  onPinch: TLPinchEventHandler = (info, e) => this.currentTool.onPinch?.(info, e)

  onPan: TLWheelEventHandler = (info, e) => {
    if (this.appState.status === 'pinching') return
    // TODO: Pan and pinchzoom are firing at the same time. Considering turning one of them off!

    const delta = Vec.div(info.delta, this.camera.zoom)
    const prev = this.camera.point
    const next = Vec.sub(prev, delta)

    if (Vec.isEqual(next, prev)) return

    this.pan(delta)

    // When panning, we also want to call onPointerMove, except when "force panning" via spacebar / middle wheel button (it's called elsewhere in that case)
    if (!this.isForcePanning) this.onPointerMove(info, e as unknown as React.PointerEvent)
  }

  onZoom: TLWheelEventHandler = (info, e) => {
    if (this.state.appState.status !== TDStatus.Idle) return
    const delta = info.delta[2] / 50
    this.zoomBy(delta, info.point)
    this.onPointerMove(info, e as unknown as React.PointerEvent)
  }

  /* ----------------- Pointer Events ----------------- */

  updateInputs: TLPointerEventHandler = (info) => {
    this.currentPoint = this.getPagePoint(info.point).concat(info.pressure)
    this.shiftKey = info.shiftKey
    this.altKey = info.altKey
    this.ctrlKey = info.ctrlKey
    this.metaKey = info.metaKey
  }

  onPointerMove: TLPointerEventHandler = (info, e) => {
    this.previousPoint = this.currentPoint
    this.updateInputs(info, e)
    if (this.isForcePanning && this.isPointing) {
      this.onPan?.({ ...info, delta: Vec.neg(info.delta) }, e as unknown as WheelEvent)
      return
    }

    // Several events (e.g. pan) can trigger the same "pointer move" behavior
    this.currentTool.onPointerMove?.(info, e)

    // Move this to an emitted event
    if (this.state.room) {
      const { users, userId } = this.state.room

      this.callbacks.onChangePresence?.(this, {
        ...users[userId],
        point: this.getPagePoint(info.point),
        session: !!this.session,
      })
    }
  }

  onPointerDown: TLPointerEventHandler = (info, e) => {
    if (e.buttons === 4) {
      this.isForcePanning = true
    } else if (this.isPointing) {
      return
    }
    this.isPointing = true
    this.originPoint = this.getPagePoint(info.point).concat(info.pressure)
    this.updateInputs(info, e)
    if (this.isForcePanning) return
    this.currentTool.onPointerDown?.(info, e)
  }

  onPointerUp: TLPointerEventHandler = (info, e) => {
    this.isPointing = false
    if (!this.shiftKey) this.isForcePanning = false
    this.updateInputs(info, e)
    this.currentTool.onPointerUp?.(info, e)
  }

  // Canvas (background)
  onPointCanvas: TLCanvasEventHandler = (info, e) => {
    this.updateInputs(info, e)
    this.currentTool.onPointCanvas?.(info, e)
  }

  onDoubleClickCanvas: TLCanvasEventHandler = (info, e) => {
    this.updateInputs(info, e)
    this.currentTool.onDoubleClickCanvas?.(info, e)
  }

  onRightPointCanvas: TLCanvasEventHandler = (info, e) => {
    this.updateInputs(info, e)
    this.currentTool.onRightPointCanvas?.(info, e)
  }

  onDragCanvas: TLCanvasEventHandler = (info, e) => {
    this.updateInputs(info, e)
    this.currentTool.onDragCanvas?.(info, e)
  }

  onReleaseCanvas: TLCanvasEventHandler = (info, e) => {
    this.updateInputs(info, e)
    this.currentTool.onReleaseCanvas?.(info, e)
  }

  // Shape
  onPointShape: TLPointerEventHandler = (info, e) => {
    this.originPoint = this.getPagePoint(info.point).concat(info.pressure)
    this.updateInputs(info, e)
    this.currentTool.onPointShape?.(info, e)
  }

  onReleaseShape: TLPointerEventHandler = (info, e) => {
    this.updateInputs(info, e)
    this.currentTool.onReleaseShape?.(info, e)
  }

  onDoubleClickShape: TLPointerEventHandler = (info, e) => {
    this.originPoint = this.getPagePoint(info.point).concat(info.pressure)
    this.updateInputs(info, e)
    this.currentTool.onDoubleClickShape?.(info, e)
  }

  onRightPointShape: TLPointerEventHandler = (info, e) => {
    this.originPoint = this.getPagePoint(info.point).concat(info.pressure)
    this.updateInputs(info, e)
    this.currentTool.onRightPointShape?.(info, e)
  }

  onDragShape: TLPointerEventHandler = (info, e) => {
    this.updateInputs(info, e)
    this.currentTool.onDragShape?.(info, e)
  }

  onHoverShape: TLPointerEventHandler = (info, e) => {
    this.updateInputs(info, e)
    this.currentTool.onHoverShape?.(info, e)
  }

  onUnhoverShape: TLPointerEventHandler = (info, e) => {
    this.updateInputs(info, e)
    this.currentTool.onUnhoverShape?.(info, e)
  }

  // Bounds (bounding box background)
  onPointBounds: TLBoundsEventHandler = (info, e) => {
    this.originPoint = this.getPagePoint(info.point).concat(info.pressure)
    this.updateInputs(info, e)
    this.currentTool.onPointBounds?.(info, e)
  }

  onDoubleClickBounds: TLBoundsEventHandler = (info, e) => {
    this.originPoint = this.getPagePoint(info.point).concat(info.pressure)
    this.updateInputs(info, e)
    this.currentTool.onDoubleClickBounds?.(info, e)
  }

  onRightPointBounds: TLBoundsEventHandler = (info, e) => {
    this.originPoint = this.getPagePoint(info.point).concat(info.pressure)
    this.updateInputs(info, e)
    this.currentTool.onRightPointBounds?.(info, e)
  }

  onDragBounds: TLBoundsEventHandler = (info, e) => {
    this.updateInputs(info, e)
    this.currentTool.onDragBounds?.(info, e)
  }

  onHoverBounds: TLBoundsEventHandler = (info, e) => {
    this.updateInputs(info, e)
    this.currentTool.onHoverBounds?.(info, e)
  }

  onUnhoverBounds: TLBoundsEventHandler = (info, e) => {
    this.updateInputs(info, e)
    this.currentTool.onUnhoverBounds?.(info, e)
  }

  onReleaseBounds: TLBoundsEventHandler = (info, e) => {
    this.updateInputs(info, e)
    this.currentTool.onReleaseBounds?.(info, e)
  }

  // Bounds handles (corners, edges)
  onPointBoundsHandle: TLBoundsHandleEventHandler = (info, e) => {
    this.originPoint = this.getPagePoint(info.point).concat(info.pressure)
    this.updateInputs(info, e)
    this.currentTool.onPointBoundsHandle?.(info, e)
  }

  onDoubleClickBoundsHandle: TLBoundsHandleEventHandler = (info, e) => {
    this.originPoint = this.getPagePoint(info.point).concat(info.pressure)
    this.updateInputs(info, e)
    this.currentTool.onDoubleClickBoundsHandle?.(info, e)

    // hack time to reset the size / clipping of an image
    if (this.selectedIds.length !== 1) return

    const shape = this.getShape(this.selectedIds[0])

    if (shape.type === TDShapeType.Image || shape.type === TDShapeType.Video) {
      const asset = this.document.assets[shape.assetId]
      const util = TLDR.getShapeUtil(shape)
      const centerA = util.getCenter(shape)
      const centerB = util.getCenter({ ...shape, size: asset.size })
      const delta = Vec.sub(centerB, centerA)

      this.updateShapes({
        id: shape.id,
        point: Vec.sub(shape.point, delta),
        size: asset.size,
      })
    }
  }

  onRightPointBoundsHandle: TLBoundsHandleEventHandler = (info, e) => {
    this.originPoint = this.getPagePoint(info.point).concat(info.pressure)
    this.updateInputs(info, e)
    this.currentTool.onRightPointBoundsHandle?.(info, e)
  }

  onDragBoundsHandle: TLBoundsHandleEventHandler = (info, e) => {
    this.updateInputs(info, e)
    this.currentTool.onDragBoundsHandle?.(info, e)
  }

  onHoverBoundsHandle: TLBoundsHandleEventHandler = (info, e) => {
    this.updateInputs(info, e)
    this.currentTool.onHoverBoundsHandle?.(info, e)
  }

  onUnhoverBoundsHandle: TLBoundsHandleEventHandler = (info, e) => {
    this.updateInputs(info, e)
    this.currentTool.onUnhoverBoundsHandle?.(info, e)
  }

  onReleaseBoundsHandle: TLBoundsHandleEventHandler = (info, e) => {
    this.updateInputs(info, e)
    this.currentTool.onReleaseBoundsHandle?.(info, e)
  }

  // Handles (ie the handles of a selected arrow)
  onPointHandle: TLPointerEventHandler = (info, e) => {
    this.originPoint = this.getPagePoint(info.point).concat(info.pressure)
    this.updateInputs(info, e)
    this.currentTool.onPointHandle?.(info, e)
  }

  onDoubleClickHandle: TLPointerEventHandler = (info, e) => {
    this.originPoint = this.getPagePoint(info.point).concat(info.pressure)
    this.updateInputs(info, e)
    this.currentTool.onDoubleClickHandle?.(info, e)
  }

  onRightPointHandle: TLPointerEventHandler = (info, e) => {
    this.originPoint = this.getPagePoint(info.point).concat(info.pressure)
    this.updateInputs(info, e)
    this.currentTool.onRightPointHandle?.(info, e)
  }

  onDragHandle: TLPointerEventHandler = (info, e) => {
    this.updateInputs(info, e)
    this.currentTool.onDragHandle?.(info, e)
  }

  onHoverHandle: TLPointerEventHandler = (info, e) => {
    this.updateInputs(info, e)
    this.currentTool.onHoverHandle?.(info, e)
  }

  onUnhoverHandle: TLPointerEventHandler = (info, e) => {
    this.updateInputs(info, e)
    this.currentTool.onUnhoverHandle?.(info, e)
  }

  onReleaseHandle: TLPointerEventHandler = (info, e) => {
    this.updateInputs(info, e)
    this.currentTool.onReleaseHandle?.(info, e)
  }

  onShapeChange = (shape: { id: string } & Partial<TDShape>) => {
    const pageShapes = this.document.pages[this.currentPageId].shapes
    const shapeToUpdate = { ...(pageShapes[shape.id] as any), ...shape }
    const patch = Commands.updateShapes(this, [shapeToUpdate], this.currentPageId).after
    return this.patchState(patch, 'patched_shapes')
    // this.updateShapes(shape)
  }

  onShapeBlur = () => {
    // This prevents an auto-blur event from Safari
    if (performance.now() - this.editingStartTime < 50) return

    const { editingId } = this.pageState
    const { isToolLocked } = this.getAppState()

    if (editingId) {
      // If we're editing text, then delete the text if it's empty
      const shape = this.getShape(editingId)
      this.setEditingId()
      if (shape.type === TDShapeType.Text) {
        if (shape.text.trim().length <= 0) {
          this.patchState(Commands.deleteShapes(this, [editingId]).after, 'delete_empty_text')
        } else if (!isToolLocked) {
          this.select(editingId)
        }
      }
    }

    this.currentTool.onShapeBlur?.()
  }

  onShapeClone: TLShapeCloneHandler = (info, e) => {
    this.originPoint = this.getPagePoint(info.point).concat(info.pressure)
    this.updateInputs(info, e)
    this.currentTool.onShapeClone?.(info, e)
  }

  onRenderCountChange = (ids: string[]) => {
    const appState = this.getAppState()
    if (appState.isEmptyCanvas && ids.length > 0) {
      this.patchState(
        {
          appState: {
            isEmptyCanvas: false,
          },
        },
        'empty_canvas:false'
      )
    } else if (!appState.isEmptyCanvas && ids.length <= 0) {
      this.patchState(
        {
          appState: {
            isEmptyCanvas: true,
          },
        },
        'empty_canvas:true'
      )
    }
  }

  onError = () => {
    // TODO
  }

  isSelected(id: string) {
    return this.selectedIds.includes(id)
  }

  /* ----------------- Export ----------------- */

  /**
   * Get a snapshot of a video at current frame as base64 encoded image
   * @param id ID of video shape
   * @returns base64 encoded frame
   * @throws Error if video shape with given ID does not exist
   */
  serializeVideo(id: string): string {
    const video = document.getElementById(id + '_video') as HTMLVideoElement
    if (video) {
      const canvas = document.createElement('canvas')
      canvas.width = video.videoWidth
      canvas.height = video.videoHeight
      canvas.getContext('2d')!.drawImage(video, 0, 0)
      return canvas.toDataURL('image/png')
    } else throw new Error('Video with id ' + id + ' not found')
  }

  /**
   * Get a snapshot of a image (e.g. a GIF) as base64 encoded image
   * @param id ID of image shape
   * @returns base64 encoded frame
   * @throws Error if image shape with given ID does not exist
   */
  serializeImage(id: string): string {
    const image = document.getElementById(id + '_image') as HTMLImageElement
    if (image) {
      const canvas = document.createElement('canvas')
      canvas.width = image.width
      canvas.height = image.height
      canvas.getContext('2d')!.drawImage(image, 0, 0)
      return canvas.toDataURL('image/png')
    } else throw new Error('Image with id ' + id + ' not found')
  }

  patchAssets(assets: TDAssets) {
    this.document.assets = {
      ...this.document.assets,
      ...assets,
    }
  }

  get room() {
    return this.state.room
  }

  get isLocal() {
    return this.state.room === undefined || this.state.room.id === 'local'
  }

  get status() {
    return this.appState.status
  }

  get currentUser() {
    if (!this.state.room) return
    return this.state.room.users[this.state.room.userId]
  }

  // The center of the component (in screen space)
  get centerPoint() {
    const { width, height } = this.rendererBounds
    return Vec.toFixed([width / 2, height / 2])
  }

  get currentGrid() {
    const { zoom } = this.camera
    if (zoom < 0.15) {
      return GRID_SIZE * 16
    } else if (zoom < 1) {
      return GRID_SIZE * 4
    } else {
      return GRID_SIZE * 1
    }
  }

  getShapeUtil = TLDR.getShapeUtil

  static version = 15.5

  static defaultDocument: TDDocument = {
    id: 'doc',
    name: 'New Document',
    version: TldrawApp.version,
    pages: {
      page: {
        id: 'page',
        name: 'Page 1',
        childIndex: 1,
        shapes: {},
        bindings: {},
      },
    },
    pageStates: {
      page: {
        id: 'page',
        selectedIds: [],
        camera: {
          point: [0, 0],
          zoom: 1,
        },
      },
    },
    assets: {},
  }

  static defaultSetting: TDSettings = {
    isCadSelectMode: false,
    isPenMode: false,
    isDarkMode: false,
    isZoomSnap: false,
    isFocusMode: false,
    isSnapping: false,
    isDebugMode: false,
    isReadonlyMode: false,
    keepStyleMenuOpen: false,
    nudgeDistanceLarge: 16,
    nudgeDistanceSmall: 1,
    showRotateHandles: true,
    showBindingHandles: true,
    showCloneHandles: false,
    showGrid: false,
    language: 'en',
    dockPosition: 'bottom',
    exportBackground: TDExportBackground.Transparent,
  }

  static defaultState: TDSnapshot = {
    appState: {
      status: TDStatus.Idle,
      activeTool: 'select',
      hoveredId: undefined,
      currentPageId: 'page',
      currentStyle: defaultStyle,
      isToolLocked: false,
      isMenuOpen: false,
      isEmptyCanvas: false,
      eraseLine: [],
      snapLines: [],
      isLoading: false,
      disableAssets: false,
    },
    document: TldrawApp.defaultDocument,
  }

  static assetSrc = 'tldraw-assets.json'
}<|MERGE_RESOLUTION|>--- conflicted
+++ resolved
@@ -51,12 +51,7 @@
   TDUser,
   TldrawCommand,
   TldrawPatch,
-<<<<<<< HEAD
-  TDExportBackground,
-  AlignStyle,
   TDSettings,
-=======
->>>>>>> 429a1c5f
 } from '~types'
 import { getClipboard, setClipboard } from './IdbClipboard'
 import { StateManager } from './StateManager'
