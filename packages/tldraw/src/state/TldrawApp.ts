/* eslint-disable @typescript-eslint/no-explicit-any */
/* eslint-disable @typescript-eslint/ban-ts-comment */
/* eslint-disable @typescript-eslint/no-non-null-assertion */
import { Vec } from '@tldraw/vec'
import {
  TLBoundsEventHandler,
  TLBoundsHandleEventHandler,
  TLKeyboardEventHandler,
  TLShapeCloneHandler,
  TLCanvasEventHandler,
  TLPageState,
  TLPinchEventHandler,
  TLPointerEventHandler,
  TLWheelEventHandler,
  Utils,
  TLBounds,
  TLDropEventHandler,
} from '@tldraw/core'
import {
  FlipType,
  TDDocument,
  MoveType,
  AlignType,
  StretchType,
  DistributeType,
  ShapeStyles,
  TDShape,
  TDShapeType,
  TDSnapshot,
  TDStatus,
  TDPage,
  TDBinding,
  GroupShape,
  TldrawCommand,
  TDUser,
  SessionType,
  TDToolType,
  TDAssetType,
  TDAsset,
  TDExportTypes,
  TDAssets,
  TDExport,
  ImageShape,
} from '~types'
import {
  migrate,
  FileSystemHandle,
  loadFileHandle,
  openFromFileSystem,
  saveToFileSystem,
  openAssetFromFileSystem,
  fileToBase64,
  getSizeFromSrc,
} from './data'
import { TLDR } from './TLDR'
import { shapeUtils } from '~state/shapes'
import { defaultStyle } from '~state/shapes/shared/shape-styles'
import * as Commands from './commands'
import { SessionArgsOfType, getSession, TldrawSession } from './sessions'
import {
  USER_COLORS,
  FIT_TO_SCREEN_PADDING,
  GRID_SIZE,
  IMAGE_EXTENSIONS,
  VIDEO_EXTENSIONS,
  SVG_EXPORT_PADDING,
} from '~constants'
import type { BaseTool } from './tools/BaseTool'
import { SelectTool } from './tools/SelectTool'
import { EraseTool } from './tools/EraseTool'
import { TextTool } from './tools/TextTool'
import { DrawTool } from './tools/DrawTool'
import { EllipseTool } from './tools/EllipseTool'
import { RectangleTool } from './tools/RectangleTool'
import { TriangleTool } from './tools/TriangleTool'
import { LineTool } from './tools/LineTool'
import { ArrowTool } from './tools/ArrowTool'
import { StickyTool } from './tools/StickyTool'
import { StateManager } from './StateManager'

const uuid = Utils.uniqueId()

export interface TDCallbacks {
  /**
   * (optional) A callback to run when the component mounts.
   */
  onMount?: (state: TldrawApp) => void
  /**
   * (optional) A callback to run when the component's state changes.
   */
  onChange?: (state: TldrawApp, reason?: string) => void
  /**
   * (optional) A callback to run when the user creates a new project through the menu or through a keyboard shortcut.
   */
  onNewProject?: (state: TldrawApp, e?: KeyboardEvent) => void
  /**
   * (optional) A callback to run when the user saves a project through the menu or through a keyboard shortcut.
   */
  onSaveProject?: (state: TldrawApp, e?: KeyboardEvent) => void
  /**
   * (optional) A callback to run when the user saves a project as a new project through the menu or through a keyboard shortcut.
   */
  onSaveProjectAs?: (state: TldrawApp, e?: KeyboardEvent) => void
  /**
   * (optional) A callback to run when the user opens new project through the menu or through a keyboard shortcut.
   */
  onOpenProject?: (state: TldrawApp, e?: KeyboardEvent) => void
  /**
   * (optional) A callback to run when the opens a file to upload.
   */
  onOpenMedia?: (state: TldrawApp) => void
  /**
   * (optional) A callback to run when the user signs in via the menu.
   */
  onSignIn?: (state: TldrawApp) => void
  /**
   * (optional) A callback to run when the user signs out via the menu.
   */
  onSignOut?: (state: TldrawApp) => void
  /**
   * (optional) A callback to run when the state is patched.
   */
  onPatch?: (state: TldrawApp, reason?: string) => void
  /**
   * (optional) A callback to run when the state is changed with a command.
   */
  onCommand?: (state: TldrawApp, reason?: string) => void
  /**
   * (optional) A callback to run when the state is persisted.
   */
  onPersist?: (state: TldrawApp) => void
  /**
   * (optional) A callback to run when the user undos.
   */
  onUndo?: (state: TldrawApp) => void
  /**
   * (optional) A callback to run when the user redos.
   */
  onRedo?: (state: TldrawApp) => void
  /**
   * (optional) A callback to run when the user changes the current page's shapes.
   */
  onChangePage?: (
    app: TldrawApp,
    shapes: Record<string, TDShape | undefined>,
    bindings: Record<string, TDBinding | undefined>,
    assets: Record<string, TDAsset | undefined>
  ) => void
  /**
   * (optional) A callback to run when the user creates a new project.
   */
  onChangePresence?: (state: TldrawApp, user: TDUser) => void
  /**
<<<<<<< HEAD
   * (optional) A callback to run when the user creates an image or video asset. Returns the desired "src" attribute eg: base64 (default) or remote URL
   */
  onImageCreate?: (file: File, id: string) => Promise<string>
  /**
   * (optional) A callback to run when the user deletes an image or video.
   */
  onImageDelete?: (id: string) => void
  /**
   * (optional) A callback to run when the user exports their page or selection.
   */
  onExport?: (info: TDExport) => Promise<void>
=======
   * (optional) A callback to run when an asset will be deleted.
   */
  onAssetDelete?: (assetId: string) => void
  /**
   * (optional) A callback to run when an asset will be created. Should return the value for the image/video's `src` property.
   */
  onAssetCreate?: (file: File, id: string) => Promise<string | false>
>>>>>>> e62755ef
}

export class TldrawApp extends StateManager<TDSnapshot> {
  callbacks: TDCallbacks = {}

  tools = {
    select: new SelectTool(this),
    erase: new EraseTool(this),
    [TDShapeType.Text]: new TextTool(this),
    [TDShapeType.Draw]: new DrawTool(this),
    [TDShapeType.Ellipse]: new EllipseTool(this),
    [TDShapeType.Rectangle]: new RectangleTool(this),
    [TDShapeType.Triangle]: new TriangleTool(this),
    [TDShapeType.Line]: new LineTool(this),
    [TDShapeType.Arrow]: new ArrowTool(this),
    [TDShapeType.Sticky]: new StickyTool(this),
  }

  currentTool: BaseTool = this.tools.select

  session?: TldrawSession

  readOnly = false

  isDirty = false

  isCreating = false

  originPoint = [0, 0]

  currentPoint = [0, 0]

  previousPoint = [0, 0]

  shiftKey = false

  altKey = false

  metaKey = false

  ctrlKey = false

  spaceKey = false

  isPointing = false

  isForcePanning = false

  editingStartTime = -1

  fileSystemHandle: FileSystemHandle | null = null

  viewport = Utils.getBoundsFromPoints([
    [0, 0],
    [100, 100],
  ])

  rendererBounds = Utils.getBoundsFromPoints([
    [0, 0],
    [100, 100],
  ])

  selectHistory = {
    stack: [[]] as string[][],
    pointer: 0,
  }

  clipboard?: {
    shapes: TDShape[]
    bindings: TDBinding[]
    assets: TDAsset[]
  }

  rotationInfo = {
    selectedIds: [] as string[],
    center: [0, 0],
  }

  pasteInfo = {
    center: [0, 0],
    offset: [0, 0],
  }

  constructor(id?: string, callbacks = {} as TDCallbacks) {
    super(TldrawApp.defaultState, id, TldrawApp.version, (prev, next, prevVersion) => {
      return {
        ...next,
        document: migrate(
          { ...next.document, ...prev.document, version: prevVersion },
          TldrawApp.version
        ),
      }
    })

    this.callbacks = callbacks
  }

  /* -------------------- Internal -------------------- */

  protected onReady = () => {
    this.loadDocument(this.document)

    loadFileHandle().then((fileHandle) => {
      this.fileSystemHandle = fileHandle
    })

    try {
      this.patchState({
        appState: {
          status: TDStatus.Idle,
        },
        document: migrate(this.document, TldrawApp.version),
      })
    } catch (e) {
      console.error('The data appears to be corrupted. Resetting!', e)
      localStorage.setItem(this.document.id + '_corrupted', JSON.stringify(this.document))

      this.patchState({
        ...TldrawApp.defaultState,
        appState: {
          ...TldrawApp.defaultState.appState,
          status: TDStatus.Idle,
        },
      })
    }

    this.callbacks.onMount?.(this)
  }

  /**
   * Cleanup the state after each state change.
   * @param state The new state
   * @param prev The previous state
   * @protected
   * @returns The final state
   */
  protected cleanup = (state: TDSnapshot, prev: TDSnapshot): TDSnapshot => {
    const next = { ...state }

    // Remove deleted shapes and bindings (in Commands, these will be set to undefined)
    if (next.document !== prev.document) {
      Object.entries(next.document.pages).forEach(([pageId, page]) => {
        if (page === undefined) {
          // If page is undefined, delete the page and pagestate
          delete next.document.pages[pageId]
          delete next.document.pageStates[pageId]
          return
        }

        const prevPage = prev.document.pages[pageId]

        const changedShapes: Record<string, TDShape | undefined> = {}

        if (!prevPage || page.shapes !== prevPage.shapes || page.bindings !== prevPage.bindings) {
          page.shapes = { ...page.shapes }
          page.bindings = { ...page.bindings }

          const groupsToUpdate = new Set<GroupShape>()

          // If shape is undefined, delete the shape
          Object.entries(page.shapes).forEach(([id, shape]) => {
            let parentId: string

            if (!shape) {
              parentId = prevPage?.shapes[id]?.parentId
              delete page.shapes[id]
            } else {
              parentId = shape.parentId
            }

            if (page.id === next.appState.currentPageId) {
              if (prevPage?.shapes[id] !== shape) {
                changedShapes[id] = shape
              }
            }

            // If the shape is the child of a group, then update the group
            // (unless the group is being deleted too)
            if (parentId && parentId !== pageId) {
              const group = page.shapes[parentId]
              if (group !== undefined) {
                groupsToUpdate.add(page.shapes[parentId] as GroupShape)
              }
            }
          })

          // If binding is undefined, delete the binding
          Object.keys(page.bindings).forEach((id) => {
            if (!page.bindings[id]) {
              delete page.bindings[id]
            }
          })

          next.document.pages[pageId] = page

          // Get bindings related to the changed shapes
          const bindingsToUpdate = TLDR.getRelatedBindings(next, Object.keys(changedShapes), pageId)

          // Update all of the bindings we've just collected
          bindingsToUpdate.forEach((binding) => {
            if (!page.bindings[binding.id]) {
              return
            }

            const toShape = page.shapes[binding.toId]
            const fromShape = page.shapes[binding.fromId]

            if (!(toShape && fromShape)) {
              delete next.document.pages[pageId].bindings[binding.id]
              return
            }

            const toUtils = TLDR.getShapeUtil(toShape)
            const fromUtils = TLDR.getShapeUtil(fromShape)

            // We only need to update the binding's "from" shape
            const fromDelta = fromUtils.onBindingChange?.(
              fromShape,
              binding,
              toShape,
              toUtils.getBounds(toShape),
              toUtils.getExpandedBounds(toShape),
              toUtils.getCenter(toShape)
            )

            if (fromDelta) {
              const nextShape = {
                ...fromShape,
                ...fromDelta,
              } as TDShape

              page.shapes[fromShape.id] = nextShape
            }
          })

          groupsToUpdate.forEach((group) => {
            if (!group) throw Error('no group!')
            const children = group.children.filter((id) => page.shapes[id] !== undefined)

            const commonBounds = Utils.getCommonBounds(
              children
                .map((id) => page.shapes[id])
                .filter(Boolean)
                .map((shape) => TLDR.getRotatedBounds(shape))
            )

            page.shapes[group.id] = {
              ...group,
              point: [commonBounds.minX, commonBounds.minY],
              size: [commonBounds.width, commonBounds.height],
              children,
            }
          })
        }

        // Clean up page state, preventing hovers on deleted shapes

        const nextPageState: TLPageState = {
          ...next.document.pageStates[pageId],
        }

        if (!nextPageState.brush) {
          delete nextPageState.brush
        }

        if (nextPageState.hoveredId && !page.shapes[nextPageState.hoveredId]) {
          delete nextPageState.hoveredId
        }

        if (nextPageState.bindingId && !page.bindings[nextPageState.bindingId]) {
          TLDR.warn(`Could not find the binding of ${pageId}`)
          delete nextPageState.bindingId
        }

        if (nextPageState.editingId && !page.shapes[nextPageState.editingId]) {
          TLDR.warn('Could not find the editing shape!')
          delete nextPageState.editingId
        }

        next.document.pageStates[pageId] = nextPageState
      })
    }

    // Cleanup assets
    Object.keys(next.document.assets).forEach((id) => {
      if (!next.document.assets[id]) {
        delete next.document.assets[id]
      }
    })

    const currentPageId = next.appState.currentPageId

    const currentPageState = next.document.pageStates[currentPageId]

    if (next.room && next.room !== prev.room) {
      const room = { ...next.room, users: { ...next.room.users } }

      // Remove any exited users
      if (prev.room) {
        Object.values(prev.room.users)
          .filter(Boolean)
          .forEach((user) => {
            if (room.users[user.id] === undefined) {
              delete room.users[user.id]
            }
          })
      }

      next.room = room
    }

    if (next.room) {
      next.room.users[next.room.userId] = {
        ...next.room.users[next.room.userId],
        point: this.currentPoint,
        selectedIds: currentPageState.selectedIds,
      }
    }

    // Temporary block on editing pages while in readonly mode.
    // This is a broad solution but not a very good one: the UX
    // for interacting with a readOnly document will be more nuanced.
    if (this.readOnly) {
      next.document.pages = prev.document.pages
    }

    return next
  }

  onPatch = (state: TDSnapshot, id?: string) => {
    this.callbacks.onPatch?.(this, id)
  }

  onCommand = (state: TDSnapshot, id?: string) => {
    this.clearSelectHistory()
    this.isDirty = true
    this.callbacks.onCommand?.(this, id)
  }

  onReplace = () => {
    this.clearSelectHistory()
    this.isDirty = false
  }

  onUndo = () => {
    this.rotationInfo.selectedIds = [...this.selectedIds]
    this.callbacks.onUndo?.(this)
  }

  onRedo = () => {
    this.rotationInfo.selectedIds = [...this.selectedIds]
    this.callbacks.onRedo?.(this)
  }

  onPersist = () => {
    // If we are part of a room, send our changes to the server
    if (this.callbacks.onChangePage) {
      this.broadcastPageChanges()
    }
    this.callbacks.onPersist?.(this)
  }

  private prevSelectedIds = this.selectedIds

  /**
   * Clear the selection history after each new command, undo or redo.
   * @param state
   * @param id
   */
  protected onStateDidChange = (_state: TDSnapshot, id?: string): void => {
    this.callbacks.onChange?.(this, id)

    if (this.room && this.selectedIds !== this.prevSelectedIds) {
      this.callbacks.onChangePresence?.(this, {
        ...this.room.users[this.room.userId],
        selectedIds: this.selectedIds,
      })
      this.prevSelectedIds = this.selectedIds
    }
  }

  /* ----------- Managing Multiplayer State ----------- */

  private justSent = false
  private prevShapes = this.page.shapes
  private prevBindings = this.page.bindings
  private prevAssets = this.document.assets

  private broadcastPageChanges = () => {
    const visited = new Set<string>()

    const changedShapes: Record<string, TDShape | undefined> = {}
    const changedBindings: Record<string, TDBinding | undefined> = {}
    const changedAssets: Record<string, TDAsset | undefined> = {}

    this.shapes.forEach((shape) => {
      visited.add(shape.id)
      if (this.prevShapes[shape.id] !== shape) {
        changedShapes[shape.id] = shape
      }
    })

    Object.keys(this.prevShapes)
      .filter((id) => !visited.has(id))
      .forEach((id) => {
        // After visiting all the current shapes, if we haven't visited a
        // previously present shape, then it was deleted
        changedShapes[id] = undefined
      })

    this.bindings.forEach((binding) => {
      visited.add(binding.id)
      if (this.prevBindings[binding.id] !== binding) {
        changedBindings[binding.id] = binding
      }
    })

    Object.keys(this.prevBindings)
      .filter((id) => !visited.has(id))
      .forEach((id) => {
        // After visiting all the current bindings, if we haven't visited a
        // previously present shape, then it was deleted
        changedBindings[id] = undefined
      })

    this.assets.forEach((asset) => {
      visited.add(asset.id)
      if (this.prevAssets[asset.id] !== asset) {
        changedAssets[asset.id] = asset
      }
    })

    Object.keys(this.prevAssets)
      .filter((id) => !visited.has(id))
      .forEach((id) => {
        changedAssets[id] = undefined
      })

    // Only trigger update if shapes or bindings have changed
    if (
      Object.keys(changedBindings).length > 0 ||
      Object.keys(changedShapes).length > 0 ||
      Object.keys(changedAssets).length > 0
    ) {
      this.justSent = true
      this.callbacks.onChangePage?.(this, changedShapes, changedBindings, changedAssets)
      this.prevShapes = this.page.shapes
      this.prevBindings = this.page.bindings
      this.prevAssets = this.document.assets
    }
  }

  getReservedContent = (ids: string[], pageId = this.currentPageId) => {
    const { bindings } = this.document.pages[pageId]

    // We want to know which shapes we need to
    const reservedShapes: Record<string, TDShape> = {}
    const reservedBindings: Record<string, TDBinding> = {}

    // Quick lookup maps for bindings
    const bindingsArr = Object.values(bindings)
    const boundTos = new Map(bindingsArr.map((binding) => [binding.toId, binding]))
    const boundFroms = new Map(bindingsArr.map((binding) => [binding.fromId, binding]))
    const bindingMaps = [boundTos, boundFroms]

    // Unique set of shape ids that are going to be reserved
    const reservedShapeIds: string[] = []

    if (this.session) ids.forEach((id) => reservedShapeIds.push(id))

    const strongReservedShapeIds = new Set(reservedShapeIds)

    // Which shape ids have we already visited?
    const visited = new Set<string>()

    // Time to visit every reserved shape and every related shape and binding.
    while (reservedShapeIds.length > 0) {
      const id = reservedShapeIds.pop()
      if (!id) break
      if (visited.has(id)) continue

      // Add to set so that we don't process this id a second time
      visited.add(id)

      // Get the shape and reserve it
      const shape = this.getShape(id)
      reservedShapes[id] = shape

      if (shape.parentId !== pageId) reservedShapeIds.push(shape.parentId)

      // If the shape has children, add the shape's children to the list of ids to process
      if (shape.children) reservedShapeIds.push(...shape.children)

      // If there are binding for this shape, reserve the bindings and
      // add its related shapes to the list of ids to process
      bindingMaps
        .map((map) => map.get(shape.id)!)
        .filter(Boolean)
        .forEach((binding) => {
          reservedBindings[binding.id] = binding
          reservedShapeIds.push(binding.toId, binding.fromId)
        })
    }

    return { reservedShapes, reservedBindings, strongReservedShapeIds }
  }

  /**
   * Manually patch in page content.
   */
  public replacePageContent = (
    shapes: Record<string, TDShape>,
    bindings: Record<string, TDBinding>,
    assets: Record<string, TDAsset>,
    pageId = this.currentPageId
  ): this => {
    if (this.justSent) {
      // The incoming update was caused by an update that the client sent, noop.
      this.justSent = false
      return this
    }

    this.useStore.setState((current) => {
      const { hoveredId, editingId, bindingId, selectedIds } = current.document.pageStates[pageId]

      const coreReservedIds = [...selectedIds]

      if (editingId) coreReservedIds.push(editingId)

      const { reservedShapes, reservedBindings, strongReservedShapeIds } = this.getReservedContent(
        coreReservedIds,
        this.currentPageId
      )

      // Merge in certain changes to reserved shapes
      Object.values(reservedShapes)
        // Don't merge updates to shapes with text (Text or Sticky)
        .filter((reservedShape) => !('text' in reservedShape))
        .forEach((reservedShape) => {
          const incomingShape = shapes[reservedShape.id]
          if (!incomingShape) return

          // If the shape isn't "strongly reserved", then use the incoming shape;
          // note that this is only if the incoming shape exists! If the shape was
          // deleted in the incoming shapes, then we'll keep out reserved shape.
          // This logic would need more work for arrows, because the incoming shape
          // include a binding change that we'll need to resolve with our reserved bindings.
          if (
            !(
              reservedShape.type === TDShapeType.Arrow ||
              strongReservedShapeIds.has(reservedShape.id)
            )
          ) {
            reservedShapes[reservedShape.id] = incomingShape
            return
          }

          // Only allow certain merges.

          // Allow decorations (of an arrow) to be changed
          if ('decorations' in incomingShape && 'decorations' in reservedShape) {
            reservedShape.decorations = incomingShape.decorations
          }

          // Allow the shape's style to be changed
          reservedShape.style = incomingShape.style
        })

      // Use the incoming shapes / bindings as comparisons for what
      // will have changed. This is important because we want to restore
      // related shapes that may not have changed on our side, but which
      // were deleted on the server.
      this.prevShapes = shapes
      this.prevBindings = bindings
      this.prevAssets = assets

      const nextShapes = {
        ...shapes,
        ...reservedShapes,
      }

      const nextBindings = {
        ...bindings,
        ...reservedBindings,
      }
      const nextAssets = {
        ...assets,
      }

      const next: TDSnapshot = {
        ...current,
        document: {
          ...current.document,
          pages: {
            [pageId]: {
              ...current.document.pages[pageId],
              shapes: nextShapes,
              bindings: nextBindings,
            },
          },
          assets: nextAssets,
          pageStates: {
            ...current.document.pageStates,
            [pageId]: {
              ...current.document.pageStates[pageId],
              selectedIds: selectedIds.filter((id) => nextShapes[id] !== undefined),
              hoveredId: hoveredId
                ? nextShapes[hoveredId] === undefined
                  ? undefined
                  : hoveredId
                : undefined,
              editingId: editingId,
              bindingId: bindingId
                ? nextBindings[bindingId] === undefined
                  ? undefined
                  : bindingId
                : undefined,
            },
          },
        },
      }

      // Get bindings related to the changed shapes
      const bindingsToUpdate = TLDR.getRelatedBindings(next, Object.keys(nextShapes), pageId)

      const page = next.document.pages[pageId]

      // Update all of the bindings we've just collected
      bindingsToUpdate.forEach((binding) => {
        if (!page.bindings[binding.id]) {
          return
        }

        const toShape = page.shapes[binding.toId]
        const fromShape = page.shapes[binding.fromId]

        const toUtils = TLDR.getShapeUtil(toShape)

        const fromUtils = TLDR.getShapeUtil(fromShape)

        // We only need to update the binding's "from" shape
        const fromDelta = fromUtils.onBindingChange?.(
          fromShape,
          binding,
          toShape,
          toUtils.getBounds(toShape),
          toUtils.getExpandedBounds(toShape),
          toUtils.getCenter(toShape)
        )

        if (fromDelta) {
          const nextShape = {
            ...fromShape,
            ...fromDelta,
          } as TDShape

          page.shapes[fromShape.id] = nextShape
        }
      })

      Object.values(nextShapes).forEach((shape) => {
        if (shape.type !== TDShapeType.Group) return

        const children = shape.children.filter((id) => page.shapes[id] !== undefined)

        const commonBounds = Utils.getCommonBounds(
          children
            .map((id) => page.shapes[id])
            .filter(Boolean)
            .map((shape) => TLDR.getRotatedBounds(shape))
        )

        page.shapes[shape.id] = {
          ...shape,
          point: [commonBounds.minX, commonBounds.minY],
          size: [commonBounds.width, commonBounds.height],
          children,
        }
      })

      this.state.document = next.document
      // this.prevShapes = nextShapes
      // this.prevBindings = nextBindings

      return next
    }, true)

    return this
  }

  /**
   * Set the current status.
   * @param status The new status to set.
   * @private
   * @returns
   */
  setStatus(status: string) {
    return this.patchState(
      {
        appState: { status },
      },
      `set_status:${status}`
    )
  }

  /**
   * Update the bounding box when the renderer's bounds change.
   * @param bounds
   */
  updateBounds = (bounds: TLBounds) => {
    this.rendererBounds = bounds
    const { point, zoom } = this.pageState.camera
    this.updateViewport(point, zoom)

    if (!this.readOnly && this.session) {
      this.session.update()
    }
  }

  updateViewport = (point: number[], zoom: number) => {
    const { width, height } = this.rendererBounds
    const [minX, minY] = Vec.sub(Vec.div([0, 0], zoom), point)
    const [maxX, maxY] = Vec.sub(Vec.div([width, height], zoom), point)

    this.viewport = {
      minX,
      minY,
      maxX,
      maxY,
      height: maxX - minX,
      width: maxY - minY,
    }
  }

  /**
   * Set or clear the editing id
   * @param id [string]
   */
  setEditingId = (id?: string) => {
    if (this.readOnly) return

    this.editingStartTime = performance.now()
    this.patchState(
      {
        document: {
          pageStates: {
            [this.currentPageId]: {
              editingId: id,
            },
          },
        },
      },
      `set_editing_id`
    )
  }

  /**
   * Set or clear the hovered id
   * @param id [string]
   */
  setHoveredId = (id?: string) => {
    this.patchState(
      {
        document: {
          pageStates: {
            [this.currentPageId]: {
              hoveredId: id,
            },
          },
        },
      },
      `set_hovered_id`
    )
  }

  /* -------------------------------------------------- */
  /*                    Settings & UI                   */
  /* -------------------------------------------------- */

  /**
   * Set a setting.
   */
  setSetting = <T extends keyof TDSnapshot['settings'], V extends TDSnapshot['settings'][T]>(
    name: T,
    value: V | ((value: V) => V)
  ): this => {
    if (this.session) return this

    this.patchState(
      {
        settings: {
          [name]: typeof value === 'function' ? value(this.settings[name] as V) : value,
        },
      },
      `settings:${name}`
    )
    this.persist()
    return this
  }

  /**
   * Toggle pen mode.
   */
  toggleFocusMode = (): this => {
    if (this.session) return this
    this.patchState(
      {
        settings: {
          isFocusMode: !this.settings.isFocusMode,
        },
      },
      `settings:toggled_focus_mode`
    )
    this.persist()
    return this
  }

  /**
   * Toggle pen mode.
   */
  togglePenMode = (): this => {
    if (this.session) return this
    this.patchState(
      {
        settings: {
          isPenMode: !this.settings.isPenMode,
        },
      },
      `settings:toggled_pen_mode`
    )
    this.persist()
    return this
  }

  /**
   * Toggle dark mode.
   */
  toggleDarkMode = (): this => {
    if (this.session) return this
    this.patchState(
      { settings: { isDarkMode: !this.settings.isDarkMode } },
      `settings:toggled_dark_mode`
    )
    this.persist()
    return this
  }

  /**
   * Toggle zoom snap.
   */
  toggleZoomSnap = () => {
    if (this.session) return this
    this.patchState(
      { settings: { isZoomSnap: !this.settings.isZoomSnap } },
      `settings:toggled_zoom_snap`
    )
    this.persist()
    return this
  }

  /**
   * Toggle debug mode.
   */
  toggleDebugMode = () => {
    if (this.session) return this
    this.patchState(
      { settings: { isDebugMode: !this.settings.isDebugMode } },
      `settings:toggled_debug`
    )
    this.persist()
    return this
  }

  /**
   * Toggles the state if menu is opened
   */
  setMenuOpen = (isOpen: boolean): this => {
    this.patchState({ appState: { isMenuOpen: isOpen } }, 'ui:toggled_menu_opened')
    this.persist()
    return this
  }

  /**
   * Toggles the state if something is loading
   */
  setIsLoading = (isLoading: boolean): this => {
    this.patchState({ appState: { isLoading } }, 'ui:toggled_is_loading')
    this.persist()
    return this
  }

  setDisableAssets = (disableAssets: boolean): this => {
    this.patchState({ appState: { disableAssets } }, 'ui:toggled_disable_images')
    return this
  }

  get isMenuOpen(): boolean {
    return this.appState.isMenuOpen
  }

  get isLoading(): boolean {
    return this.appState.isLoading
  }

  get disableAssets(): boolean {
    return this.appState.disableAssets
  }

  /**
   * Toggle grids.
   */
  toggleGrid = (): this => {
    if (this.session) return this
    this.patchState({ settings: { showGrid: !this.settings.showGrid } }, 'settings:toggled_grid')
    this.persist()
    return this
  }

  /**
   * Select a tool.
   * @param tool The tool to select, or "select".
   */
  selectTool = (type: TDToolType): this => {
    if (this.readOnly || this.session) return this

    this.isPointing = false // reset pointer state, in case something weird happened

    const tool = this.tools[type]

    if (tool === this.currentTool) {
      this.patchState({
        appState: {
          isToolLocked: false,
        },
      })
      return this
    }

    this.currentTool.onExit()
    tool.previous = this.currentTool.type
    this.currentTool = tool
    this.currentTool.onEnter()

    return this.patchState(
      {
        appState: {
          activeTool: type,
          isToolLocked: false,
        },
      },
      `selected_tool:${type}`
    )
  }

  /**
   * Toggle the tool lock option.
   */
  toggleToolLock = (): this => {
    if (this.session) return this
    return this.patchState(
      {
        appState: {
          isToolLocked: !this.appState.isToolLocked,
        },
      },
      `toggled_tool_lock`
    )
  }

  /* -------------------------------------------------- */
  /*                      Document                      */
  /* -------------------------------------------------- */

  /**
   * Reset the document to a blank state.
   */
  resetDocument = (): this => {
    if (this.session) return this
    this.session = undefined
    this.pasteInfo.offset = [0, 0]
    this.currentTool = this.tools.select

    this.resetHistory()
      .clearSelectHistory()
      .loadDocument(migrate(TldrawApp.defaultDocument, TldrawApp.version))
      .persist()

    return this
  }

  /**
   *
   * @param document
   */
  updateUsers = (users: TDUser[], isOwnUpdate = false) => {
    this.patchState(
      {
        room: {
          users: Object.fromEntries(users.map((user) => [user.id, user])),
        },
      },
      isOwnUpdate ? 'room:self:update' : 'room:user:update'
    )
  }

  removeUser = (userId: string) => {
    this.patchState({
      room: {
        users: {
          [userId]: undefined,
        },
      },
    })
  }

  /**
   * Merge a new document patch into the current document.
   * @param document
   */
  mergeDocument = (document: TDDocument): this => {
    // If it's a new document, do a full change.
    if (this.document.id !== document.id) {
      this.replaceState({
        ...this.state,
        appState: {
          ...this.appState,
          currentPageId: Object.keys(document.pages)[0],
        },
        document: migrate(document, TldrawApp.version),
      })
      return this
    }

    // Have we deleted any pages? If so, drop everything and change
    // to the first page. This is an edge case.
    const currentPageStates = { ...this.document.pageStates }

    // Update the app state's current page id if needed
    const nextAppState = {
      ...this.appState,
      currentPageId: document.pages[this.currentPageId]
        ? this.currentPageId
        : Object.keys(document.pages)[0],
      pages: Object.values(document.pages).map((page, i) => ({
        id: page.id,
        name: page.name,
        childIndex: page.childIndex || i,
      })),
    }

    // Reset the history (for now)
    this.resetHistory()

    Object.keys(this.document.pages).forEach((pageId) => {
      if (!document.pages[pageId]) {
        if (pageId === this.appState.currentPageId) {
          this.cancelSession()
          this.selectNone()
        }

        currentPageStates[pageId] = undefined as unknown as TLPageState
      }
    })

    // Don't allow the selected ids to be deleted during a session—if
    // they've been removed, put them back in the client's document.
    if (this.session) {
      this.selectedIds
        .filter((id) => !document.pages[this.currentPageId].shapes[id])
        .forEach((id) => (document.pages[this.currentPageId].shapes[id] = this.page.shapes[id]))
    }

    // For other pages, remove any selected ids that were deleted.
    Object.entries(currentPageStates).forEach(([pageId, pageState]) => {
      pageState.selectedIds = pageState.selectedIds.filter(
        (id) => !!document.pages[pageId].shapes[id]
      )
    })

    // If the user is currently creating a shape (ie drawing), then put that
    // shape back onto the page for the client.
    const { editingId } = this.pageState

    if (editingId) {
      document.pages[this.currentPageId].shapes[editingId] = this.page.shapes[editingId]
      currentPageStates[this.currentPageId].selectedIds = [editingId]
    }

    return this.replaceState(
      {
        ...this.state,
        appState: nextAppState,
        document: {
          ...migrate(document, TldrawApp.version),
          pageStates: currentPageStates,
        },
      },
      'merge'
    )
  }

  /**
   * Update the current document.
   * @param document
   */
  updateDocument = (document: TDDocument, reason = 'updated_document'): this => {
    const prevState = this.state

    const nextState = { ...prevState, document: { ...prevState.document } }

    if (!document.pages[this.currentPageId]) {
      nextState.appState = {
        ...prevState.appState,
        currentPageId: Object.keys(document.pages)[0],
      }
    }

    let i = 1

    for (const nextPage of Object.values(document.pages)) {
      if (nextPage !== prevState.document.pages[nextPage.id]) {
        nextState.document.pages[nextPage.id] = nextPage

        if (!nextPage.name) {
          nextState.document.pages[nextPage.id].name = `Page ${i + 1}`
          i++
        }
      }
    }

    for (const nextPageState of Object.values(document.pageStates)) {
      if (nextPageState !== prevState.document.pageStates[nextPageState.id]) {
        nextState.document.pageStates[nextPageState.id] = nextPageState

        const nextPage = document.pages[nextPageState.id]
        const keysToCheck = ['bindingId', 'editingId', 'hoveredId', 'pointedId'] as const

        for (const key of keysToCheck) {
          if (!nextPage.shapes[key]) {
            nextPageState[key] = undefined
          }
        }

        nextPageState.selectedIds = nextPageState.selectedIds.filter(
          (id) => !!document.pages[nextPage.id].shapes[id]
        )
      }
    }

    nextState.document = migrate(nextState.document, nextState.document.version || 0)

    return this.replaceState(nextState, `${reason}:${document.id}`)
  }

  /**
   * Load a fresh room into the state.
   * @param roomId
   */
  loadRoom = (roomId: string): this => {
    this.patchState({
      room: {
        id: roomId,
        userId: uuid,
        users: {
          [uuid]: {
            id: uuid,
            color: USER_COLORS[Math.floor(Math.random() * USER_COLORS.length)],
            point: [100, 100],
            selectedIds: [],
            activeShapes: [],
          },
        },
      },
    })
    return this
  }

  /**
   * Load a new document.
   * @param document The document to load
   */
  loadDocument = (document: TDDocument): this => {
    this.selectNone()
    this.resetHistory()
    this.clearSelectHistory()
    this.session = undefined

    this.replaceState(
      {
        ...TldrawApp.defaultState,
        document: migrate(document, TldrawApp.version),
        appState: {
          ...TldrawApp.defaultState.appState,
          currentPageId: Object.keys(document.pages)[0],
          disableAssets: this.disableAssets,
        },
      },
      'loaded_document'
    )
    return this
  }

  // Should we move this to the app layer? onSave, onSaveAs, etc?

  /**
   * Create a new project.
   */
  newProject = () => {
    if (!this.isLocal) return
    this.fileSystemHandle = null
    this.resetDocument()
  }

  /**
   * Save the current project.
   */
  saveProject = async () => {
    if (this.readOnly) return
    try {
      const fileHandle = await saveToFileSystem(
        migrate(this.document, TldrawApp.version),
        this.fileSystemHandle
      )
      this.fileSystemHandle = fileHandle
      this.persist()
      this.isDirty = false
    } catch (e: any) {
      // Likely cancelled
      console.error(e.message)
    }
    return this
  }

  /**
   * Save the current project as a new file.
   */
  saveProjectAs = async () => {
    try {
      const fileHandle = await saveToFileSystem(this.document, null)
      this.fileSystemHandle = fileHandle
      this.persist()
      this.isDirty = false
    } catch (e: any) {
      // Likely cancelled
      console.error(e.message)
    }
    return this
  }

  /**
   * Load a project from the filesystem.
   * @todo
   */
  openProject = async () => {
    if (!this.isLocal) return

    try {
      const result = await openFromFileSystem()
      if (!result) {
        throw Error()
      }

      const { fileHandle, document } = result
      this.loadDocument(document)
      this.fileSystemHandle = fileHandle
      this.zoomToFit()
      this.persist()
    } catch (e) {
      console.error(e)
    } finally {
      this.persist()
    }
  }

  /**
   * Upload media from file
   */
  openAsset = async () => {
    if (!this.isLocal) return
    if (!this.disableAssets)
      try {
        const file = await openAssetFromFileSystem()
        if (!file) return
        this.addMediaFromFile(file)
      } catch (e) {
        console.error(e)
      } finally {
        this.persist()
      }
  }

  /**
   * Sign out of the current account.
   * Should move to the www layer.
   * @todo
   */
  signOut = () => {
    // todo
  }
  /* -------------------- Getters --------------------- */

  /**
   * Get the current app state.
   */
  getAppState = (): TDSnapshot['appState'] => {
    return this.appState
  }

  /**
   * Get a page.
   * @param pageId (optional) The page's id.
   */
  getPage = (pageId = this.currentPageId): TDPage => {
    return TLDR.getPage(this.state, pageId || this.currentPageId)
  }

  /**
   * Get the shapes (as an array) from a given page.
   * @param pageId (optional) The page's id.
   */
  getShapes = (pageId = this.currentPageId): TDShape[] => {
    return TLDR.getShapes(this.state, pageId || this.currentPageId)
  }

  /**
   * Get the bindings from a given page.
   * @param pageId (optional) The page's id.
   */
  getBindings = (pageId = this.currentPageId): TDBinding[] => {
    return TLDR.getBindings(this.state, pageId || this.currentPageId)
  }

  /**
   * Get a shape from a given page.
   * @param id The shape's id.
   * @param pageId (optional) The page's id.
   */
  getShape = <T extends TDShape = TDShape>(id: string, pageId = this.currentPageId): T => {
    return TLDR.getShape<T>(this.state, id, pageId)
  }

  /**
   * Get the bounds of a shape on a given page.
   * @param id The shape's id.
   * @param pageId (optional) The page's id.
   */
  getShapeBounds = (id: string, pageId = this.currentPageId): TLBounds => {
    return TLDR.getBounds(this.getShape(id, pageId))
  }

  /**
   * Get a binding from a given page.
   * @param id The binding's id.
   * @param pageId (optional) The page's id.
   */
  getBinding = (id: string, pageId = this.currentPageId): TDBinding => {
    return TLDR.getBinding(this.state, id, pageId)
  }

  /**
   * Get the page state for a given page.
   * @param pageId (optional) The page's id.
   */
  getPageState = (pageId = this.currentPageId): TLPageState => {
    return TLDR.getPageState(this.state, pageId || this.currentPageId)
  }

  /**
   * Turn a screen point into a point on the page.
   * @param point The screen point
   * @param pageId (optional) The page to use
   */
  getPagePoint = (point: number[], pageId = this.currentPageId): number[] => {
    const { camera } = this.getPageState(pageId)
    return Vec.sub(Vec.div(point, camera.zoom), camera.point)
  }

  /**
   * Get the current undo/redo stack.
   */
  get history() {
    return this.stack.slice(0, this.pointer + 1)
  }

  /**
   * Replace the current history stack.
   */
  set history(commands: TldrawCommand[]) {
    this.replaceHistory(commands)
  }

  /**
   * The current document.
   */
  get document(): TDDocument {
    return this.state.document
  }

  /**
   * The current app state.
   */
  get settings(): TDSnapshot['settings'] {
    return this.state.settings
  }

  /**
   * The current app state.
   */
  get appState(): TDSnapshot['appState'] {
    return this.state.appState
  }

  /**
   * The current page id.
   */
  get currentPageId(): string {
    return this.state.appState.currentPageId
  }

  /**
   * The current page.
   */
  get page(): TDPage {
    return this.state.document.pages[this.currentPageId]
  }

  /**
   * The current page's shapes (as an array).
   */
  get shapes(): TDShape[] {
    return Object.values(this.page.shapes)
  }

  /**
   * The current page's bindings.
   */
  get bindings(): TDBinding[] {
    return Object.values(this.page.bindings)
  }

  /**
   * The document's assets (as an array).
   */
  get assets(): TDAsset[] {
    return Object.values(this.document.assets)
  }

  /**
   * The current page's state.
   */
  get pageState(): TLPageState {
    return this.state.document.pageStates[this.currentPageId]
  }

  /**
   * The page's current selected ids.
   */
  get selectedIds(): string[] {
    return this.pageState.selectedIds
  }

  /* -------------------------------------------------- */
  /*                        Pages                       */
  /* -------------------------------------------------- */

  /**
   * Create a new page.
   * @param pageId (optional) The new page's id.
   */
  createPage = (id?: string): this => {
    if (this.readOnly) return this
    const { width, height } = this.rendererBounds
    return this.setState(Commands.createPage(this, [-width / 2, -height / 2], id))
  }

  /**
   * Change the current page.
   * @param pageId The new current page's id.
   */
  changePage = (pageId: string): this => {
    return this.setState(Commands.changePage(this, pageId))
  }

  /**
   * Rename a page.
   * @param pageId The id of the page to rename.
   * @param name The page's new name
   */
  renamePage = (pageId: string, name: string): this => {
    if (this.readOnly) return this
    return this.setState(Commands.renamePage(this, pageId, name))
  }

  /**
   * Duplicate a page.
   * @param pageId The id of the page to duplicate.
   */
  duplicatePage = (pageId: string): this => {
    if (this.readOnly) return this
    return this.setState(Commands.duplicatePage(this, pageId))
  }

  /**
   * Delete a page.
   * @param pageId The id of the page to delete.
   */
  deletePage = (pageId?: string): this => {
    if (this.readOnly) return this
    if (Object.values(this.document.pages).length <= 1) return this
    return this.setState(Commands.deletePage(this, pageId ? pageId : this.currentPageId))
  }

  /* -------------------------------------------------- */
  /*                      Clipboard                     */
  /* -------------------------------------------------- */

  /**
   * Copy one or more shapes to the clipboard.
   * @param ids The ids of the shapes to copy.
   */
  copy = (ids = this.selectedIds): this => {
    const copyingShapeIds = ids.flatMap((id) =>
      TLDR.getDocumentBranch(this.state, id, this.currentPageId)
    )
    const copyingShapes = copyingShapeIds.map((id) =>
      Utils.deepClone(this.getShape(id, this.currentPageId))
    )
    if (copyingShapes.length === 0) return this
    const copyingBindings: TDBinding[] = Object.values(this.page.bindings).filter(
      (binding) =>
        copyingShapeIds.includes(binding.fromId) && copyingShapeIds.includes(binding.toId)
    )
    const copyingAssets = copyingShapes
      .map((shape) => {
        if (!shape.assetId) return

        return this.document.assets[shape.assetId]
      })
      .filter(Boolean) as TDAsset[]
    this.clipboard = {
      shapes: copyingShapes,
      bindings: copyingBindings,
      assets: copyingAssets,
    }
    try {
      const text = JSON.stringify({
        type: 'tldr/clipboard',
        ...this.clipboard,
      })

      navigator.clipboard.writeText(text).then(
        () => {
          // success
        },
        () => {
          // failure
        }
      )
    } catch (e) {
      // Browser does not support copying to clipboard
    }
    this.pasteInfo.offset = [0, 0]
    this.pasteInfo.center = [0, 0]
    return this
  }

  /**
   * Cut (copy and delete) one or more shapes to the clipboard.
   * @param ids The ids of the shapes to cut.
   */
  cut = (ids = this.selectedIds): this => {
    this.copy(ids)
    this.delete(ids)
    return this
  }

  /**
   * Paste shapes (or text) from clipboard to a certain point.
   * @param point
   */
  paste = (point?: number[]) => {
    if (this.readOnly) return
    const pasteInCurrentPage = (shapes: TDShape[], bindings: TDBinding[], assets: TDAsset[]) => {
      const idsMap: Record<string, string> = {}
      const newAssets = assets.filter((asset) => this.document.assets[asset.id] === undefined)
      if (newAssets.length) {
        this.patchState({
          document: {
            assets: Object.fromEntries(newAssets.map((asset) => [asset.id, asset])),
          },
        })
      }
      shapes.forEach((shape) => (idsMap[shape.id] = Utils.uniqueId()))
      bindings.forEach((binding) => (idsMap[binding.id] = Utils.uniqueId()))
      let startIndex = TLDR.getTopChildIndex(this.state, this.currentPageId)
      const shapesToPaste = shapes
        .sort((a, b) => a.childIndex - b.childIndex)
        .map((shape) => {
          const parentShapeId = idsMap[shape.parentId]
          const copy = {
            ...shape,
            id: idsMap[shape.id],
            parentId: parentShapeId || this.currentPageId,
          }
          if (shape.children) {
            copy.children = shape.children.map((id) => idsMap[id])
          }
          if (!parentShapeId) {
            copy.childIndex = startIndex
            startIndex++
          }
          if (copy.handles) {
            Object.values(copy.handles).forEach((handle) => {
              if (handle.bindingId) {
                handle.bindingId = idsMap[handle.bindingId]
              }
            })
          }
          return copy
        })
      const bindingsToPaste = bindings.map((binding) => ({
        ...binding,
        id: idsMap[binding.id],
        toId: idsMap[binding.toId],
        fromId: idsMap[binding.fromId],
      }))
      const commonBounds = Utils.getCommonBounds(shapesToPaste.map(TLDR.getBounds))
      let center = Vec.toFixed(this.getPagePoint(point || this.centerPoint))
      if (
        Vec.dist(center, this.pasteInfo.center) < 2 ||
        Vec.dist(center, Vec.toFixed(Utils.getBoundsCenter(commonBounds))) < 2
      ) {
        center = Vec.add(center, this.pasteInfo.offset)
        this.pasteInfo.offset = Vec.add(this.pasteInfo.offset, [GRID_SIZE, GRID_SIZE])
      } else {
        this.pasteInfo.center = center
        this.pasteInfo.offset = [0, 0]
      }
      const centeredBounds = Utils.centerBounds(commonBounds, center)
      const delta = Vec.sub(
        Utils.getBoundsCenter(centeredBounds),
        Utils.getBoundsCenter(commonBounds)
      )
      this.create(
        shapesToPaste.map((shape) =>
          TLDR.getShapeUtil(shape.type).create({
            ...shape,
            point: Vec.toFixed(Vec.add(shape.point, delta)),
            parentId: shape.parentId || this.currentPageId,
          })
        ),
        bindingsToPaste
      )
    }

    if (!('clipboard' in navigator && navigator.clipboard.readText)) {
      TLDR.warn('This browser does not support the Clipboard API!')
      if (this.clipboard) {
        pasteInCurrentPage(this.clipboard.shapes, this.clipboard.bindings, this.clipboard.assets)
      }
      return
    }

    navigator.clipboard
      .readText()
      .then((result) => {
        const data: {
          type: string
          shapes: TDShape[]
          bindings: TDBinding[]
          assets: TDAsset[]
        } = JSON.parse(result)
        if (data.type === 'tldr/clipboard') {
          pasteInCurrentPage(data.shapes, data.bindings, data.assets)
        } else {
          TLDR.warn('The selected shape was not a tldraw shape, treating as text.')
          const shapeId = Utils.uniqueId()
          this.createShapes({
            id: shapeId,
            type: TDShapeType.Text,
            parentId: this.appState.currentPageId,
            text: TLDR.normalizeText(result),
            point: this.getPagePoint(this.centerPoint, this.currentPageId),
            style: { ...this.appState.currentStyle },
          })
          this.select(shapeId)
        }
      })
      .catch(() => {
        TLDR.warn('Read permissions denied!')
        if (this.clipboard) {
          pasteInCurrentPage(this.clipboard.shapes, this.clipboard.bindings, this.clipboard.assets)
        }
      })
    return this
  }

  /**
   * Copy one or more shapes as SVG.
   * @param ids The ids of the shapes to copy.
   * @param pageId The page from which to copy the shapes.
   * @returns A string containing the JSON.
   */
  copySvg = (ids = this.selectedIds, pageId = this.currentPageId) => {
    if (ids.length === 0) ids = Object.keys(this.page.shapes)
    if (ids.length === 0) return
    const svg = document.createElementNS('http://www.w3.org/2000/svg', 'svg')
    // Embed our custom fonts
    const defs = document.createElementNS('http://www.w3.org/2000/svg', 'defs')
    const style = document.createElementNS('http://www.w3.org/2000/svg', 'style')
    style.textContent = `@import url('https://fonts.googleapis.com/css2?family=Caveat+Brush&family=Source+Code+Pro&family=Source+Sans+Pro&family=Crimson+Pro&display=block');`
    defs.appendChild(style)
    svg.appendChild(defs)
    // Get the shapes in order
    const shapes = ids
      .map((id) => this.getShape(id, pageId))
      .sort((a, b) => a.childIndex - b.childIndex)
    // Find their common bounding box. S hapes will be positioned relative to this box
    const commonBounds = Utils.getCommonBounds(shapes.map(TLDR.getRotatedBounds))
    // A quick routine to get an SVG element for each shape
    const getSvgElementForShape = (shape: TDShape) => {
      const util = TLDR.getShapeUtil(shape)
      const bounds = util.getBounds(shape)
      const elm = util.getSvgElement(shape)
      if (!elm) return

      // If the element is an image, set the asset src as the xlinkhref
      if (shape.type === TDShapeType.Image) {
        elm.setAttribute('xlink:href', this.document.assets[shape.assetId].src)
      } else if (shape.type === TDShapeType.Video) {
        elm.setAttribute('xlink:href', this.serializeVideo(shape.id))
      }
      // Put the element in the correct position relative to the common bounds
      elm.setAttribute(
        'transform',
        `translate(${SVG_EXPORT_PADDING + shape.point[0] - commonBounds.minX}, ${
          SVG_EXPORT_PADDING + shape.point[1] - commonBounds.minY
        }) rotate(${((shape.rotation || 0) * 180) / Math.PI}, ${bounds.width / 2}, ${
          bounds.height / 2
        })`
      )
      return elm
    }
    // Assemble the final SVG by iterating through each shape and its children
    shapes.forEach((shape) => {
      // The shape is a group! Just add the children.
      if (shape.children?.length) {
        // Create a group <g> elm for shape
        const g = document.createElementNS('http://www.w3.org/2000/svg', 'g')
        // Get the shape's children as elms and add them to the group
        shape.children.forEach((childId) => {
          const shape = this.getShape(childId, pageId)
          const elm = getSvgElementForShape(shape)
          if (elm) g.appendChild(elm)
        })
        // Add the group elm to the SVG
        svg.appendChild(g)
        return
      }
      // Just add the shape's element to the
      const elm = getSvgElementForShape(shape)
      if (elm) svg.appendChild(elm)
    })
    // Resize the elm to the bounding box
    svg.setAttribute(
      'viewBox',
      [
        0,
        0,
        commonBounds.width + SVG_EXPORT_PADDING * 2,
        commonBounds.height + SVG_EXPORT_PADDING * 2,
      ].join(' ')
    )
    svg.setAttribute('width', String(commonBounds.width))
    svg.setAttribute('height', String(commonBounds.height))
    svg.setAttribute('fill', 'transparent')
    // Clean up the SVG by removing any hidden elements
    svg
      .querySelectorAll('.tl-fill-hitarea, .tl-stroke-hitarea, .tl-binding-indicator')
      .forEach((elm) => elm.remove())
    // Serialize the SVG to a string
    const svgString = new XMLSerializer()
      .serializeToString(svg)
      .replaceAll('&#10;      ', '')
      .replaceAll(/((\s|")[0-9]*\.[0-9]{2})([0-9]*)(\b|"|\))/g, '$1')
    // Copy the string to the clipboard
    TLDR.copyStringToClipboard(svgString)
    return svgString
  }

  /**
   * Copy one or more shapes as JSON.
   * @param ids The ids of the shapes to copy.
   * @param pageId The page from which to copy the shapes.
   * @returns A string containing the JSON.
   */
  copyJson = (ids = this.selectedIds, pageId = this.currentPageId) => {
    if (ids.length === 0) ids = Object.keys(this.page.shapes)
    if (ids.length === 0) return
    const shapes = ids.map((id) => this.getShape(id, pageId))
    const json = JSON.stringify(shapes, null, 2)
    TLDR.copyStringToClipboard(json)
    return json
  }

  /* -------------------------------------------------- */
  /*                       Camera                       */
  /* -------------------------------------------------- */

  /**
   * Set the camera to a specific point and zoom.
   * @param point The camera point (top left of the viewport).
   * @param zoom The zoom level.
   * @param reason Why did the camera change?
   */
  setCamera = (point: number[], zoom: number, reason: string): this => {
    this.updateViewport(point, zoom)
    this.patchState(
      {
        document: {
          pageStates: {
            [this.currentPageId]: { camera: { point, zoom } },
          },
        },
      },
      reason
    )
    return this
  }

  /**
   * Reset the camera to the default position
   */
  resetCamera = (): this => {
    return this.setCamera(this.centerPoint, 1, `reset_camera`)
  }

  /**
   * Pan the camera
   * @param delta
   */
  pan = (delta: number[]): this => {
    const { camera } = this.pageState
    return this.setCamera(Vec.toFixed(Vec.sub(camera.point, delta)), camera.zoom, `panned`)
  }

  /**
   * Pinch to a new zoom level, possibly together with a pan.
   * @param point The current point under the cursor.
   * @param delta The movement delta.
   * @param zoomDelta The zoom detal
   */
  pinchZoom = (point: number[], delta: number[], zoom: number): this => {
    const { camera } = this.pageState
    const nextPoint = Vec.sub(camera.point, Vec.div(delta, camera.zoom))
    const nextZoom = zoom
    const p0 = Vec.sub(Vec.div(point, camera.zoom), nextPoint)
    const p1 = Vec.sub(Vec.div(point, nextZoom), nextPoint)
    return this.setCamera(
      Vec.toFixed(Vec.add(nextPoint, Vec.sub(p1, p0))),
      nextZoom,
      `pinch_zoomed`
    )
  }

  /**
   * Zoom to a new zoom level, keeping the point under the cursor in the same position
   * @param next The new zoom level.
   * @param center The point to zoom towards (defaults to screen center).
   */
  zoomTo = (next: number, center = this.centerPoint): this => {
    const { zoom, point } = this.pageState.camera
    const p0 = Vec.sub(Vec.div(center, zoom), point)
    const p1 = Vec.sub(Vec.div(center, next), point)
    return this.setCamera(Vec.toFixed(Vec.add(point, Vec.sub(p1, p0))), next, `zoomed_camera`)
  }

  /**
   * Zoom out by 25%
   */
  zoomIn = (): this => {
    const i = Math.round((this.pageState.camera.zoom * 100) / 25)
    const nextZoom = TLDR.getCameraZoom((i + 1) * 0.25)
    return this.zoomTo(nextZoom)
  }

  /**
   * Zoom in by 25%.
   */
  zoomOut = (): this => {
    const i = Math.round((this.pageState.camera.zoom * 100) / 25)
    const nextZoom = TLDR.getCameraZoom((i - 1) * 0.25)
    return this.zoomTo(nextZoom)
  }

  /**
   * Zoom to fit the page's shapes.
   */
  zoomToFit = (): this => {
    const {
      shapes,
      pageState: { camera },
    } = this
    if (shapes.length === 0) return this
    const { rendererBounds } = this
    const commonBounds = Utils.getCommonBounds(shapes.map(TLDR.getBounds))
    let zoom = TLDR.getCameraZoom(
      Math.min(
        (rendererBounds.width - FIT_TO_SCREEN_PADDING) / commonBounds.width,
        (rendererBounds.height - FIT_TO_SCREEN_PADDING) / commonBounds.height
      )
    )
    zoom = camera.zoom === zoom || camera.zoom < 1 ? Math.min(1, zoom) : zoom
    const mx = (rendererBounds.width - commonBounds.width * zoom) / 2 / zoom
    const my = (rendererBounds.height - commonBounds.height * zoom) / 2 / zoom
    return this.setCamera(
      Vec.toFixed(Vec.sub([mx, my], [commonBounds.minX, commonBounds.minY])),
      zoom,
      `zoomed_to_fit`
    )
  }

  /**
   * Zoom to the selected shapes.
   */
  zoomToSelection = (): this => {
    if (this.selectedIds.length === 0) return this

    const { rendererBounds } = this
    const selectedBounds = TLDR.getSelectedBounds(this.state)

    let zoom = TLDR.getCameraZoom(
      Math.min(
        (rendererBounds.width - FIT_TO_SCREEN_PADDING) / selectedBounds.width,
        (rendererBounds.height - FIT_TO_SCREEN_PADDING) / selectedBounds.height
      )
    )

    zoom =
      this.pageState.camera.zoom === zoom || this.pageState.camera.zoom < 1
        ? Math.min(1, zoom)
        : zoom

    const mx = (rendererBounds.width - selectedBounds.width * zoom) / 2 / zoom
    const my = (rendererBounds.height - selectedBounds.height * zoom) / 2 / zoom

    return this.setCamera(
      Vec.toFixed(Vec.sub([mx, my], [selectedBounds.minX, selectedBounds.minY])),
      zoom,
      `zoomed_to_selection`
    )
  }

  /**
   * Zoom back to content when the canvas is empty.
   */
  zoomToContent = (): this => {
    const shapes = this.shapes
    const pageState = this.pageState

    if (shapes.length === 0) return this

    const { rendererBounds } = this
    const { zoom } = pageState.camera
    const commonBounds = Utils.getCommonBounds(shapes.map(TLDR.getBounds))

    const mx = (rendererBounds.width - commonBounds.width * zoom) / 2 / zoom
    const my = (rendererBounds.height - commonBounds.height * zoom) / 2 / zoom

    return this.setCamera(
      Vec.toFixed(Vec.sub([mx, my], [commonBounds.minX, commonBounds.minY])),
      this.pageState.camera.zoom,
      `zoomed_to_content`
    )
  }

  /**
   * Zoom the camera to 100%.
   */
  resetZoom = (): this => {
    return this.zoomTo(1)
  }

  /**
   * Zoom the camera by a certain delta.
   * @param delta The zoom delta.
   * @param center The point to zoom toward.
   */
  zoomBy = Utils.throttle((delta: number, center?: number[]): this => {
    const { zoom } = this.pageState.camera
    const nextZoom = TLDR.getCameraZoom(zoom - delta * zoom)
    return this.zoomTo(nextZoom, center)
  }, 16)

  /* -------------------------------------------------- */
  /*                      Selection                     */
  /* -------------------------------------------------- */

  /**
   * Clear the selection history (undo/redo stack for selection).
   */
  private clearSelectHistory = (): this => {
    this.selectHistory.pointer = 0
    this.selectHistory.stack = [this.selectedIds]
    return this
  }

  /**
   * Adds a selection to the selection history (undo/redo stack for selection).
   */
  private addToSelectHistory = (ids: string[]): this => {
    if (this.selectHistory.pointer < this.selectHistory.stack.length) {
      this.selectHistory.stack = this.selectHistory.stack.slice(0, this.selectHistory.pointer + 1)
    }
    this.selectHistory.pointer++
    this.selectHistory.stack.push(ids)
    return this
  }

  /**
   * Set the current selection.
   * @param ids The ids to select
   * @param push Whether to add the ids to the current selection instead.
   */
  private setSelectedIds = (ids: string[], push = false): this => {
    const nextIds = push ? [...this.pageState.selectedIds, ...ids] : [...ids]

    return this.patchState(
      {
        appState: {
          activeTool: 'select',
        },
        document: {
          pageStates: {
            [this.currentPageId]: {
              selectedIds: nextIds,
            },
          },
        },
      },
      `selected`
    )
  }

  /**
   * Undo the most recent selection.
   */
  undoSelect = (): this => {
    if (this.selectHistory.pointer > 0) {
      this.selectHistory.pointer--
      this.setSelectedIds(this.selectHistory.stack[this.selectHistory.pointer])
    }
    return this
  }

  /**
   * Redo the previous selection.
   */
  redoSelect = (): this => {
    if (this.selectHistory.pointer < this.selectHistory.stack.length - 1) {
      this.selectHistory.pointer++
      this.setSelectedIds(this.selectHistory.stack[this.selectHistory.pointer])
    }
    return this
  }

  /**
   * Select one or more shapes.
   * @param ids The shape ids to select.
   */
  select = (...ids: string[]): this => {
    ids.forEach((id) => {
      if (!this.page.shapes[id]) {
        throw Error(`That shape does not exist on page ${this.currentPageId}`)
      }
    })
    this.setSelectedIds(ids)
    this.addToSelectHistory(ids)
    return this
  }

  /**
   * Select all shapes on the page.
   */
  selectAll = (pageId = this.currentPageId): this => {
    if (this.session) return this

    // Select only shapes that are the direct child of the page
    this.setSelectedIds(
      Object.values(this.document.pages[pageId].shapes)
        .filter((shape) => shape.parentId === pageId)
        .map((shape) => shape.id)
    )

    this.addToSelectHistory(this.selectedIds)

    this.selectTool('select')

    return this
  }

  /**
   * Deselect any selected shapes.
   */
  selectNone = (): this => {
    this.setSelectedIds([])
    this.addToSelectHistory(this.selectedIds)
    return this
  }

  /* -------------------------------------------------- */
  /*                      Sessions                 p      */
  /* -------------------------------------------------- */

  /**
   * Start a new session.
   * @param session The new session
   * @param args arguments of the session's start method.
   */
  startSession = <T extends SessionType>(type: T, ...args: SessionArgsOfType<T>): this => {
    if (this.readOnly && type !== SessionType.Brush) return this
    if (this.session) {
      TLDR.warn(`Already in a session! (${this.session.constructor.name})`)
      this.cancelSession()
    }

    const Session = getSession(type)

    // @ts-ignore
    this.session = new Session(this, ...args)

    const result = this.session.start()

    if (result) {
      this.patchState(result, `session:start_${this.session.constructor.name}`)
    }

    return this
    // return this.setStatus(this.session.status)
  }

  /**
   * updateSession.
   * @param args The arguments of the current session's update method.
   */
  updateSession = (): this => {
    const { session } = this
    if (!session) return this

    // eslint-disable-next-line @typescript-eslint/ban-ts-comment
    // @ts-ignore
    const patch = session.update()
    if (!patch) return this
    return this.patchState(patch, `session:${session?.constructor.name}`)
  }

  /**
   * Cancel the current session.
   * @param args The arguments of the current session's cancel method.
   */
  cancelSession = (): this => {
    const { session } = this
    if (!session) return this
    this.session = undefined

    const result = session.cancel()

    if (result) {
      this.patchState(result, `session:cancel:${session.constructor.name}`)
    }

    return this
  }

  /**
   * Complete the current session.
   * @param args The arguments of the current session's complete method.
   */
  completeSession = (): this => {
    const { session } = this

    if (!session) return this
    this.session = undefined
    const result = session.complete()

    if (result === undefined) {
      this.isCreating = false

      return this.patchState(
        {
          appState: {
            status: TDStatus.Idle,
          },
          document: {
            pageStates: {
              [this.currentPageId]: {
                editingId: undefined,
                bindingId: undefined,
                hoveredId: undefined,
              },
            },
          },
        },
        `session:complete:${session.constructor.name}`
      )
    } else if ('after' in result) {
      // Session ended with a command

      if (this.isCreating) {
        // We're currently creating a shape. Override the command's
        // before state so that when we undo the command, we remove
        // the shape we just created.
        result.before = {
          appState: {
            ...result.before.appState,
            status: TDStatus.Idle,
          },
          document: {
            pages: {
              [this.currentPageId]: {
                shapes: Object.fromEntries(this.selectedIds.map((id) => [id, undefined])),
              },
            },
            pageStates: {
              [this.currentPageId]: {
                selectedIds: [],
                editingId: null,
                bindingId: null,
                hoveredId: null,
              },
            },
          },
        }

        if (this.appState.isToolLocked) {
          const pageState = result.after?.document?.pageStates?.[this.currentPageId] || {}
          pageState.selectedIds = []
        }

        this.isCreating = false
      }

      result.after.appState = {
        ...result.after.appState,
        status: TDStatus.Idle,
      }

      result.after.document = {
        ...result.after.document,
        pageStates: {
          ...result.after.document?.pageStates,
          [this.currentPageId]: {
            ...(result.after.document?.pageStates || {})[this.currentPageId],
            editingId: null,
          },
        },
      }

      this.setState(result, `session:complete:${session.constructor.name}`)
    } else {
      this.patchState(
        {
          ...result,
          appState: {
            ...result.appState,
            status: TDStatus.Idle,
          },
          document: {
            ...result.document,
            pageStates: {
              [this.currentPageId]: {
                ...result.document?.pageStates?.[this.currentPageId],
                editingId: null,
              },
            },
          },
        },
        `session:complete:${session.constructor.name}`
      )
    }

    return this
  }

  /* -------------------------------------------------- */
  /*                   Shape Functions                  */
  /* -------------------------------------------------- */

  /**
   * Manually create shapes on the page.
   * @param shapes An array of shape partials, containing the initial props for the shapes.
   * @command
   */
  createShapes = (...shapes: ({ id: string; type: TDShapeType } & Partial<TDShape>)[]): this => {
    if (shapes.length === 0) return this

    return this.create(
      shapes.map((shape) => {
        return TLDR.getShapeUtil(shape.type).create({
          parentId: this.currentPageId,
          ...shape,
        })
      })
    )
  }

  /**
   * Manually update a set of shapes.
   * @param shapes An array of shape partials, containing the changes to be made to each shape.
   * @command
   */
  updateShapes = (...shapes: ({ id: string } & Partial<TDShape>)[]): this => {
    const pageShapes = this.document.pages[this.currentPageId].shapes
    const shapesToUpdate = shapes.filter((shape) => pageShapes[shape.id])
    if (shapesToUpdate.length === 0) return this
    return this.setState(
      Commands.updateShapes(this, shapesToUpdate, this.currentPageId),
      'updated_shapes'
    )
  }

  createTextShapeAtPoint(point: number[], id?: string): this {
    const {
      shapes,
      appState: { currentPageId, currentStyle },
    } = this

    const childIndex =
      shapes.length === 0
        ? 1
        : shapes
            .filter((shape) => shape.parentId === currentPageId)
            .sort((a, b) => b.childIndex - a.childIndex)[0].childIndex + 1

    const Text = shapeUtils[TDShapeType.Text]

    const newShape = Text.create({
      id: id || Utils.uniqueId(),
      parentId: currentPageId,
      childIndex,
      point,
      style: { ...currentStyle },
    })

    const bounds = Text.getBounds(newShape)
    newShape.point = Vec.sub(newShape.point, [bounds.width / 2, bounds.height / 2])
    this.createShapes(newShape)
    this.setEditingId(newShape.id)

    return this
  }

  createImageOrVideoShapeAtPoint(
    id: string,
    type: TDShapeType.Image | TDShapeType.Video,
    point: number[],
    size: number[],
    assetId: string
  ): this {
    const {
      shapes,
      appState: { currentPageId, currentStyle },
    } = this

    const childIndex =
      shapes.length === 0
        ? 1
        : shapes
            .filter((shape) => shape.parentId === currentPageId)
            .sort((a, b) => b.childIndex - a.childIndex)[0].childIndex + 1

    const Shape = shapeUtils[type]

    const newShape = Shape.create({
      id,
      parentId: currentPageId,
      childIndex,
      point,
      size,
      style: { ...currentStyle },
      assetId,
    })

    const bounds = Shape.getBounds(newShape as never)
    newShape.point = Vec.sub(newShape.point, [bounds.width / 2, bounds.height / 2])
    this.createShapes(newShape)

    return this
  }

  /**
   * Create one or more shapes.
   * @param shapes An array of shapes.
   * @command
   */
  create = (shapes: TDShape[] = [], bindings: TDBinding[] = []): this => {
    if (shapes.length === 0) return this
    return this.setState(Commands.createShapes(this, shapes, bindings))
  }

  /**
   * Patch in a new set of shapes
   * @param shapes
   * @param bindings
   */
  patchCreate = (shapes: TDShape[] = [], bindings: TDBinding[] = []): this => {
    if (shapes.length === 0) return this
    return this.patchState(Commands.createShapes(this, shapes, bindings).after)
  }

  /**
   * Delete one or more shapes.
   * @param ids The ids of the shapes to delete.
   * @command
   */
  delete = (ids = this.selectedIds): this => {
    if (ids.length === 0) return this
    return this.setState(Commands.deleteShapes(this, ids))
  }

  /**
   * Delete all shapes on the page.
   */
  deleteAll = (): this => {
    this.selectAll()
    this.delete()
    return this
  }

  /**
   * Change the style for one or more shapes.
   * @param style A style partial to apply to the shapes.
   * @param ids The ids of the shapes to change (defaults to selection).
   */
  style = (style: Partial<ShapeStyles>, ids = this.selectedIds): this => {
    return this.setState(Commands.styleShapes(this, ids, style))
  }

  /**
   * Align one or more shapes.
   * @param direction Whether to align horizontally or vertically.
   * @param ids The ids of the shapes to change (defaults to selection).
   */
  align = (type: AlignType, ids = this.selectedIds): this => {
    if (ids.length < 2) return this
    return this.setState(Commands.alignShapes(this, ids, type))
  }

  /**
   * Distribute one or more shapes.
   * @param direction Whether to distribute horizontally or vertically..
   * @param ids The ids of the shapes to change (defaults to selection).
   */
  distribute = (direction: DistributeType, ids = this.selectedIds): this => {
    if (ids.length < 3) return this
    return this.setState(Commands.distributeShapes(this, ids, direction))
  }

  /**
   * Stretch one or more shapes to their common bounds.
   * @param direction Whether to stretch horizontally or vertically.
   * @param ids The ids of the shapes to change (defaults to selection).
   */
  stretch = (direction: StretchType, ids = this.selectedIds): this => {
    if (ids.length < 2) return this
    return this.setState(Commands.stretchShapes(this, ids, direction))
  }

  /**
   * Flip one or more shapes horizontally.
   * @param ids The ids of the shapes to change (defaults to selection).
   */
  flipHorizontal = (ids = this.selectedIds): this => {
    if (ids.length === 0) return this
    return this.setState(Commands.flipShapes(this, ids, FlipType.Horizontal))
  }

  /**
   * Flip one or more shapes vertically.
   * @param ids The ids of the shapes to change (defaults to selection).
   */
  flipVertical = (ids = this.selectedIds): this => {
    if (ids.length === 0) return this
    return this.setState(Commands.flipShapes(this, ids, FlipType.Vertical))
  }

  /**
   * Move one or more shapes to a new page. Will also break or move bindings.
   * @param toPageId The id of the page to move the shapes to.
   * @param fromPageId The id of the page to move the shapes from (defaults to current page).
   * @param ids The ids of the shapes to move (defaults to selection).
   */
  moveToPage = (
    toPageId: string,
    fromPageId = this.currentPageId,
    ids = this.selectedIds
  ): this => {
    if (ids.length === 0) return this
    const { rendererBounds } = this
    this.setState(Commands.moveShapesToPage(this, ids, rendererBounds, fromPageId, toPageId))
    return this
  }

  /**
   * Move one or more shapes to the back of the page.
   * @param ids The ids of the shapes to change (defaults to selection).
   */
  moveToBack = (ids = this.selectedIds): this => {
    if (ids.length === 0) return this
    return this.setState(Commands.reorderShapes(this, ids, MoveType.ToBack))
  }

  /**
   * Move one or more shapes backward on of the page.
   * @param ids The ids of the shapes to change (defaults to selection).
   */
  moveBackward = (ids = this.selectedIds): this => {
    if (ids.length === 0) return this
    return this.setState(Commands.reorderShapes(this, ids, MoveType.Backward))
  }

  /**
   * Move one or more shapes forward on the page.
   * @param ids The ids of the shapes to change (defaults to selection).
   */
  moveForward = (ids = this.selectedIds): this => {
    if (ids.length === 0) return this
    return this.setState(Commands.reorderShapes(this, ids, MoveType.Forward))
  }

  /**
   * Move one or more shapes to the front of the page.
   * @param ids The ids of the shapes to change (defaults to selection).
   */
  moveToFront = (ids = this.selectedIds): this => {
    if (ids.length === 0) return this
    return this.setState(Commands.reorderShapes(this, ids, MoveType.ToFront))
  }

  /**
   * Nudge one or more shapes in a direction.
   * @param delta The direction to nudge the shapes.
   * @param isMajor Whether this is a major (i.e. shift) nudge.
   * @param ids The ids to change (defaults to selection).
   */
  nudge = (delta: number[], isMajor = false, ids = this.selectedIds): this => {
    if (ids.length === 0) return this
    const size = isMajor
      ? this.settings.showGrid
        ? this.currentGrid * 4
        : 10
      : this.settings.showGrid
      ? this.currentGrid
      : 1

    return this.setState(Commands.translateShapes(this, ids, Vec.mul(delta, size)))
  }

  /**
   * Duplicate one or more shapes.
   * @param ids The ids to duplicate (defaults to selection).
   */
  duplicate = (ids = this.selectedIds, point?: number[]): this => {
    if (this.readOnly) return this
    if (ids.length === 0) return this
    return this.setState(Commands.duplicateShapes(this, ids, point))
  }

  /**
   * Reset the bounds for one or more shapes. Usually when the
   * bounding box of a shape is double-clicked. Different shapes may
   * handle this differently.
   * @param ids The ids to change (defaults to selection).
   */
  resetBounds = (ids = this.selectedIds): this => {
    const command = Commands.resetBounds(this, ids, this.currentPageId)
    return this.setState(Commands.resetBounds(this, ids, this.currentPageId), command.id)
  }

  /**
   * Toggle the hidden property of one or more shapes.
   * @param ids The ids to change (defaults to selection).
   */
  toggleHidden = (ids = this.selectedIds): this => {
    if (ids.length === 0) return this
    return this.setState(Commands.toggleShapeProp(this, ids, 'isHidden'))
  }

  /**
   * Toggle the locked property of one or more shapes.
   * @param ids The ids to change (defaults to selection).
   */
  toggleLocked = (ids = this.selectedIds): this => {
    if (ids.length === 0) return this
    return this.setState(Commands.toggleShapeProp(this, ids, 'isLocked'))
  }

  /**
   * Toggle the fixed-aspect-ratio property of one or more shapes.
   * @param ids The ids to change (defaults to selection).
   */
  toggleAspectRatioLocked = (ids = this.selectedIds): this => {
    if (ids.length === 0) return this
    return this.setState(Commands.toggleShapeProp(this, ids, 'isAspectRatioLocked'))
  }

  /**
   * Toggle the decoration at a handle of one or more shapes.
   * @param handleId The handle to toggle.
   * @param ids The ids of the shapes to toggle the decoration on.
   */
  toggleDecoration = (handleId: string, ids = this.selectedIds): this => {
    if (ids.length === 0 || !(handleId === 'start' || handleId === 'end')) return this
    return this.setState(Commands.toggleShapesDecoration(this, ids, handleId))
  }

  /**
   * Set the props of one or more shapes
   * @param props The props to set on the shapes.
   * @param ids The ids of the shapes to set props on.
   */
  setShapeProps = <T extends TDShape>(props: Partial<T>, ids = this.selectedIds) => {
    return this.setState(Commands.setShapesProps(this, ids, props))
  }

  /**
   * Rotate one or more shapes by a delta.
   * @param delta The delta in radians.
   * @param ids The ids to rotate (defaults to selection).
   */
  rotate = (delta = Math.PI * -0.5, ids = this.selectedIds): this => {
    if (ids.length === 0) return this
    const change = Commands.rotateShapes(this, ids, delta)
    if (!change) return this
    return this.setState(change)
  }

  /**
   * Group the selected shapes.
   * @param ids The ids to group (defaults to selection).
   * @param groupId The new group's id.
   */
  group = (
    ids = this.selectedIds,
    groupId = Utils.uniqueId(),
    pageId = this.currentPageId
  ): this => {
    if (this.readOnly) return this

    if (ids.length === 1 && this.getShape(ids[0], pageId).type === TDShapeType.Group) {
      return this.ungroup(ids, pageId)
    }

    if (ids.length < 2) return this

    const command = Commands.groupShapes(this, ids, groupId, pageId)
    if (!command) return this
    return this.setState(command)
  }

  /**
   * Ungroup the selected groups.
   * @todo
   */
  ungroup = (ids = this.selectedIds, pageId = this.currentPageId): this => {
    if (this.readOnly) return this

    const groups = ids
      .map((id) => this.getShape(id, pageId))
      .filter((shape) => shape.type === TDShapeType.Group)

    if (groups.length === 0) return this

    const command = Commands.ungroupShapes(this, ids, groups as GroupShape[], pageId)
    if (!command) return this
    return this.setState(command)
  }

  /**
   * Cancel the current session.
   */
  cancel = (): this => {
    this.currentTool.onCancel?.()
    return this
  }

  private addMediaFromFile = async (file: File, point = this.centerPoint) => {
    this.setIsLoading(true)
    const id = Utils.uniqueId()
    const pagePoint = this.getPagePoint(point)
    const extension = file.name.match(/\.[0-9a-z]+$/i)
    if (!extension) throw Error('No extension')
    const isImage = IMAGE_EXTENSIONS.includes(extension[0].toLowerCase())
    const isVideo = VIDEO_EXTENSIONS.includes(extension[0].toLowerCase())
    if (!(isImage || isVideo)) throw Error('Wrong extension')
    const shapeType = isImage ? TDShapeType.Image : TDShapeType.Video
    const assetType = isImage ? TDAssetType.Image : TDAssetType.Video
    let src: string | ArrayBuffer | null

    try {
      if (this.callbacks.onAssetCreate) {
        const result = await this.callbacks.onAssetCreate(file, id)
        if (!result) throw Error('Asset creation callback returned false')
        src = result
      } else {
        src = await fileToBase64(file)
      }
      if (typeof src === 'string') {
        const size = isImage
          ? await getSizeFromSrc(src).catch((e) => {
              throw e
            })
          : [401.42, 401.42] // special
        const match = Object.values(this.document.assets).find(
          (asset) => asset.type === assetType && asset.src === src
        )
        let assetId: string
        if (!match) {
          assetId = Utils.uniqueId()
          const asset = {
            id: assetId,
            type: assetType,
            src,
            size,
          }
          this.patchState({
            document: {
              assets: {
                [assetId]: asset,
              },
            },
          })
        } else assetId = match.id
        this.createImageOrVideoShapeAtPoint(id, shapeType, pagePoint, size, assetId)
      }
    } catch (error) {
      console.warn(error)
      this.setIsLoading(false)
      return this
    }

    this.setIsLoading(false)
    return this
  }

  /* -------------------------------------------------- */
  /*                   Event Handlers                   */
  /* -------------------------------------------------- */

  /* ----------------- Keyboard Events ---------------- */

  onKeyDown: TLKeyboardEventHandler = (key, info, e) => {
    switch (e.key) {
      case '/': {
        if (this.status === 'idle') {
          const { shiftKey, metaKey, altKey, ctrlKey, spaceKey } = this

          this.onPointerDown(
            {
              target: 'canvas',
              pointerId: 0,
              origin: info.point,
              point: info.point,
              delta: [0, 0],
              pressure: 0.5,
              shiftKey,
              ctrlKey,
              metaKey,
              altKey,
              spaceKey,
            },
            {
              shiftKey,
              altKey,
              ctrlKey,
              pointerId: 0,
              clientX: info.point[0],
              clientY: info.point[1],
            } as unknown as React.PointerEvent<HTMLDivElement>
          )
        }
        break
      }
      case 'Escape': {
        this.cancel()
        break
      }
      case 'Meta': {
        this.metaKey = true
        break
      }
      case 'Alt': {
        this.altKey = true
        break
      }
      case 'Control': {
        this.ctrlKey = true
        break
      }
      case ' ': {
        this.isForcePanning = true
        this.spaceKey = true
        break
      }
    }

    this.currentTool.onKeyDown?.(key, info, e)

    return this
  }

  onKeyUp: TLKeyboardEventHandler = (key, info, e) => {
    if (!info) return

    switch (e.key) {
      case '/': {
        const { currentPoint, shiftKey, metaKey, altKey, ctrlKey, spaceKey } = this

        this.onPointerUp(
          {
            target: 'canvas',
            pointerId: 0,
            origin: currentPoint,
            point: currentPoint,
            delta: [0, 0],
            pressure: 0.5,
            shiftKey,
            ctrlKey,
            metaKey,
            altKey,
            spaceKey,
          },
          {
            shiftKey,
            altKey,
            ctrlKey,
            pointerId: 0,
            clientX: currentPoint[0],
            clientY: currentPoint[1],
          } as unknown as React.PointerEvent<HTMLDivElement>
        )
        break
      }
      case 'Meta': {
        this.metaKey = false
        break
      }
      case 'Alt': {
        this.altKey = false
        break
      }
      case 'Control': {
        this.ctrlKey = false
        break
      }
      case ' ': {
        this.isForcePanning = false
        this.spaceKey = false
        break
      }
    }

    this.currentTool.onKeyUp?.(key, info, e)
  }

  /* ------------- Renderer Event Handlers ------------ */

  onDragOver: TLDropEventHandler = (e) => {
    e.preventDefault()
  }

  onDrop: TLDropEventHandler = async (e) => {
    e.preventDefault()
    if (this.disableAssets) return this
    if (e.dataTransfer.files?.length) {
      const file = e.dataTransfer.files[0]
      this.addMediaFromFile(file, [e.clientX, e.clientY])
    }
    return this
  }

  onPinchStart: TLPinchEventHandler = (info, e) => this.currentTool.onPinchStart?.(info, e)

  onPinchEnd: TLPinchEventHandler = (info, e) => this.currentTool.onPinchEnd?.(info, e)

  onPinch: TLPinchEventHandler = (info, e) => this.currentTool.onPinch?.(info, e)

  onPan: TLWheelEventHandler = (info, e) => {
    if (this.appState.status === 'pinching') return
    // TODO: Pan and pinchzoom are firing at the same time. Considering turning one of them off!

    const delta = Vec.div(info.delta, this.pageState.camera.zoom)
    const prev = this.pageState.camera.point
    const next = Vec.sub(prev, delta)

    if (Vec.isEqual(next, prev)) return

    this.pan(delta)

    // When panning, we also want to call onPointerMove, except when "force panning" via spacebar / middle wheel button (it's called elsewhere in that case)
    if (!this.isForcePanning) this.onPointerMove(info, e as unknown as React.PointerEvent)
  }

  onZoom: TLWheelEventHandler = (info, e) => {
    if (this.state.appState.status !== TDStatus.Idle) return

    const delta =
      e.deltaMode === WheelEvent.DOM_DELTA_PIXEL
        ? info.delta[2] / 500
        : e.deltaMode === WheelEvent.DOM_DELTA_LINE
        ? info.delta[2] / 100
        : info.delta[2] / 2

    this.zoomBy(delta, this.centerPoint)
    this.onPointerMove(info, e as unknown as React.PointerEvent)
  }

  /* ----------------- Pointer Events ----------------- */

  updateInputs: TLPointerEventHandler = (info) => {
    this.currentPoint = [...this.getPagePoint(info.point), info.pressure]
    this.shiftKey = info.shiftKey
    this.altKey = info.altKey
    this.ctrlKey = info.ctrlKey
    this.metaKey = info.metaKey
  }

  onPointerMove: TLPointerEventHandler = (info, e) => {
    this.previousPoint = this.currentPoint
    this.updateInputs(info, e)

    if (this.isForcePanning && this.isPointing) {
      this.onPan?.({ ...info, delta: Vec.neg(info.delta) }, e as unknown as WheelEvent)
      return
    }

    // Several events (e.g. pan) can trigger the same "pointer move" behavior
    this.currentTool.onPointerMove?.(info, e)

    // Move this to an emitted event
    if (this.state.room) {
      const { users, userId } = this.state.room

      this.callbacks.onChangePresence?.(this, {
        ...users[userId],
        point: this.getPagePoint(info.point),
      })
    }
  }

  onPointerDown: TLPointerEventHandler = (info, e) => {
    if (e.buttons === 4) {
      this.isForcePanning = true
    } else if (this.isPointing) {
      return
    }
    this.isPointing = true
    this.originPoint = this.getPagePoint(info.point)
    this.updateInputs(info, e)
    if (this.isForcePanning) return
    this.currentTool.onPointerDown?.(info, e)
  }

  onPointerUp: TLPointerEventHandler = (info, e) => {
    this.isPointing = false
    if (!this.shiftKey) this.isForcePanning = false
    this.updateInputs(info, e)
    this.currentTool.onPointerUp?.(info, e)
  }

  // Canvas (background)
  onPointCanvas: TLCanvasEventHandler = (info, e) => {
    this.updateInputs(info, e)
    this.currentTool.onPointCanvas?.(info, e)
  }

  onDoubleClickCanvas: TLCanvasEventHandler = (info, e) => {
    this.updateInputs(info, e)
    this.currentTool.onDoubleClickCanvas?.(info, e)
  }

  onRightPointCanvas: TLCanvasEventHandler = (info, e) => {
    this.updateInputs(info, e)
    this.currentTool.onRightPointCanvas?.(info, e)
  }

  onDragCanvas: TLCanvasEventHandler = (info, e) => {
    this.updateInputs(info, e)
    this.currentTool.onDragCanvas?.(info, e)
  }

  onReleaseCanvas: TLCanvasEventHandler = (info, e) => {
    this.updateInputs(info, e)
    this.currentTool.onReleaseCanvas?.(info, e)
  }

  // Shape
  onPointShape: TLPointerEventHandler = (info, e) => {
    this.originPoint = this.getPagePoint(info.point)
    this.updateInputs(info, e)
    this.currentTool.onPointShape?.(info, e)
  }

  onReleaseShape: TLPointerEventHandler = (info, e) => {
    this.updateInputs(info, e)
    this.currentTool.onReleaseShape?.(info, e)
  }

  onDoubleClickShape: TLPointerEventHandler = (info, e) => {
    this.originPoint = this.getPagePoint(info.point)
    this.updateInputs(info, e)
    this.currentTool.onDoubleClickShape?.(info, e)
  }

  onRightPointShape: TLPointerEventHandler = (info, e) => {
    this.originPoint = this.getPagePoint(info.point)
    this.updateInputs(info, e)
    this.currentTool.onRightPointShape?.(info, e)
  }

  onDragShape: TLPointerEventHandler = (info, e) => {
    this.updateInputs(info, e)
    this.currentTool.onDragShape?.(info, e)
  }

  onHoverShape: TLPointerEventHandler = (info, e) => {
    this.updateInputs(info, e)
    this.currentTool.onHoverShape?.(info, e)
  }

  onUnhoverShape: TLPointerEventHandler = (info, e) => {
    this.updateInputs(info, e)
    this.currentTool.onUnhoverShape?.(info, e)
  }

  // Bounds (bounding box background)
  onPointBounds: TLBoundsEventHandler = (info, e) => {
    this.originPoint = this.getPagePoint(info.point)
    this.updateInputs(info, e)
    this.currentTool.onPointBounds?.(info, e)
  }

  onDoubleClickBounds: TLBoundsEventHandler = (info, e) => {
    this.originPoint = this.getPagePoint(info.point)
    this.updateInputs(info, e)
    this.currentTool.onDoubleClickBounds?.(info, e)
  }

  onRightPointBounds: TLBoundsEventHandler = (info, e) => {
    this.originPoint = this.getPagePoint(info.point)
    this.updateInputs(info, e)
    this.currentTool.onRightPointBounds?.(info, e)
  }

  onDragBounds: TLBoundsEventHandler = (info, e) => {
    this.updateInputs(info, e)
    this.currentTool.onDragBounds?.(info, e)
  }

  onHoverBounds: TLBoundsEventHandler = (info, e) => {
    this.updateInputs(info, e)
    this.currentTool.onHoverBounds?.(info, e)
  }

  onUnhoverBounds: TLBoundsEventHandler = (info, e) => {
    this.updateInputs(info, e)
    this.currentTool.onUnhoverBounds?.(info, e)
  }

  onReleaseBounds: TLBoundsEventHandler = (info, e) => {
    this.updateInputs(info, e)
    this.currentTool.onReleaseBounds?.(info, e)
  }

  // Bounds handles (corners, edges)
  onPointBoundsHandle: TLBoundsHandleEventHandler = (info, e) => {
    this.originPoint = this.getPagePoint(info.point)
    this.updateInputs(info, e)
    this.currentTool.onPointBoundsHandle?.(info, e)
  }

  onDoubleClickBoundsHandle: TLBoundsHandleEventHandler = (info, e) => {
    this.originPoint = this.getPagePoint(info.point)
    this.updateInputs(info, e)
    this.currentTool.onDoubleClickBoundsHandle?.(info, e)
    // hack time to reset the size / clipping of an image
    if (this.selectedIds.length !== 1) return
    const shape = this.getShape(this.selectedIds[0])
    if (shape.type === TDShapeType.Image || shape.type === TDShapeType.Video) {
      const asset = this.document.assets[shape.assetId]
      const util = TLDR.getShapeUtil(shape)
      const centerA = util.getCenter(shape)
      const centerB = util.getCenter({ ...shape, size: asset.size })
      const delta = Vec.sub(centerB, centerA)
      this.updateShapes({
        id: shape.id,
        point: Vec.sub(shape.point, delta),
        size: asset.size,
      })
    }
  }

  onRightPointBoundsHandle: TLBoundsHandleEventHandler = (info, e) => {
    this.originPoint = this.getPagePoint(info.point)
    this.updateInputs(info, e)
    this.currentTool.onRightPointBoundsHandle?.(info, e)
  }

  onDragBoundsHandle: TLBoundsHandleEventHandler = (info, e) => {
    this.updateInputs(info, e)
    this.currentTool.onDragBoundsHandle?.(info, e)
  }

  onHoverBoundsHandle: TLBoundsHandleEventHandler = (info, e) => {
    this.updateInputs(info, e)
    this.currentTool.onHoverBoundsHandle?.(info, e)
  }

  onUnhoverBoundsHandle: TLBoundsHandleEventHandler = (info, e) => {
    this.updateInputs(info, e)
    this.currentTool.onUnhoverBoundsHandle?.(info, e)
  }

  onReleaseBoundsHandle: TLBoundsHandleEventHandler = (info, e) => {
    this.updateInputs(info, e)
    this.currentTool.onReleaseBoundsHandle?.(info, e)
  }

  // Handles (ie the handles of a selected arrow)
  onPointHandle: TLPointerEventHandler = (info, e) => {
    this.originPoint = this.getPagePoint(info.point)
    this.updateInputs(info, e)
    this.currentTool.onPointHandle?.(info, e)
  }

  onDoubleClickHandle: TLPointerEventHandler = (info, e) => {
    this.originPoint = this.getPagePoint(info.point)
    this.updateInputs(info, e)
    this.currentTool.onDoubleClickHandle?.(info, e)
  }

  onRightPointHandle: TLPointerEventHandler = (info, e) => {
    this.originPoint = this.getPagePoint(info.point)
    this.updateInputs(info, e)
    this.currentTool.onRightPointHandle?.(info, e)
  }

  onDragHandle: TLPointerEventHandler = (info, e) => {
    this.updateInputs(info, e)
    this.currentTool.onDragHandle?.(info, e)
  }

  onHoverHandle: TLPointerEventHandler = (info, e) => {
    this.updateInputs(info, e)
    this.currentTool.onHoverHandle?.(info, e)
  }

  onUnhoverHandle: TLPointerEventHandler = (info, e) => {
    this.updateInputs(info, e)
    this.currentTool.onUnhoverHandle?.(info, e)
  }

  onReleaseHandle: TLPointerEventHandler = (info, e) => {
    this.updateInputs(info, e)
    this.currentTool.onReleaseHandle?.(info, e)
  }

  onShapeChange = (shape: { id: string } & Partial<TDShape>) => {
    this.updateShapes(shape)
  }

  onShapeBlur = () => {
    // This prevents an auto-blur event from Safari
    if (performance.now() - this.editingStartTime < 50) return

    const { editingId } = this.pageState
    const { isToolLocked } = this.getAppState()

    if (editingId) {
      // If we're editing text, then delete the text if it's empty
      const shape = this.getShape(editingId)
      this.setEditingId()
      if (shape.type === TDShapeType.Text) {
        if (shape.text.trim().length <= 0) {
          this.patchState(Commands.deleteShapes(this, [editingId]).after, 'delete_empty_text')
        } else if (!isToolLocked) {
          this.select(editingId)
        }
      }
    }

    this.currentTool.onShapeBlur?.()
  }

  onShapeClone: TLShapeCloneHandler = (info, e) => {
    this.originPoint = this.getPagePoint(info.point)
    this.updateInputs(info, e)
    this.currentTool.onShapeClone?.(info, e)
  }

  onRenderCountChange = (ids: string[]) => {
    const appState = this.getAppState()
    if (appState.isEmptyCanvas && ids.length > 0) {
      this.patchState(
        {
          appState: {
            isEmptyCanvas: false,
          },
        },
        'empty_canvas:false'
      )
    } else if (!appState.isEmptyCanvas && ids.length <= 0) {
      this.patchState(
        {
          appState: {
            isEmptyCanvas: true,
          },
        },
        'empty_canvas:true'
      )
    }
  }

  onError = () => {
    // TODO
  }

  isSelected(id: string) {
    return this.selectedIds.includes(id)
  }

  /* ----------------- Export ----------------- */

  /**
   * Get a snapshot of a video at current frame as base64 encoded image
   * @param id ID of video shape
   * @returns base64 encoded frame
   * @throws Error if video shape with given ID does not exist
   */
  serializeVideo(id: string): string {
    const video = document.getElementById(id + '_video') as HTMLVideoElement
    if (video) {
      const canvas = document.createElement('canvas')
      canvas.width = video.videoWidth
      canvas.height = video.videoHeight
      const canvasContext = canvas.getContext('2d')!
      canvasContext.drawImage(video, 0, 0)
      return canvas.toDataURL('image/png')
    } else throw new Error('Video with id ' + id + ' not found')
  }

  patchAssets(assets: TDAssets) {
    this.document.assets = {
      ...this.document.assets,
      ...assets,
    }
  }

  async exportAllShapesAs(type: TDExportTypes) {
    const initialSelectedIds = [...this.selectedIds]
    this.selectAll()
    const { width, height } = Utils.expandBounds(TLDR.getSelectedBounds(this.state), 64)
    const allIds = [...this.selectedIds]
    this.setSelectedIds(initialSelectedIds)
    await this.exportShapesAs(allIds, [width, height], type)
  }

  async exportSelectedShapesAs(type: TDExportTypes) {
    const { width, height } = Utils.expandBounds(TLDR.getSelectedBounds(this.state), 64)
    await this.exportShapesAs(this.selectedIds, [width, height], type)
  }

  async exportShapesAs(shapeIds: string[], size: number[], type: TDExportTypes) {
    this.setIsLoading(true)
    const assets: TDAssets = {}
    let shapes = shapeIds.map((id) => ({ ...this.getShape(id) }))

    // Patch asset table. Replace videos with serialized snapshots
    shapes.forEach((s, i) => {
      if (s.assetId) {
        assets[s.assetId] = { ...this.document.assets[s.assetId] }
        if (s.type === TDShapeType.Video) {
          assets[s.assetId].src = this.serializeVideo(s.id)
          assets[s.assetId].type = TDAssetType.Image
        }
      }
    })

    // Cast exported video shapes to image shapes to properly display snapshots
    shapes = shapes.map((s) => {
      if (s.type === TDShapeType.Video) {
        const shape = s as TDShape
        shape.type = TDShapeType.Image
        return shape as ImageShape
      } else return s
    })

    let serializedExport
    if (type == TDExportTypes.SVG) {
      serializedExport = this.copySvg(shapeIds)
    } else if (type == TDExportTypes.JSON) {
      serializedExport = this.copyJson(shapeIds)
    }

    const exportInfo: TDExport = {
      name: this.page.name ?? 'export',
      shapes: shapes,
      assets: assets,
      type,
      size: type === 'png' ? Vec.mul(size, 2) : size,
      serialized: serializedExport,
    }

    if (this.callbacks.onExport) {
      try {
        this.setIsLoading(true)
        await this.callbacks.onExport?.(exportInfo)
      } catch (error) {
        console.error(error)
      } finally {
        this.setIsLoading(false)
      }
    }
  }

  get room() {
    return this.state.room
  }

  get isLocal() {
    return this.state.room === undefined || this.state.room.id === 'local'
  }

  get status() {
    return this.appState.status
  }

  get currentUser() {
    if (!this.state.room) return
    return this.state.room.users[this.state.room.userId]
  }

  // The center of the component (in screen space)
  get centerPoint() {
    const { width, height } = this.rendererBounds
    return Vec.toFixed([width / 2, height / 2])
  }

  get currentGrid() {
    const { zoom } = this.pageState.camera
    if (zoom < 0.15) {
      return GRID_SIZE * 16
    } else if (zoom < 1) {
      return GRID_SIZE * 4
    } else {
      return GRID_SIZE * 1
    }
  }

  getShapeUtil = TLDR.getShapeUtil

  static version = 15.3

  static defaultDocument: TDDocument = {
    id: 'doc',
    name: 'New Document',
    version: TldrawApp.version,
    pages: {
      page: {
        id: 'page',
        name: 'Page 1',
        childIndex: 1,
        shapes: {},
        bindings: {},
      },
    },
    pageStates: {
      page: {
        id: 'page',
        selectedIds: [],
        camera: {
          point: [0, 0],
          zoom: 1,
        },
      },
    },
    assets: {},
  }

  static defaultState: TDSnapshot = {
    settings: {
      isPenMode: false,
      isDarkMode: false,
      isZoomSnap: false,
      isFocusMode: false,
      isSnapping: false,
      //@ts-ignore
      isDebugMode: process.env.NODE_ENV === 'development',
      isReadonlyMode: false,
      nudgeDistanceLarge: 16,
      nudgeDistanceSmall: 1,
      showRotateHandles: true,
      showBindingHandles: true,
      showCloneHandles: false,
      showGrid: false,
    },
    appState: {
      status: TDStatus.Idle,
      activeTool: 'select',
      hoveredId: undefined,
      currentPageId: 'page',
      currentStyle: defaultStyle,
      isToolLocked: false,
      isMenuOpen: false,
      isEmptyCanvas: false,
      snapLines: [],
      isLoading: false,
      disableAssets: false,
    },
    document: TldrawApp.defaultDocument,
  }
}<|MERGE_RESOLUTION|>--- conflicted
+++ resolved
@@ -151,27 +151,17 @@
    */
   onChangePresence?: (state: TldrawApp, user: TDUser) => void
   /**
-<<<<<<< HEAD
-   * (optional) A callback to run when the user creates an image or video asset. Returns the desired "src" attribute eg: base64 (default) or remote URL
-   */
-  onImageCreate?: (file: File, id: string) => Promise<string>
-  /**
-   * (optional) A callback to run when the user deletes an image or video.
-   */
-  onImageDelete?: (id: string) => void
+   * (optional) A callback to run when an asset will be deleted.
+   */
+  onAssetDelete?: (assetId: string) => void
+  /**
+   * (optional) A callback to run when an asset will be created. Should return the value for the image/video's `src` property.
+   */
+  onAssetCreate?: (file: File, id: string) => Promise<string | false>
   /**
    * (optional) A callback to run when the user exports their page or selection.
    */
   onExport?: (info: TDExport) => Promise<void>
-=======
-   * (optional) A callback to run when an asset will be deleted.
-   */
-  onAssetDelete?: (assetId: string) => void
-  /**
-   * (optional) A callback to run when an asset will be created. Should return the value for the image/video's `src` property.
-   */
-  onAssetCreate?: (file: File, id: string) => Promise<string | false>
->>>>>>> e62755ef
 }
 
 export class TldrawApp extends StateManager<TDSnapshot> {
