import { Utils } from '@tldraw/core'
import * as idb from 'idb-keyval'
import create, { UseBoundStore } from 'zustand'
import createVanilla, { StoreApi } from 'zustand/vanilla'
import type { Command, Patch } from '~types'
import { deepCopy } from './copy'
<<<<<<< HEAD
import type { Patch, Command } from '../../types'
import { Utils } from '@tldraw/core'
import EdubreakService from "~state/services/EdubreakService";
=======
>>>>>>> d721ae6a

export class StateManager<T extends Record<string, any>> {
  /**
   * An ID used to persist state in indexdb.
   */
  protected _idbId?: string

  /**
   * The initial state.
   */
  private initialState: T

  /**
   * A zustand store that also holds the state.
   */
  private store: StoreApi<T>

  /**
   * The index of the current command.
   */
  protected pointer = -1

  /**
   * The current state.
   */
  private _state: T

  /**
   * The state manager's current status, with regard to restoring persisted state.
   */
  private _status: 'loading' | 'ready' = 'loading'

  /**
   * A stack of commands used for history (undo and redo).
   */
  protected stack: Command<T>[] = []

  /**
   * A snapshot of the current state.
   */
  protected _snapshot: T

  /**
   * A React hook for accessing the zustand store.
   */
  public readonly useStore: UseBoundStore<StoreApi<T>>

  /**
   * A promise that will resolve when the state manager has loaded any peristed state.
   */
  public ready: Promise<'none' | 'restored' | 'migrated'>

  public isPaused = false

  constructor(
    initialState: T,
    id?: string,
    version?: number,
    update?: (prev: T, next: T, prevVersion: number) => T
  ) {
    this._idbId = id
    this._state = deepCopy(initialState)
    this._snapshot = deepCopy(initialState)
    this.initialState = deepCopy(initialState)
    this.store = createVanilla(() => this._state)
    this.useStore = create(this.store)

    this.ready = new Promise<'none' | 'restored' | 'migrated'>((resolve) => {
      let message: 'none' | 'restored' | 'migrated' = 'none'

      if (this._idbId) {
        message = 'restored'

        idb
          .get(this._idbId)
          .then(async (saved) => {
            if (saved) {
              let next = saved

              if (version) {
                const savedVersion = await idb.get<number>(id + '_version')

                if (savedVersion && savedVersion < version) {
                  next = update ? update(saved, initialState, savedVersion) : initialState

                  message = 'migrated'
                }
              }

              await idb.set(id + '_version', version || -1)

              // why is this necessary? but it is...
              const prevEmpty = this._state.appState.isEmptyCanvas

              next = this.migrate(next)

              this._state = deepCopy(next)
              this._snapshot = deepCopy(next)

              this._state.appState.isEmptyCanvas = prevEmpty
              this.store.setState(this._state, true)
            } else {
              await idb.set(id + '_version', version || -1)
            }
            this._status = 'ready'
            resolve(message)
          })
          .catch((e) => console.error(e))
      } else {
        // We need to wait for any override to `onReady` to take effect.
        this._status = 'ready'
        resolve(message)
      }
    }).then((message) => {
      if (this.onReady) this.onReady(message)
      return message
    })
  }

  /**
   * Save the current state to indexdb.
   */
  protected persist = (patch: Patch<T>, id?: string): void | Promise<void> => {
    if (this._status !== 'ready') return
    try {
      EdubreakService.saveStateToEdubreak(this._state)
    } catch (e) {
      console.error('current document state could not be saved to edubreak', e);
    }

    if (this.onPersist) {
      this.onPersist(this._state, patch, id)
    }

    if (this._idbId) {
      return idb.set(this._idbId, this._state).catch((e) => console.error(e))
    }
  }

  /**
   * Apply a patch to the current state.
   * This does not effect the undo/redo stack.
   * This does not persist the state.
   * @param patch The patch to apply.
   * @param id (optional) An id for the patch.
   */
  private applyPatch = (patch: Patch<T>, id?: string) => {
    const prev = this._state
    const next = Utils.deepMerge(this._state, patch as any)
    const final = this.cleanup(next, prev, patch, id)
    if (this.onStateWillChange) {
      this.onStateWillChange(final, id)
    }
    this._state = final
    this.store.setState(this._state, true)
    if (this.onStateDidChange) {
      this.onStateDidChange(this._state, id)
    }
    return this
  }

  // Internal API ---------------------------------

  protected migrate = (next: T): T => {
    return next
  }

  /**
   * Perform any last changes to the state before updating.
   * Override this on your extending class.
   * @param nextState The next state.
   * @param prevState The previous state.
   * @param patch The patch that was just applied.
   * @param id (optional) An id for the just-applied patch.
   * @returns The final new state to apply.
   */
  protected cleanup = (nextState: T, _prevState: T, _patch: Patch<T>, _id?: string): T => nextState

  /**
   * A life-cycle method called when the state is about to change.
   * @param state The next state.
   * @param id An id for the change.
   */
  protected onStateWillChange?: (state: T, id?: string) => void

  /**
   * A life-cycle method called when the state has changed.
   * @param state The next state.
   * @param id An id for the change.
   */
  protected onStateDidChange?: (state: T, id?: string) => void

  /**
   * Apply a patch to the current state.
   * This does not effect the undo/redo stack.
   * This does not persist the state.
   * @param patch The patch to apply.
   * @param id (optional) An id for this patch.
   */
  patchState = (patch: Patch<T>, id?: string): this => {
    this.applyPatch(patch, id)
    if (this.onPatch) {
      this.onPatch(this._state, patch, id)
    }
    return this
  }

  /**
   * Replace the current state.
   * This does not effect the undo/redo stack.
   * This does not persist the state.
   * @param state The new state.
   * @param id An id for this change.
   */
  protected replaceState = (state: T, id?: string): this => {
    const final = this.cleanup(state, this._state, state, id)
    if (this.onStateWillChange) {
      this.onStateWillChange(final, 'replace')
    }
    this._state = final
    this.store.setState(this._state, true)
    if (this.onStateDidChange) {
      this.onStateDidChange(this._state, 'replace')
    }
    return this
  }

  /**
   * Update the state using a Command.
   * This effects the undo/redo stack.
   * This persists the state.
   * @param command The command to apply and add to the undo/redo stack.
   * @param id (optional) An id for this command.
   */
  protected setState = (command: Command<T>, id = command.id) => {
    if (this.pointer < this.stack.length - 1) {
      this.stack = this.stack.slice(0, this.pointer + 1)
    }
    this.stack.push({ ...command, id })
    this.pointer = this.stack.length - 1
    this.applyPatch(command.after, id)
    if (this.onCommand) this.onCommand(this._state, command, id)
    this.persist(command.after, id)
    return this
  }

  // Public API ---------------------------------

  public pause() {
    this.isPaused = true
  }

  public resume() {
    this.isPaused = false
  }

  /**
   * A callback fired when the constructor finishes loading any
   * persisted data.
   */
  protected onReady?: (message: 'none' | 'restored' | 'migrated') => void

  /**
   * A callback fired when a patch is applied.
   */
  public onPatch?: (state: T, patch: Patch<T>, id?: string) => void

  /**
   * A callback fired when a patch is applied.
   */
  public onCommand?: (state: T, command: Command<T>, id?: string) => void

  /**
   * A callback fired when the state is persisted.
   */
  public onPersist?: (state: T, patch: Patch<T>, id?: string) => void

  /**
   * A callback fired when the state is replaced.
   */
  public onReplace?: (state: T) => void

  /**
   * A callback fired when the state is reset.
   */
  public onReset?: (state: T) => void

  /**
   * A callback fired when the history is reset.
   */
  public onResetHistory?: (state: T) => void

  /**
   * A callback fired when a command is undone.
   */
  public onUndo?: (state: T) => void

  /**
   * A callback fired when a command is redone.
   */
  public onRedo?: (state: T) => void

  /**
   * Reset the state to the initial state and reset history.
   */
  public reset = () => {
    if (this.onStateWillChange) {
      this.onStateWillChange(this.initialState, 'reset')
    }
    this._state = this.initialState
    this.store.setState(this._state, true)
    this.resetHistory()
    this.persist({}, 'reset')
    if (this.onStateDidChange) {
      this.onStateDidChange(this._state, 'reset')
    }
    if (this.onReset) {
      this.onReset(this._state)
    }
    return this
  }

  /**
   * Force replace a new undo/redo history. It's your responsibility
   * to make sure that this is compatible with the current state!
   * @param history The new array of commands.
   * @param pointer (optional) The new pointer position.
   */
  public replaceHistory = (history: Command<T>[], pointer = history.length - 1): this => {
    this.stack = history
    this.pointer = pointer
    if (this.onReplace) {
      this.onReplace(this._state)
    }
    return this
  }

  /**
   * Reset the history stack (without resetting the state).
   */
  public resetHistory = (): this => {
    this.stack = []
    this.pointer = -1
    if (this.onResetHistory) {
      this.onResetHistory(this._state)
    }
    return this
  }

  /**
   * Move backward in the undo/redo stack.
   */
  public undo = (): this => {
    if (!this.isPaused) {
      if (!this.canUndo) return this
      const command = this.stack[this.pointer]
      this.pointer--
      this.applyPatch(command.before, `undo`)
      this.persist(command.before, 'undo')
    }
    if (this.onUndo) this.onUndo(this._state)
    return this
  }

  /**
   * Move forward in the undo/redo stack.
   */
  public redo = (): this => {
    if (!this.isPaused) {
      if (!this.canRedo) return this
      this.pointer++
      const command = this.stack[this.pointer]
      this.applyPatch(command.after, 'redo')
      this.persist(command.after, 'undo')
    }
    if (this.onRedo) this.onRedo(this._state)
    return this
  }

  /**
   * Save a snapshot of the current state, accessible at `this.snapshot`.
   */
  public setSnapshot = (): this => {
    this._snapshot = { ...this._state }
    return this
  }

  /**
   * Force the zustand state to update.
   */
  public forceUpdate = () => {
    this.store.setState(this._state, true)
  }

  /**
   * Get whether the state manager can undo.
   */
  public get canUndo(): boolean {
    return this.pointer > -1
  }

  /**
   * Get whether the state manager can redo.
   */
  public get canRedo(): boolean {
    return this.pointer < this.stack.length - 1
  }

  /**
   * The current state.
   */
  public get state(): T {
    return this._state
  }

  /**
   * The current status.
   */
  public get status(): string {
    return this._status
  }

  /**
   * The most-recent snapshot.
   */
  protected get snapshot(): T {
    return this._snapshot
  }
}<|MERGE_RESOLUTION|>--- conflicted
+++ resolved
@@ -2,14 +2,9 @@
 import * as idb from 'idb-keyval'
 import create, { UseBoundStore } from 'zustand'
 import createVanilla, { StoreApi } from 'zustand/vanilla'
+import EdubreakService from '~state/services/EdubreakService'
 import type { Command, Patch } from '~types'
 import { deepCopy } from './copy'
-<<<<<<< HEAD
-import type { Patch, Command } from '../../types'
-import { Utils } from '@tldraw/core'
-import EdubreakService from "~state/services/EdubreakService";
-=======
->>>>>>> d721ae6a
 
 export class StateManager<T extends Record<string, any>> {
   /**
@@ -137,7 +132,7 @@
     try {
       EdubreakService.saveStateToEdubreak(this._state)
     } catch (e) {
-      console.error('current document state could not be saved to edubreak', e);
+      console.error('current document state could not be saved to edubreak', e)
     }
 
     if (this.onPersist) {
