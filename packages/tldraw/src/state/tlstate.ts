--- conflicted
+++ resolved
@@ -165,14 +165,10 @@
     onChange?: (tlstate: TLDrawState, data: Data, reason: string) => void,
     onMount?: (tlstate: TLDrawState) => void
   ) {
-<<<<<<< HEAD
-    super(defaultState, id, 2)
-=======
     super(defaultState, id, 2.3, (prev, next) => ({
       ...next,
       ...prev,
     }))
->>>>>>> 1408ac2c
 
     this._onChange = onChange
     this._onMount = onMount
@@ -270,27 +266,6 @@
             // We only need to update the binding's "from" shape
             const util = TLDR.getShapeUtils(fromShape)
 
-<<<<<<< HEAD
-            try {
-              const fromDelta = util.onBindingChange(
-                fromShape,
-                binding,
-                toShape,
-                toUtils.getBounds(toShape),
-                toUtils.getCenter(toShape)
-              )
-
-              if (fromDelta) {
-                const nextShape = {
-                  ...fromShape,
-                  ...fromDelta,
-                } as TLDrawShape
-
-                page.shapes[fromShape.id] = nextShape
-              }
-            } catch (e) {
-              throw Error('something went wrong')
-=======
             const fromDelta = util.onBindingChange(
               fromShape,
               binding,
@@ -306,7 +281,6 @@
               } as TLDrawShape
 
               page.shapes[fromShape.id] = nextShape
->>>>>>> 1408ac2c
             }
           })
 
@@ -570,16 +544,7 @@
     return this.patchState(
       {
         appState: {
-<<<<<<< HEAD
-          status: {
-            current: TLDrawStatus.Idle,
-            previous: TLDrawStatus.Idle,
-          },
-          activeTool: tool,
-          activeToolType: tool === 'select' ? 'select' : TLDR.getShapeUtils(tool).toolType,
-=======
           activeTool: type,
->>>>>>> 1408ac2c
         },
       },
       `selected_tool:${type}`
@@ -1220,11 +1185,8 @@
 
           pasteInCurrentPage(data.shapes, data.bindings)
         } catch (e) {
-<<<<<<< HEAD
-=======
           console.warn(e)
 
->>>>>>> 1408ac2c
           const shapeId = Utils.uniqueId()
 
           this.createShapes({
@@ -2201,375 +2163,21 @@
 
   /* ----------------- Keyboard Events ---------------- */
 
-  onKeyDown: TLKeyboardEventHandler = (key, info) => {
+  onKeyDown: TLKeyboardEventHandler = (key, info, e) => {
     if (key === 'Escape') {
       this.cancel()
       return
     }
 
+    this.currentTool.onKeyDown?.(key, info, e)
+
+    return this
+  }
+
+  onKeyUp: TLKeyboardEventHandler = (key, info, e) => {
     if (!info) return
 
-    switch (this.appState.status.current) {
-      case TLDrawStatus.Idle: {
-        break
-      }
-      case TLDrawStatus.Brushing: {
-        if (key === 'Meta' || key === 'Control') {
-          this.updateSession(
-            this.getPagePoint(info.point),
-            info.shiftKey,
-            info.altKey,
-            info.metaKey
-          )
-          return
-        }
-
-        break
-      }
-      case TLDrawStatus.Translating: {
-        if (key === 'Escape') {
-          this.cancelSession()
-        }
-
-        if (key === 'Shift' || key === 'Alt') {
-          this.updateSession(
-            this.getPagePoint(info.point),
-            info.shiftKey,
-            info.altKey,
-            info.metaKey
-          )
-        }
-        break
-      }
-      case TLDrawStatus.Transforming: {
-        if (key === 'Escape') {
-          this.cancelSession()
-        } else if (key === 'Shift' || key === 'Alt') {
-          this.updateSession(
-            this.getPagePoint(info.point),
-            info.shiftKey,
-            info.altKey,
-            info.metaKey
-          )
-        }
-        break
-      }
-<<<<<<< HEAD
-      case TLDrawStatus.PointingBounds: {
-        if (Vec.dist(info.origin, info.point) > 4) {
-          return this.startTranslateSession(this.getPagePoint(info.origin))
-        }
-        break
-      }
-      case TLDrawStatus.Brushing: {
-        return this.updateBrushSession(this.getPagePoint(info.point), info.metaKey)
-      }
-      case TLDrawStatus.Translating: {
-        return this.updateTranslateSession(
-          this.getPagePoint(info.point),
-          info.shiftKey,
-          info.altKey
-        )
-      }
-      case TLDrawStatus.Transforming: {
-        return this.updateTransformSession(
-          this.getPagePoint(info.point),
-          info.shiftKey,
-          info.altKey
-        )
-      }
-      case TLDrawStatus.TranslatingHandle: {
-        return this.updateHandleSession(
-          this.getPagePoint(info.point),
-          info.shiftKey,
-          info.altKey,
-          info.metaKey
-        )
-      }
-      case TLDrawStatus.Creating: {
-        switch (this.appState.activeToolType) {
-          case TLDrawToolType.Draw: {
-            return this.updateDrawSession(
-              this.getPagePoint(info.point),
-              info.pressure,
-              info.shiftKey
-            )
-          }
-          case TLDrawToolType.Bounds: {
-            return this.updateTransformSession(this.getPagePoint(info.point), info.shiftKey)
-          }
-          case TLDrawToolType.Handle: {
-            return this.updateHandleSession(
-              this.getPagePoint(info.point),
-              info.shiftKey,
-              info.altKey,
-              info.metaKey
-            )
-          }
-          case TLDrawToolType.Point: {
-            break
-          }
-          case TLDrawToolType.Points: {
-            break
-          }
-        }
-        break
-      }
-    }
-
-    return this
-  }
-
-  /**
-   * Create a new shape based on the active tool.
-   * @param point The point at which to create the shape
-   * @param id (optional) The new shape's id.
-   */
-  createActiveToolShape = (point: number[], id = Utils.uniqueId()): this => {
-    const pagePoint = Vec.round(this.getPagePoint(point))
-
-    if (this.appState.activeTool === 'select') return this
-
-    if (!this.appState.activeToolType) throw Error
-
-    const utils = TLDR.getShapeUtils(this.appState.activeTool)
-
-    const shapes = this.getShapes()
-
-    const childIndex =
-      shapes.length === 0
-        ? 1
-        : shapes
-            .filter((shape) => shape.parentId === this.currentPageId)
-            .sort((a, b) => b.childIndex - a.childIndex)[0].childIndex + 1
-
-    const newShape = utils.create({
-      id,
-      parentId: this.currentPageId,
-      childIndex,
-      point: pagePoint,
-      style: { ...this.appState.currentStyle },
-    })
-
-    if (newShape.type === TLDrawShapeType.Text) {
-      const bounds = utils.getBounds(newShape)
-      newShape.point = Vec.sub(newShape.point, [bounds.width / 2, bounds.height / 2])
-    }
-
-    this.patchState(
-      {
-        appState: {
-          status: {
-            current: TLDrawStatus.Creating,
-            previous: this.appState.status.current,
-          },
-        },
-        document: {
-          pages: {
-            [this.currentPageId]: {
-              shapes: {
-                [id]: newShape,
-              },
-            },
-          },
-          pageStates: {
-            [this.currentPageId]: {
-              selectedIds: [id],
-              editingId: id,
-            },
-          },
-        },
-      },
-      `started_creating:${this.appState.activeTool}`
-    )
-
-    this.isCreating = true
-
-    const { activeTool, activeToolType } = this.appState
-
-    switch (activeToolType) {
-      case TLDrawToolType.Draw: {
-        return this.startDrawSession(id, pagePoint)
-      }
-      case TLDrawToolType.Bounds: {
-        return this.startTransformSession(
-          pagePoint,
-          TLBoundsCorner.BottomRight,
-          `create_${activeTool}`
-        )
-      }
-      case TLDrawToolType.Handle: {
-        return this.startHandleSession(pagePoint, 'end', `create_${activeTool}`)
-      }
-      case TLDrawToolType.Text: {
-        return this.startTextSession(id)
-      }
-      case TLDrawToolType.Point: {
-        this.isCreating = false
-
-        this.selectTool('select')
-
-        if (newShape.type == TLDrawShapeType.Sticky) {
-          this.createShapes({
-            ...newShape,
-            point: Vec.sub(newShape.point, Vec.div(newShape.size, 2)),
-          })
-
-          // TODO: Clean up this editing ID when the text blurs, consider
-          // reusing the logic for editing text, or create proper editing state
-          this.patchState({
-            document: {
-              pageStates: {
-                [this.currentPageId]: {
-                  editingId: newShape.id,
-                },
-              },
-            },
-          })
-        } else {
-          this.createShapes(newShape)
-
-          this.patchState({
-            document: {
-              pageStates: {
-                [this.currentPageId]: {
-                  editingId: undefined,
-                },
-              },
-            },
-          })
-        }
-
-        break
-      }
-      case TLDrawToolType.Points: {
-        break
-      }
-    }
-
-    return this
-  }
-
-  /* -------------------------------------------------- */
-  /*                   Event Handlers                   */
-  /* -------------------------------------------------- */
-
-  /* ----------------- Keyboard Events ---------------- */
-
-  onKeyDown: TLKeyboardEventHandler = (key, info) => {
-    if (key === 'Escape') {
-      this.cancel()
-      return
-    }
-
-    if (!info) return
-
-    switch (this.appState.status.current) {
-      case TLDrawStatus.Idle: {
-        break
-      }
-      case TLDrawStatus.Brushing: {
-        if (key === 'Meta' || key === 'Control') {
-          this.updateBrushSession(this.getPagePoint(info.point), info.metaKey)
-          return
-        }
-
-        break
-      }
-      case TLDrawStatus.Translating: {
-        if (key === 'Escape') {
-          this.cancelSession(this.getPagePoint(info.point))
-        }
-
-        if (key === 'Shift' || key === 'Alt') {
-          this.updateTranslateSession(this.getPagePoint(info.point), info.shiftKey, info.altKey)
-        }
-        break
-      }
-      case TLDrawStatus.Transforming: {
-        if (key === 'Escape') {
-          this.cancelSession(this.getPagePoint(info.point))
-        } else if (key === 'Shift' || key === 'Alt') {
-          this.updateTransformSession(this.getPagePoint(info.point), info.shiftKey, info.altKey)
-        }
-        break
-      }
-      case TLDrawStatus.TranslatingHandle: {
-        if (key === 'Escape') {
-          this.cancelSession(this.getPagePoint(info.point))
-=======
-      case TLDrawStatus.TranslatingHandle: {
-        if (key === 'Escape') {
-          this.cancelSession()
->>>>>>> 1408ac2c
-        }
-
-        if (key === 'Meta' || key === 'Control') {
-          this.updateSession(
-            this.getPagePoint(info.point),
-            info.shiftKey,
-            info.altKey,
-            info.metaKey
-          )
-        }
-        break
-      }
-    }
-  }
-
-  onKeyUp: TLKeyboardEventHandler = (key, info) => {
-    if (!info) return
-
-    switch (this.appState.status.current) {
-      case TLDrawStatus.Brushing: {
-        if (key === 'Meta' || key === 'Control') {
-          this.updateSession(
-            this.getPagePoint(info.point),
-            info.shiftKey,
-            info.altKey,
-            info.metaKey
-          )
-        }
-        break
-      }
-      case TLDrawStatus.Transforming: {
-        if (key === 'Shift' || key === 'Alt') {
-          this.updateSession(
-            this.getPagePoint(info.point),
-            info.shiftKey,
-            info.altKey,
-            info.metaKey
-          )
-        }
-        break
-      }
-      case TLDrawStatus.Translating: {
-        if (key === 'Shift' || key === 'Alt') {
-          this.updateSession(
-            this.getPagePoint(info.point),
-            info.shiftKey,
-            info.altKey,
-            info.metaKey
-          )
-        }
-        break
-      }
-      case TLDrawStatus.TranslatingHandle: {
-        if (key === 'Escape') {
-          this.cancelSession()
-        }
-
-        if (key === 'Meta' || key === 'Control') {
-          this.updateSession(
-            this.getPagePoint(info.point),
-            info.shiftKey,
-            info.altKey,
-            info.metaKey
-          )
-        }
-        break
-      }
-    }
+    this.currentTool.onKeyUp?.(key, info, e)
   }
 
   /* ------------- Renderer Event Handlers ------------ */
@@ -2582,18 +2190,9 @@
   }
 
   onPinchEnd: TLPinchEventHandler = () => {
-<<<<<<< HEAD
-    // if (this.state.settings.isZoomSnap) {
-    //   const i = Math.round((this.pageState.camera.zoom * 100) / 25)
-    //   const nextZoom = TLDR.getCameraZoom(i * 0.25)
-    //   this.zoomTo(nextZoom, inputs.pointer?.point)
-    // }
     if (Utils.isMobileSafari()) {
       this.undoSelect()
     }
-=======
-    this.undoSelect()
->>>>>>> 1408ac2c
     this.setStatus(TLDrawStatus.Idle)
   }
 
@@ -2630,43 +2229,6 @@
     if (this.state.room) {
       const { users, userId } = this.state.room
 
-<<<<<<< HEAD
-  onPointerDown: TLPointerEventHandler = (info) => {
-    switch (this.appState.status.current) {
-      case TLDrawStatus.Idle: {
-        switch (this.appState.activeTool) {
-          case TLDrawShapeType.Draw: {
-            this.createActiveToolShape(info.point)
-            break
-          }
-          case TLDrawShapeType.Rectangle: {
-            this.createActiveToolShape(info.point)
-            break
-          }
-          case TLDrawShapeType.Ellipse: {
-            this.createActiveToolShape(info.point)
-            break
-          }
-          case TLDrawShapeType.Arrow: {
-            this.createActiveToolShape(info.point)
-            break
-          }
-          case TLDrawShapeType.Text: {
-            this.createActiveToolShape(info.point)
-            break
-          }
-          case TLDrawShapeType.Sticky: {
-            this.createActiveToolShape(info.point)
-            break
-          }
-        }
-        break
-      }
-      case TLDrawStatus.EditingText: {
-        this.completeSession()
-        break
-      }
-=======
       this.updateUsers(
         [
           {
@@ -2676,7 +2238,6 @@
         ],
         true
       )
->>>>>>> 1408ac2c
     }
 
     // Several events (e.g. pan) can trigger the same "pointer move" behavior
@@ -2808,19 +2369,7 @@
   onReleaseHandle: TLPointerEventHandler = (...args) => this.currentTool.onReleaseHandle?.(...args)
 
   onShapeChange = (shape: { id: string } & Partial<TLDrawShape>) => {
-<<<<<<< HEAD
-    switch (shape.type) {
-      case TLDrawShapeType.Text: {
-        this.updateTextSession(shape.text || '')
-        break
-      }
-      default: {
-        this.updateShapes(shape)
-      }
-    }
-=======
     this.updateShapes(shape)
->>>>>>> 1408ac2c
   }
 
   onShapeBlur = () => {
