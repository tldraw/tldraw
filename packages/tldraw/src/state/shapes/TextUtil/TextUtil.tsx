--- conflicted
+++ resolved
@@ -392,12 +392,6 @@
   getSvgElement = (shape: T, isDarkMode: boolean): SVGElement | void => {
     const bounds = this.getBounds(shape)
     const style = getShapeStyle(shape.style, isDarkMode)
-<<<<<<< HEAD
-=======
-    const elm = getTextSvgElement(shape.text, shape.style, bounds)
-    elm.setAttribute('fill', style.stroke)
-    elm.setAttribute('data-color', shape.style.color)
->>>>>>> b639676a
 
     const fontSize = getFontSize(shape.style.size, shape.style.font) * (shape.style.scale ?? 1)
     const fontFamily = getFontFace(shape.style.font).slice(1, -1)
@@ -413,6 +407,8 @@
     )
 
     textElm.setAttribute('fill', style.stroke)
+    textElm.setAttribute('data-color', shape.style.color)
+
 
     return textElm
   }
