import { SVGContainer, TLBounds, Utils } from '@tldraw/core'
import {
  intersectBoundsPolygon,
  intersectLineSegmentPolyline,
  intersectRayLineSegment,
} from '@tldraw/intersect'
import Vec from '@tldraw/vec'
import * as React from 'react'
import { BINDING_DISTANCE, GHOSTED_OPACITY, LABEL_POINT } from '~constants'
import { TDShapeUtil } from '~state/shapes/TDShapeUtil'
import {
  TextLabel,
  defaultStyle,
  getBoundsRectangle,
  getFontStyle,
  getShapeStyle,
  transformRectangle,
  transformSingleRectangle,
} from '~state/shapes/shared'
import { styled } from '~styles'
import { DashStyle, TDMeta, TDShape, TDShapeType, TriangleShape } from '~types'
import { DashedTriangle } from './components/DashedTriangle'
import { DrawTriangle } from './components/DrawTriangle'
import { TriangleBindingIndicator } from './components/TriangleBindingIndicator'
<<<<<<< HEAD
import { getTriangleCentroid, getTrianglePoints } from './triangleHelpers'
=======
import { getTextLabelSize } from '../shared/getTextSize'
import { getTextSvgElement } from '../shared/getTextSvgElement'
>>>>>>> 2870c77a

type T = TriangleShape
type E = HTMLDivElement

export class TriangleUtil extends TDShapeUtil<T, E> {
  type = TDShapeType.Triangle as const

  canBind = true

  canClone = true

  canEdit = true

  getShape = (props: Partial<T>): T => {
    return Utils.deepMerge<T>(
      {
        id: 'id',
        type: TDShapeType.Triangle,
        name: 'Triangle',
        parentId: 'page',
        childIndex: 1,
        point: [0, 0],
        size: [1, 1],
        rotation: 0,
        style: defaultStyle,
        label: '',
        labelPoint: [0.5, 0.5],
      },
      props
    )
  }

  Component = TDShapeUtil.Component<T, E, TDMeta>(
    (
      {
        shape,
        bounds,
        isBinding,
        isEditing,
        isSelected,
        isGhost,
        meta,
        events,
        onShapeChange,
        onShapeBlur,
      },
      ref
    ) => {
      const { id, label = '', size, style, labelPoint = LABEL_POINT } = shape
      const font = getFontStyle(style)
      const styles = getShapeStyle(style, meta.isDarkMode)
      const Component = style.dash === DashStyle.Draw ? DrawTriangle : DashedTriangle
      const handleLabelChange = React.useCallback(
        (label: string) => onShapeChange?.({ id, label }),
        [onShapeChange]
      )
      const offsetY = React.useMemo(() => this.getLabelOffsetY(shape), [size])
      return (
        <FullWrapper ref={ref} {...events}>
          <TextLabel
            font={font}
            text={label}
            color={styles.stroke}
            offsetX={(labelPoint[0] - 0.5) * bounds.width}
            offsetY={offsetY + (labelPoint[1] - 0.5) * bounds.height}
            isEditing={isEditing}
            onChange={handleLabelChange}
            onBlur={onShapeBlur}
            shape={shape}
          />
          <SVGContainer
            id={shape.id + '_svg'}
            opacity={isGhost ? GHOSTED_OPACITY : 1}
            shapeStyle={style}
          >
            {isBinding && <TriangleBindingIndicator size={size} />}
            <Component
              id={id}
              style={style}
              size={size}
              isSelected={isSelected}
              isDarkMode={meta.isDarkMode}
            />
          </SVGContainer>
        </FullWrapper>
      )
    }
  )

  Indicator = TDShapeUtil.Indicator<T>(({ shape }) => {
    const { size } = shape
    return <polygon points={getTrianglePoints(size).join()} />
  })

  private getPoints(shape: T) {
    const {
      rotation = 0,
      point: [x, y],
      size: [w, h],
    } = shape
    return [
      [x + w / 2, y],
      [x, y + h],
      [x + w, y + h],
    ].map((pt) => Vec.rotWith(pt, this.getCenter(shape), rotation))
  }

  shouldRender = (prev: T, next: T) => {
    return next.size !== prev.size || next.style !== prev.style || next.label !== prev.label
  }

  getBounds = (shape: T) => {
    return getBoundsRectangle(shape, this.boundsCache)
  }

  getExpandedBounds = (shape: T) => {
    return Utils.getBoundsFromPoints(
      getTrianglePoints(shape.size, this.bindingDistance).map((pt) => Vec.add(pt, shape.point))
    )
  }

  hitTestLineSegment = (shape: T, A: number[], B: number[]): boolean => {
    return intersectLineSegmentPolyline(A, B, this.getPoints(shape)).didIntersect
  }

  hitTestBounds = (shape: T, bounds: TLBounds): boolean => {
    return (
      Utils.boundsContained(this.getBounds(shape), bounds) ||
      intersectBoundsPolygon(bounds, this.getPoints(shape)).length > 0
    )
  }

  getBindingPoint = <K extends TDShape>(
    shape: T,
    fromShape: K,
    point: number[],
    origin: number[],
    direction: number[],
    bindAnywhere: boolean
  ) => {
    // Algorithm time! We need to find the binding point (a normalized point inside of the shape, or around the shape, where the arrow will point to) and the distance from the binding shape to the anchor.

    const expandedBounds = this.getExpandedBounds(shape)

    if (!Utils.pointInBounds(point, expandedBounds)) return

    const points = getTrianglePoints(shape.size).map((pt) => Vec.add(pt, shape.point))

    const expandedPoints = getTrianglePoints(shape.size, this.bindingDistance).map((pt) =>
      Vec.add(pt, shape.point)
    )

    const closestDistanceToEdge = Utils.pointsToLineSegments(points, true)
      .map(([a, b]) => Vec.distanceToLineSegment(a, b, point))
      .sort((a, b) => a - b)[0]

    if (
      !(Utils.pointInPolygon(point, expandedPoints) || closestDistanceToEdge < this.bindingDistance)
    )
      return

    const intersections = Utils.pointsToLineSegments(expandedPoints.concat([expandedPoints[0]]))
      .map((segment) => intersectRayLineSegment(origin, direction, segment[0], segment[1]))
      .filter((intersection) => intersection.didIntersect)
      .flatMap((intersection) => intersection.points)

    if (!intersections.length) return

    // The center of the triangle
    const center = Vec.add(getTriangleCentroid(shape.size), shape.point)

    // Find furthest intersection between ray from origin through point and expanded bounds. TODO: What if the shape has a curve? In that case, should we intersect the circle-from-three-points instead?
    const intersection = intersections.sort((a, b) => Vec.dist(b, origin) - Vec.dist(a, origin))[0]

    // The point between the handle and the intersection
    const middlePoint = Vec.med(point, intersection)

    let anchor: number[]
    let distance: number

    if (bindAnywhere) {
      anchor = Vec.dist(point, center) < BINDING_DISTANCE / 2 ? center : point
      distance = 0
    } else {
      if (Vec.distanceToLineSegment(point, middlePoint, center) < BINDING_DISTANCE / 2) {
        anchor = center
      } else {
        anchor = middlePoint
      }

      if (Utils.pointInPolygon(point, points)) {
        distance = this.bindingDistance
      } else {
        distance = Math.max(this.bindingDistance, closestDistanceToEdge)
      }
    }

    const bindingPoint = Vec.divV(Vec.sub(anchor, [expandedBounds.minX, expandedBounds.minY]), [
      expandedBounds.width,
      expandedBounds.height,
    ])

    return {
      point: Vec.clampV(bindingPoint, 0, 1),
      distance,
    }
  }

  transform = transformRectangle

  transformSingle = transformSingleRectangle

  getSvgElement = (shape: T): SVGElement | void => {
    const elm = document.getElementById(shape.id + '_svg')?.cloneNode(true) as SVGElement
    if (!elm) return // possibly in test mode
    if ('label' in shape && (shape as any).label !== undefined) {
      const s = shape as TDShape & { label: string }
      const g = document.createElementNS('http://www.w3.org/2000/svg', 'g')
      const bounds = this.getBounds(shape)
      const labelElm = getTextSvgElement(s['label'], shape.style, bounds)
      labelElm.setAttribute('fill', getShapeStyle(shape.style).stroke)
      const font = getFontStyle(shape.style)
      const scale: number = shape.style.scale !== undefined ? shape.style.scale : 1
      const size = getTextLabelSize(s['label'], font)
      labelElm.setAttribute('transform-origin', 'top left')

      // Put the label at the bend point with text aligned centered
      labelElm.setAttribute(
        'transform',
        `translate(${(bounds.width - size[0] * scale) / 2}, ${
          (bounds.height - size[1] * scale) / 2 + this.getLabelOffsetY(shape)
        })`
      )
      g.appendChild(elm)
      g.appendChild(labelElm)
      return g
    }
    return elm
  }

  getLabelOffsetY = (shape: TriangleShape): number => {
    const center = Vec.div(shape.size, 2)
    const centroid = getTriangleCentroid(shape.size)
    return (centroid[1] - center[1]) * 0.72
  }
}

const FullWrapper = styled('div', { width: '100%', height: '100%' })<|MERGE_RESOLUTION|>--- conflicted
+++ resolved
@@ -22,12 +22,9 @@
 import { DashedTriangle } from './components/DashedTriangle'
 import { DrawTriangle } from './components/DrawTriangle'
 import { TriangleBindingIndicator } from './components/TriangleBindingIndicator'
-<<<<<<< HEAD
 import { getTriangleCentroid, getTrianglePoints } from './triangleHelpers'
-=======
 import { getTextLabelSize } from '../shared/getTextSize'
 import { getTextSvgElement } from '../shared/getTextSvgElement'
->>>>>>> 2870c77a
 
 type T = TriangleShape
 type E = HTMLDivElement
