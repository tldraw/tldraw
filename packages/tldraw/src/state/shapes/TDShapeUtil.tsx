--- conflicted
+++ resolved
@@ -182,14 +182,6 @@
     if (hasLabel) {
       const s = shape as TDShape & { label: string }
       const g = document.createElementNS('http://www.w3.org/2000/svg', 'g')
-<<<<<<< HEAD
-
-=======
-      const bounds = this.getBounds(shape)
-      const labelElm = getTextSvgElement(s['label'], shape.style, bounds)
-      labelElm.setAttribute('fill', getShapeStyle(shape.style, isDarkMode).stroke)
-      labelElm.setAttribute('data-color', shape.style.color)
->>>>>>> b639676a
       const font = getFontStyle(shape.style)
       const labelSize = getTextLabelSize(shape.label!, font)
       const fontSize = getFontSize(shape.style.size, shape.style.font) * (shape.style.scale ?? 1)
@@ -203,6 +195,7 @@
         labelSize[0],
         false
       )
+      
 
       const bounds = this.getBounds(shape)
 
@@ -212,6 +205,7 @@
       )
       labelElm.setAttribute('fill', getShapeStyle(shape.style, isDarkMode).stroke)
       labelElm.setAttribute('transform-origin', 'center center')
+      labelElm.setAttribute('data-color', shape.style.color)
       g.setAttribute('text-align', 'center')
       g.setAttribute('text-anchor', 'middle')
       g.appendChild(elm)
