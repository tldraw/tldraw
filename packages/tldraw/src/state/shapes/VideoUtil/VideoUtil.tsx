--- conflicted
+++ resolved
@@ -1,217 +1,215 @@
-<<<<<<< HEAD
-/* eslint-disable @typescript-eslint/no-non-null-assertion */
-import * as React from 'react'
-import { Utils, HTMLContainer, TLBounds } from '@tldraw/core'
-import { VideoShape, TDMeta, TDShapeType, TransformInfo } from '~types'
-import {defaultTextStyle, getBoundsRectangle, transformRectangle, transformSingleRectangle} from '../shared'
-import { TDShapeUtil } from '../TDShapeUtil'
-import { getStickyFontStyle, getStickyShapeStyle } from '../shared/shape-styles'
-import { styled } from '~styles'
-import { Vec } from '@tldraw/vec'
-import { GHOSTED_OPACITY } from '~constants'
-import { VideoIcon, ChatBubbleIcon } from '@radix-ui/react-icons'
-=======
+import { ChatBubbleIcon, VideoIcon } from '@radix-ui/react-icons'
 import { styled } from '@stitches/react'
-import { HTMLContainer, Utils } from '@tldraw/core'
+import { HTMLContainer, TLBounds, Utils } from '@tldraw/core'
+import Vec from '@tldraw/vec'
 import * as React from 'react'
 import { GHOSTED_OPACITY } from '~constants'
 import { TDShapeUtil } from '~state/shapes/TDShapeUtil'
 import {
   defaultStyle,
+  defaultTextStyle,
   getBoundsRectangle,
+  getStickyFontStyle,
+  getStickyShapeStyle,
   transformRectangle,
   transformSingleRectangle,
 } from '~state/shapes/shared'
-import { TDMeta, TDShapeType, TDVideoAsset, VideoShape } from '~types'
->>>>>>> d721ae6a
+import { TDMeta, TDShapeType, TDVideoAsset, TransformInfo, VideoShape } from '~types'
 
 type T = VideoShape
 type E = HTMLDivElement
 
 export class VideoUtil extends TDShapeUtil<T, E> {
   type = TDShapeType.Video as const
-
   canBind = true
-
   canEdit = true
-
   canClone = true
-<<<<<<< HEAD
-
-  hideResizeHandles = true
+
+  hideResizeHandles = false
 
   showCloneHandles = true
-=======
-  isAspectRatioLocked = true
-  showCloneHandles = false
-  isStateful = true // don't unmount
->>>>>>> d721ae6a
 
   getShape = (props: Partial<T>): T => {
     return Utils.deepMerge<T>(
-        {
-          id: 'id',
-          type: TDShapeType.Video,
-          name: 'Video',
-          parentId: 'page',
-          title: '',
-          body: '',
-          thumbnail: '',
-          childIndex: 1,
-          point: [0, 0],
-          size: [800, 700],
-          rotation: 0,
-          style: defaultTextStyle,
-        },
-        props
+      {
+        id: 'id',
+        type: TDShapeType.Video,
+        name: 'Video',
+        parentId: 'page',
+        title: '',
+        body: '',
+        thumbnail: '',
+        childIndex: 1,
+        point: [0, 0],
+        size: [800, 700],
+        rotation: 0,
+        style: defaultTextStyle,
+      },
+      props
     )
   }
 
   Component = TDShapeUtil.Component<T, E, TDMeta>(
-      ({ shape, meta, events, isGhost, isBinding, isEditing, onShapeBlur, onShapeChange }, ref) => {
-        const font = getStickyFontStyle(shape.style)
-
-        const { color, fill } = {
-          fill: 'white',
-          color: 'black'
+    ({ shape, meta, events, isGhost, isBinding, isEditing, onShapeBlur, onShapeChange }, ref) => {
+      const font = getStickyFontStyle(shape.style)
+
+      const { color, fill } = {
+        fill: 'white',
+        color: 'black',
+      }
+
+      const rContainer = React.useRef<HTMLDivElement>(null)
+
+      const rIsMounted = React.useRef(false)
+
+      const rTitle = React.useRef<HTMLDivElement>(null)
+
+      const rBody = React.useRef<HTMLDivElement>(null)
+
+      const rTextContainer = React.useRef<HTMLDivElement>(null)
+
+      const rVideoContainer = React.useRef<HTMLDivElement>(null)
+
+      const handlePointerDown = React.useCallback((e: React.PointerEvent) => {
+        e.stopPropagation()
+      }, [])
+
+      // Resize to fit text
+      React.useEffect(() => {
+        const textContainer = rTextContainer.current!
+        const videoContainer = rVideoContainer.current!
+        const title = rTitle.current!
+        const body = rBody.current!
+
+        const { size } = shape
+        const { offsetHeight: currTitleHeight } = title
+        const { offsetHeight: currBodyHeight } = body
+        const { clientHeight: currTextContainerHeight } = textContainer
+        const currTextHeight = currTitleHeight + currBodyHeight
+        const minTextHeight = currTextContainerHeight - PADDING * 2
+
+        if (currTextHeight > minTextHeight) {
+          // Snap the size to the text content if the text only when the
+          // text is larger than the minimum text height.
+          // 25.07.2022 - 10:28 - MK: musste 450 als konstante für das video image einbinden, weil er mir für die höhe hier immer null ausgegeben hat. Wenn das Mal resized werden soll, müssen wir halt noch eine Lösung dafür finden.
+          onShapeChange?.({ id: shape.id, size: [size[0], 450 + currTextHeight + PADDING * 2] })
+          return
         }
-
-        const rContainer = React.useRef<HTMLDivElement>(null)
-
-        const rIsMounted = React.useRef(false)
-
-        const rTitle = React.useRef<HTMLDivElement>(null)
-
-        const rBody = React.useRef<HTMLDivElement>(null)
-
-        const rTextContainer = React.useRef<HTMLDivElement>(null)
-
-        const rVideoContainer = React.useRef<HTMLDivElement>(null)
-
-        const handlePointerDown = React.useCallback((e: React.PointerEvent) => {
-          e.stopPropagation()
-        }, [])
-
-        // Resize to fit text
-        React.useEffect(() => {
-          const textContainer = rTextContainer.current!
-          const videoContainer = rVideoContainer.current!
-          const title = rTitle.current!
-          const body = rBody.current!
-
-          const { size } = shape
-          const { offsetHeight: currTitleHeight } = title
-          const { offsetHeight: currBodyHeight } = body
-          const { clientHeight: currTextContainerHeight } = textContainer
-          const currTextHeight = currTitleHeight + currBodyHeight
-          const minTextHeight = currTextContainerHeight - PADDING * 2
-
-          if (currTextHeight > minTextHeight) {
-            // Snap the size to the text content if the text only when the
-            // text is larger than the minimum text height.
-            // 25.07.2022 - 10:28 - MK: musste 450 als konstante für das video image einbinden, weil er mir für die höhe hier immer null ausgegeben hat. Wenn das Mal resized werden soll, müssen wir halt noch eine Lösung dafür finden.
-            onShapeChange?.({ id: shape.id, size: [size[0], 450 + currTextHeight + PADDING * 2] })
-            return
-          }
-        }, [])
-
-        const style = {
-          font,
-          color,
-          textShadow: meta.isDarkMode
-              ? `0.5px 0.5px 2px rgba(255, 255, 255,.25)`
-              : `0.5px 0.5px 2px rgba(255, 255, 255,.5)`,
+      }, [])
+
+      const style = {
+        font,
+        color,
+        textShadow: meta.isDarkMode
+          ? `0.5px 0.5px 2px rgba(255, 255, 255,.25)`
+          : `0.5px 0.5px 2px rgba(255, 255, 255,.5)`,
+      }
+
+      function Icon() {
+        if (!shape.body) {
+          return <VideoIcon style={{ width: 50, height: 50 }}></VideoIcon>
+        } else {
+          return <ChatBubbleIcon style={{ width: 50, height: 50 }}></ChatBubbleIcon>
         }
-
-        function Icon() {
-          if (!shape.body) {
-            return <VideoIcon style={{ width: 50, height: 50 }}></VideoIcon>
-          } else {
-            return <ChatBubbleIcon style={{ width: 50, height: 50 }}></ChatBubbleIcon>
-          }
-        }
-
-        return (
-            <HTMLContainer ref={ref} {...events}>
-              <StyledVideoContainer
-                  ref={rContainer}
-                  isDarkMode={meta.isDarkMode}
-                  isGhost={isGhost}
-                  style={{ backgroundColor: fill, ...style }}
+      }
+
+      return (
+        <HTMLContainer ref={ref} {...events}>
+          <StyledVideoContainer
+            ref={rContainer}
+            isDarkMode={meta.isDarkMode}
+            isGhost={isGhost}
+            style={{ backgroundColor: fill, ...style }}
+          >
+            {isBinding && (
+              <div
+                className="tl-binding-indicator"
+                style={{
+                  position: 'absolute',
+                  top: -this.bindingDistance,
+                  left: -this.bindingDistance,
+                  width: `calc(100% + ${this.bindingDistance * 2}px)`,
+                  height: `calc(100% + ${this.bindingDistance * 2}px)`,
+                  backgroundColor: 'grey',
+                }}
+              />
+            )}
+
+            <div style={{}}>
+              <div
+                ref={rVideoContainer}
+                style={{
+                  fontSize: 32,
+                  fontWeight: 800,
+                  position: 'relative',
+                  pointerEvents: 'none',
+                  userSelect: 'none',
+                }}
               >
-                {isBinding && (
-                    <div
-                        className="tl-binding-indicator"
-                        style={{
-                          position: 'absolute',
-                          top: -this.bindingDistance,
-                          left: -this.bindingDistance,
-                          width: `calc(100% + ${this.bindingDistance * 2}px)`,
-                          height: `calc(100% + ${this.bindingDistance * 2}px)`,
-                          backgroundColor: 'grey',
-                        }}
-                    />
-                )}
-
-                <div style={{
-                }}>
-                  <div ref={rVideoContainer} style={{
-                    fontSize: 32,
-                    fontWeight: 800,
-                    position: 'relative',
-                    pointerEvents: 'none',
-                    userSelect: 'none',
-                  }}>
-                    <img id="video-img" src={shape.thumbnail} style={{ height: 'auto', width: '100%', display: 'block' }}></img>
-                    <div style={{
-                      position: 'absolute',
-                      bottom: 0,
-                      right: 0,
-                      display: 'flex',
-                      color: 'white',
-                      justifyContent: 'center',
-                      alignItems: 'center',
-                      padding: '0.25em',
-                      backgroundColor: '#E20000'
-                    }}>
-                      <Icon></Icon>
-                    </div>
-                  </div>
+                <img
+                  id="video-img"
+                  src={shape.thumbnail}
+                  style={{ height: 'auto', width: '100%', display: 'block' }}
+                ></img>
+                <div
+                  style={{
+                    position: 'absolute',
+                    bottom: 0,
+                    right: 0,
+                    display: 'flex',
+                    color: 'white',
+                    justifyContent: 'center',
+                    alignItems: 'center',
+                    padding: '0.25em',
+                    backgroundColor: '#E20000',
+                  }}
+                >
+                  <Icon></Icon>
                 </div>
-                <div ref={rTextContainer} style={{
-                  padding: '.5em',
-                }}>
-                  <div ref={rTitle} style={{
-                    fontSize: 32,
-                    fontWeight: 800,
-                    pointerEvents: 'none',
-                    userSelect: 'none',
-                    overflow: 'hidden',
-                    display: '-webkit-box',
-                    WebkitBoxOrient: 'vertical',
-                    textOverflow: 'ellipsis',
-                  }}>
-                    {shape.title}
-                  </div>
-                  <div ref={rBody} style={{
-                    paddingTop: '2em',
-                    fontSize: 14,
-                    fontWeight: 400,
-                    overflow: 'hidden',
-                    textOverflow: 'ellipsis',
-                    whiteSpace: 'normal',
-                    display: '-webkit-box',
-                    WebkitBoxOrient: 'vertical',
-                    pointerEvents: 'none',
-                    userSelect: 'none'
-                  }}
-                    dangerouslySetInnerHTML={{ __html: shape.body }}>
-                  </div>
-                </div>
-              </StyledVideoContainer>
-            </HTMLContainer >
-        )
-      }
+              </div>
+            </div>
+            <div
+              ref={rTextContainer}
+              style={{
+                padding: '.5em',
+              }}
+            >
+              <div
+                ref={rTitle}
+                style={{
+                  fontSize: 32,
+                  fontWeight: 800,
+                  pointerEvents: 'none',
+                  userSelect: 'none',
+                  overflow: 'hidden',
+                  display: '-webkit-box',
+                  WebkitBoxOrient: 'vertical',
+                  textOverflow: 'ellipsis',
+                }}
+              >
+                {shape.title}
+              </div>
+              <div
+                ref={rBody}
+                style={{
+                  paddingTop: '2em',
+                  fontSize: 14,
+                  fontWeight: 400,
+                  overflow: 'hidden',
+                  textOverflow: 'ellipsis',
+                  whiteSpace: 'normal',
+                  display: '-webkit-box',
+                  WebkitBoxOrient: 'vertical',
+                  pointerEvents: 'none',
+                  userSelect: 'none',
+                }}
+                dangerouslySetInnerHTML={{ __html: shape.body }}
+              ></div>
+            </div>
+          </StyledVideoContainer>
+        </HTMLContainer>
+      )
+    }
   )
 
   Indicator = TDShapeUtil.Indicator<T>(({ shape }) => {
@@ -219,7 +217,7 @@
       size: [width, height],
     } = shape
     return (
-        <rect x={0} y={0} rx={3} ry={3} width={Math.max(1, width)} height={Math.max(1, height)} />
+      <rect x={0} y={0} rx={3} ry={3} width={Math.max(1, width)} height={Math.max(1, height)} />
     )
   })
 
@@ -232,16 +230,16 @@
   }
 
   transform = (
-      shape: T,
-      bounds: TLBounds,
-      { scaleX, scaleY, transformOrigin }: TransformInfo<T>
+    shape: T,
+    bounds: TLBounds,
+    { scaleX, scaleY, transformOrigin }: TransformInfo<T>
   ): Partial<T> => {
     const point = Vec.toFixed([
       bounds.minX +
-      (bounds.width - shape.size[0]) * (scaleX < 0 ? 1 - transformOrigin[0] : transformOrigin[0]),
+        (bounds.width - shape.size[0]) * (scaleX < 0 ? 1 - transformOrigin[0] : transformOrigin[0]),
       bounds.minY +
-      (bounds.height - shape.size[1]) *
-      (scaleY < 0 ? 1 - transformOrigin[1] : transformOrigin[1]),
+        (bounds.height - shape.size[1]) *
+          (scaleY < 0 ? 1 - transformOrigin[1] : transformOrigin[1]),
     ])
 
     return {
@@ -276,7 +274,6 @@
 
 const PADDING = 16
 const MIN_CONTAINER_HEIGHT = 700
-
 
 const StyledVideoContainer = styled('div', {
   pointerEvents: 'none',
@@ -297,11 +294,11 @@
     isDarkMode: {
       true: {
         boxShadow:
-            '2px 3px 12px -2px rgba(0,0,0,.3), 1px 1px 4px rgba(0,0,0,.3), 1px 1px 2px rgba(0,0,0,.3)',
+          '2px 3px 12px -2px rgba(0,0,0,.3), 1px 1px 4px rgba(0,0,0,.3), 1px 1px 2px rgba(0,0,0,.3)',
       },
       false: {
         boxShadow:
-            '2px 3px 12px -2px rgba(0,0,0,.2), 1px 1px 4px rgba(0,0,0,.16),  1px 1px 2px rgba(0,0,0,.16)',
+          '2px 3px 12px -2px rgba(0,0,0,.2), 1px 1px 4px rgba(0,0,0,.16),  1px 1px 2px rgba(0,0,0,.16)',
       },
     },
   },
