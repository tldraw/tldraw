--- conflicted
+++ resolved
@@ -130,20 +130,12 @@
               />
             )}
             <rect
-<<<<<<< HEAD
               className="tl-binding-indicator"
               x={sw / 2 - 32}
               y={sw / 2 - 32}
               width={w + 64}
               height={h + 64}
               strokeWidth={this.bindingDistance}
-=======
-              className={isSelected ? 'tl-fill-hitarea' : 'tl-stroke-hitarea'}
-              x={sw / 2}
-              y={sw / 2}
-              width={w}
-              height={h}
->>>>>>> 86c65176
             />
             {style.isFilled && (
               <rect
