import * as React from 'react'
import { Utils, SVGContainer, TLBounds } from '@tldraw/core'
import { Vec } from '@tldraw/vec'
import { defaultStyle, getShapeStyle } from '~state/shapes/shared'
import { EllipseShape, DashStyle, TDShapeType, TDShape, TransformInfo, TDMeta } from '~types'
import { BINDING_DISTANCE, GHOSTED_OPACITY } from '~constants'
import { TDShapeUtil } from '../TDShapeUtil'
import {
  intersectEllipseBounds,
  intersectLineSegmentEllipse,
  intersectRayEllipse,
} from '@tldraw/intersect'
import { getEllipseIndicatorPathTDSnapshot, getEllipsePath } from './ellipseHelpers'

type T = EllipseShape
type E = SVGSVGElement
type M = TDMeta

export class EllipseUtil extends TDShapeUtil<T, E> {
  type = TDShapeType.Ellipse as const

  canBind = true

  getShape = (props: Partial<T>): T => {
    return Utils.deepMerge<T>(
      {
        id: 'id',
        type: TDShapeType.Ellipse,
        name: 'Ellipse',
        parentId: 'page',
        childIndex: 1,
        point: [0, 0],
        radius: [1, 1],
        rotation: 0,
        style: defaultStyle,
      },
      props
    )
  }

  Component = TDShapeUtil.Component<T, E, TDMeta>(
    ({ shape, isGhost, isSelected, isBinding, meta, events }, ref) => {
      const {
        radius: [radiusX, radiusY],
        style,
      } = shape

      const styles = getShapeStyle(style, meta.isDarkMode)

      const strokeWidth = styles.strokeWidth

      const sw = 1 + strokeWidth * 1.618

      const rx = Math.max(0, radiusX - sw / 2)
      const ry = Math.max(0, radiusY - sw / 2)

      if (style.dash === DashStyle.Draw) {
        const path = getEllipsePath(shape, this.getCenter(shape))

        return (
          <SVGContainer ref={ref} id={shape.id + '_svg'} {...events}>
            {isBinding && (
              <ellipse
                className="tl-binding-indicator"
                cx={radiusX}
                cy={radiusY}
                rx={rx}
                ry={ry}
                strokeWidth={this.bindingDistance}
              />
            )}
            <ellipse
              className={style.isFilled || isSelected ? 'tl-fill-hitarea' : 'tl-stroke-hitarea'}
              cx={radiusX}
              cy={radiusY}
              rx={radiusX}
              ry={radiusY}
            />
            <path
              d={getEllipseIndicatorPathTDSnapshot(shape, this.getCenter(shape))}
              stroke="none"
              fill={style.isFilled ? styles.fill : 'none'}
              pointerEvents="none"
            />
            <path
              d={path}
              fill={styles.stroke}
              stroke={styles.stroke}
              strokeWidth={styles.strokeWidth}
              pointerEvents="none"
              strokeLinecap="round"
              strokeLinejoin="round"
              opacity={isGhost ? GHOSTED_OPACITY : 1}
            />
          </SVGContainer>
        )
      }

      const perimeter = Utils.perimeterOfEllipse(rx, ry) // Math.PI * (rx + ry) * (1 + (3 * h) / (10 + Math.sqrt(4 - 3 * h)))

      const { strokeDasharray, strokeDashoffset } = Utils.getPerfectDashProps(
        perimeter < 64 ? perimeter * 2 : perimeter,
        strokeWidth * 1.618,
        shape.style.dash,
        4
      )

      return (
        <SVGContainer ref={ref} id={shape.id + '_svg'} {...events}>
          {isBinding && (
            <ellipse
              className="tl-binding-indicator"
              cx={radiusX}
              cy={radiusY}
              rx={rx}
              ry={ry}
              strokeWidth={this.bindingDistance}
            />
          )}
          <ellipse
            className={isSelected ? 'tl-fill-hitarea' : 'tl-stroke-hitarea'}
            cx={radiusX}
            cy={radiusY}
            rx={radiusX}
            ry={radiusY}
          />
          <ellipse
            cx={radiusX}
            cy={radiusY}
            rx={radiusX}
            ry={radiusY}
            fill={styles.fill}
            stroke={styles.stroke}
            strokeWidth={sw}
            strokeDasharray={strokeDasharray}
            strokeDashoffset={strokeDashoffset}
            pointerEvents="none"
            strokeLinecap="round"
            strokeLinejoin="round"
          />
        </SVGContainer>
      )
    }
  )

  Indicator = TDShapeUtil.Indicator<T, M>(({ shape }) => {
    const {
      radius: [radiusX, radiusY],
<<<<<<< HEAD
      style,
    } = shape

    const styles = getShapeStyle(style)
    const strokeWidth = styles.strokeWidth
    const sw = 1 + strokeWidth * 1.618
    const rx = Math.max(0, radiusX - sw / 2)
    const ry = Math.max(0, radiusY - sw / 2)

    return style.dash === DashStyle.Draw ? (
      <path d={getEllipseIndicatorPathTDSnapshot(shape, this.getCenter(shape))} />
    ) : (
      <ellipse cx={radiusX} cy={radiusY} rx={rx} ry={ry} />
=======
      style: { dash },
    } = shape

    return dash === DashStyle.Draw ? (
      <path d={getEllipseIndicatorPathTDSnapshot(shape, this.getCenter(shape))} />
    ) : (
      <ellipse cx={radiusX} cy={radiusY} rx={radiusX} ry={radiusY} />
>>>>>>> 86c65176
    )
  })

  hitTestPoint = (shape: T, point: number[]): boolean => {
    return (
      Utils.pointInBounds(point, this.getRotatedBounds(shape)) &&
      Utils.pointInEllipse(
        point,
        this.getCenter(shape),
        shape.radius[0],
        shape.radius[1],
        shape.rotation || 0
      )
    )
  }

  hitTestLineSegment = (shape: T, A: number[], B: number[]): boolean => {
    return intersectLineSegmentEllipse(
      A,
      B,
      this.getCenter(shape),
      shape.radius[0],
      shape.radius[1],
      shape.rotation || 0
    ).didIntersect
  }

  getBounds = (shape: T) => {
    return Utils.getFromCache(this.boundsCache, shape, () => {
      return Utils.getRotatedEllipseBounds(
        shape.point[0],
        shape.point[1],
        shape.radius[0],
        shape.radius[1],
        0
      )
    })
  }

  getRotatedBounds = (shape: T): TLBounds => {
    return Utils.getRotatedEllipseBounds(
      shape.point[0],
      shape.point[1],
      shape.radius[0],
      shape.radius[1],
      shape.rotation
    )
  }

  hitTestBounds = (shape: T, bounds: TLBounds): boolean => {
    const shapeBounds = this.getBounds(shape)

    return (
      Utils.boundsContained(shapeBounds, bounds) ||
      intersectEllipseBounds(
        this.getCenter(shape),
        shape.radius[0],
        shape.radius[1],
        shape.rotation || 0,
        bounds
      ).length > 0
    )
  }

  shouldRender = (prev: T, next: T): boolean => {
    return next.radius !== prev.radius || next.style !== prev.style
  }

  getCenter = (shape: T): number[] => {
    return Vec.add(shape.point, shape.radius)
  }

  getBindingPoint = <K extends TDShape>(
    shape: T,
    fromShape: K,
    point: number[],
    origin: number[],
    direction: number[],
    bindAnywhere: boolean
  ) => {
    {
      const expandedBounds = this.getExpandedBounds(shape)

      const center = this.getCenter(shape)

      let bindingPoint: number[]
      let distance: number

      if (
        !Utils.pointInEllipse(
          point,
          center,
          shape.radius[0] + this.bindingDistance,
          shape.radius[1] + this.bindingDistance
        )
      )
        return

      if (bindAnywhere) {
        if (Vec.dist(point, this.getCenter(shape)) < 12) {
          bindingPoint = [0.5, 0.5]
        } else {
          bindingPoint = Vec.divV(Vec.sub(point, [expandedBounds.minX, expandedBounds.minY]), [
            expandedBounds.width,
            expandedBounds.height,
          ])
        }

        distance = 0
      } else {
        let intersection = intersectRayEllipse(
          origin,
          direction,
          center,
          shape.radius[0],
          shape.radius[1],
          shape.rotation || 0
        ).points.sort((a, b) => Vec.dist(a, origin) - Vec.dist(b, origin))[0]

        if (!intersection) {
          intersection = intersectLineSegmentEllipse(
            point,
            center,
            center,
            shape.radius[0],
            shape.radius[1],
            shape.rotation || 0
          ).points.sort((a, b) => Vec.dist(a, point) - Vec.dist(b, point))[0]
        }

        if (!intersection) {
          return undefined
        }

        // The anchor is a point between the handle and the intersection
        const anchor = Vec.med(point, intersection)

        if (Vec.distanceToLineSegment(point, anchor, this.getCenter(shape)) < 12) {
          // If we're close to the center, snap to the center
          bindingPoint = [0.5, 0.5]
        } else {
          // Or else calculate a normalized point
          bindingPoint = Vec.divV(Vec.sub(anchor, [expandedBounds.minX, expandedBounds.minY]), [
            expandedBounds.width,
            expandedBounds.height,
          ])
        }

        if (
          Utils.pointInEllipse(point, center, shape.radius[0], shape.radius[1], shape.rotation || 0)
        ) {
          // Pad the arrow out by 16 points
          distance = this.bindingDistance / 2
        } else {
          // Find the distance between the point and the ellipse
          const innerIntersection = intersectLineSegmentEllipse(
            point,
            center,
            center,
            shape.radius[0],
            shape.radius[1],
            shape.rotation || 0
          ).points[0]

          if (!innerIntersection) {
            return undefined
          }

          distance = Math.max(this.bindingDistance / 2, Vec.dist(point, innerIntersection))
        }
      }

      return {
        point: bindingPoint,
        distance,
      }
    }
  }

  transform = (
    shape: T,
    bounds: TLBounds,
    { scaleX, scaleY, initialShape }: TransformInfo<T>
  ): Partial<T> => {
    const { rotation = 0 } = initialShape

    return {
      point: [bounds.minX, bounds.minY],
      radius: [bounds.width / 2, bounds.height / 2],
      rotation:
        (scaleX < 0 && scaleY >= 0) || (scaleY < 0 && scaleX >= 0)
          ? -(rotation || 0)
          : rotation || 0,
    }
  }

  transformSingle = (shape: T, bounds: TLBounds): Partial<T> => {
    return {
      point: Vec.toFixed([bounds.minX, bounds.minY]),
      radius: Vec.div([bounds.width, bounds.height], 2),
    }
  }
}<|MERGE_RESOLUTION|>--- conflicted
+++ resolved
@@ -146,7 +146,6 @@
   Indicator = TDShapeUtil.Indicator<T, M>(({ shape }) => {
     const {
       radius: [radiusX, radiusY],
-<<<<<<< HEAD
       style,
     } = shape
 
@@ -160,15 +159,6 @@
       <path d={getEllipseIndicatorPathTDSnapshot(shape, this.getCenter(shape))} />
     ) : (
       <ellipse cx={radiusX} cy={radiusY} rx={rx} ry={ry} />
-=======
-      style: { dash },
-    } = shape
-
-    return dash === DashStyle.Draw ? (
-      <path d={getEllipseIndicatorPathTDSnapshot(shape, this.getCenter(shape))} />
-    ) : (
-      <ellipse cx={radiusX} cy={radiusY} rx={radiusX} ry={radiusY} />
->>>>>>> 86c65176
     )
   })
 
