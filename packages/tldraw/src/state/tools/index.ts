import { TDShapeType, TDToolType } from '~types'
import { ArrowTool } from './ArrowTool'
import { DrawTool } from './DrawTool'
import { EllipseTool } from './EllipseTool'
import { EraseTool } from './EraseTool'
import { LineTool } from './LineTool'
import { RectangleTool } from './RectangleTool'
import { SelectTool } from './SelectTool'
import { StickyTool } from './StickyTool'
import { TextTool } from './TextTool'
<<<<<<< HEAD
import { EraseTool } from './EraseTool'
import {VideoTool} from "~state/tools/VideoTool";
import {ContentTool} from "~state/tools/ContentTool";
import {ViewZoneTool} from "~state/tools/ViewZoneTool";
=======
import { TriangleTool } from './TriangleTool'
>>>>>>> d721ae6a

export interface ToolsMap {
  select: typeof SelectTool
  erase: typeof EraseTool
  [TDShapeType.Text]: typeof TextTool
  [TDShapeType.Draw]: typeof DrawTool
  [TDShapeType.Ellipse]: typeof EllipseTool
  [TDShapeType.Rectangle]: typeof RectangleTool
  [TDShapeType.Triangle]: typeof TriangleTool
  [TDShapeType.Line]: typeof LineTool
  [TDShapeType.Arrow]: typeof ArrowTool
  [TDShapeType.Sticky]: typeof StickyTool
  [TDShapeType.Video]: typeof VideoTool
  [TDShapeType.Content]: typeof ContentTool
  [TDShapeType.ViewZone]: typeof ViewZoneTool
}

export type ToolOfType<K extends TDToolType> = ToolsMap[K]

export type ArgsOfType<K extends TDToolType> = ConstructorParameters<ToolOfType<K>>

export const tools: { [K in TDToolType]: ToolsMap[K] } = {
  select: SelectTool,
  erase: EraseTool,
  [TDShapeType.Text]: TextTool,
  [TDShapeType.Draw]: DrawTool,
  [TDShapeType.Ellipse]: EllipseTool,
  [TDShapeType.Rectangle]: RectangleTool,
  [TDShapeType.Triangle]: TriangleTool,
  [TDShapeType.Line]: LineTool,
  [TDShapeType.Arrow]: ArrowTool,
  [TDShapeType.Sticky]: StickyTool,
  [TDShapeType.Video]: VideoTool,
  [TDShapeType.Content]: ContentTool,
  [TDShapeType.ViewZone]: ViewZoneTool,
}<|MERGE_RESOLUTION|>--- conflicted
+++ resolved
@@ -1,3 +1,6 @@
+import { ContentTool } from '~state/tools/ContentTool'
+import { VideoTool } from '~state/tools/VideoTool'
+import { ViewZoneTool } from '~state/tools/ViewZoneTool'
 import { TDShapeType, TDToolType } from '~types'
 import { ArrowTool } from './ArrowTool'
 import { DrawTool } from './DrawTool'
@@ -8,14 +11,7 @@
 import { SelectTool } from './SelectTool'
 import { StickyTool } from './StickyTool'
 import { TextTool } from './TextTool'
-<<<<<<< HEAD
-import { EraseTool } from './EraseTool'
-import {VideoTool} from "~state/tools/VideoTool";
-import {ContentTool} from "~state/tools/ContentTool";
-import {ViewZoneTool} from "~state/tools/ViewZoneTool";
-=======
 import { TriangleTool } from './TriangleTool'
->>>>>>> d721ae6a
 
 export interface ToolsMap {
   select: typeof SelectTool
