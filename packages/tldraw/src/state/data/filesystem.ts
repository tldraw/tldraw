/* eslint-disable @typescript-eslint/ban-ts-comment */
import type { TDDocument, TDFile } from '~types'
import type { FileSystemHandle } from './browser-fs-access'
import { get as getFromIdb, set as setToIdb } from 'idb-keyval'
import { IMAGE_EXTENSIONS, VIDEO_EXTENSIONS } from '~constants'

const options = { mode: 'readwrite' as const }

const checkPermissions = async (handle: FileSystemHandle) => {
  return (
    (await handle.queryPermission(options)) === 'granted' ||
    (await handle.requestPermission(options)) === 'granted'
  )
}

export async function loadFileHandle() {
  if (typeof Window === 'undefined' || !('_location' in Window)) return
  const fileHandle = await getFromIdb(`Tldraw_file_handle_${window.location.origin}`)
  if (!fileHandle) return null
  return fileHandle
}

export async function saveFileHandle(fileHandle: FileSystemHandle | null) {
  return setToIdb(`Tldraw_file_handle_${window.location.origin}`, fileHandle)
}

export async function saveToFileSystem(document: TDDocument, fileHandle: FileSystemHandle | null) {
  // Create the saved file data
  const file: TDFile = {
    name: document.name || 'New Document',
    fileHandle: fileHandle ?? null,
    document,
    assets: {},
  }

  // Serialize to JSON
  const json = JSON.stringify(file, null, 2)

  // Create blob
  const blob = new Blob([json], {
    type: 'application/vnd.Tldraw+json',
  })

  if (fileHandle) {
    const hasPermissions = await checkPermissions(fileHandle)
    if (!hasPermissions) return null
  }

  // Save to file system
  // @ts-ignore
  const browserFS = await import('./browser-fs-access')
  const fileSave = browserFS.fileSave
  const newFileHandle = await fileSave(
    blob,
    {
      fileName: `${file.name}.tldr`,
      description: 'Tldraw File',
      extensions: [`.tldr`],
    },
    fileHandle
  )

  await saveFileHandle(newFileHandle)

  // Return true
  return newFileHandle
}

export async function openFromFileSystem(): Promise<null | {
  fileHandle: FileSystemHandle | null
  document: TDDocument
}> {
  // Get the blob
  // @ts-ignore
  const browserFS = await import('./browser-fs-access')
  const fileOpen = browserFS.fileOpen
  const blob = await fileOpen({
    description: 'Tldraw File',
    extensions: [`.tldr`],
    multiple: false,
  })

  if (!blob) return null

  // Get JSON from blob
  const json: string = await new Promise((resolve) => {
    const reader = new FileReader()
    reader.onloadend = () => {
      if (reader.readyState === FileReader.DONE) {
        resolve(reader.result as string)
      }
    }
    reader.readAsText(blob, 'utf8')
  })

  // Parse
  const file: TDFile = JSON.parse(json)

  const fileHandle = blob.handle ?? null

  await saveFileHandle(fileHandle)

  return {
    fileHandle,
    document: file.document,
  }
}

export async function openAssetFromFileSystem() {
  // @ts-ignore
  const browserFS = await import('./browser-fs-access')
  const fileOpen = browserFS.fileOpen
  return fileOpen({
    description: 'Image or Video',
    extensions: [...IMAGE_EXTENSIONS, ...VIDEO_EXTENSIONS],
    multiple: false,
  })
}

export function fileToBase64(file: Blob): Promise<string | ArrayBuffer | null> {
  return new Promise((resolve, reject) => {
    if (file) {
      const reader = new FileReader()
      reader.readAsDataURL(file)
      reader.onload = () => resolve(reader.result)
      reader.onerror = (error) => reject(error)
      reader.onabort = (error) => reject(error)
    }
  })
}

export function getImageSizeFromSrc(src: string): Promise<number[]> {
  return new Promise((resolve, reject) => {
    const img = new Image()
    img.onload = () => resolve([img.width, img.height])
    img.onerror = () => reject(new Error('Could not get image size'))
    img.src = src
  })
}

<<<<<<< HEAD
export async function fileToJSON<T>(file: File): Promise<T> {
  // Get JSON from blob
  const blob = file
  const json: string = await new Promise((resolve) => {
    const reader = new FileReader()
    reader.onloadend = (e) => {
      if (reader.readyState === FileReader.DONE) {
        resolve(reader.result as string)
      }
    }
    reader.readAsText(blob, 'utf8')
  })

  // Parse
  return JSON.parse(json)
=======
export function getVideoSizeFromSrc(src: string): Promise<number[]> {
  return new Promise((resolve, reject) => {
    const video = document.createElement('video')
    video.onloadedmetadata = () => resolve([video.videoWidth, video.videoHeight])
    video.onerror = () => reject(new Error('Could not get video size'))
    video.src = src
  })
>>>>>>> 7c82fbbb
}<|MERGE_RESOLUTION|>--- conflicted
+++ resolved
@@ -138,7 +138,6 @@
   })
 }
 
-<<<<<<< HEAD
 export async function fileToJSON<T>(file: File): Promise<T> {
   // Get JSON from blob
   const blob = file
@@ -154,7 +153,7 @@
 
   // Parse
   return JSON.parse(json)
-=======
+}
 export function getVideoSizeFromSrc(src: string): Promise<number[]> {
   return new Promise((resolve, reject) => {
     const video = document.createElement('video')
@@ -162,5 +161,4 @@
     video.onerror = () => reject(new Error('Could not get video size'))
     video.src = src
   })
->>>>>>> 7c82fbbb
 }