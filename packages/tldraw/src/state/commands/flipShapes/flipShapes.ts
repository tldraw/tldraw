<<<<<<< HEAD
import { FlipType, TDShape } from '~types'
import { TLBounds, TLBoundsCorner, Utils } from '@tldraw/core'
import type { TldrawCommand } from '~types'
import type { TldrawApp } from '../../internal'
=======
import { TLBoundsCorner, Utils } from '@tldraw/core'
>>>>>>> f50dc9d9
import { TLDR } from '~state/TLDR'
import type { TldrawApp } from '~state/TldrawApp'
import { FlipType } from '~types'
import type { TldrawCommand } from '~types'

export function flipShapes(app: TldrawApp, ids: string[], type: FlipType): TldrawCommand {
  const {
    selectedIds,
    currentPageId,
    page: { shapes },
  } = app

  const boundsForShapes = ids.map((id) => TLDR.getBounds(shapes[id]))

  const commonBounds = Utils.getCommonBounds(boundsForShapes)

  const { before, after } = TLDR.mutateShapes(
    app.state,
    ids,
    (shape) => {
      if (ids.length === 1 && shape.type === 'group') {
        let flipRes: Partial<TDShape> = {}
        shape.children.forEach((shapeId) => {
          const childShape = shapes[shapeId]
          const childBoundForShape = TLDR.getBounds(childShape)
          const childCommonBounds = Utils.getCommonBounds([childBoundForShape])
          const childShapeBounds = TLDR.getBounds(childShape)
          flipRes = flipShape(type, childCommonBounds, childShapeBounds, childShape)
        })
        return flipRes
      } else {
        const shapeBounds = TLDR.getBounds(shape)
        return flipShape(type, commonBounds, shapeBounds, shape)
      }
    },
    currentPageId
  )

  return {
    id: 'flip',
    before: {
      document: {
        pages: {
          [currentPageId]: { shapes: before },
        },
        pageStates: {
          [currentPageId]: {
            selectedIds,
          },
        },
      },
    },
    after: {
      document: {
        pages: {
          [currentPageId]: { shapes: after },
        },
        pageStates: {
          [currentPageId]: {
            selectedIds: ids,
          },
        },
      },
    },
  }
}

function flipShape(type: FlipType, commonBounds: TLBounds, shapeBounds: TLBounds, shape: TDShape) {
  switch (type) {
    case FlipType.Horizontal: {
      const newShapeBounds = Utils.getRelativeTransformedBoundingBox(
        commonBounds,
        commonBounds,
        shapeBounds,
        true,
        false
      )

      return TLDR.getShapeUtil(shape).transform(shape, newShapeBounds, {
        type: TLBoundsCorner.TopLeft,
        scaleX: -1,
        scaleY: 1,
        initialShape: shape,
        transformOrigin: [0.5, 0.5],
      })
    }
    case FlipType.Vertical: {
      const newShapeBounds = Utils.getRelativeTransformedBoundingBox(
        commonBounds,
        commonBounds,
        shapeBounds,
        false,
        true
      )

      return TLDR.getShapeUtil(shape).transform(shape, newShapeBounds, {
        type: TLBoundsCorner.TopLeft,
        scaleX: 1,
        scaleY: -1,
        initialShape: shape,
        transformOrigin: [0.5, 0.5],
      })
    }
  }
}<|MERGE_RESOLUTION|>--- conflicted
+++ resolved
@@ -1,11 +1,8 @@
-<<<<<<< HEAD
 import { FlipType, TDShape } from '~types'
 import { TLBounds, TLBoundsCorner, Utils } from '@tldraw/core'
 import type { TldrawCommand } from '~types'
 import type { TldrawApp } from '../../internal'
-=======
-import { TLBoundsCorner, Utils } from '@tldraw/core'
->>>>>>> f50dc9d9
+
 import { TLDR } from '~state/TLDR'
 import type { TldrawApp } from '~state/TldrawApp'
 import { FlipType } from '~types'
