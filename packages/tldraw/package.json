--- conflicted
+++ resolved
@@ -64,19 +64,11 @@
     "@radix-ui/react-id": "^0.0.6",
     "@radix-ui/react-radio-group": "^0.0.18",
     "@radix-ui/react-tooltip": "^0.0.20",
-<<<<<<< HEAD
-    "@stitches/core": "^1.0.0",
-    "@tldraw/core": "^0.0.93",
-    "@tldraw/intersect": "^0.0.93",
-    "@tldraw/vec": "^0.0.93",
-    "perfect-freehand": "^0.5.3",
-=======
     "@stitches/react": "^1.0.0",
     "@tldraw/core": "^0.0.95",
     "@tldraw/intersect": "^0.0.95",
     "@tldraw/vec": "^0.0.95",
     "perfect-freehand": "^1.0.6",
->>>>>>> e7c6a9b6
     "react-hotkeys-hook": "^3.4.0",
     "rko": "^0.5.25"
   },
