{
  "name": "@tldraw/tldraw",
  "version": "0.0.93",
  "private": false,
  "description": "A tiny little drawing app (editor)",
  "author": "@steveruizok",
  "repository": {
    "type": "git",
    "url": "git+https://github.com/tldraw/tldraw.git",
    "directory": "packages/tldraw"
  },
  "license": "MIT",
  "keywords": [],
  "files": [
    "dist/**/*"
  ],
  "main": "./dist/cjs/index.js",
  "module": "./dist/esm/index.js",
  "types": "./dist/types/index.d.ts",
  "typings": "./dist/types/index.d.ts",
  "scripts": {
    "start:pre": "node scripts/pre-dev && yarn types:pre",
    "start": "node scripts/dev & yarn types:dev",
    "build": "node scripts/build && yarn types:build",
    "types:pre": "tsc",
    "types:dev": "tsc -w",
    "types:build": "tsc -p tsconfig.build.json && tsconfig-replace-paths -p tsconfig.build.json",
    "lint": "eslint src/ --ext .ts,.tsx",
    "clean": "rm -rf dist",
    "ts-node": "ts-node",
    "docs": "typedoc",
    "docs:watch": "typedoc --watch"
  },
  "devDependencies": {
    "@babel/core": "^7.15.5",
    "@babel/preset-env": "^7.15.4",
    "@types/jest": "^27.0.1",
    "@types/node": "^16.7.10",
    "@types/react": "^17.0.16",
    "@types/react-dom": "^17.0.9",
    "@typescript-eslint/eslint-plugin": "^4.30.0",
    "@typescript-eslint/parser": "^4.30.0",
    "esbuild": "^0.12.24",
    "eslint": "^7.32.0",
    "lerna": "^4.0.0",
    "react": "^17.0.2",
    "react-dom": "^17.0.2",
    "ts-node": "^10.2.1",
    "tsconfig-replace-paths": "^0.0.5",
    "tslib": "^2.3.1",
    "typedoc": "^0.22.3",
    "typescript": "^4.4.2"
  },
  "peerDependencies": {
    "react": "^17.0.2",
    "react-dom": "^17.0.2"
  },
  "dependencies": {
    "@radix-ui/react-alert-dialog": "^0.0.20",
    "@radix-ui/react-checkbox": "^0.0.16",
    "@radix-ui/react-context-menu": "^0.0.23",
    "@radix-ui/react-dropdown-menu": "^0.0.22",
    "@radix-ui/react-icons": "^1.0.3",
    "@radix-ui/react-id": "^0.0.6",
    "@radix-ui/react-radio-group": "^0.0.18",
    "@radix-ui/react-tooltip": "^0.0.20",
<<<<<<< HEAD
    "@stitches/core": "^1.0.0",
    "@tldraw/core": "^0.0.89",
    "@tldraw/intersect": "^0.0.89",
    "@tldraw/vec": "^0.0.89",
=======
    "@stitches/react": "^1.0.0",
    "@tldraw/core": "^0.0.93",
    "@tldraw/intersect": "^0.0.93",
    "@tldraw/vec": "^0.0.93",
>>>>>>> f5b71900
    "perfect-freehand": "^0.5.3",
    "react-hotkeys-hook": "^3.4.0",
    "rko": "^0.5.25"
  },
  "gitHead": "5cb031ddc264846ec6732d7179511cddea8ef034"
}<|MERGE_RESOLUTION|>--- conflicted
+++ resolved
@@ -64,17 +64,10 @@
     "@radix-ui/react-id": "^0.0.6",
     "@radix-ui/react-radio-group": "^0.0.18",
     "@radix-ui/react-tooltip": "^0.0.20",
-<<<<<<< HEAD
     "@stitches/core": "^1.0.0",
-    "@tldraw/core": "^0.0.89",
-    "@tldraw/intersect": "^0.0.89",
-    "@tldraw/vec": "^0.0.89",
-=======
-    "@stitches/react": "^1.0.0",
     "@tldraw/core": "^0.0.93",
     "@tldraw/intersect": "^0.0.93",
     "@tldraw/vec": "^0.0.93",
->>>>>>> f5b71900
     "perfect-freehand": "^0.5.3",
     "react-hotkeys-hook": "^3.4.0",
     "rko": "^0.5.25"
