{
	"name": "tldraw",
	"description": "A tiny little drawing editor.",
	"version": "4.2.1",
	"author": {
		"name": "tldraw Inc.",
		"email": "hello@tldraw.com"
	},
	"homepage": "https://tldraw.dev",
	"license": "SEE LICENSE IN LICENSE.md",
	"repository": {
		"type": "git",
		"url": "https://github.com/tldraw/tldraw"
	},
	"bugs": {
		"url": "https://github.com/tldraw/tldraw/issues"
	},
	"keywords": [
		"tldraw",
		"sdk",
		"drawing",
		"app",
		"development",
		"whiteboard",
		"canvas",
		"infinite"
	],
	"/* NOTE */": "These `main` and `types` fields are rewritten by the build script. They are not the actual values we publish",
	"main": "./src/index.ts",
	"types": "./.tsbuild/index.d.ts",
	"exports": {
		".": "./src/index.ts",
		"./*.css": "./*.css"
	},
	"type": "module",
	"scripts": {
		"test-ci": "yarn run -T vitest run --passWithNoTests",
		"test": "yarn run -T vitest --passWithNoTests",
		"test-coverage": "yarn run -T vitest run --coverage --passWithNoTests",
		"predev": "node ./scripts/copy-css-files.mjs",
		"dev": "chokidar '../{editor/editor,tldraw/src/lib/ui}.css' -c 'node ./scripts/copy-css-files.mjs'",
		"prebuild": "node ./scripts/copy-css-files.mjs",
		"build": "yarn run -T tsx ../../internal/scripts/build-package.ts",
		"build-api": "yarn run -T tsx ../../internal/scripts/build-api.ts",
		"prepack": "yarn run -T tsx ../../internal/scripts/prepack.ts",
		"postpack": "../../internal/scripts/postpack.sh",
		"pack-tarball": "yarn pack",
		"lint": "yarn run -T tsx ../../internal/scripts/lint.ts",
		"context": "yarn run -T tsx ../../internal/scripts/context.ts"
	},
	"files": [
		"tldraw.css"
	],
	"dependencies": {
		"@tiptap/core": "^3.6.2",
		"@tiptap/extension-code": "^3.6.2",
		"@tiptap/extension-highlight": "^3.6.2",
		"@tiptap/extension-list": "^3.6.2",
		"@tiptap/pm": "^3.6.2",
		"@tiptap/react": "^3.6.2",
		"@tiptap/starter-kit": "^3.6.2",
		"@tldraw/editor": "workspace:*",
		"@tldraw/store": "workspace:*",
		"classnames": "^2.5.1",
		"hotkeys-js": "^3.13.9",
		"idb": "^7.1.1",
		"lz-string": "^1.5.0",
		"radix-ui": "^1.4.2"
	},
	"peerDependencies": {
		"react": "^18.2.0 || ^19.2.1",
		"react-dom": "^18.2.0 || ^19.2.1"
	},
	"devDependencies": {
		"@peculiar/webcrypto": "^1.5.0",
<<<<<<< HEAD
		"@petamoriken/float16": "^3.9.3",
		"@testing-library/react": "^15.0.7",
=======
		"@testing-library/dom": "^10.0.0",
		"@testing-library/react": "^16.0.0",
>>>>>>> ae3a8e41
		"@types/classnames": "^2.3.4",
		"@types/lz-string": "^1.5.0",
		"@types/react": "^19.2.7",
		"@types/react-dom": "^19.2.3",
		"chokidar-cli": "^3.0.0",
		"lazyrepo": "0.0.0-alpha.27",
		"react": "^19.2.1",
		"react-dom": "^19.2.1",
		"resize-observer-polyfill": "^1.5.1",
		"vitest": "^3.2.4"
	}
}<|MERGE_RESOLUTION|>--- conflicted
+++ resolved
@@ -73,13 +73,9 @@
 	},
 	"devDependencies": {
 		"@peculiar/webcrypto": "^1.5.0",
-<<<<<<< HEAD
 		"@petamoriken/float16": "^3.9.3",
-		"@testing-library/react": "^15.0.7",
-=======
 		"@testing-library/dom": "^10.0.0",
 		"@testing-library/react": "^16.0.0",
->>>>>>> ae3a8e41
 		"@types/classnames": "^2.3.4",
 		"@types/lz-string": "^1.5.0",
 		"@types/react": "^19.2.7",
