--- conflicted
+++ resolved
@@ -45,21 +45,6 @@
 		"tldraw.css"
 	],
 	"dependencies": {
-<<<<<<< HEAD
-		"@radix-ui/react-alert-dialog": "^1.0.5",
-		"@radix-ui/react-context-menu": "^2.1.5",
-		"@radix-ui/react-dialog": "^1.0.5",
-		"@radix-ui/react-dropdown-menu": "^2.0.6",
-		"@radix-ui/react-popover": "^1.0.7",
-		"@radix-ui/react-slider": "^1.1.0",
-		"@radix-ui/react-toast": "^1.1.1",
-		"@tiptap/core": "^2.9.1",
-		"@tiptap/extension-highlight": "^2.9.1",
-		"@tiptap/extension-link": "^2.9.1",
-		"@tiptap/pm": "^2.9.1",
-		"@tiptap/react": "^2.9.1",
-		"@tiptap/starter-kit": "^2.9.1",
-=======
 		"@radix-ui/react-alert-dialog": "^1.1.5",
 		"@radix-ui/react-context-menu": "^2.2.5",
 		"@radix-ui/react-dialog": "^1.1.5",
@@ -67,18 +52,19 @@
 		"@radix-ui/react-popover": "^1.1.5",
 		"@radix-ui/react-slider": "^1.2.2",
 		"@radix-ui/react-toast": "^1.2.5",
->>>>>>> 0d9e2516
+		"@tiptap/core": "^2.9.1",
+		"@tiptap/extension-highlight": "^2.9.1",
+		"@tiptap/extension-link": "^2.9.1",
+		"@tiptap/pm": "^2.9.1",
+		"@tiptap/react": "^2.9.1",
+		"@tiptap/starter-kit": "^2.9.1",
 		"@tldraw/editor": "workspace:*",
 		"@tldraw/store": "workspace:*",
 		"classnames": "^2.5.1",
 		"hotkeys-js": "^3.13.9",
 		"idb": "^7.1.1",
-<<<<<<< HEAD
 		"lodash.isequal": "^4.5.0",
-		"lz-string": "^1.4.4"
-=======
 		"lz-string": "^1.5.0"
->>>>>>> 0d9e2516
 	},
 	"peerDependencies": {
 		"react": "^18.2.0 || ^19.0.0",
