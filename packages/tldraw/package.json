{
	"name": "tldraw",
	"description": "A tiny little drawing editor.",
	"version": "3.8.1",
	"author": {
		"name": "tldraw Inc.",
		"email": "hello@tldraw.com"
	},
	"homepage": "https://tldraw.dev",
	"license": "SEE LICENSE IN LICENSE.md",
	"repository": {
		"type": "git",
		"url": "https://github.com/tldraw/tldraw"
	},
	"bugs": {
		"url": "https://github.com/tldraw/tldraw/issues"
	},
	"keywords": [
		"tldraw",
		"drawing",
		"app",
		"development",
		"whiteboard",
		"canvas",
		"infinite"
	],
	"/* NOTE */": "These `main` and `types` fields are rewritten by the build script. They are not the actual values we publish",
	"main": "./src/index.ts",
	"types": "./.tsbuild/index.d.ts",
	"scripts": {
		"test-ci": "lazy inherit",
		"test": "yarn run -T jest",
		"test-coverage": "lazy inherit",
		"predev": "node ./scripts/copy-css-files.mjs",
		"dev": "chokidar '../{editor/editor,tldraw/src/lib/ui}.css' -c 'node ./scripts/copy-css-files.mjs'",
		"prebuild": "node ./scripts/copy-css-files.mjs",
		"build": "yarn run -T tsx ../../internal/scripts/build-package.ts",
		"build-api": "yarn run -T tsx ../../internal/scripts/build-api.ts",
		"prepack": "yarn run -T tsx ../../internal/scripts/prepack.ts",
		"postpack": "../../internal/scripts/postpack.sh",
		"pack-tarball": "yarn pack",
		"lint": "yarn run -T tsx ../../internal/scripts/lint.ts"
	},
	"files": [
		"tldraw.css"
	],
	"dependencies": {
		"@radix-ui/react-alert-dialog": "^1.1.5",
		"@radix-ui/react-context-menu": "^2.2.5",
		"@radix-ui/react-dialog": "^1.1.5",
		"@radix-ui/react-dropdown-menu": "^2.1.5",
		"@radix-ui/react-popover": "^1.1.5",
		"@radix-ui/react-slider": "^1.2.2",
		"@radix-ui/react-toast": "^1.2.5",
		"@tldraw/editor": "workspace:*",
		"@tldraw/store": "workspace:*",
		"classnames": "^2.5.1",
		"hotkeys-js": "^3.13.9",
		"idb": "^7.1.1",
<<<<<<< HEAD
		"lodash.isequal": "^4.5.0",
		"lz-string": "^1.4.4"
=======
		"lz-string": "^1.5.0"
>>>>>>> a97454ec
	},
	"peerDependencies": {
		"react": "^18.2.0 || ^19.0.0",
		"react-dom": "^18.2.0 || ^19.0.0"
	},
	"devDependencies": {
		"@peculiar/webcrypto": "^1.5.0",
		"@testing-library/jest-dom": "^5.17.0",
		"@testing-library/react": "^15.0.7",
		"@types/classnames": "^2.3.4",
		"@types/lz-string": "^1.5.0",
		"chokidar-cli": "^3.0.0",
		"jest-canvas-mock": "^2.5.2",
		"jest-environment-jsdom": "^29.7.0",
		"lazyrepo": "0.0.0-alpha.27",
		"resize-observer-polyfill": "^1.5.1"
	},
	"jest": {
		"preset": "../../internal/config/jest/node/jest-preset.js",
		"testEnvironment": "../../../packages/utils/patchedJestJsDom.js",
		"fakeTimers": {
			"enableGlobally": true
		},
		"testPathIgnorePatterns": [
			"^.+\\.*.css$"
		],
		"moduleNameMapper": {
			"^~(.*)": "<rootDir>/src/$1",
			"\\.(css|less|scss|sass)$": "identity-obj-proxy"
		},
		"setupFiles": [
			"raf/polyfill",
			"jest-canvas-mock",
			"<rootDir>/setupTests.js"
		],
		"setupFilesAfterEnv": [
			"../../internal/config/setupJest.ts"
		]
	}
}<|MERGE_RESOLUTION|>--- conflicted
+++ resolved
@@ -57,12 +57,8 @@
 		"classnames": "^2.5.1",
 		"hotkeys-js": "^3.13.9",
 		"idb": "^7.1.1",
-<<<<<<< HEAD
 		"lodash.isequal": "^4.5.0",
-		"lz-string": "^1.4.4"
-=======
 		"lz-string": "^1.5.0"
->>>>>>> a97454ec
 	},
 	"peerDependencies": {
 		"react": "^18.2.0 || ^19.0.0",
