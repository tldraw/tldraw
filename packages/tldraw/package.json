{
  "name": "@tldraw/tldraw",
  "version": "1.20.0",
  "description": "A tiny little drawing app (editor)",
  "author": "@steveruizok",
  "repository": {
    "type": "git",
    "url": "https://github.com/tldraw/tldraw.git"
  },
  "license": "MIT",
  "keywords": [
    "react",
    "canvas",
    "zoom",
    "drawing",
    "whiteboard"
  ],
  "files": [
    "dist/**/*"
  ],
  "main": "./dist/index.js",
  "module": "./dist/index.mjs",
  "types": "./dist/index.d.ts",
  "source": "./src/index.ts",
  "scripts": {
    "start": "yarn lfg -d",
    "build": "yarn lfg",
    "start:packages": "yarn start",
    "start:core": "yarn start",
    "build:core": "yarn build",
    "build:packages": "yarn build",
    "lint": "eslint src/ --ext .ts,.tsx",
    "clean": "rm -rf .turbo && rm -rf node_modules && rm -rf dist",
    "test": "jest",
    "test:ci": "jest --ci --runInBand --updateSnapshot",
    "test:watch": "jest --watchAll"
  },
  "peerDependencies": {
    "react": ">=16.8",
    "react-dom": ">=16.8"
  },
  "dependencies": {
    "@radix-ui/react-alert-dialog": "^1.0.0",
    "@radix-ui/react-context-menu": "^1.0.0",
    "@radix-ui/react-dialog": "^1.0.0",
    "@radix-ui/react-dropdown-menu": "^1.0.0",
    "@radix-ui/react-icons": "^1.1.1",
    "@radix-ui/react-popover": "^1.0.0",
    "@radix-ui/react-tooltip": "^1.0.0",
    "@stitches/react": "^1.2.8",
    "@tldraw/core": "^1.15.0",
    "@tldraw/intersect": "^1.7.1",
    "@tldraw/vec": "^1.7.1",
    "idb-keyval": "^6.1.0",
    "lz-string": "^1.4.4",
    "perfect-freehand": "^1.1.0",
    "react-error-boundary": "^3.1.4",
    "react-hotkeys-hook": "^3.4.4",
    "react-intl": "^6.0.3",
    "zustand": "^3.6.9"
  },
  "devDependencies": {
    "@swc-node/jest": "^1.4.3",
    "@testing-library/react": "^13.3.0",
    "@tldraw/core": "*",
    "@tldraw/intersect": "*",
    "@tldraw/lfg": "latest",
    "@tldraw/vec": "*",
    "@types/lz-string": "^1.3.34",
    "@types/node": "^17.0.14",
    "@types/react": "^18.0.12",
    "@types/react-dom": "^18.0.5",
<<<<<<< HEAD
    "eslint": "^8.8.0",
=======
    "@typescript-eslint/eslint-plugin": "^5.10.2",
    "@typescript-eslint/parser": "^5.10.2",
>>>>>>> ecb4bfcc
    "mobx": "^6.3.8",
    "react": "^18.1.0",
    "react-dom": "^18.1.0",
    "typescript": "^4.7.3"
  },
  "jest": {
    "setupFilesAfterEnv": [
      "<rootDir>/../../setupTests.ts"
    ],
    "transform": {
      "^.+\\.(tsx|jsx|ts|js|mjs)?$": "@swc-node/jest"
    },
    "testRegex": "(/__tests__/.*|(\\.|/)(test|spec))\\.(jsx?|tsx?)$",
    "moduleFileExtensions": [
      "ts",
      "tsx",
      "js",
      "jsx",
      "json",
      "node"
    ],
    "testEnvironment": "jsdom",
    "modulePathIgnorePatterns": [
      "<rootDir>/dist/"
    ],
    "moduleNameMapper": {
      "@tldraw/tldraw": "<rootDir>/src",
      "\\~(.*)": "<rootDir>/src/$1"
    }
  },
  "gitHead": "4b1137849ad07da36fc8f0f19cb64e7535a79296"
}<|MERGE_RESOLUTION|>--- conflicted
+++ resolved
@@ -70,12 +70,7 @@
     "@types/node": "^17.0.14",
     "@types/react": "^18.0.12",
     "@types/react-dom": "^18.0.5",
-<<<<<<< HEAD
     "eslint": "^8.8.0",
-=======
-    "@typescript-eslint/eslint-plugin": "^5.10.2",
-    "@typescript-eslint/parser": "^5.10.2",
->>>>>>> ecb4bfcc
     "mobx": "^6.3.8",
     "react": "^18.1.0",
     "react-dom": "^18.1.0",
