{
  "version": "1.1.5",
  "name": "@tldraw/core",
  "description": "The tldraw core renderer and utilities.",
  "author": "@steveruizok",
  "repository": {
    "type": "git",
    "url": "git+https://github.com/tldraw/tldraw.git"
  },
  "license": "MIT",
  "keywords": [
    "react",
    "canvas",
    "zoom",
    "drawing",
    "whiteboard"
  ],
  "files": [
    "dist/**/*"
  ],
  "main": "./dist/cjs/index.js",
  "module": "./dist/esm/index.js",
  "types": "./dist/types/index.d.ts",
  "scripts": {
    "start:core": "yarn start",
    "start:packages": "yarn start",
    "start": "node scripts/dev & yarn types:dev",
    "build:core": "yarn build",
    "build:packages": "yarn build",
    "build": "node scripts/build && yarn types:build",
    "types:dev": "tsc -w --p tsconfig.build.json",
    "types:build": "tsc -p tsconfig.build.json && tsconfig-replace-paths -p tsconfig.build.json",
    "lint": "eslint src/ --ext .ts,.tsx",
    "clean": "rm -rf dist",
    "test": "jest",
    "test:ci": "jest --ci --runInBand --updateSnapshot",
    "test:watch": "jest --watchAll"
  },
  "dependencies": {
<<<<<<< HEAD
    "@tldraw/intersect": "latest",
    "@tldraw/vec": "latest",
    "@use-gesture/react": "^10.1.3",
    "mobx-react-lite": "2.2.2",
    "mobx": "5.15.5"
=======
    "@tldraw/intersect": "^1.1.5",
    "@tldraw/vec": "^1.1.5",
    "@use-gesture/react": "^10.1.3"
>>>>>>> a8f2522d
  },
  "peerDependencies": {
    "react": ">=16.8",
    "react-dom": "^16.8 || ^17.0"
  },
  "devDependencies": {
    "@swc-node/jest": "^1.3.3",
    "@testing-library/jest-dom": "^5.14.1",
    "@testing-library/react": "^12.0.0",
    "@types/jest": "^27.0.2",
    "@types/node": "^16.11.6",
    "@types/react": "^17.0.33",
    "@types/react-dom": "^17.0.10",
    "tsconfig-replace-paths": "^0.0.5"
  },
  "jest": {
    "setupFilesAfterEnv": [
      "<rootDir>/../../setupTests.ts"
    ],
    "transform": {
      "^.+\\.(tsx|jsx|ts|js|mjs)?$": "@swc-node/jest"
    },
    "testRegex": "(/__tests__/.*|(\\.|/)(test|spec))\\.(jsx?|tsx?)$",
    "moduleFileExtensions": [
      "ts",
      "tsx",
      "js",
      "jsx",
      "json",
      "node"
    ],
    "testEnvironment": "jsdom",
    "modulePathIgnorePatterns": [
      "<rootDir>/dist/",
      "<rootDir>/src/test/"
    ],
    "moduleNameMapper": {
      "@tldraw/core": "<rootDir>/src",
      "\\~(.*)": "<rootDir>/src/$1"
    }
  }
}<|MERGE_RESOLUTION|>--- conflicted
+++ resolved
@@ -37,17 +37,11 @@
     "test:watch": "jest --watchAll"
   },
   "dependencies": {
-<<<<<<< HEAD
-    "@tldraw/intersect": "latest",
-    "@tldraw/vec": "latest",
+    "@tldraw/intersect": "^1.1.5",
+    "@tldraw/vec": "^1.1.5",
     "@use-gesture/react": "^10.1.3",
     "mobx-react-lite": "2.2.2",
     "mobx": "5.15.5"
-=======
-    "@tldraw/intersect": "^1.1.5",
-    "@tldraw/vec": "^1.1.5",
-    "@use-gesture/react": "^10.1.3"
->>>>>>> a8f2522d
   },
   "peerDependencies": {
     "react": ">=16.8",
