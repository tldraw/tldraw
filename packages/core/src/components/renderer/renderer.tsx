/* eslint-disable @typescript-eslint/no-explicit-any */
import { useObserver } from 'mobx-react-lite'
import * as React from 'react'
import type {
  TLShape,
  TLPage,
  TLPageState,
  TLCallbacks,
  TLTheme,
  TLBounds,
  TLBinding,
  TLSnapLine,
  TLUsers,
} from '../../types'
import { Canvas } from '../canvas'
import { Inputs } from '../../inputs'
import { useTLTheme, TLContext, TLContextType } from '../../hooks'
import type { TLShapeUtilsMap } from '../../TLShapeUtil'

export interface RendererProps<T extends TLShape, M = any> extends Partial<TLCallbacks<T>> {
  /**
   * An object containing instances of your shape classes.
   */
  shapeUtils: TLShapeUtilsMap<T>
  /**
   * The current page, containing shapes and bindings.
   */
  page: TLPage<T, TLBinding>
  /**
   * The current page state.
   */
  pageState: TLPageState
  /**
   * (optional) A unique id to be applied to the renderer element, used to scope styles.
   */
  id?: string
  /**
   * (optional) A ref for the renderer's container element, used for scoping event handlers.
   */
  containerRef?: React.RefObject<HTMLElement>
  /**
   * (optional) An object of custom options that should be passed to rendered shapes.
   */
  meta?: M
  /**
   * (optional) The current users to render.
   */
  users?: TLUsers<T>
  /**
   * (optional) The current snap lines to render.
   */
  snapLines?: TLSnapLine[]
  /**
   * (optional) The current user's id, used to identify the user.
   */
  userId?: string
  /**
   * (optional) An object of custom theme colors.
   */
  theme?: Partial<TLTheme>
  /**
   * (optional) When true, the renderer will not show the bounds for selected objects.
   */
  hideBounds?: boolean
  /**
   * (optional) When true, the renderer will not show the handles of shapes with handles.
   */
  hideHandles?: boolean
  /**
   * (optional) When true, the renderer will not show resize handles for selected objects.
   */
  hideResizeHandles?: boolean
  /**
   * (optional) When true, the renderer will not show rotate handles for selected objects.
   */
  hideRotateHandles?: boolean
  /**
   * (optional) When true, the renderer will not show buttons for cloning shapes.
   */
  hideCloneHandles?: boolean
  /**
   * (optional) When true, the renderer will not show binding controls.
   */
  hideBindingHandles?: boolean
  /**
   * (optional) When true, the renderer will not show indicators for selected or
   * hovered objects,
   */
  hideIndicators?: boolean
  /**
   * (optional) When true, the renderer will not show the grid.
   */
  hideGrid?: boolean
  /**
   * (optional) The size of the grid step.
   */
  grid?: number
  /**
   * (optional) A callback that receives the renderer's inputs manager.
   */
  onMount?: (inputs: Inputs) => void
  /**
   * (optional) A callback that is fired when the editor's client bounding box changes.
   */
  onBoundsChange?: (bounds: TLBounds) => void
}

/**
 * The Renderer component is the main component of the library. It
 * accepts the current `page`, the `shapeUtils` needed to interpret
 * and render the shapes and bindings on the `page`, and the current
 * `pageState`.
 * @param props
 * @returns
 */
export function Renderer<T extends TLShape, M extends Record<string, unknown>>({
  id = 'tl',
  shapeUtils,
  page,
  pageState,
  users,
  userId,
  theme,
  meta,
  snapLines,
  grid,
  containerRef,
  hideHandles = false,
  hideIndicators = false,
  hideCloneHandles = false,
  hideBindingHandles = false,
  hideResizeHandles = false,
  hideRotateHandles = false,
  hideBounds = false,
  hideGrid = true,
  ...rest
}: RendererProps<T, M>): JSX.Element {
  return useObserver(() => {
    useTLTheme(theme, '#' + id)

    const rSelectionBounds = React.useRef<TLBounds>(null)

    const rPageState = React.useRef<TLPageState>(pageState)

    React.useEffect(() => {
      rPageState.current = pageState
    }, [pageState])

    const [context, setContext] = React.useState<TLContextType<T>>(() => ({
      callbacks: rest,
      shapeUtils,
      rSelectionBounds,
      rPageState,
      bounds: {
        minX: 0,
        minY: 0,
        maxX: Infinity,
        maxY: Infinity,
        width: Infinity,
        height: Infinity,
      },
      inputs: new Inputs(),
    }))

<<<<<<< HEAD
    const onBoundsChange = React.useCallback((bounds: TLBounds) => {
      setContext((context) => ({
        ...context,
        bounds,
      }))
    }, [])

    return (
      <TLContext.Provider value={context as unknown as TLContextType<TLShape>}>
        <Canvas
          id={id}
          page={page}
          pageState={pageState}
          snapLines={snapLines}
          users={users}
          userId={userId}
          externalContainerRef={containerRef}
          hideBounds={hideBounds}
          hideIndicators={hideIndicators}
          hideHandles={hideHandles}
          hideCloneHandles={hideCloneHandles}
          hideBindingHandles={hideBindingHandles}
          hideRotateHandle={hideRotateHandles}
          hideResizeHandles={hideResizeHandles}
          onBoundsChange={onBoundsChange}
          meta={meta}
        />
      </TLContext.Provider>
    )
  })
=======
  return (
    <TLContext.Provider value={context as unknown as TLContextType<TLShape>}>
      <Canvas
        id={id}
        page={page}
        pageState={pageState}
        snapLines={snapLines}
        grid={grid}
        users={users}
        userId={userId}
        externalContainerRef={containerRef}
        hideBounds={hideBounds}
        hideIndicators={hideIndicators}
        hideHandles={hideHandles}
        hideCloneHandles={hideCloneHandles}
        hideBindingHandles={hideBindingHandles}
        hideRotateHandle={hideRotateHandles}
        hideResizeHandles={hideResizeHandles}
        hideGrid={hideGrid}
        onBoundsChange={onBoundsChange}
        meta={meta}
      />
    </TLContext.Provider>
  )
>>>>>>> a8f2522d
}<|MERGE_RESOLUTION|>--- conflicted
+++ resolved
@@ -162,7 +162,6 @@
       inputs: new Inputs(),
     }))
 
-<<<<<<< HEAD
     const onBoundsChange = React.useCallback((bounds: TLBounds) => {
       setContext((context) => ({
         ...context,
@@ -170,30 +169,6 @@
       }))
     }, [])
 
-    return (
-      <TLContext.Provider value={context as unknown as TLContextType<TLShape>}>
-        <Canvas
-          id={id}
-          page={page}
-          pageState={pageState}
-          snapLines={snapLines}
-          users={users}
-          userId={userId}
-          externalContainerRef={containerRef}
-          hideBounds={hideBounds}
-          hideIndicators={hideIndicators}
-          hideHandles={hideHandles}
-          hideCloneHandles={hideCloneHandles}
-          hideBindingHandles={hideBindingHandles}
-          hideRotateHandle={hideRotateHandles}
-          hideResizeHandles={hideResizeHandles}
-          onBoundsChange={onBoundsChange}
-          meta={meta}
-        />
-      </TLContext.Provider>
-    )
-  })
-=======
   return (
     <TLContext.Provider value={context as unknown as TLContextType<TLShape>}>
       <Canvas
@@ -218,5 +193,4 @@
       />
     </TLContext.Provider>
   )
->>>>>>> a8f2522d
-}+})