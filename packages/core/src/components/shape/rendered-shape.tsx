/* eslint-disable @typescript-eslint/no-non-null-assertion */
import { observer } from 'mobx-react-lite'
import * as React from 'react'
import type { TLComponentProps, TLShape } from '~types'
import type { TLShapeUtil } from '~TLShapeUtil'

interface RenderedShapeProps<T extends TLShape, E extends Element, M>
  extends TLComponentProps<T, E, M> {
  shape: T
  utils: TLShapeUtil<T, E, M>
}

<<<<<<< HEAD
export const RenderedShape = observer(
  function RenderedShape<T extends TLShape, E extends Element, M>(
    props: RenderedShapeProps<T, E, M>
  ) {
    const ref = props.utils.getRef(props.shape)
    return <props.utils.Component ref={ref} {...props} />
  })

/*,
  (prev, next) => {
    // If these have changed, then definitely render
    if (
      prev.isHovered !== next.isHovered ||
      prev.isSelected !== next.isSelected ||
      prev.isEditing !== next.isEditing ||
      prev.isBinding !== next.isBinding ||
      prev.isGhost !== next.isGhost ||
      prev.meta !== next.meta
    ) {
      return false
    }
=======
const _RenderedShape = observer(function RenderedShape<T extends TLShape, E extends Element, M>(
  props: RenderedShapeProps<T, E, M>
) {
  const ref = props.utils.getRef(props.shape)
  return <props.utils.Component ref={ref} {...props} />
})
>>>>>>> 5898afac

export const RenderedShape = React.memo(_RenderedShape, (prev, next) => {
  // If these have changed, then definitely render
  if (
    prev.isHovered !== next.isHovered ||
    prev.isSelected !== next.isSelected ||
    prev.isEditing !== next.isEditing ||
    prev.isBinding !== next.isBinding ||
    prev.isGhost !== next.isGhost ||
    prev.meta !== next.meta
  ) {
    return false
  }

  // If not, and if the shape has changed, ask the shape's class
  // whether it should render
  if (next.shape !== prev.shape) {
    return !next.utils.shouldRender(next.shape, prev.shape)
  }

  return true
})<|MERGE_RESOLUTION|>--- conflicted
+++ resolved
@@ -10,36 +10,12 @@
   utils: TLShapeUtil<T, E, M>
 }
 
-<<<<<<< HEAD
-export const RenderedShape = observer(
-  function RenderedShape<T extends TLShape, E extends Element, M>(
-    props: RenderedShapeProps<T, E, M>
-  ) {
-    const ref = props.utils.getRef(props.shape)
-    return <props.utils.Component ref={ref} {...props} />
-  })
-
-/*,
-  (prev, next) => {
-    // If these have changed, then definitely render
-    if (
-      prev.isHovered !== next.isHovered ||
-      prev.isSelected !== next.isSelected ||
-      prev.isEditing !== next.isEditing ||
-      prev.isBinding !== next.isBinding ||
-      prev.isGhost !== next.isGhost ||
-      prev.meta !== next.meta
-    ) {
-      return false
-    }
-=======
 const _RenderedShape = observer(function RenderedShape<T extends TLShape, E extends Element, M>(
   props: RenderedShapeProps<T, E, M>
 ) {
   const ref = props.utils.getRef(props.shape)
   return <props.utils.Component ref={ref} {...props} />
 })
->>>>>>> 5898afac
 
 export const RenderedShape = React.memo(_RenderedShape, (prev, next) => {
   // If these have changed, then definitely render
