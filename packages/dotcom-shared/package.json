--- conflicted
+++ resolved
@@ -9,11 +9,7 @@
 	"files": [],
 	"type": "module",
 	"dependencies": {
-<<<<<<< HEAD
-		"@rocicorp/zero": "0.19.2025042700",
-=======
 		"@rocicorp/zero": "0.19.2025050203",
->>>>>>> b791a036
 		"@tldraw/state": "workspace:*",
 		"@tldraw/store": "workspace:*",
 		"@tldraw/tlschema": "workspace:*",
