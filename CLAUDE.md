# CLAUDE.md

This file provides guidance to Claude Code (claude.ai/code) when working with code in this repository.

## Repository Overview

This is the tldraw monorepo - an infinite canvas SDK for React applications. It's organized using yarn workspaces with packages for the core editor, UI components, shapes, tools, and supporting infrastructure.

**Important**: There are CONTEXT.md files throughout this repository designed specifically for AI agents. Always read the relevant CONTEXT.md files to understand packages and their architecture.

## Essential Commands

<<<<<<< HEAD
**Development:**

- `yarn dev` - Runs examples app with hot reload (localhost:5420)
- `yarn dev-app` - Runs dotcom client and workers
- `yarn dev-docs` - Runs documentation site
- `yarn dev-vscode` - Develops VS Code extension
- `yarn dev-template <template name>` - Runs a template

**Building & Testing:**

- `yarn build` - Builds all packages
- `yarn test run` - Runs all vitest tests (slow, use package-specific instead)
- `yarn typecheck` - Type checks entire codebase
- `yarn lint` - Lints all code
- `yarn format` - Formats code with Prettier

**Package-specific commands:**

- Run `yarn test run` within individual package directories for faster testing
- Run `yarn build` within package directories for specific builds
=======
### Development

- `yarn dev` - Start development server for examples app (main SDK showcase)
- `yarn dev-app` - Start tldraw.com client app development
- `yarn dev-docs` - Start documentation site development
- `yarn dev-vscode` - Start VSCode extension development
- `yarn context` - Find and display nearest CONTEXT.md file (supports -v, -r, -u flags)
- `yarn refresh-context` - Update CONTEXT.md files using Claude Code CLI

### Building

- `yarn build` - Build all packages using lazy (incremental build system)
- `yarn build-package` - Build all SDK packages only
- `yarn build-app` - Build tldraw.com client app
- `yarn build-docs` - Build documentation site

### Testing

- `yarn test` - Run all tests (slow, avoid unless necessary)
- `yarn test run` - Run tests in specific workspace (cd to workspace first)
- `yarn test-ci` - Run tests in CI mode
- `yarn e2e` - Run end-to-end tests for examples
- `yarn e2e-dotcom` - Run end-to-end tests for tldraw.com

### Code Quality

- `yarn lint` - Lint all packages
- `yarn typecheck` - Type check all packages
- `yarn format` - Format code with Prettier
- `yarn api-check` - Validate public API consistency
>>>>>>> cb97f41d

IMPORTANT: NEVER run bare `tsc` - always use `yarn typecheck`

## Architecture Overview

<<<<<<< HEAD
This is a monorepo using Yarn workspaces with the following key components:

**Core SDK Packages:**

- `packages/editor` - Core infinite canvas editor without shapes/tools
- `packages/tldraw` - Complete editor with default shapes, tools, and UI
- `packages/state` - Reactive signals library (like MobX/Solid)
- `packages/store` - Reactive in-memory database for tldraw documents
- `packages/tlschema` - Type definitions, validators, and migrations
- `packages/utils` - Internal utilities and helpers

**Supporting Packages:**

- `packages/assets` - Fonts, icons, translations, watermarks
- `packages/sync` & `packages/sync-core` - Multiplayer SDK
- `packages/ai` - AI integration module
- `packages/validate` - Lightweight validation library

**Applications:**

- `apps/examples` - SDK examples and development environment
- `apps/docs` - Documentation website (tldraw.dev)
- `apps/dotcom/*` - The tldraw.com application and workers
- `apps/vscode` - VS Code extension

**Templates:**

- Various starting points for different frameworks and use cases

## Key Development Patterns

**Monorepo Management:**

- Uses `lazyrepo` for task orchestration and caching
- Workspace dependencies use `workspace:*` protocol
- Build system handles TypeScript compilation and API extraction

**State Management:**

- Uses custom reactive signals (`@tldraw/state`) throughout
- Editor state is managed via reactive derivations and atoms
- Store manages document data with automatic persistence

**Testing:**

- vitest for unit tests with package-specific test commands
- Playwright for E2E tests
- Test files should be co-located with source files (`.test.ts`)
- Integration tests go in `src/test/` directories
- Use tldraw workspace for testing editor with default shapes

**Examples Development:**

- Examples live in `apps/examples/src/examples/`
- Each example needs `README.md` with frontmatter and component file
- Use footnote-style comments `// [1]` with explanations at bottom
- Follow writing guide in `apps/examples/writing-examples.md`

## Important Notes

- Node.js ^20.0.0 required
- Uses Yarn Berry (4.7.0+) - enable corepack
- TypeScript project with strict type checking
- CSS bundled separately (`tldraw.css`, `editor.css`)
- Watermark licensing applies to commercial use
=======
### Core Packages Structure

**@tldraw/editor** - Foundational infinite canvas editor

- No shapes, tools, or UI - just the core engine
- State management using reactive signals (@tldraw/state)
- Shape system via ShapeUtil, Tools via StateNode
- Bindings system for shape relationships

**@tldraw/tldraw** - Complete "batteries included" SDK

- Builds on editor with full UI, shapes, and tools
- Default shape utilities (text, draw, geo, arrow, etc.)
- Complete tool set (select, hand, eraser, etc.)
- Responsive UI system with customizable components

**@tldraw/store** - Reactive client-side database

- Document persistence with IndexedDB
- Reactive updates using signals
- Migration system for schema changes

**@tldraw/tlschema** - Type definitions and validators

- Shape, binding, and record type definitions
- Validation schemas and migrations
- Shared data structures

### Key Architectural Patterns

**Reactive State Management**

- Uses @tldraw/state for reactive signals (Atom, Computed)
- All editor state is reactive and observable
- Automatic dependency tracking prevents unnecessary re-renders

**Shape System**

- Each shape type has a ShapeUtil class defining behavior
- ShapeUtil handles geometry, rendering, interactions
- Extensible - custom shapes via new ShapeUtil implementations

**Tools as State Machines**

- Tools implemented as StateNode hierarchies
- Event-driven with pointer, keyboard, tick handlers
- Complex tools have child states (e.g., SelectTool has Brushing, Translating, etc.)

**Bindings System**

- Relationships between shapes (arrows to shapes, etc.)
- BindingUtil classes define binding behavior
- Automatic updates when connected shapes change

## Testing Patterns

**Vitest Tests**

- Unit tests: name test files after the file being tested (e.g., `LicenseManager.test.ts`)
- Integration tests: use `src/test/feature-name.test.ts` format
- Test in tldraw workspace if you need default shapes/tools

**Running Tests**

- Run from specific workspace directory: `cd packages/editor && yarn test run`
- Filter with additional args: `yarn test run --grep "selection"`
- Avoid `yarn test` from root (slow and hard to filter)

**Playwright E2E Tests**

- Located in `apps/examples/e2e/` and `apps/dotcom/client/e2e/`
- Use `yarn e2e` and `yarn e2e-dotcom` commands

## Development Workspace Structure

```
apps/
├── examples/          # SDK examples and demos
├── docs/             # Documentation site (tldraw.dev)
├── dotcom/           # tldraw.com application
│   ├── client/       # Frontend React app
│   ├── sync-worker/  # Multiplayer backend
│   └── asset-upload-worker/
└── vscode/           # VSCode extension

packages/
├── editor/           # Core editor engine
├── tldraw/           # Complete SDK with UI
├── store/            # Reactive database
├── tlschema/         # Type definitions
├── state/            # Reactive signals library
├── sync/             # Multiplayer SDK
├── utils/            # Shared utilities
├── validate/         # Lightweight validation library
├── assets/           # Icons, fonts, translations
├── ai/               # AI module SDK addon
└── create-tldraw/    # npm create tldraw CLI

templates/            # Starter templates for different frameworks
```

## Build System (LazyRepo)

Uses `lazyrepo` for incremental builds with caching:

- `yarn build` builds only what changed
- Workspace dependencies handled automatically
- Caching based on file inputs/outputs
- Parallel execution where possible

## Key Development Notes

**TypeScript**

- Uses workspace references for fast incremental compilation
- Run `yarn typecheck` before commits
- API surface validated with Microsoft API Extractor

**Monorepo Management**

- Yarn workspaces with berry (yarn 4.x)
- Use `yarn` not `npm` - packageManager field enforces this
- Dependencies managed at workspace level where possible

**Asset Management**

- Icons, fonts, translations in `/assets` (managed centrally)
- Run `yarn refresh-assets` after asset changes
- Assets bundled into packages during build
- Automatic optimization and deduplication

**Example Development**

- Main development happens in `apps/examples`
- Examples showcase SDK capabilities
- See `apps/examples/writing-examples.md` for guidelines

## Creating New Components

**Custom Shapes**

1. Create ShapeUtil class extending base ShapeUtil
2. Implement required methods (getGeometry, component, indicator)
3. Register in editor via shapeUtils prop

**Custom Tools**

1. Create StateNode class with tool logic
2. Define state machine with onEnter/onExit/event handlers
3. Register in editor via tools prop

**UI Customization**

- Every tldraw UI component can be overridden
- Pass custom components via `components` prop
- See existing components for patterns

## Integration Notes

**With External Apps**

- Import CSS: `import 'tldraw/tldraw.css'` (full) or `import '@tldraw/editor/editor.css'` (editor only)
- Requires React 18+ and modern bundler
- Support for Vite, Next.js, and other React frameworks

**Collaboration**

- Use @tldraw/sync for multiplayer
- WebSocket-based real-time synchronization
- See templates/sync-cloudflare for implementation example

**Licensing**

- SDK has "Made with tldraw" watermark by default
- Business license removes watermark
- See tldraw.dev for licensing details

# important-instruction-reminders

Do what has been asked; nothing more, nothing less.
NEVER create files unless they're absolutely necessary for achieving your goal.
ALWAYS prefer editing an existing file to creating a new one.
NEVER proactively create documentation files (\*.md) or README files. Only create documentation files if explicitly requested by the User.

# cursor-rules-integration

When writing examples, be sure to read the `./apps/examples/writing-examples.md` file for proper example patterns and conventions.
>>>>>>> cb97f41d
<|MERGE_RESOLUTION|>--- conflicted
+++ resolved
@@ -10,131 +10,34 @@
 
 ## Essential Commands
 
-<<<<<<< HEAD
-**Development:**
-
-- `yarn dev` - Runs examples app with hot reload (localhost:5420)
-- `yarn dev-app` - Runs dotcom client and workers
-- `yarn dev-docs` - Runs documentation site
-- `yarn dev-vscode` - Develops VS Code extension
-- `yarn dev-template <template name>` - Runs a template
-
-**Building & Testing:**
-
-- `yarn build` - Builds all packages
-- `yarn test run` - Runs all vitest tests (slow, use package-specific instead)
-- `yarn typecheck` - Type checks entire codebase
-- `yarn lint` - Lints all code
-- `yarn format` - Formats code with Prettier
-
-**Package-specific commands:**
-
-- Run `yarn test run` within individual package directories for faster testing
-- Run `yarn build` within package directories for specific builds
-=======
 ### Development
 
 - `yarn dev` - Start development server for examples app (main SDK showcase)
 - `yarn dev-app` - Start tldraw.com client app development
 - `yarn dev-docs` - Start documentation site development
 - `yarn dev-vscode` - Start VSCode extension development
+- `yarn dev-template <template name>` - Runs a template
 - `yarn context` - Find and display nearest CONTEXT.md file (supports -v, -r, -u flags)
 - `yarn refresh-context` - Update CONTEXT.md files using Claude Code CLI
 
-### Building
-
-- `yarn build` - Build all packages using lazy (incremental build system)
-- `yarn build-package` - Build all SDK packages only
-- `yarn build-app` - Build tldraw.com client app
-- `yarn build-docs` - Build documentation site
-
 ### Testing
 
-- `yarn test` - Run all tests (slow, avoid unless necessary)
-- `yarn test run` - Run tests in specific workspace (cd to workspace first)
-- `yarn test-ci` - Run tests in CI mode
+- `yarn test run` in root - Run all tests (slow, avoid unless necessary)
+- `yarn test run` in a workspace - Run tests in specific workspace (cd to workspace first)
 - `yarn e2e` - Run end-to-end tests for examples
 - `yarn e2e-dotcom` - Run end-to-end tests for tldraw.com
 
 ### Code Quality
 
-- `yarn lint` - Lint all packages
-- `yarn typecheck` - Type check all packages
+- `yarn lint` - Lint package
+- `yarn typecheck` in workspace root - Type check all packages
 - `yarn format` - Format code with Prettier
 - `yarn api-check` - Validate public API consistency
->>>>>>> cb97f41d
 
 IMPORTANT: NEVER run bare `tsc` - always use `yarn typecheck`
 
 ## Architecture Overview
 
-<<<<<<< HEAD
-This is a monorepo using Yarn workspaces with the following key components:
-
-**Core SDK Packages:**
-
-- `packages/editor` - Core infinite canvas editor without shapes/tools
-- `packages/tldraw` - Complete editor with default shapes, tools, and UI
-- `packages/state` - Reactive signals library (like MobX/Solid)
-- `packages/store` - Reactive in-memory database for tldraw documents
-- `packages/tlschema` - Type definitions, validators, and migrations
-- `packages/utils` - Internal utilities and helpers
-
-**Supporting Packages:**
-
-- `packages/assets` - Fonts, icons, translations, watermarks
-- `packages/sync` & `packages/sync-core` - Multiplayer SDK
-- `packages/ai` - AI integration module
-- `packages/validate` - Lightweight validation library
-
-**Applications:**
-
-- `apps/examples` - SDK examples and development environment
-- `apps/docs` - Documentation website (tldraw.dev)
-- `apps/dotcom/*` - The tldraw.com application and workers
-- `apps/vscode` - VS Code extension
-
-**Templates:**
-
-- Various starting points for different frameworks and use cases
-
-## Key Development Patterns
-
-**Monorepo Management:**
-
-- Uses `lazyrepo` for task orchestration and caching
-- Workspace dependencies use `workspace:*` protocol
-- Build system handles TypeScript compilation and API extraction
-
-**State Management:**
-
-- Uses custom reactive signals (`@tldraw/state`) throughout
-- Editor state is managed via reactive derivations and atoms
-- Store manages document data with automatic persistence
-
-**Testing:**
-
-- vitest for unit tests with package-specific test commands
-- Playwright for E2E tests
-- Test files should be co-located with source files (`.test.ts`)
-- Integration tests go in `src/test/` directories
-- Use tldraw workspace for testing editor with default shapes
-
-**Examples Development:**
-
-- Examples live in `apps/examples/src/examples/`
-- Each example needs `README.md` with frontmatter and component file
-- Use footnote-style comments `// [1]` with explanations at bottom
-- Follow writing guide in `apps/examples/writing-examples.md`
-
-## Important Notes
-
-- Node.js ^20.0.0 required
-- Uses Yarn Berry (4.7.0+) - enable corepack
-- TypeScript project with strict type checking
-- CSS bundled separately (`tldraw.css`, `editor.css`)
-- Watermark licensing applies to commercial use
-=======
 ### Core Packages Structure
 
 **@tldraw/editor** - Foundational infinite canvas editor
@@ -321,5 +224,4 @@
 
 # cursor-rules-integration
 
-When writing examples, be sure to read the `./apps/examples/writing-examples.md` file for proper example patterns and conventions.
->>>>>>> cb97f41d
+When writing examples, be sure to read the `./apps/examples/writing-examples.md` file for proper example patterns and conventions.