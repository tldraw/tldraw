# Logs
logs
*.log
npm-debug.log*
yarn-debug.log*
yarn-error.log*
pnpm-debug.log*
lerna-debug.log*
<<<<<<< HEAD
worktrees
=======
/worktrees
>>>>>>> 5bab18e3

.rooms

node_modules
dist
dist-cjs
dist-esm
.tsbuild*
.lazy
dist-ssr
*.local

# Editor directories and files
.vscode/*
!.vscode/extensions.json
.idea
.DS_Store
*.suo
*.ntvs*
*.njsproj
*.sln
*.sw?

# turborepo
.turbo

coverage

**/*.env
**/*.tsbuildinfo

**/*.css.map
**/*.js.map
apps/examples/www/index.js
apps/examples/www/index.css
nohup.out

packages/*/package
packages/*/*.tgz

tsconfig.build.json
.vercel

api-json
api-md

packages/tldraw/tldraw.css
packages/namespaced-tldraw/tldraw.css

packages/assets/embed-icons
packages/assets/fonts
packages/assets/icons
packages/assets/translations
packages/assets/watermarks
apps/examples/www/embed-icons
apps/examples/www/fonts
apps/examples/www/icons
apps/examples/www/translations

# yarn v2
.pnp.*
.yarn/*
!.yarn/patches
!.yarn/plugins
!.yarn/releases
!.yarn/sdks
!.yarn/versions

packages/*/api/temp
packages/*/api/api.json
packages/*/api/internal.d.ts
packages/*/api/public.d.ts

apps/examples/www/index.css
apps/examples/www/index.js
.tsbuild

apps/examples/build.esbuild.json

apps/examples/e2e/test-results
apps/examples/playwright-report
apps/dotcom/client/test-results
apps/dotcom/client/playwright-report
apps/dotcom/client/e2e/.auth
apps/dotcom/zero-cache/.schema.js
sst-env.d.ts

apps/docs/content/gen
apps/docs/content/releases
apps/docs/api

.dev.vars
.env.local
.env.development.local
.env*

.wrangler
/vercel.json
license-report-prod.html
license-report.html

.bundle-meta.json
.zed

# sst
.sst<|MERGE_RESOLUTION|>--- conflicted
+++ resolved
@@ -6,11 +6,7 @@
 yarn-error.log*
 pnpm-debug.log*
 lerna-debug.log*
-<<<<<<< HEAD
-worktrees
-=======
 /worktrees
->>>>>>> 5bab18e3
 
 .rooms
 
