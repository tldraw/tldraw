{
	"mcpServers": {
		"notion": {
			"command": "npx",
			"args": ["-y", "mcp-remote", "https://mcp.notion.com/sse"]
		},
		"linear": {
			"command": "npx",
			"args": ["-y", "mcp-remote", "https://mcp.linear.app/sse"]
		},
		"Context7": {
			"command": "npx",
			"args": ["-y", "@upstash/context7-mcp"]
<<<<<<< HEAD
		},
		"puppeteer": {
			"command": "npx",
			"args": ["-y", "@modelcontextprotocol/server-puppeteer"]
=======
>>>>>>> 99cd20c3
		}
	}
}<|MERGE_RESOLUTION|>--- conflicted
+++ resolved
@@ -11,13 +11,6 @@
 		"Context7": {
 			"command": "npx",
 			"args": ["-y", "@upstash/context7-mcp"]
-<<<<<<< HEAD
-		},
-		"puppeteer": {
-			"command": "npx",
-			"args": ["-y", "@modelcontextprotocol/server-puppeteer"]
-=======
->>>>>>> 99cd20c3
 		}
 	}
 }