name: Issue Triage

on:
  issues:
    types: [opened]
  workflow_dispatch:
    inputs:
      issue_number:
        description: 'Issue number to triage (for testing)'
        required: true
        type: number

jobs:
  triage:
    runs-on: ubuntu-latest
    permissions:
      contents: read
      issues: write
      id-token: write
    env:
      ISSUE_NUMBER: ${{ github.event.issue.number || inputs.issue_number }}
    steps:
      - name: Checkout repository
        uses: actions/checkout@v4
        with:
          fetch-depth: 1

      - name: Get issue details
        id: issue
        env:
          GH_TOKEN: ${{ github.token }}
        run: |
          gh issue view ${{ env.ISSUE_NUMBER }} --json title,body,labels,state > /tmp/issue.json
          echo "details<<EOF" >> $GITHUB_OUTPUT
          cat /tmp/issue.json >> $GITHUB_OUTPUT
          echo "EOF" >> $GITHUB_OUTPUT

      - name: Triage Issue with Claude
        uses: anthropics/claude-code-action@v1
        with:
          anthropic_api_key: ${{ secrets.ANTHROPIC_API_KEY }}
          prompt: |
            You are an issue triage bot for the tldraw repository. Evaluate and label issue #${{ env.ISSUE_NUMBER }}.

            ## Issue details
            ```json
            ${{ steps.issue.outputs.details }}
            ```

            ## Tasks

            ### 1. Classify the issue type
            Determine if this is a:
            - **Bug**: Something is broken or not working as designed (crashes, rendering errors, data loss)
            - **Improvement**: A request to enhance existing behavior (UX preferences, "I wish X worked like Y")
            - **Feature**: A request for entirely new functionality
            - **Task**: Internal team task
            - **Example**: Request for a new SDK example

            IMPORTANT: Many issues filed as "bugs" are actually improvement requests. A true bug is something objectively broken. "The menu should be on the left" or "I don't like the animation" are improvements, not bugs.

            ### 2. Apply labels
            Add appropriate labels using `gh issue edit --add-label`:
            - `sdk` - Affects @tldraw/tldraw package
            - `dotcom` - Related to tldraw.com
            - `docs` - Documentation changes
            - `examples` - SDK example requests
            - `performance` - Performance issues
            - `a11y` - Accessibility issues
            - `bugfix` - Confirmed bugs (use only for TRUE bugs)
            - `feature` - New features
            - `improvement` - Product improvements (use this for UX preferences)
            - `More Info Needed` - Issue lacks critical info to understand/reproduce

            ### 3. Research the codebase (for bugs and improvements)
            For bugs and improvements, research the codebase to identify:
            - Relevant files and code paths
            - Where the issue likely originates
            - Related code, tests, or previous fixes

            Keep research focused - identify 3-5 key files maximum.

<<<<<<< HEAD
            ### 4. For TRUE bug reports, research the codebase
            If this is a genuine bug report (not a UX preference), use your Explore capability to:
            - Search the codebase for relevant files and code paths
            - Identify where the bug might originate
            - Look for related code, tests, or previous fixes

            ## Output format
            After your analysis:
            1. If labels need to be added, use `gh issue edit` to add them
            2. If the type needs to be changed, update it accordingly
            3. If no changes are needed, you can simply acknowledge the issue is well-formed

            IMPORTANT: Do NOT add comments to the issue. Only update labels and metadata.
=======
            ### 4. Add a comment with findings
            Write a brief comment summarizing:
            - What type of issue this is and why
            - Key files involved (with line numbers if helpful)
            - Suggested approach (1-2 sentences)

            IMPORTANT for comments:
            - Write the comment to /tmp/comment.md first using Write tool
            - Then post with: gh issue comment ${{ env.ISSUE_NUMBER }} --body-file /tmp/comment.md
            - Keep comments concise (under 500 words)
            - Use simple markdown (headers, bullets, bold) - avoid complex code blocks
>>>>>>> a1b04da8

            ## Execution order
            1. Read the issue and classify it
            2. Add labels with `gh issue edit`
            3. Research codebase if needed
            4. Write and post comment
          claude_args: '--allowedTools "Bash(gh issue:*),Bash(gh api:*),Read,Glob,Grep,Task,Write"'<|MERGE_RESOLUTION|>--- conflicted
+++ resolved
@@ -72,21 +72,6 @@
             - `improvement` - Product improvements (use this for UX preferences)
             - `More Info Needed` - Issue lacks critical info to understand/reproduce
 
-            ### 3. Research the codebase (for bugs and improvements)
-            For bugs and improvements, research the codebase to identify:
-            - Relevant files and code paths
-            - Where the issue likely originates
-            - Related code, tests, or previous fixes
-
-            Keep research focused - identify 3-5 key files maximum.
-
-<<<<<<< HEAD
-            ### 4. For TRUE bug reports, research the codebase
-            If this is a genuine bug report (not a UX preference), use your Explore capability to:
-            - Search the codebase for relevant files and code paths
-            - Identify where the bug might originate
-            - Look for related code, tests, or previous fixes
-
             ## Output format
             After your analysis:
             1. If labels need to be added, use `gh issue edit` to add them
@@ -94,23 +79,8 @@
             3. If no changes are needed, you can simply acknowledge the issue is well-formed
 
             IMPORTANT: Do NOT add comments to the issue. Only update labels and metadata.
-=======
-            ### 4. Add a comment with findings
-            Write a brief comment summarizing:
-            - What type of issue this is and why
-            - Key files involved (with line numbers if helpful)
-            - Suggested approach (1-2 sentences)
-
-            IMPORTANT for comments:
-            - Write the comment to /tmp/comment.md first using Write tool
-            - Then post with: gh issue comment ${{ env.ISSUE_NUMBER }} --body-file /tmp/comment.md
-            - Keep comments concise (under 500 words)
-            - Use simple markdown (headers, bullets, bold) - avoid complex code blocks
->>>>>>> a1b04da8
 
             ## Execution order
             1. Read the issue and classify it
             2. Add labels with `gh issue edit`
-            3. Research codebase if needed
-            4. Write and post comment
           claude_args: '--allowedTools "Bash(gh issue:*),Bash(gh api:*),Read,Glob,Grep,Task,Write"'