name: Close inactive issues
on:
  schedule:
    - cron: '0 0 1 * *'

jobs:
  close-issues:
    runs-on: ubuntu-latest
    permissions:
      issues: write
      pull-requests: write
    steps:
      - uses: actions/stale@v5
        with:
          days-before-issue-stale: 150
<<<<<<< HEAD
          days-before-issue-close: 180
          stale-issue-label: 'stale'
          stale-issue-message: 'This issue is stale because it has been open for 180 days with no activity.'
          close-issue-message: 'This issue was closed because it has been inactive for 150 days since being marked as stale.'
=======
          days-before-issue-close: -1
          stale-issue-label: "stale"
          stale-issue-message: "This issue is stale because it has been open for 180 days with no activity."
          close-issue-message: "This issue was closed because it has been inactive for 150 days since being marked as stale."
>>>>>>> eaf78c34
          days-before-pr-stale: -1
          days-before-pr-close: -1
          operations-per-run: 100
          repo-token: ${{ secrets.GITHUB_TOKEN }}<|MERGE_RESOLUTION|>--- conflicted
+++ resolved
@@ -13,17 +13,10 @@
       - uses: actions/stale@v5
         with:
           days-before-issue-stale: 150
-<<<<<<< HEAD
-          days-before-issue-close: 180
+          days-before-issue-close: -1
           stale-issue-label: 'stale'
           stale-issue-message: 'This issue is stale because it has been open for 180 days with no activity.'
           close-issue-message: 'This issue was closed because it has been inactive for 150 days since being marked as stale.'
-=======
-          days-before-issue-close: -1
-          stale-issue-label: "stale"
-          stale-issue-message: "This issue is stale because it has been open for 180 days with no activity."
-          close-issue-message: "This issue was closed because it has been inactive for 150 days since being marked as stale."
->>>>>>> eaf78c34
           days-before-pr-stale: -1
           days-before-pr-close: -1
           operations-per-run: 100
