--- conflicted
+++ resolved
@@ -1,16 +1,11 @@
 #!/usr/bin/env sh
 . "$(dirname -- "$0")/_/husky.sh"
-
-<<<<<<< HEAD
 
 # if the folder we're in is called "bublic", set YARN_RC_FILENAME:
 if [ "$(basename "$(pwd)")" = "bublic" ]; then
   export YARN_RC_FILENAME=.yarnrc-private.yml
 fi
 
-yarn lazy run build-api
-=======
 npx lazy run build-api
->>>>>>> b63e8714
 git add packages/*/api-report.md
 npx lint-staged