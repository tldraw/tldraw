---
title: Editor
status: published
author: steveruizok
date: 3/22/2023
order: 3
keywords:
  - ui
  - app
  - editor
  - control
  - select
---

##### Table of Contents

- [Introduction](#introduction)
<<<<<<< HEAD
- [Store](#store)
- [Events and Tools](#events-and-tools)
=======
- [State](#state)
- [Events](#events)
>>>>>>> b7d9c868
- [Inputs](#inputs)
- [Common things to do with the editor](#common-things-to-do-with-the-editor)

## Introduction

The [`Editor`](/gen/editor/Editor) class is the main way of controlling tldraw's editor. You can use it to manage the editor's internal state, make changes to the document, or respond to changes that have occurred.

By design, the [`Editor`](/gen/editor/Editor)'s surface area is very large. Almost everything is available through it. Need to create some shapes? Use [`editor.createShapes()`](/gen/editor/Editor#createShapes). Need to delete them? Use [`editor.deleteShapes()`](/gen/editor/Editor#deleteShapes). Need a sorted array of every shape on the current page? Use [`editor.sortedShapesArray`](/gen/editor/Editor#sortedShapesArray).

This page gives a broad idea of how the [`Editor`](/gen/editor/Editor) class is organized and some of the architectural concepts involved. The full reference is available in the [Editor API](/gen/editor/Editor).

## Store

The editor holds the raw state of the document in its [`store`](/gen/editor/Editor#store) property. Data is kept here as a table of JSON serializable records. 

For example, the store contains a `page` record for each page in the current document, as well as an `instancePageState` record for each page that stores information about the editor's state for that page, and a single `instanceState` for each editor instance which stores the id of the user's current page.

The editor also exposes many _computed_ values which are derived from other records in the store. For example, [`editor.selectedIds`](/gen/editor/Editor#selectedIds) is a computed property that will return the editor's current selected shape ids for its current page.

You can use these properties directly or you can use them in signals.

```tsx
import { track, useEditor } from "@tldraw/tldraw"

export const SelectedIdsCount = track(() => {
  const editor = useEditor()
  
  return (
    <div>{editor.selectedIds.length}</div>
  )
})
```

### Changing the state

The [`Editor`](/gen/editor/Editor) class has many methods for updating its state. For example, you can change the current page's selection using [`editor.setSelectedIds`](/gen/editor/Editor#setSelectedIds). You can also use other convenience methods, such as [`editor.select`](/gen/editor/Editor#), [`editor.deselect`](/gen/editor/Editor#deselect), [`editor.selectAll`](/gen/editor/Editor#selectAll), or [`editor.selectNone`](/gen/editor/Editor#selectNone).

```ts
editor.selectNone()
editor.select(myShapeId, myOtherShapeId)
editor.selectedIds // [myShapeId, myOtherShapeId]
```

Each change to the state happens within a transaction. You can batch changes into a single transaction using the [`editor.batch`](/gen/editor/Editor#batch) method. It's a good idea to batch wherever possible, as this reduces the overhead for persisting or distributing those changes.

### Listening for changes

You can subscribe to changes using [`editor.store.listen`](/gen/store/Store#listen). Each time a transaction completes, the editor will call the callback with a history entry. This entry contains information about the records that were added, changed, or deleted, as well as whether the change was caused by the user or from a remote change.

```ts
editor.store.listen(entry => {
  entry // { changes, source }
})
```

### Remote changes

By default, changes to the editor's store are assumed to have come from the editor itself. You can use [`editor.store.mergeRemoteChanges`](/gen/store/Store#mergeRemoteChanges) to make changes in the store that will be emitted via [`store.listen`](/gen/store/Store#listen) with the `source` property as `'remote'`. 

If you're setting up some kind of multiplayer backend, you would want to send only the `'user'` changes to the server and merge the changes from the server using [`editor.store.mergeRemoteChanges`](/gen/store/Store#mergeRemoteChanges).

### Undo and redo

The history stack in tldraw contains two types of data: "marks" and "commands". Commands have their own `undo` and `redo` methods that describe how the state should change when the command is undone or redone. 

You can call [`editor.mark(id)`](/gen/editor/Editor#mark) to add a mark to the history stack with the given `id`. 

When you call [`editor.undo()`](/gen/editor/Editor#undo), the editor will undo each command until it finds either a mark or the start of the stack. When you call [`editor.redo()`](/gen/editor/Editor#redo), the editor will redo each command until it finds either a mark or the end of the stack. 

```ts
// A
editor.mark("duplicate everything")
editor.selectAll()
editor.duplicateShapes(editor.selectedIds)
// B

editor.undo() // will return to A
editor.redo() // will return to B
```

You can call [`editor.bail()`](/gen/editor/Editor#bail) to undo and delete all commands in the stack until the first mark. 

```ts
// A
editor.mark("duplicate everything")
editor.selectAll()
editor.duplicateShapes(editor.selectedIds)
// B

editor.bail() // will return to A
editor.redo() // will do nothing 
```

You can use [`editor.bailToMark(id)`](/gen/editor/Editor#bailToMark) to undo and delete all commands and marks until you reach a mark with the given `id`.

```ts
// A
editor.mark("first")
editor.selectAll()
// B
editor.mark("second")
editor.duplicateShapes(editor.selectedIds)
// C

editor.bailToMark("first") // will to A
```

## Events

The [`Editor`](/gen/editor/Editor) class receives events from its [`dispatch`](/gen/editor/Editor#dispatch) method. When the [`Editor`](/gen/editor/Editor) receives an event, it is first handled internally to update [`editor.inputs`](/gen/editor/Editor#inputs) and other state before, and then sent into to the editor's state chart.

You shouldn't need to use the [`dispatch`](/gen/editor/Editor#dispatch) method directly, however you may write code in the state chart that responds to these events. See the [Tools page](tools) to learn how to do that, or read below for a more detailed information about the state chart itself.

### State Chart

The [`Editor`](/gen/editor/Editor) class has a "state chart", or a tree of [`StateNode`](/gen/editor/StateNode) instances, that contain the logic for the editor's tools such as the select tool or the draw tool. User interactions such as moving the cursor will produce different changes to the state depending on which nodes are active.

Each node can be active or inactive. Each state node may also have zero or more children. When a state is active, and if the state has children, one (and only one) of its children must also be active. When a state node receives an event from its parent, it has the opportunity to handle the event before passing the event to its active child. The node can handle an event in any way: it can ignore the event, update records in the store, or run a _transition_ that changes which states nodes are active.

When a user interaction is sent to the editor via its [`dispatch`](/gen/editor/Editor#dispatch) method, this event is sent to the editor's root state node (`editor.root`) and passed then down through the chart's active states until either it reaches a leaf node or until one of those nodes produces a transaction.

<Image title="Events" src="/images/api/events.png" alt="A diagram showing an event being sent to the editor and handled in the state chart." title="The editor passes an event into the state start where it is handled by each active state in order."/>

### Path

You can get the editor's current "path" of active states via `editor.root.path`. In the above example, the value would be `"root.select.idle"`.

You can check whether a path is active via [`editor.isIn`](/gen/editor/Editor#isIn), or else check whether multiple paths are active via [`editor.isInAny`](/gen/editor/Editor#isInAny). 

```ts
editor.store.path // 'root.select.idle'

editor.isIn('root.select') // true
editor.isIn('root.select.idle') // true
editor.isIn('root.select.pointing_shape') // false
editor.isInAny('editor.select.idle', 'editor.select.pointing_shape') // true
```

Note that the paths you pass to [`isIn`](/gen/editor/Editor#isIn) or [`isInAny`](/gen/editor/Editor#isInAny) can be the full path or a partial of the start of the path. For example, if the full path is `root.select.idle`, then [`isIn`](/gen/editor/isIn) would return true for the paths `root`, `root.select`, or `root.select.idle`.

> If all you're interested in is the state below `root`, there is a convenience property, [`editor.currentToolId`](/gen/editor/Editor#currentToolId), that can help with the editor's currently selected tool.

```tsx
import { track, useEditor } from "@tldraw/tldraw"

export const CreatingBubbleToolUi = track(() => {
  const editor = useEditor()

  const isSelected = editor.isIn('root.bubble.creating')

  if (!editor.currentToolId === 'bubble') return
  
  return (
    <div data-isSelected={isSelected}>Creating Bubble</div>
  )
})
```

## Inputs

The editor's [`inputs`](/gen/editor/Editor#inputs) object holds information about the user's current input state, including their cursor position (in page space _and_ screen space), which keys are pressed, what their multi-click state is, and whether they are dragging, pointing, pinching, and so on.

Note that the modifier keys include a short delay after being released in order to prevent certain errors when modeling interactions. For example, when a user releases the "Shift" key, [`editor.inputs.shiftKey`](/gen/editor/Editor#inputs) will remain `true` for another 100 milliseconds or so.

This property is stored as regular data. It is not reactive. 

## Common things to do with the editor

### Create shapes

```ts
editor.createShapes([
  {
    id,
    type: 'geo',
    x: 0,
    y: 0,
    props: {
      geo: 'rectangle',
      w: 100,
      h: 100,
      dash: 'draw',
      color: 'blue',
      size: 'm',
    },
  },
])
```

### Update shapes

```ts
const shape = editor.selectedShapes[0]

editor.updateShapes([
  {
    id: shape.id, // required
    type: shape.type, // required
    x: 100,
    y: 100,
    props: {
      w: 200,
    },
  },
])
```


### Delete shapes

```ts
const shape = editor.selectedShapes[0]

editor.deleteShapes([shape.id])
```

### Get a shape by its id

```ts
editor.getShapeById(myShapeId)
```

### Move the camera

```ts
editor.setCamera(0, 0, 1)
```

---

See the [tldraw repository](https://github.com/tldraw/tldraw/tree/main/apps/examples) for an example of how to use tldraw's Editor API to control the editor.<|MERGE_RESOLUTION|>--- conflicted
+++ resolved
@@ -15,13 +15,8 @@
 ##### Table of Contents
 
 - [Introduction](#introduction)
-<<<<<<< HEAD
 - [Store](#store)
 - [Events and Tools](#events-and-tools)
-=======
-- [State](#state)
-- [Events](#events)
->>>>>>> b7d9c868
 - [Inputs](#inputs)
 - [Common things to do with the editor](#common-things-to-do-with-the-editor)
 
