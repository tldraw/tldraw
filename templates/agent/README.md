# tldraw agent chat

This starter kit demonstrates how to build an AI agent that can manipulate the [tldraw](https://github.com/tldraw/tldraw) canvas.

It features a chat panel on the right-hand-side of the screen where the user can communicate with the agent, add context and see chat history.

## Environment setup

Create a `.dev.vars` file in the root directory and add API keys for any model providers you want to use.

```
ANTHROPIC_API_KEY=your_anthropic_api_key_here
GOOGLE_API_KEY=your_google_api_key_here
OPENAI_API_KEY=your_openai_api_key_here
```

We recommend using Anthropic for best results. Get your API key from the [Anthropic dashboard](https://console.anthropic.com/settings/keys).

## Local development

Install dependencies with `yarn` or `npm install`.

Run the development server with `yarn dev` or `npm run dev`.

Open `http://localhost:5173/` in your browser to see the app.

## Agent overview

With its default configuration, the agent can perform the following actions:

- Create, update and delete shapes.
- Draw freehand pen strokes.
- Use higher-level operations on multiple shapes at once: Rotate, resize, align, distribute, stack and reorder shapes.
- Write out its thinking and send messages to the user.
- Keep track of its task by writing and updating a todo list.
- Move its viewport to look at different parts of the canvas.
- Schedule further work and reviews to be carried out in follow-up requests.

To make decisions on what to do, we send the agent information from various sources:

- The user's message.
- The user's current selection of shapes.
- What the user can currently see on their screen.
- Any additional context that the user has provided, such as specific shapes or a particular position or area on the canvas.
- Actions the user has recently taken.
- A screenshot of the agent's current view of the canvas.
- A simplified format of all shapes within the agent's viewport.
- Information on clusters of shapes outside the agent's viewport.
- The history of the current session, including the user's messages and all the agent's actions.

## Use the agent programmatically

Aside from using the chat panel UI, you can also prompt the agent programmatically.

The simplest way to do this is by calling the `prompt()` method to start an agentic loop. The agent will continue until it has finished the task you've given it.

```ts
const agent = useTldrawAgent(editor)
agent.prompt('Draw a cat')
```

You can optionally specify further details about the request in the form of an `AgentInput` object:

```ts
agent.prompt({
	message: 'Draw a cat in this area',
	bounds: {
		x: 0,
		y: 0,
		w: 300,
		h: 400,
	},
})
```

There are more methods on the `TldrawAgent` class that can help when building an agentic app:

- `agent.cancel()` - Cancel the agent's current task.
- `agent.reset()` - Reset the agent's chat and memory.
- `agent.request(input)` - Send a single request to the agent and handle its response _without_ entering into an agentic loop.

## Customize the agent

We define the agent's behavior in the `AgentUtils.ts` file. In that file, there are two lists of utility classes:

- `PROMPT_PART_UTILS` determine what the agent can **see**.
- `AGENT_ACTION_UTILS` determine what the agent can **do**.

Add, edit or remove an entry in either list to change what the agent can see or do.

## Change what the agent can see

**Change what the agent can see by adding, editing or removing a `PromptPartUtil` within `AgentUtils.ts`.**

Prompt part utils assemble and build the prompt that we give to the model, with each util adding a different piece of information. This includes the user's message, the model name, the system prompt, chat history and more.

This example shows how to let the model see what the current time is.

First, define a prompt part:

```ts
interface TimePart extends BasePromptPart<'time'> {
	time: string
}
```

Then, create a prompt part util:

```ts
export class TimePartUtil extends PromptPartUtil<TimePart> {
	static override type = 'time' as const

	override getPart(): TimePart {
		return {
			type: 'time',
			time: new Date().toLocaleTimeString(),
		}
	}

	override buildContent({ time }: TimePart) {
		return ["The user's current time is:", time]
	}
}
```

To enable the prompt part, add its util to the `PROMPT_PART_UTILS` list in `AgentUtils.ts`. It will use its methods to assemble its data and send it to the model.

- `getPart` - Gather any data needed to construct the prompt.
- `buildContent` - Turn the data into messages to send to the model.

There are other methods available on the `PromptPartUtil` class that you can override for more granular control.

- `getPriority` - Control where this prompt part will appear in the list of messages we send to the model. A lower value indicates higher priority, so we send it later on in the request.
- `getModelName` - Determine which AI model to use.
- `buildSystemPrompt` - Append a string to the system prompt.
- `buildMessages` - Manually override how prompt messages are constructed from the prompt part.
- `transformPart` - Apply transformations to the prompt part before we add it to the final prompt. More details on [transformations](#transformations) below.

## Change what the agent can do

**Change what the agent can do by adding, editing or removing an `AgentActionUtil` within `AgentUtils.ts`.**

Agent action utils define the actions the agent can perform. Each `AgentActionUtil` adds a different capability.

This example shows how to allow the agent to clear the screen.

First, define an agent action by creating a schema for it:

```ts
const ClearAction = z
	// All agent actions must have a _type field
	// The underscore encourages the model to put this field first
	.object({
		_type: z.literal('clear'),
	})
	// A title and description tell the model what the action does
	.meta({
		title: 'Clear',
		description: 'The agent deletes all shapes on the canvas.',
	})

// Infer the action's type
type IClearAction = z.infer<typeof ClearAction>
```

Create an agent action util:

```ts
export class ClearActionUtil extends AgentActionUtil<IClearAction> {
	static override type = 'clear' as const

	override getSchema() {
		return ClearAction
	}

	override applyAction(action: Streaming<IClearAction>, transform: AgentTransform) {
		// Don't do anything until the action has finished streaming
		if (!action.complete) return

		// Delete all shapes on the page
		const { editor } = transform
		const shapes = editor.getCurrentPageShapes()
		editor.deleteShapes(shapes)
	}
}
```

To enable the agent action, add its util to the `AGENT_ACTION_UTILS` list in `AgentUtils.ts`. Its methods will be used to define and execute the action.

- `getSchema` - Get the schema the model should follow to carry out the action.
- `applyAction` - Execute the action.

There are other methods available on the `AgentActionUtil` class that you can override for more granular control.

- `getInfo` - Determine how the action gets displayed in the chat panel UI.
- `savesToHistory` - Control whether actions get saved to chat history or not.
- `transformAction` - Apply transformations to the action before saving it to history and applying it. More details on [transformations](#transformations) below.

## Change how actions appear in chat history

Configure the icon and description of an action in the chat panel UI using the `getInfo()` method.

```ts
override getInfo() {
	return {
		icon: 'trash' as const,
		description: 'Cleared the canvas',
	}
}
```

You can make an action collapsible by adding a `summary` property.

```ts
override getInfo() {
	return {
		summary: 'Cleared the canvas',
		description: 'After much consideration, the agent decided to clear the canvas',
	}
}
```

To customize an action's appearance via CSS, you can define style for the `agent-action-type-{TYPE}` class where `{TYPE}` is the type of the action.

```css
.agent-action-type-clear {
	color: red;
}
```

## Schedule further work

You can let the agent work over multiple turns by scheduling further work using the `schedule` method as part of an action.

This example shows how to schedule an extra step for adding detail to the canvas.

```ts
override applyAction(action: Streaming<IAddDetailAction>, transform: AgentTransform) {
	if (!action.complete) return

	const { agent } = transform
	agent.schedule('Add more detail to the canvas.')
}
```

You can pass a callback to the `schedule` method to create a request based on the currently scheduled request. If there is nothing scheduled, the callback will be called with the default request.

```ts
override applyAction(action: Streaming<IMoveRightAction>, transform: AgentTransform) {
	if (!action.complete) return

	const { agent } = transform
	agent.schedule((prev) => ({
		bounds: {
			// Move the viewport to the right
			x: prev.bounds.x + 200,
			y: prev.bounds.y,
			w: prev.bounds.w,
			h: prev.bounds.h,
		},
	}))
}
```

You can also schedule further work by adding to the agent's todo list. It won't stop working until all todos are resolved.

```ts
override applyAction(action: Streaming<IAddDetailAction>, transform: AgentTransform) {
	if (!action.complete) return

	const { agent } = transform
	agent.addTodo('Check for spelling mistakes.')
}
```

<!-- ### Extending `AgentRequest`

It's very possible that, when making your new action, you want to pass along data to the next request that doesn't have a clear place in the current `AgentRequest` interface. If that's the case, you can extend `AgentRequest` to either add a new field or a new `type` of request. Then, your new action can call `agent.schedule()` and pass along whatever data you like to it. -->

<!-- In order to create an `AgentAction` that schedules a request for the agent to do, you can call `agent.schedule()` from within your action's `applyAction()` method. This repo comes with two actions that use the `schedule()` method (and one that uses `scheduleRequestPromise()`,  out of the box, `SetMyViewActionUtil` and `ReviewActionUtil`.

The `SetMyViewActioUtil` allows the agent to move its viewport around the canvas by scheduling a request with different `bounds`. This means that when the next loop starts, all `PromptPartUtil`s that depend on the `bounds` of the request (such as `BlurryShapesPartUtil` and `ScreenshotPartUtil`) will use the new value for bounds, allowing the agent to effectively move around the canvas.

The `ReviewActionUtil` also uses `schedule()`, this time scheduling a request with a different `type`. Adding a different `type` to a request allows us to change the behavior of different parts of the system. For example. the `MessagePartUtil`, which usually contains the user's message, will send a different message to the model if the type is `review`, `todo`, or `schedule`. -->

## Retrieve data from an external API

To let the agent retrieve information from an external API, fetch and return it within the `applyAction` method. The agent will have access to it within its next scheduled request, if there is one.

```ts
override async applyAction(
	action: Streaming<IRandomWikipediaArticleAction>,
	transform: AgentTransform
) {
	if (!action.complete) return
	const { agent } = transform

	// Schedule a follow-up request so the agent can use the data
	agent.schedule("Here's a random Wikipedia article.")

	// Fetch from the external API
	return await fetchRandomWikipediaArticle()
}
```

Values returned from an action's `applyAction()` method will be added to the `actionResults` property of the next request. By default, the `ActionResultsPartUtil` adds them all to the prompt.

## Sanitize data received from the model

The model can make mistakes. Sometimes this is caused by hallucinations, and sometimes this is caused by the canvas changing since the last time the model saw it. Either way, an incoming action might contain invalid data by the time we receive it.

To correct incoming mistakes, apply fixes in the `transformAction` method of an action util. For example, ensure that a shape ID received from the model refers to an existing shape by using the `ensureShapeIdExists` method.

```ts
override transformAction(action: Streaming<IDeleteAction>, transform: AgentTransform) {
	if (!action.complete) return action

	// Ensure the shape ID refers to an existing shape
	action.shapeId = transform.ensureShapeIdExists(action.shapeId)

	// If the shape ID doesn't refer to an existing shape, cancel the action
	if (!action.shapeId) return null

	return action
}
```

The `AgentTransform` object contains more helpers for sanitizing data received from the model.

- `ensureShapeIdExists` - Ensure that a shape ID refers to a real shape. Useful for interacting with existing shapes.
- `ensureShapeIdIsUnique` - Ensure that a shape ID is unique. Useful for creating new shapes.
- `ensureValueIsVec`, `ensureValueIsNumber`, `ensureValueIsBoolean` - Ensure that a value is a certain type. Useful for more complex actions where the model is more likely to make mistakes.

## Transforms

The transform object helps you to handle the request. It contains the agent and editor objects as well as various helpers for performing and managing the state of transforms.

Conceptually, there are two types of transforms, those that are scoped to a single request, and those that are scoped to the duration of a chat. The transform is recreated with every request, so any transforms that are scoped to the duration of a chat, such as `offset`, must be stored on the `agent` instance and accessed in the transform's constructor.

```ts
export class AgentTransform {
	//...

	constructor(agent: TldrawAgent) {
		this.agent = agent
		this.editor = agent.editor
		const origin = agent.$chatOrigin.get()
		this.offset = {
			x: -origin.x,
			y: -origin.y,
		}
	}

	//...
}
```

### Transform the prompt sent to the model

To keep the information we send to the model simple and easy for it to understand, we apply a number of transforms to the Prompt Parts.

#### Example: Transforming the `SelectedShapesPartUtil`

To improve the agent's accuracy, we offset the coordinates of the shapes we send to it by the coordinates of the viewport when a new chat is started, as well as round their coordinates, width, and height to the nearest integer.

Here is how that looks in the `SelectedShapesPartUtil`.

```ts
override transformPart(part: SelectedShapesPart, transform: AgentTransform) {
	const transformedShapes = part.shapes.map((shape) => {
		const offsetShape = transform.applyOffsetToShape(shape)
		return transform.roundShape(offsetShape)
	})
	return { ...part, shapes: transformedShapes }
}
```

### Transform the actions received from the model

We correct for the transformations done to the prompt parts by applying the reverse of those transforms to the actions output by the model.

We also correct for potential mistakes that the model may have made in its outputs, such as hallucinating incorrect `shapeIds`.

#### Example: Transforming the model's `UpdateActionUtil`

To correct for these transformations when a model is updating shapes, we 'unround' the shape's properties with `unroundShape()`.

We also ensure that the `shapeId` output by the model is unique and, if it was changed during the transform, mapped back to its original value. We do this with `ensureShapeIdExists()`.

```ts
override transformAction(action: Streaming<IUpdateAction>, transform: AgentTransform) {
	if (!action.complete) return action

	const { update } = action

	// Ensure the shape ID refers to a real shape
	const shapeId = transform.ensureShapeIdExists(update.shapeId)
	if (!shapeId) return null
	update.shapeId = shapeId

	// ...

	// Unround the shape to restore the original values
	action.update = transform.unroundShape(action.update)

	return action
}
```

To correct for the offset, we call `removeOffsetFromShape()`.

```ts
override applyAction(action: Streaming<IUpdateAction>, transform: AgentTransform) {
	if (!action.complete) return
	const { editor } = transform

	// Translate the shape back to the chat's position
	action.update = transform.removeOffsetFromShape(action.update)

	// ...

}
```

<!-- #### When to carry out transforms in `transformAction` vs `applyAction`

- **`transformAction`**: To do a transform that is scoped to a single request, call it from within `transformAction`. Since the transform is recreated with each request, we can't know how to undo these transforms in follow-up requests, so we must do it here. This also ensures chat history stores values with the transforms properly undone.

<<<<<<< HEAD
- **`applyAction`**: To do a chat-scoped transform that persists across requests, call it fom within `applyAction`. The action logged in the chat history will _not_ include any transforms done within `applyAction`. -->
=======
- **`applyAction`**: To undo a chat-scoped transform that persists across requests, call it fom within `applyAction`. The action logged in the chat history will _not_ include any transforms undone within `applyAction`.
>>>>>>> d5127f1b

<!-- This means the agent now thinks the shapes and viewports it knows exists are in different positions than they are. In order to correct for this in the actions that the agent outputs, we call our `removeOffsetToBox()`, `removeOffsetToVec()`, and `removeOffsetToShape()` methods.

**This is the main idea behind transforms: Corrections are made to give the model easier-to-understand data, which then must be reversed.**


-- parts are transofrmed for adjustments for clarity and for keeping track of different changes we make
-- actions are transformed for corrections

TODO -->

<!-- we apply a number of 'transforms' the different Prompt Parts we send. To undo these transforms, as well as correct for any mistakes the model may have made, we also have to apply transforms to the Actions that the agent outputs. -->

<!-- ### `transformPart()`

The last piece of a `PromptPartUtil` is the `transformPart()` method. Transforms, all of which are stored in the instance of `AgentTransform` that gets passed in, change the information in `PromptPart`s and `AgentAction`s to be easier for models to understand.

For example, `applyOffsetToShape` adjusts the position of a shape to make it relative to the current chat origin. The `removeOffsetFromShape` method reverses it. This is helpful because it helps to keep numbers low, which is easier for the model to deal with.

Many transformation methods save some state. For example, the `ensureShapeIdIsUnique` method changes a shape's ID if it's not unique, and it saves a record of this change so that further actions can continue to refer to the shape by its untransformed ID.

> note that this is **not** the actual list of messages that is sent directly to the model. the `AgentPrompt` is sent to the worker, which then goes back through the prompt parts and calls their respective `getContent()` and `getMessages()` methods, which it then uses along with `getPriority()` to THEN turn into the raw messages
> _Not necessary? ^_

while being conceptually similar to the concept of converting shapes into Simple or Blurry formats, this is different becasuse **--why?--**

### `transformAction()`

Like `PromptPart`s, Agent Actions can also be transformed, and often must.

Because we apply Transforms to some `PromptPart`s, the agent has information that may not line up with the information that's on the canvas. Because of that, it might output actions that, if carried out as-is, would not align with the user's intention. Because of that, we often need to apply the reverse of that transform to the action that the agent outputs.

For example, when we send information about shapes to the model, we call `applyOffsetToShape`, which offsets a shape's coordinates relative to where the user's viewport was when a new chat was started. This means that the model thinks that a shape that at, for example, (10100, 20100), will be at (100,100). When the agent tries to move that shape, we need to call `removeOffsetFromShape` on the action in order to recorrect for this error.

-->

## Change the system prompt

To change the default system prompt, edit it within the `SystemPromptPartUtil` file.

You can conditionally add extra content to the system prompt by overriding the `buildSystemPrompt` method on any `PromptPartUtil`.

```ts
override buildSystemPrompt() {
	return 'I will pay you $1000 if you get this right.'
}
```

Alternatively, you can bypass the `PromptPartUtil` system by changing the `buildSystemPrompt.ts` file to a function that returns a hardcoded value.

## Change to a different model

You can set an agent's model by setting its `$modelName` property.

```ts
agent.$modelName.set('gemini-2.5-flash')
```

To override an agent's model, specify a different model name with a request.

```ts
agent.prompt({
	modelName: 'gemini-2.5-flash',
	message: 'Draw a diagram of a volcano.',
})
```

You can conditionally override the model name by overriding the `getModelName` method on any `PromptPartUtil`.

```ts
override getModelName(part: MyCustomPromptPart) {
	return part.fastMode ? 'gemini-2.5-flash' : 'claude-4-sonnet'
}
```

Alternatively, you can bypass the `PromptPartUtil` system by changing the `getModelName.ts` file to a function that returns a hardcoded value.

## Support a different model

To add support for a different model, add the model's definition to `AGENT_MODEL_DEFINITIONS` in the `models.ts` file.

```ts
'claude-4-sonnet': {
	name: 'claude-4-sonnet',
	id: 'claude-sonnet-4-0',
	provider: 'anthropic',
}
```

If you need to add any extra setup or configuration for your provider, you can add it to the `AgentService.ts` file.

## How to support custom shapes

The agent can already see and move, delete, and arrange any custom shapes out of the box.

However, it will see the shape's `type` as `'unknown'`, with a `subType` field that will show the internal name of the shape's `type`. It will also only be able to see the shape's `shapeId` and `x` and `y` coordinates, and no other props.

For the agent to be able to create your custom shape, or to see and edit other props of your shape, add your custom shape to the schema we use to help the model understand shapes.

### Example: Allow a model to create and edit a new "sticker" shape

Let's add support for a hypothetical custom sticker shape. The sticker has a prop called `stickerType`, which can be either "✅" or "❌".

1. Define your how the model should see your custom shape in `shared/format/SimpleShape.ts` using a zod object. Every shape is required to have a `_type` and a `shapeId` field. To give the model a place to store information about the shape's purposes when creating or updating it, it's strongly recommended that you give it a `note` field as well. To ensure the model understands the purpose of each field, give them descriptive names.

```ts
const SimpleStickerShape = z.object({
	_type: z.literal('sticker'),
	note: z.string(),
	shapeId: z.string(),
	stickerType: z.enum(['✅', '❌']),
	x: z.number(),
	y: z.number(),
})

export type ISimpleStickerShape = z.infer<typeof SimpleStickerShape>
```

2. Add the new shape to the `SIMPLE_SHAPES` union.

```ts
const SIMPLE_SHAPES = [
	SimpleDrawShape,
	SimpleGeoShape,
	SimpleLineShape,
	SimpleTextShape,
	SimpleArrowShape,
	SimpleNoteShape,
	SimpleUnknownShape,
	SimpleStickerShape, // our new SimpleStickerShape
] as const
```

3. To define how to convert our shape from its representation on the canvas (`MyCustomStickerShape`) to one our model can interact with (`SimpleStickerShape`) define a `convertStickerShapeToSimple` function and add a case to `convertTldrawShapeToSimpleShape`.

```ts
function convertStickerShapeToSimple(
	editor: Editor,
	shape: MyCustomStickerShape
): ISimpleStickerShape {
	return {
		_type: 'sticker',
		note: (shape.meta?.note as string) ?? '',
		shapeId: convertTldrawIdToSimpleId(shape.id),
		stickerType: shape.props.stickerType,
		x: shape.x,
		y: shape.y,
	}
}
```

```ts
export function convertTldrawShapeToSimpleShape(
	shape: TLShape | MyCustomStickerShape,
	editor: Editor
): ISimpleShape {
	switch (shape.type) {
		// ...
		case 'sticker':
			return convertStickerShapeToSimple(editor, shape as MyCustomStickerShape)
		// ...
	}
}
```

4. Now the agent can see and fully understand stickers on the canvas. However, it still can't create or edit them. To allow them to do this, head to `CreateActionUtil.ts` and `UpdateActionUtil.ts` respectively and add support for those. This is where `SimpleShape` format shapes, which is what the model outputs, are converted to the 'real' format required by the canvas.

Here's how the new shape is handled in `CreateActionUtil.ts`'s `getTldrawAiChangesFromCreateAction()` function. It's handled very similarly in `UpdateActionUtil.ts`

```ts
case 'sticker': {
	const stickerShape = shape as MyCustomStickerShape
	changes.push({
		type: 'createShape',
		description: action.intent ?? '',
		shape: {
			id: shapeId,
			type: 'sticker',
			x: stickerShape.x,
			y: stickerShape.y,
			props: {
				stickerType: stickerShape.stickerType,
			},
			meta: {
				note: stickerShape.note ?? '',
			},
		},
	})
	break
}
```

The model can now see, create, and update the sticker type of your hypothetical `MyCustomStickerShape` shape.

<!-- > _Why does `_type` start with an underscore? And why are the properties of all of the simple shapes in alphabetical order?_ Good question! Unfortunately as users of LLMs we exist at the behest of their strange quirks we've found this helps for some models: in this case the quirk was [property ordering.](https://ai.google.dev/gemini-api/docs/structured-output#property-ordering) If you have no intention of using Gemini, you can remove the underscores from `_type` and change the orders of the properties to be more reasonable at your own peril. -->

## License

This project is part of the tldraw SDK. It is provided under the [tldraw SDK license](https://github.com/tldraw/tldraw/blob/main/LICENSE.md).

You can use the tldraw SDK in commercial or non-commercial projects so long as you preserve the "Made with tldraw" watermark on the canvas. To remove the watermark, you can purchase a [business license](https://tldraw.dev#pricing). Visit [tldraw.dev](https://tldraw.dev) to learn more.

## Trademarks

Copyright (c) 2024-present tldraw Inc. The tldraw name and logo are trademarks of tldraw. Please see our [trademark guidelines](https://github.com/tldraw/tldraw/blob/main/TRADEMARKS.md) for info on acceptable usage.

## Distributions

You can find the @tldraw/ai package on npm [here](https://www.npmjs.com/package/@tldraw/ai?activeTab=versions). You can find tldraw on npm [here](https://www.npmjs.com/package/@tldraw/tldraw?activeTab=versions).

## Contribution

Found a bug? Please [submit an issue](https://github.com/tldraw/tldraw/issues/new).

## Community

Have questions, comments or feedback? [Join our discord](https://discord.gg/rhsyWMUJxd). For the latest news and release notes, visit [tldraw.dev](https://tldraw.dev).

## Contact

Find us on Twitter/X at [@tldraw](https://twitter.com/tldraw) or email us at [mailto:hello@tldraw.com](hello@tldraw.com).<|MERGE_RESOLUTION|>--- conflicted
+++ resolved
@@ -426,11 +426,7 @@
 
 - **`transformAction`**: To do a transform that is scoped to a single request, call it from within `transformAction`. Since the transform is recreated with each request, we can't know how to undo these transforms in follow-up requests, so we must do it here. This also ensures chat history stores values with the transforms properly undone.
 
-<<<<<<< HEAD
 - **`applyAction`**: To do a chat-scoped transform that persists across requests, call it fom within `applyAction`. The action logged in the chat history will _not_ include any transforms done within `applyAction`. -->
-=======
-- **`applyAction`**: To undo a chat-scoped transform that persists across requests, call it fom within `applyAction`. The action logged in the chat history will _not_ include any transforms undone within `applyAction`.
->>>>>>> d5127f1b
 
 <!-- This means the agent now thinks the shapes and viewports it knows exists are in different positions than they are. In order to correct for this in the actions that the agent outputs, we call our `removeOffsetToBox()`, `removeOffsetToVec()`, and `removeOffsetToShape()` methods.
 
