--- conflicted
+++ resolved
@@ -136,17 +136,7 @@
 			<div className="chat-header">
 				<NewChatButton />
 			</div>
-<<<<<<< HEAD
 			<ChatHistory agent={agent} isGenerating={isGenerating} />
-			<TodoList />
-			<ChatInput
-				handleSubmit={handleSubmit}
-				inputRef={inputRef}
-				isGenerating={isGenerating}
-				editor={editor}
-			/>
-=======
-			<ChatHistory editor={editor} agent={agent} isGenerating={isGenerating} />
 			<div className="chat-input-container">
 				<TodoList />
 				<ChatInput
@@ -156,7 +146,6 @@
 					editor={editor}
 				/>
 			</div>
->>>>>>> 3a5dfd70
 		</div>
 	)
 }