--- conflicted
+++ resolved
@@ -29,7 +29,7 @@
 	 * Useful for sanitizing or correcting actions.
 	 * @returns The transformed action, or null to reject the action
 	 */
-	sanitizeAction(action: Streaming<T>, _transform: AgentHelpers): Streaming<T> | null {
+	sanitizeAction(action: Streaming<T>, _helpers: AgentHelpers): Streaming<T> | null {
 		return action
 	}
 
@@ -37,14 +37,7 @@
 	 * Apply the action to the editor.
 	 * Any changes that happen during this function will be displayed as a diff.
 	 */
-<<<<<<< HEAD
-	applyAction(_action: Streaming<T>, _transform: AgentTransform): Promise<void> | void {
-=======
-	applyAction(
-		_action: Streaming<T>,
-		_transform: AgentHelpers
-	): Promise<JsonValue | undefined> | void {
->>>>>>> 013feee5
+	applyAction(_action: Streaming<T>, _helpers: AgentHelpers): Promise<void> | void {
 		// Do nothing by default
 	}
 
