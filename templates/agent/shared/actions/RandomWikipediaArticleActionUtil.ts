import z from 'zod'
import { AgentHelpers } from '../AgentHelpers'
import { Streaming } from '../types/Streaming'
import { AgentActionUtil } from './AgentActionUtil'

const RandomWikipediaArticleAction = z
	.object({
		_type: z.literal('getInspiration'),
	})
	.meta({
		title: 'Get inspiration',
		description: 'The AI gets inspiration from a random Wikipedia article.',
	})

type RandomWikipediaArticleAction = z.infer<typeof RandomWikipediaArticleAction>

export class RandomWikipediaArticleActionUtil extends AgentActionUtil<RandomWikipediaArticleAction> {
	static override type = 'getInspiration' as const

	override getSchema() {
		return RandomWikipediaArticleAction
	}

	override getInfo(action: Streaming<RandomWikipediaArticleAction>) {
		const description = action.complete
			? 'Got random Wikipedia article'
			: 'Getting random Wikipedia article'
		return {
			icon: 'search' as const,
			description,
		}
	}

<<<<<<< HEAD
	override applyAction(
		action: Streaming<IRandomWikipediaArticleAction>,
		transform: AgentTransform
=======
	override async applyAction(
		action: Streaming<RandomWikipediaArticleAction>,
		agentHelpers: AgentHelpers
>>>>>>> 013feee5
	) {
		// Wait until the action has finished streaming
		if (!action.complete) return
		const { agent } = agentHelpers

		// Schedule a follow-up agent request
		const promise = fetchRandomWikipediaArticle()
		agent.schedule({ data: [promise] })
	}
}

export async function fetchRandomWikipediaArticle() {
	const response = await fetch('https://en.wikipedia.org/api/rest_v1/page/random/summary', {
		headers: { 'User-Agent': 'tldraw' },
	})

	if (!response.ok) {
		throw new Error(`Wikipedia API returned status ${response.status}, ${response.statusText}`)
	}

	const data: WikipediaApiResponse = await response.json()
	return {
		title: data.title,
		extract: data.extract,
		url: data.content_urls.desktop.page,
		pageId: data.pageid,
	}
}

interface WikipediaApiResponse {
	type: string
	title: string
	displaytitle: string
	namespace: {
		id: number
		text: string
	}
	wikibase_item: string
	titles: {
		canonical: string
		normalized: string
		display: string
	}
	pageid: number
	thumbnail?: {
		source: string
		width: number
		height: number
	}
	originalimage?: {
		source: string
		width: number
		height: number
	}
	lang: string
	dir: string
	revision: string
	tid: string
	timestamp: string
	description: string
	description_source: string
	content_urls: {
		desktop: {
			page: string
			revisions: string
			edit: string
			talk: string
		}
		mobile: {
			page: string
			revisions: string
			edit: string
			talk: string
		}
	}
	extract: string
	extract_html: string
}<|MERGE_RESOLUTION|>--- conflicted
+++ resolved
@@ -31,19 +31,10 @@
 		}
 	}
 
-<<<<<<< HEAD
-	override applyAction(
-		action: Streaming<IRandomWikipediaArticleAction>,
-		transform: AgentTransform
-=======
-	override async applyAction(
-		action: Streaming<RandomWikipediaArticleAction>,
-		agentHelpers: AgentHelpers
->>>>>>> 013feee5
-	) {
+	override applyAction(action: Streaming<RandomWikipediaArticleAction>, helpers: AgentHelpers) {
 		// Wait until the action has finished streaming
 		if (!action.complete) return
-		const { agent } = agentHelpers
+		const { agent } = helpers
 
 		// Schedule a follow-up agent request
 		const promise = fetchRandomWikipediaArticle()
