--- conflicted
+++ resolved
@@ -212,7 +212,6 @@
 	return null
 }
 
-<<<<<<< HEAD
 export function ensureValueIsVec(value: any): VecModel | null {
 	if (!value) return null
 	if (typeof value !== 'object') return null
@@ -222,11 +221,11 @@
 	const y = ensureValueIsNumber(value.y)
 	if (x === null || y === null) return null
 	return { x, y }
-=======
+}
+
 export function sliceShapeIdPrefix(id: string): string {
 	if (id.startsWith('shape:')) {
 		return id.slice('shape:'.length)
 	}
 	return id
->>>>>>> cc23d5dd
 }