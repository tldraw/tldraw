<<<<<<< HEAD
import { isEqual, RecordsDiff, squashRecordDiffs, TLRecord, TLShape } from 'tldraw'
import { TldrawAgent } from '../../client/agent/TldrawAgent'
=======
import { Editor, isEqual, RecordsDiff, squashRecordDiffs, TLRecord, TLShape } from 'tldraw'
import { $chatHistoryItems } from '../../client/atoms/chatHistoryItems'
import { $documentChanges } from '../../client/atoms/documentChanges'
import { removeShapeIdPrefix } from '../AgentTransform'
>>>>>>> f87ca376
import { convertTldrawShapeToSimpleShape, ISimpleShape } from '../format/SimpleShape'
import { AgentRequest } from '../types/AgentRequest'
import { BasePromptPart } from '../types/BasePromptPart'
import { PromptPartUtil } from './PromptPartUtil'

export interface UserActionHistoryPart extends BasePromptPart<'userActionHistory'> {
	history: UserActionHistory
}

interface UserActionHistory {
	updates: Array<{
		before: { id: string; _type: string; [key: string]: any }
		after: { id: string; _type: string; [key: string]: any }
	}>
	deletes: string[]
	creates: string[]
}

export class UserActionHistoryPartUtil extends PromptPartUtil<UserActionHistoryPart> {
	static override type = 'userActionHistory' as const

	override getPriority() {
		return 40
	}

<<<<<<< HEAD
	override getPart(_request: AgentRequest, agent: TldrawAgent): UserActionHistoryPart {
		const { editor } = agent
		const rawStoreDiffs = agent.$documentChanges.get()
=======
	override getPart(editor: Editor): UserActionHistoryPart {
		const rawStoreDiffs = $documentChanges.get(editor)
>>>>>>> f87ca376
		if (rawStoreDiffs.length === 0) {
			return { type: 'userActionHistory', history: { updates: [], deletes: [], creates: [] } }
		}

		// Get the agent's diffs from the chat history
		const agentActionDiffs = this.getAgentDiffs(agent.$chatHistoryItems.get())

		const userActionDiffs = rawStoreDiffs.filter(
			(diff) => !agentActionDiffs.some((agentDiff) => isEqual(diff, agentDiff))
		)

		const squashedUserActionDiff = squashRecordDiffs(userActionDiffs)

		const updates: Array<{
			before: { id: string; _type: string; [key: string]: any }
			after: { id: string; _type: string; [key: string]: any }
		}> = []
		const deletes: string[] = []
		const creates: string[] = []

		// Handle created shapes
		Object.values(squashedUserActionDiff.added)
			.filter((record) => record.typeName === 'shape')
			.forEach((record) => {
				const shape = record as TLShape
				creates.push(removeShapeIdPrefix(shape.id))
			})

		// Handle updated shapes
		Object.values(squashedUserActionDiff.updated)
			.filter(
				(pair) =>
					Array.isArray(pair) && pair[0].typeName === 'shape' && pair[1].typeName === 'shape'
			)
			.forEach((pair) => {
				const [from, to] = pair
				const fromShape = from as TLShape
				const toShape = to as TLShape

				const beforeSimple = convertTldrawShapeToSimpleShape(fromShape, editor)
				const afterSimple = convertTldrawShapeToSimpleShape(toShape, editor)

				// Only include changed fields
				const before = { id: removeShapeIdPrefix(fromShape.id), _type: beforeSimple._type }
				const after = { id: removeShapeIdPrefix(toShape.id), _type: afterSimple._type }

				// Add only the fields that changed
				for (const key of Object.keys(afterSimple)) {
					if (
						key !== 'shapeId' &&
						beforeSimple[key as keyof ISimpleShape] !== afterSimple[key as keyof ISimpleShape]
					) {
						;(before as any)[key] = beforeSimple[key as keyof ISimpleShape]
						;(after as any)[key] = afterSimple[key as keyof ISimpleShape]
					}
				}

				updates.push({ before, after })
			})

		// Handle deleted shapes
		Object.values(squashedUserActionDiff.removed)
			.filter((record) => record.typeName === 'shape')
			.forEach((record) => {
				const shape = record as TLShape
				deletes.push(removeShapeIdPrefix(shape.id))
			})

		return {
			type: 'userActionHistory',
			history: { updates, deletes, creates },
		}
	}

	override buildContent({ history }: UserActionHistoryPart): string[] {
		if (
			history.updates.length === 0 &&
			history.deletes.length === 0 &&
			history.creates.length === 0
		) {
			return []
		}

		return [
			'Since sending their last message, the user has made the following changes to the canvas:',
			JSON.stringify(history),
		]
	}

	/**
	 * Gets all diffs done by the agent in the chat history
	 */
	private getAgentDiffs(chatHistory: any[]): RecordsDiff<TLRecord>[] {
		return chatHistory
			.filter((item) => item.type === 'action' && item.diff)
			.map((item) => item.diff)
	}
}<|MERGE_RESOLUTION|>--- conflicted
+++ resolved
@@ -1,12 +1,6 @@
-<<<<<<< HEAD
 import { isEqual, RecordsDiff, squashRecordDiffs, TLRecord, TLShape } from 'tldraw'
 import { TldrawAgent } from '../../client/agent/TldrawAgent'
-=======
-import { Editor, isEqual, RecordsDiff, squashRecordDiffs, TLRecord, TLShape } from 'tldraw'
-import { $chatHistoryItems } from '../../client/atoms/chatHistoryItems'
-import { $documentChanges } from '../../client/atoms/documentChanges'
 import { removeShapeIdPrefix } from '../AgentTransform'
->>>>>>> f87ca376
 import { convertTldrawShapeToSimpleShape, ISimpleShape } from '../format/SimpleShape'
 import { AgentRequest } from '../types/AgentRequest'
 import { BasePromptPart } from '../types/BasePromptPart'
@@ -32,14 +26,9 @@
 		return 40
 	}
 
-<<<<<<< HEAD
-	override getPart(_request: AgentRequest, agent: TldrawAgent): UserActionHistoryPart {
+	override getPart(request: AgentRequest, agent: TldrawAgent): UserActionHistoryPart {
 		const { editor } = agent
 		const rawStoreDiffs = agent.$documentChanges.get()
-=======
-	override getPart(editor: Editor): UserActionHistoryPart {
-		const rawStoreDiffs = $documentChanges.get(editor)
->>>>>>> f87ca376
 		if (rawStoreDiffs.length === 0) {
 			return { type: 'userActionHistory', history: { updates: [], deletes: [], creates: [] } }
 		}
