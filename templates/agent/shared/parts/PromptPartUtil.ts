<<<<<<< HEAD
import { Editor } from 'tldraw'
=======
import { AgentModelName } from '../../worker/models'
>>>>>>> 43eafcfd
import { AgentTransform } from '../AgentTransform'
import { AgentMessage, AgentMessageContent } from '../types/AgentMessage'
import { AgentRequest } from '../types/AgentRequest'
import { BasePromptPart } from '../types/BasePromptPart'

export abstract class PromptPartUtil<T extends BasePromptPart = BasePromptPart> {
	static type: string

	/**
	 * Get some data to add to the prompt.
	 * @returns The prompt part.
	 */
	abstract getPart(editor: Editor, request: AgentRequest): Promise<T> | T

	/**
	 * Transform the prompt part before it's added to the final prompt.
	 * @returns The transformed prompt part, or null to reject the part
	 */
	transformPart(promptPart: T, _transform: AgentTransform): T | null {
		return promptPart
	}

	/**
	 * Get priority for this prompt part to determine its position in the prompt.
	 * Lower numbers have higher priority.
	 *
	 * This function gets used by the default `buildMessages` function.
	 * @returns The priority.
	 */
	getPriority(_part: T): number {
		return 0
	}

	/**
	 * Get the name of the model to use for this generation.
	 * @returns The model name, or null to not use a model name.
	 */
	getModelName(_part: T, _prompt: AgentPrompt): AgentModelName | null {
		// TODO: This should be extended to return some kind of priority or method for selecting which model to use if there are multiple prompt parts overriding this. Right now, in getModelName.ts, we just return the first model name that is not null.
		return null
	}

	/**
	 * Build an array of text or image content for this prompt part.
	 *
	 * This function gets used by the default `buildMessages` function.
	 * @returns An array of text or image content.
	 */
	buildContent(_part: T): string[] {
		return []
	}

	/**
	 * Build an array of messages to send to the model.
	 * Note: Overriding this function can bypass the `buildContent` and `getPriority` functions.
	 *
	 * @returns An array of messages.
	 */
	buildMessages(part: T): AgentMessage[] {
		const content = this.buildContent(part)
		if (!content || content.length === 0) {
			return []
		}

		const messageContent: AgentMessageContent[] = []
		for (const item of content) {
			if (typeof item === 'string' && item.startsWith('data:image/')) {
				messageContent.push({
					type: 'image',
					image: item,
				})
			} else {
				messageContent.push({
					type: 'text',
					text: item,
				})
			}
		}

		return [{ role: 'user', content: messageContent, priority: this.getPriority(part) }]
	}

	/**
	 * Build a system message that gets concatenated with the other system messages.
	 * @returns The system message, or null to not add anything to the system message.
	 */
	buildSystemMessage(_part: T): string | null {
		return null
	}
}

export interface PromptPartUtilConstructor<T extends BasePromptPart = BasePromptPart> {
	new (): PromptPartUtil<T>
	type: T['type']
}<|MERGE_RESOLUTION|>--- conflicted
+++ resolved
@@ -1,8 +1,5 @@
-<<<<<<< HEAD
 import { Editor } from 'tldraw'
-=======
 import { AgentModelName } from '../../worker/models'
->>>>>>> 43eafcfd
 import { AgentTransform } from '../AgentTransform'
 import { AgentMessage, AgentMessageContent } from '../types/AgentMessage'
 import { AgentRequest } from '../types/AgentRequest'
@@ -40,7 +37,7 @@
 	 * Get the name of the model to use for this generation.
 	 * @returns The model name, or null to not use a model name.
 	 */
-	getModelName(_part: T, _prompt: AgentPrompt): AgentModelName | null {
+	getModelName(_part: T): AgentModelName | null {
 		// TODO: This should be extended to return some kind of priority or method for selecting which model to use if there are multiple prompt parts overriding this. Right now, in getModelName.ts, we just return the first model name that is not null.
 		return null
 	}
