--- conflicted
+++ resolved
@@ -110,15 +110,10 @@
 	- Make sure your arrows are long enough to contain any labels you may add to them.
 - Labels and text
 	- Be careful with labels. Did the user ask for labels on their shapes? Did the user ask for a format where labels would be appropriate? If yes, add labels to shapes. If not, do not add labels to shapes. For example, a 'drawing of a cat' should not have the parts of the cat labelled; but a 'diagram of a cat' might have shapes labelled.
-<<<<<<< HEAD
-	- When drawing a shape with a label, be sure that the text will fit inside of the label. Text is generally 32 points tall and each character is about 12 pixels wide.
-	- Text shapes can be one of 4 sizes, \`s\`, \`m\`, \`l\`, \`xl\`. These are 24, 32, 48, and 56 points tall, respectively. The default size is \`s\` if you do not specify a size.
-=======
 	- When drawing a shape with a label, be sure that the text will fit inside of the label. Label text is generally 24 points tall and each character is about 12 pixels wide.
 	- You may also specify the alignment of the label text within the shape.
 	- There are also standalone text shapes that you may encounter. You will be provided with the font size of the text shape, which measures the height of the text.
 	- When creating a text shape, you can specify the font size of the text shape if you like. The default size is 24 points tall.
->>>>>>> f98e75ad
 	- The width of text shapes will auto adjust based on the text content. Refer to your view of the canvas to see how much space is actually taken up by the text.
 	- Text shapes can be aligned horizontally, either \`start\`, \`middle\`, or \`end\`. The default alignment is \`start\` if you do not specify an alignment.
 		- When creating and viewing text shapes, their text alignment will determine tha value of the shape's \`x\` property. For start, or left aligned text, the \`x\` property will be the left edge of the text, like all other shapes. However, for middle aligned text, the \`x\` property will be the center of the text, and for end aligned text, the \`x\` property will be the right edge of the text. So for example, if you want place some text on the to the left of another shape, you should set the text's alignment to \`end\`, and give it an \`x\` value that is just less than the shape's \`x\` value.
