--- conflicted
+++ resolved
@@ -29,10 +29,6 @@
 import { ModelNamePartUtil } from './parts/ModelNamePartUtil'
 import { PeripheralShapesPartUtil } from './parts/PeripheralShapesPartUtil'
 import { PromptPartUtil } from './parts/PromptPartUtil'
-<<<<<<< HEAD
-=======
-// import { RandomWikiArticlePartUtil } from './parts/RandomWikiArticlePartUtil'
->>>>>>> c5d7498f
 import { ScreenshotPartUtil } from './parts/ScreenshotPartUtil'
 import { SelectedShapesPartUtil } from './parts/SelectedShapesPartUtil'
 import { SystemPromptPartUtil } from './parts/SystemPromptPartUtil'
@@ -75,10 +71,6 @@
 
 	// Example from this repo's README
 	TimePartUtil,
-<<<<<<< HEAD
-=======
-	// RandomWikiArticlePartUtil,
->>>>>>> c5d7498f
 ]
 
 /**
