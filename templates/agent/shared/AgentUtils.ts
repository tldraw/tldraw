import { AgentActionUtil } from './actions/AgentActionUtil'
import { AlignActionUtil } from './actions/AlignActionUtil'
import { BringToFrontActionUtil } from './actions/BringToFrontActionUtil'
import { CreateActionUtil } from './actions/CreateActionUtil'
import { DebugActionUtil } from './actions/DebugActionUtil'
import { DeleteActionUtil } from './actions/DeleteActionUtil'
import { DistributeActionUtil } from './actions/DistributeActionUtil'
import { LabelActionUtil } from './actions/LabelActionUtil'
import { MessageActionUtil } from './actions/MessageActionUtil'
import { MoveActionUtil } from './actions/MoveActionUtil'
import { PenActionUtil } from './actions/PenActionUtil'
import { PlaceActionUtil } from './actions/PlaceActionUtil'
import { ResizeActionUtil } from './actions/ResizeActionUtil'
import { ReviewActionUtil } from './actions/ReviewActionUtil'
import { RotateActionUtil } from './actions/RotateActionUtil'
import { SendToBackActionUtil } from './actions/SendToBackActionUtil'
import { SetMyViewActionUtil } from './actions/SetMyViewActionUtil'
import { StackActionUtil } from './actions/StackActionUtil'
import { ThinkActionUtil } from './actions/ThinkActionUtil'
import { TodoListActionUtil } from './actions/TodoListActionUtil'
import { UnknownActionUtil } from './actions/UnknownActionUtil'
import { UpdateActionUtil } from './actions/UpdateActionUtil'
import { AgentViewportBoundsPartUtil } from './parts/AgentViewportBoundsPartUtil'
import { BlurryShapesPartUtil } from './parts/BlurryShapesPart'
import { ChatHistoryItemsPartUtil } from './parts/ChatHistoryItemsPartUtil'
import { ContextItemsPartUtil } from './parts/ContextItemsPartUtil'
import { MessagePartUtil } from './parts/MessagePartUtil'
<<<<<<< HEAD
import { ModelNamePartUtil } from './parts/ModelNamePartUtil'
import { PeripheralShapesPartUtil } from './parts/PeripheralShapesPartUtil'
import { PromptPartUtil } from './parts/PromptPartUtil'
import { ScreenshotPartUtil } from './parts/ScreenshotPartUtil'
import { SelectedShapesPartUtil } from './parts/SelectedShapesPartUtil'
import { SystemPromptPartUtil } from './parts/SystemPromptPartUtil'
import { TodoListPartUtil } from './parts/TodoItemsPartUtil'
=======
import { PeripheralShapesPartUtil } from './parts/PeripheralShapesPartUtil'
// import { PromptBoundsPartUtil } from './parts/PromptBoundsPartUtil'
import { ReviewActionUtil } from './actions/ReviewActionUtil'
import { TodoListActionUtil } from './actions/TodoListActionUtil'
import { PromptPartUtilConstructor } from './parts/PromptPartUtil'
import { SystemPromptPartUtil } from './parts/SystemPromptPartUtil'
import { TodoListPromptPartUtil } from './parts/TodoItemsPromptPart'
import { UserActionHistoryPartUtil } from './parts/UserActionHistoryPartUtil'
import { UserSelectedModelNamePartUtil } from './parts/UserSelectedModelNamePartUtil'
import { UserSelectedShapesPartUtil } from './parts/UserSelectedShapesPartUtil'
>>>>>>> 43eafcfd
import { UserViewportBoundsPartUtil } from './parts/UserViewportBoundsPartUtil'
import { AgentAction } from './types/AgentAction'
import { PromptPart } from './types/PromptPart'

/**
 * Prompt parts determine what information will be sent to the model.
 *
 * To stop sending something to the model, remove it from the list.
 * To send something new to the model, either change one of the existing parts, or add your own.
 */
export const PROMPT_PART_UTILS = [
	// Model
	SystemPromptPartUtil,
	UserSelectedModelNamePartUtil,

	// Viewport
	ScreenshotPartUtil,
	AgentViewportBoundsPartUtil,
	UserViewportBoundsPartUtil,

	// Shapes
	BlurryShapesPartUtil,
	PeripheralShapesPartUtil,
	SelectedShapesPartUtil,

	// Request
	MessagePartUtil,
	ContextItemsPartUtil,

	// History
	ChatHistoryItemsPartUtil,
	// UserActionHistoryPartUtil,
	TodoListPartUtil,
]

/**
 * Agent actions determine what actions the agent can take.
 *
 * To prevent the agent from doing an action, remove it from the list.
 * To let the agent do more, either change one of the existing actions, or add your own.
 */
export const AGENT_ACTION_UTILS = [
	// Communication
	MessageActionUtil,

	// Planning
	ThinkActionUtil,
	ReviewActionUtil,
	TodoListActionUtil,
	SetMyViewActionUtil,

	// Individual shapes
	CreateActionUtil,
	DeleteActionUtil,
	UpdateActionUtil,
	LabelActionUtil,
	MoveActionUtil,

	// Groups of shapes
	PlaceActionUtil,
	BringToFrontActionUtil,
	SendToBackActionUtil,
	RotateActionUtil,
	ResizeActionUtil,
	AlignActionUtil,
	DistributeActionUtil,
	StackActionUtil,

	// Drawing
	PenActionUtil,

	// Internal (required)
	DebugActionUtil,
	UnknownActionUtil,
]

/**
 * Get an object containing all prompt part utils.
 */
export function getPromptPartUtilsRecord() {
	const object = {} as Record<PromptPart['type'], PromptPartUtil<PromptPart>>
	for (const util of PROMPT_PART_UTILS) {
		// If this line errors, it means one of your prompt parts is invalid
		object[util.type] = new util()
	}
	return object
}

/**
 * Get an object containing all agent action utils.
 */
export function getAgentActionUtilsRecord() {
	const object = {} as Record<AgentAction['_type'], AgentActionUtil<AgentAction>>
	for (const util of AGENT_ACTION_UTILS) {
		// If this line errors, it means one of your agent actions is invalid
		object[util.type] = new util()
	}
	return object
}<|MERGE_RESOLUTION|>--- conflicted
+++ resolved
@@ -25,26 +25,12 @@
 import { ChatHistoryItemsPartUtil } from './parts/ChatHistoryItemsPartUtil'
 import { ContextItemsPartUtil } from './parts/ContextItemsPartUtil'
 import { MessagePartUtil } from './parts/MessagePartUtil'
-<<<<<<< HEAD
-import { ModelNamePartUtil } from './parts/ModelNamePartUtil'
 import { PeripheralShapesPartUtil } from './parts/PeripheralShapesPartUtil'
 import { PromptPartUtil } from './parts/PromptPartUtil'
 import { ScreenshotPartUtil } from './parts/ScreenshotPartUtil'
 import { SelectedShapesPartUtil } from './parts/SelectedShapesPartUtil'
 import { SystemPromptPartUtil } from './parts/SystemPromptPartUtil'
 import { TodoListPartUtil } from './parts/TodoItemsPartUtil'
-=======
-import { PeripheralShapesPartUtil } from './parts/PeripheralShapesPartUtil'
-// import { PromptBoundsPartUtil } from './parts/PromptBoundsPartUtil'
-import { ReviewActionUtil } from './actions/ReviewActionUtil'
-import { TodoListActionUtil } from './actions/TodoListActionUtil'
-import { PromptPartUtilConstructor } from './parts/PromptPartUtil'
-import { SystemPromptPartUtil } from './parts/SystemPromptPartUtil'
-import { TodoListPromptPartUtil } from './parts/TodoItemsPromptPart'
-import { UserActionHistoryPartUtil } from './parts/UserActionHistoryPartUtil'
-import { UserSelectedModelNamePartUtil } from './parts/UserSelectedModelNamePartUtil'
-import { UserSelectedShapesPartUtil } from './parts/UserSelectedShapesPartUtil'
->>>>>>> 43eafcfd
 import { UserViewportBoundsPartUtil } from './parts/UserViewportBoundsPartUtil'
 import { AgentAction } from './types/AgentAction'
 import { PromptPart } from './types/PromptPart'
@@ -56,9 +42,10 @@
  * To send something new to the model, either change one of the existing parts, or add your own.
  */
 export const PROMPT_PART_UTILS = [
-	// Model
 	SystemPromptPartUtil,
-	UserSelectedModelNamePartUtil,
+
+	// TODO: Fix types of this and reintroduce
+	// UserSelectedModelNamePartUtil,
 
 	// Viewport
 	ScreenshotPartUtil,
