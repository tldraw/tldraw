import { ModelMessage } from 'ai'
import { useCallback } from 'react'
import { T, TldrawUiButton, TldrawUiButtonIcon, TldrawUiInput, useEditor } from 'tldraw'
import { HandleIcon } from '../../components/icons/HandleIcon'
import { SendIcon } from '../../components/icons/SendIcon'
import { NODE_HEIGHT_PX, NODE_WIDTH_PX } from '../../constants'
import { getAllConnectedNodes } from '../nodePorts'
import { NodeShape } from '../NodeShapeUtil'
import {
	NodeComponentProps,
	NodeDefinition,
	shapeInputPort,
	shapeOutputPort,
	updateNode,
} from './shared'

/**
 * This node is a message from the user.
 */
export type MessageNode = T.TypeOf<typeof MessageNode>
export const MessageNode = T.object({
	type: T.literal('message'),
	userMessage: T.string,
	assistantMessage: T.string,
})

export class MessageNodeDefinition extends NodeDefinition<MessageNode> {
	static type = 'message'
	static validator = MessageNode
	title = 'Message'
	heading = 'Message'
	icon = (<SendIcon />)
	getDefault(): MessageNode {
		return {
			type: 'message',
			userMessage: 'hello',
			assistantMessage: '',
		}
	}
	getBodyWidthPx(_shape: NodeShape, _node: MessageNode): number {
		return NODE_WIDTH_PX
	}
	getBodyHeightPx(_shape: NodeShape, _node: MessageNode): number {
		const assistantMessage = _node.assistantMessage.trim()
		if (assistantMessage === '') return NODE_HEIGHT_PX
		const size = this.editor.textMeasure.measureText(assistantMessage, {
			fontFamily: 'Inter',
			fontSize: 12,
			fontWeight: '500',
			fontStyle: 'normal',
			maxWidth: NODE_WIDTH_PX,
			lineHeight: 1.3,
			padding: '12px',
		})
		return NODE_HEIGHT_PX + size.h
	}
	getPorts(shape: NodeShape, node: MessageNode) {
		return {
			input: shapeInputPort,
			output: {
				...shapeOutputPort,
				y: this.getBodyHeightPx(shape, node),
			},
		}
	}

	Component = MessageNodeComponent
}

function MessageNodeComponent({ node, shape }: NodeComponentProps<MessageNode>) {
	const editor = useEditor()

	const handleSend = useCallback(() => {
		// 1. gather up parents and create message history
		// 2. create prompt
		// 3. send prompt to ai
		// 4. update node with assistant message

		const messages: ModelMessage[] = []

		const connectedNodeShapes = getAllConnectedNodes(editor, shape, 'end')
		for (const connectedShape of connectedNodeShapes) {
			const node = editor.getShape(connectedShape)

			if (!node) continue
			if (!editor.isShapeOfType<NodeShape>(node, 'node')) continue
			if (node.props.node.type !== 'message') continue

			if (node.props.node.assistantMessage && connectedShape !== shape.id) {
				messages.push({
					role: 'assistant',
					content: node.props.node.assistantMessage ?? '',
				})
			}

			messages.push({
				role: 'user',
				content: node.props.node.userMessage ?? '',
			})
		}

		messages.reverse()

		// clear any previous assistant message before starting
		updateNode<MessageNode>(editor, shape, (node) => ({
			...node,
			assistantMessage: '...',
		}))

		// stream the response and append as chunks arrive
		;(async () => {
			try {
				const response = await fetch('/stream', {
					method: 'POST',
					headers: { 'Content-Type': 'application/json' },
					body: JSON.stringify(messages),
				})
				if (!response.body) return

				const reader = response.body.getReader()
				const decoder = new TextDecoder()
				let accumulatedText = ''

				while (true) {
					const { value, done } = await reader.read()
					if (done) break
					const chunk = decoder.decode(value, { stream: true })
					// Some environments may send SSE-style lines; extract data if so, else use raw chunk
					const maybeSse = chunk
						.split('\n')
						.filter((line) => line.startsWith('data:'))
						.map((line) => line.replace(/^data:\s?/, ''))
						.join('')
					accumulatedText += maybeSse || chunk
					updateNode<MessageNode>(editor, shape, (node) => ({
						...node,
						assistantMessage: accumulatedText,
					}))
				}
			} catch (e) {
				console.error(e)
			}
		})()
	}, [editor, shape])

	const handleMessageChange = useCallback(
		(value: string) => {
			updateNode<MessageNode>(editor, shape, (node) => ({
				...node,
				userMessage: value,
			}))
		},
		[editor, shape]
	)

	return (
		<>
			<div
				style={{
					pointerEvents: 'auto',
					display: 'flex',
					flexDirection: 'column',
				}}
			>
				<div style={{ display: 'flex', flexDirection: 'row', alignItems: 'center' }}>
					<div
						style={{
							height: '100%',
							width: 32,
							paddingLeft: 4,
							display: 'flex',
							justifyContent: 'center',
							alignItems: 'center',
							cursor: 'grab',
						}}
					>
						<TldrawUiButtonIcon icon={<HandleIcon />} />
					</div>
					<div
						style={{ padding: '4px 0px 0px 4px', flexGrow: 2 }}
						onPointerDown={markEventAsHandled}
					>
						<div style={{ padding: '0px 12px', borderRadius: 6, border: '1px solid #e2e8f0' }}>
							<TldrawUiInput
								value={node.userMessage}
								onValueChange={handleMessageChange}
								onComplete={handleSend}
							/>
						</div>
					</div>
					<div style={{ display: 'flex', justifyContent: 'flex-end', padding: '0px 0px' }}>
						<TldrawUiButton type="primary" onClick={handleSend} onPointerDown={markEventAsHandled}>
							<TldrawUiButtonIcon icon={<SendIcon />} />
						</TldrawUiButton>
					</div>
				</div>
				{node.assistantMessage && (
					<div style={{ padding: 4 }}>
						<div
							style={{
								padding: 8,
								lineHeight: '1.3',
								fontSize: '12px',
								borderRadius: 6,
								border: '1px solid #e2e8f0',
								fontWeight: '500',
								fontFamily: 'Inter',
								overflowWrap: 'normal',
								whiteSpace: 'pre-wrap',
							}}
						>
<<<<<<< HEAD
							{node.assistantMessage}
=======
							<TldrawUiButtonIcon icon={<HandleIcon />} />
						</div>
						<div
							style={{ padding: '4px 0px 0px 4px', flexGrow: 2 }}
							onPointerDown={editor.markEventAsHandled}
						>
							<div style={{ padding: '0px 12px', borderRadius: 6, border: '1px solid #e2e8f0' }}>
								<TldrawUiInput
									value={node.userMessage}
									onValueChange={handleMessageChange}
									onComplete={handleSend}
								/>
							</div>
						</div>
						<div style={{ display: 'flex', justifyContent: 'flex-end', padding: '0px 0px' }}>
							<TldrawUiButton
								type="primary"
								onClick={handleSend}
								onPointerDown={editor.markEventAsHandled}
							>
								<TldrawUiButtonIcon icon={<SendIcon />} />
							</TldrawUiButton>
>>>>>>> d354cc43
						</div>
					</div>
				)}
			</div>
		</>
	)
}<|MERGE_RESOLUTION|>--- conflicted
+++ resolved
@@ -178,7 +178,7 @@
 					</div>
 					<div
 						style={{ padding: '4px 0px 0px 4px', flexGrow: 2 }}
-						onPointerDown={markEventAsHandled}
+						onPointerDown={editor.markEventAsHandled}
 					>
 						<div style={{ padding: '0px 12px', borderRadius: 6, border: '1px solid #e2e8f0' }}>
 							<TldrawUiInput
@@ -189,7 +189,11 @@
 						</div>
 					</div>
 					<div style={{ display: 'flex', justifyContent: 'flex-end', padding: '0px 0px' }}>
-						<TldrawUiButton type="primary" onClick={handleSend} onPointerDown={markEventAsHandled}>
+						<TldrawUiButton
+							type="primary"
+							onClick={handleSend}
+							onPointerDown={editor.markEventAsHandled}
+						>
 							<TldrawUiButtonIcon icon={<SendIcon />} />
 						</TldrawUiButton>
 					</div>
@@ -209,32 +213,7 @@
 								whiteSpace: 'pre-wrap',
 							}}
 						>
-<<<<<<< HEAD
 							{node.assistantMessage}
-=======
-							<TldrawUiButtonIcon icon={<HandleIcon />} />
-						</div>
-						<div
-							style={{ padding: '4px 0px 0px 4px', flexGrow: 2 }}
-							onPointerDown={editor.markEventAsHandled}
-						>
-							<div style={{ padding: '0px 12px', borderRadius: 6, border: '1px solid #e2e8f0' }}>
-								<TldrawUiInput
-									value={node.userMessage}
-									onValueChange={handleMessageChange}
-									onComplete={handleSend}
-								/>
-							</div>
-						</div>
-						<div style={{ display: 'flex', justifyContent: 'flex-end', padding: '0px 0px' }}>
-							<TldrawUiButton
-								type="primary"
-								onClick={handleSend}
-								onPointerDown={editor.markEventAsHandled}
-							>
-								<TldrawUiButtonIcon icon={<SendIcon />} />
-							</TldrawUiButton>
->>>>>>> d354cc43
 						</div>
 					</div>
 				)}
