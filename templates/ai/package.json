{
	"name": "tldraw-ai-example",
	"version": "0.0.0",
	"private": true,
	"homepage": "https://tldraw.dev",
	"license": "MIT",
	"author": {
		"name": "tldraw GB Ltd.",
		"email": "hello@tldraw.com"
	},
	"type": "module",
	"tldraw_template": {
		"publish": {
			"repo": "tldraw/ai-template",
			"name": "AI starter kit",
			"description": "tldraw + the @tldraw/ai module, built with Vite and TypeScript. This app includes a Cloudflare Worker that connects to the OpenAI API.",
			"category": "app"
		},
		"scripts": {
			"lint": null
		}
	},
	"scripts": {
		"build": "vite build",
		"dev": "vite",
		"preview": "vite preview",
		"lint": "yarn run -T tsx ../../internal/scripts/lint.ts"
	},
	"dependencies": {
		"@cloudflare/vite-plugin": "^1.9.0",
		"@google/generative-ai": "^0.24.1",
		"@tldraw/ai": "workspace:*",
		"@tldraw/tlschema": "workspace:*",
		"@worker-tools/json-stream": "^0.1.0-pre.12",
		"best-effort-json-parser": "^1.1.3",
		"itty-router": "^5.0.18",
		"openai": "^5.16.0",
		"react": "^18.3.1",
		"react-dom": "^18.3.1",
		"tldraw": "workspace:*",
		"wrangler": "^4.23.0",
<<<<<<< HEAD
		"zod": "^4.0.17"
=======
		"zod": "^4.1.5"
>>>>>>> 44b4ed7c
	},
	"devDependencies": {
		"@cloudflare/workers-types": "^4.20250703.0",
		"@types/react": "^18.3.18",
		"@types/react-dom": "^18.3.5",
		"@vitejs/plugin-react-swc": "^3.10.2",
		"typescript": "^5.8.3",
		"vite": "^7.0.1"
	}
}<|MERGE_RESOLUTION|>--- conflicted
+++ resolved
@@ -39,11 +39,7 @@
 		"react-dom": "^18.3.1",
 		"tldraw": "workspace:*",
 		"wrangler": "^4.23.0",
-<<<<<<< HEAD
-		"zod": "^4.0.17"
-=======
 		"zod": "^4.1.5"
->>>>>>> 44b4ed7c
 	},
 	"devDependencies": {
 		"@cloudflare/workers-types": "^4.20250703.0",
