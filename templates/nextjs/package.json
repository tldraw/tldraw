--- conflicted
+++ resolved
@@ -22,19 +22,11 @@
 	},
 	"dependencies": {
 		"@types/node": "^22.15.31",
-<<<<<<< HEAD
-		"@types/react": "^19.2.7",
-		"@types/react-dom": "^19.2.3",
-		"next": "^15.4.6",
-		"react": "^19.2.1",
-		"react-dom": "^19.2.1",
-=======
 		"@types/react": "^18.3.18",
 		"@types/react-dom": "^18.3.5",
 		"next": "^15.4.8",
 		"react": "^18.3.1",
 		"react-dom": "^18.3.1",
->>>>>>> fc23e3c5
 		"tldraw": "workspace:*",
 		"typescript": "^5.8.3"
 	}
