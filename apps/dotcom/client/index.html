<!doctype html>
<html lang="en" dir="ltr">
	<head>
		<meta charset="UTF-8" />

		<link rel="manifest" href="/manifest.webmanifest" />
		<meta
			name="keywords"
			content="whiteboard, canvas, virtual online whiteboard, realtime collaboration, collaborative whiteboard, online drawing, team collaboration tool, free whiteboard app, free online whiteboard no sign up, classroom screen"
		/>
		<script type="application/ld+json">
			{
				"@context": "https://schema.org",
				"@type": "SoftwareApplication",
				"name": "tldraw",
				"url": "https://www.tldraw.com/",
				"applicationCategory": "BusinessApplication",
				"operatingSystem": "WEB",
				"description": "A free and instant collaborative whiteboarding tool. Free online whiteboard no sign up.",
				"audience": {
					"@type": "Audience",
					"audienceType": "business"
				},
				"creator": {
					"@type": "Organization",
					"name": "tldraw"
				}
			}
		</script>
		<style>
			#root {
				position: relative;
				inset: 0;
				width: 100%;
				height: 100%;
				overflow: hidden;
			}

			.visually-hidden {
				position: absolute !important;
				clip: rect(1px, 1px, 1px, 1px);
				height: 1px;
				width: 1px;
				overflow: hidden;
				white-space: nowrap;
				pointer-events: none;
				user-select: none;
				-webkit-user-select: none;
			}
		</style>
		<meta name="referrer" content="strict-origin-when-cross-origin" />
		<meta name="theme-color" content="#FFFFFF" data-rh="true" />
		<meta name="viewport" content="width=device-width, initial-scale=1, viewport-fit=cover" />
		<link rel="icon" type="image/svg+xml" href="/favicon.svg" />
		<link rel="apple-touch-icon" href="/apple-touch-icon.png" />
		<link rel="apple-touch-icon" sizes="152x152" href="/apple-touch-icon-152x152.svg" />
		<link rel="apple-touch-icon" sizes="167x167" href="/apple-touch-icon-167x167.svg" />
		<link rel="apple-touch-icon" sizes="180x180" href="/apple-touch-icon-180x180.svg" />

		<meta name="apple-mobile-web-app-capable" content="yes" />
		<meta name="apple-mobile-web-app-status-bar-style" content="default" />
		<meta name="apple-mobile-web-app-title" content="tldraw" />

		<meta name="application-name" content="tldraw" />
		<meta name="title" content="tldraw" />
		<meta
			name="description"
			content="A free and instant virtual whiteboarding with online collaboration. No signup required. Works on all devices: mobile, tablets, and desktop."
		/>
		<meta name="image" content="https://www.tldraw.com/social-twitter.png" />

		<meta name="format-detection" content="telephone=no" />
		<meta name="mobile-web-app-capable" content="yes" />
		<meta name="msapplication-config" content="browserconfig.xml" />
		<meta name="msapplication-TileColor" content="#FFFFFF" />
		<meta name="msapplication-tap-highlight" content="no" />

		<!-- $PRELOADED_FONTS -->

		<link
			rel="stylesheet"
			href="https://fonts.googleapis.com/css2?family=Inter:wght@400;500;600;700&display=swap"
		/>

<<<<<<< HEAD
		<!-- $PRELOADED_SPRITES -->
=======
		<!-- $PRELOADED_ICONS -->
		<link
			rel="preload"
			href="/tla/0_merged_tla.svg"
			as="image"
			type="image/svg+xml"
			crossorigin="anonymous"
		/>
>>>>>>> d81de7fd

		<meta name="twitter:card" content="summary" />
		<meta name="twitter:url" content="https://www.tldraw.com/" />
		<meta name="twitter:title" content="tldraw" />
		<meta
			name="twitter:description"
			content="A free and instant collaborative whiteboarding tool."
		/>
		<meta name="twitter:image" content="https://www.tldraw.com/social-twitter.png" />
		<meta name="twitter:image:alt" content="A collaborative whiteboarding tool interface" />
		<meta name="twitter:creator" content="@tldraw" />
		<meta property="og:type" content="website" />
		<meta property="og:title" content="tldraw" />
		<meta
			property="og:description"
			content="A free and instant collaborative whiteboarding tool."
		/>
		<meta property="og:site_name" content="tldraw" />
		<meta property="og:url" content="https://www.tldraw.com/" />
		<meta property="og:image" content="https://www.tldraw.com/social-og.png" />
		<meta property="og:image:alt" content="A collaborative whiteboarding tool interface" />

		<title>tldraw • very good free whiteboard</title>
	</head>

	<body>
		<header>
			<h1 class="visually-hidden">tldraw - free and instant collaborative whiteboarding</h1>
		</header>
		<div id="root"></div>
		<script type="module" src="./src/main.tsx"></script>
		<noscript>You need to enable JavaScript to run tldraw. ✌️</noscript>
	</body>
</html><|MERGE_RESOLUTION|>--- conflicted
+++ resolved
@@ -82,18 +82,7 @@
 			href="https://fonts.googleapis.com/css2?family=Inter:wght@400;500;600;700&display=swap"
 		/>
 
-<<<<<<< HEAD
 		<!-- $PRELOADED_SPRITES -->
-=======
-		<!-- $PRELOADED_ICONS -->
-		<link
-			rel="preload"
-			href="/tla/0_merged_tla.svg"
-			as="image"
-			type="image/svg+xml"
-			crossorigin="anonymous"
-		/>
->>>>>>> d81de7fd
 
 		<meta name="twitter:card" content="summary" />
 		<meta name="twitter:url" content="https://www.tldraw.com/" />
