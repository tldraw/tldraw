{
	"name": "dotcom",
	"description": "The production app for tldraw.",
	"version": "0.0.0",
	"private": true,
	"author": {
		"name": "tldraw GB Ltd.",
		"email": "hello@tldraw.com"
	},
	"browserslist": [
		"defaults"
	],
	"scripts": {
		"dev": "./wait-for-postgres.sh && yarn run -T tsx scripts/dev-app.ts",
		"build": "yarn run -T tsx scripts/build.ts",
		"build-i18n": "yarn i18n:extract && yarn i18n:compile",
		"start": "VITE_PREVIEW=1 yarn run -T tsx scripts/dev-app.ts",
		"lint": "yarn run -T tsx ../../../internal/scripts/lint.ts",
		"test-ci": "lazy inherit",
		"test": "yarn run -T jest",
		"i18n:extract": "formatjs extract 'src/{tla,pages,components}/**/*.ts*' --out-file public/tla/locales/en.json --additional-component-names F --id-interpolation-pattern '[md5:contenthash:hex:10]' --format lokalise",
		"i18n:compile": "formatjs compile-folder public/tla/locales public/tla/locales-compiled --format lokalise",
		"e2e": "yarn playwright test",
		"e2e-x10": "yarn playwright test --repeat-each=10",
		"e2e-debug": "yarn playwright test --debug",
		"e2e-ui": "yarn playwright test --ui"
	},
	"dependencies": {
		"@clerk/clerk-react": "^5.22.8",
<<<<<<< HEAD
		"@radix-ui/react-context-menu": "^2.2.5",
		"@radix-ui/react-popover": "^1.1.5",
		"@radix-ui/react-select": "^2.1.5",
		"@radix-ui/react-tooltip": "^1.1.7",
		"@rocicorp/zero": "0.19.2025042700",
=======
		"@rocicorp/zero": "0.19.2025050203",
>>>>>>> b791a036
		"@sentry/integrations": "^7.120.3",
		"@sentry/react": "^7.120.3",
		"@tldraw/assets": "workspace:*",
		"@tldraw/dotcom-shared": "workspace:*",
		"@tldraw/sync": "workspace:*",
		"@tldraw/sync-core": "workspace:*",
		"@tldraw/utils": "workspace:*",
		"@types/regexgen": "^1.3.3",
		"@vercel/analytics": "^1.4.1",
		"browser-fs-access": "^0.35.0",
		"classnames": "^2.5.1",
		"idb": "^7.1.1",
		"intl-messageformat": "^10.7.14",
		"lodash.isequal": "^4.5.0",
		"lodash.pick": "^4.4.0",
		"md5": "^2.3.0",
		"posthog-js": "^1.210.2",
		"qrcode": "^1.5.4",
		"radix-ui": "^1.3.4",
		"react": "^18.3.1",
		"react-dom": "^18.3.1",
		"react-helmet-async": "^1.3.0",
		"react-intl": "^6.8.9",
		"react-router-dom": "^6.28.2",
		"tldraw": "workspace:*"
	},
	"devDependencies": {
		"@clerk/testing": "^1.4.15",
		"@formatjs/cli": "^6.5.1",
		"@jest/globals": "30.0.0-alpha.2",
		"@playwright/test": "^1.50.0",
		"@sentry/cli": "^2.41.1",
		"@tldraw/validate": "workspace:*",
		"@types/lodash.pick": "^4.4.9",
		"@types/md5": "^2.3.5",
		"@types/node": "~20.11.30",
		"@types/qrcode": "^1.5.5",
		"@types/react": "^18.3.18",
		"@vitejs/plugin-react-swc": "^3.7.2",
		"dotenv": "^16.4.7",
		"eslint": "^9.19.0",
		"eslint-plugin-formatjs": "^5.2.13",
		"fast-glob": "^3.3.3",
		"identity-obj-proxy": "^3.0.0",
		"json5": "^2.2.3",
		"kysely": "^0.27.5",
		"lazyrepo": "0.0.0-alpha.27",
		"pg": "^8.13.1",
		"regexgen": "^1.3.0",
		"vite": "^5.4.14",
		"ws": "^8.18.0"
	},
	"jest": {
		"preset": "../../../internal/config/jest/node/jest-preset.js",
		"roots": [
			"<rootDir>"
		],
		"testEnvironment": "../../../packages/utils/patchedJestJsDom.js",
		"transformIgnorePatterns": [
			"node_modules/(?!(nanoevents)/)"
		],
		"moduleNameMapper": {
			"\\.(css|less)$": "identity-obj-proxy"
		},
		"setupFiles": [
			"./setupTests.js"
		],
		"testPathIgnorePatterns": [
			"/e2e/"
		]
	}
}<|MERGE_RESOLUTION|>--- conflicted
+++ resolved
@@ -27,15 +27,7 @@
 	},
 	"dependencies": {
 		"@clerk/clerk-react": "^5.22.8",
-<<<<<<< HEAD
-		"@radix-ui/react-context-menu": "^2.2.5",
-		"@radix-ui/react-popover": "^1.1.5",
-		"@radix-ui/react-select": "^2.1.5",
-		"@radix-ui/react-tooltip": "^1.1.7",
-		"@rocicorp/zero": "0.19.2025042700",
-=======
 		"@rocicorp/zero": "0.19.2025050203",
->>>>>>> b791a036
 		"@sentry/integrations": "^7.120.3",
 		"@sentry/react": "^7.120.3",
 		"@tldraw/assets": "workspace:*",
