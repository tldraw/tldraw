import {
	AgentAction,
	AgentActionInfo,
	AgentInput,
	AgentModelName,
	AgentPrompt,
	AgentRequest,
	BaseAgentPrompt,
	ChatHistoryItem,
	ChatHistoryPromptItem,
	DEFAULT_MODEL_NAME,
	FAIRY_VISION_DIMENSIONS,
	FairyConfig,
	FairyEntity,
	FairyModeDefinition,
	FairyPose,
	FairyProject,
	FairyProjectRole,
	FairyTask,
	FairyTodoItem,
	FairyWaitCondition,
	FairyWaitEvent,
	FairyWork,
	getFairyModeDefinition,
	getModelPricingInfo,
	ModelNamePart,
	PromptPart,
	Streaming,
} from '@tldraw/fairy-shared'
import {
	Atom,
	atom,
	Box,
	computed,
	Computed,
	createEmptyRecordsDiff,
	Editor,
	EditorAtom,
	fetch,
	react,
	RecordsDiff,
	reverseRecordsDiff,
	structuredClone,
	TLRecord,
	uniqueId,
	VecModel,
} from 'tldraw'
import { TldrawApp } from '../../../tla/app/TldrawApp'
import { FAIRY_WORKER } from '../../../utils/config'
import { isDevelopmentEnv } from '../../../utils/env'
import { AgentActionUtil } from '../../actions/AgentActionUtil'
import { $fairyIsApplyingAction } from '../../FairyIsApplyingAction'
import { getProjectByAgentId } from '../../FairyProjects'
import { $fairyTasks } from '../../FairyTaskList'
import { getAgentActionUtilsRecord, getPromptPartUtilsRecord } from '../../FairyUtils'
import { notifyAgentModeTransition } from '../../FairyWaitNotifications'
import { PromptPartUtil } from '../../parts/PromptPartUtil'
import { AgentHelpers } from './AgentHelpers'
import { FairyAgentOptions } from './FairyAgentOptions'
import { $fairyAgentsAtom, getFairyAgentById } from './fairyAgentsAtom'
import { FAIRY_MODE_CHART } from './FairyModeNode'

/**
 * An agent that can be prompted to edit the canvas.
 * Returned by the `useTldrawAgent` hook.
 *
 * @example
 * ```tsx
 * const agent = useTldrawAgent(editor)
 * agent.prompt({ message: 'Draw a snowman' })
 * ```
 */
export class FairyAgent {
	/** The editor associated with this agent. */
	editor: Editor
	app: TldrawApp

	/** An id to differentiate the agent from other agents. */
	id: string

	/** The fairy entity associated with this agent. */
	$fairyEntity: Atom<FairyEntity>

	/** The fairy configuration associated with this agent. */
	$fairyConfig: Computed<FairyConfig>

	/** A callback for when an error occurs. */
	onError: (e: any) => void

	/** A function to get the authentication token. */
	getToken?: () => Promise<string | undefined>

	/**
	 * An atom containing the currently active request.
	 * This is mainly used to render highlights and other UI elements.
	 */
	$activeRequest = atom<AgentRequest | null>('activeRequest', null)

	/**
	 * An atom containing the next request that the agent has scheduled for
	 * itself. Null if there is no scheduled request.
	 */
	$scheduledRequest = atom<AgentRequest | null>('scheduledRequest', null)

	/**
	 * An atom containing the agent's chat history.
	 */
	$chatHistory = atom<ChatHistoryItem[]>('chatHistory', [])

	/**
	 * An atom containing the position on the page where the current chat
	 * started.
	 */
	$chatOrigin = atom<VecModel>('chatOrigin', { x: 0, y: 0 })

	/**
	 * An atom containing the agent's todo list.
	 */
	$personalTodoList = atom<FairyTodoItem[]>('personalTodoList', [])

	/**
	 * An atom that's used to store document changes made by the user since the
	 * previous request.
	 */
	$userActionHistory = atom<RecordsDiff<TLRecord>[]>('userActionHistory', [])

	/**
	 * An atom containing the current fairy mode.
	 */
	private $mode = atom<FairyModeDefinition['type']>('fairyMode', 'sleeping')

	/**
	 * Debug flags for controlling logging behavior in the worker.
	 */
	$debugFlags = atom<{ logSystemPrompt: boolean; logMessages: boolean; logResponseTime: boolean }>(
		'debugFlags',
		{
			logSystemPrompt: false,
			logMessages: false,
			logResponseTime: false,
		}
	)

	/**
	 * Whether the agent should use one-shotting mode or soloing mode when prompted solo.
	 */
	$useOneShottingMode = atom<boolean>('oneShotMode', true)

	/**
	 * An atom containing the conditions this agent is waiting for.
	 * When events matching these conditions occur, the agent will be notified.
	 */
	$waitingFor = atom<FairyWaitCondition<FairyWaitEvent>[]>('waitingFor', [])

	/**
	 * Change the mode of the agent.
	 * @param mode - The mode to set.
	 */
	setMode(mode: FairyModeDefinition['type']) {
		const fromMode = this.getMode()
		const fromModeNode = FAIRY_MODE_CHART[fromMode]
		const toModeNode = FAIRY_MODE_CHART[mode]

		// todo the order we call these vs notifyAgentModeTransition is probably important
		fromModeNode.onExit?.(this, mode)
		toModeNode.onEnter?.(this, fromMode)

		notifyAgentModeTransition(this.id, mode, this.editor)

		this.$mode.set(mode)
		const modeDefinition = getFairyModeDefinition(mode)
		this.$fairyEntity.update((fairy) => ({ ...fairy, pose: modeDefinition.pose }))
	}

	/**
	 * Get the current mode of the agent.
	 * @returns The mode.
	 */
	getMode(): FairyModeDefinition['type'] {
		return this.$mode.get()
	}

	/**
	 * Cumulative token usage tracking for this chat session.
	 * Tracked per model to handle different pricing models.
	 */
	cumulativeUsage: {
		// Usage per model, separated by tier for models with tiered pricing
		byModel: Record<
			AgentModelName,
			{
				// Tier 1: Prompts ≤ 200K tokens (for models with tiered pricing)
				tier1: {
					promptTokens: number // Total input tokens (cached + uncached)
					cachedInputTokens: number // Cached input tokens (cheaper pricing)
					completionTokens: number
				}
				// Tier 2: Prompts > 200K tokens (for models with tiered pricing)
				tier2: {
					promptTokens: number // Total input tokens (cached + uncached)
					cachedInputTokens: number // Cached input tokens (cheaper pricing)
					completionTokens: number
				}
			}
		>
		// Total across all models and tiers
		totalTokens: number
	} = {
		byModel: {} as Record<
			AgentModelName,
			{
				tier1: { promptTokens: number; cachedInputTokens: number; completionTokens: number }
				tier2: { promptTokens: number; cachedInputTokens: number; completionTokens: number }
			}
		>,
		totalTokens: 0,
	}

	/**
	 * Get the current project that the agent is working on.
	 */
	getProject(): FairyProject | null {
		return getProjectByAgentId(this.id) ?? null
	}

	/**
	 * Get the tasks that the agent is working on.
	 */
	getTasks(): FairyTask[] {
		return $fairyTasks.get().filter((task) => task.assignedTo === this.id)
	}

	/**
	 * Get the role of the agent within its current project.
	 */
	getRole(): FairyProjectRole | null {
		const project = this.getProject()
		if (!project) return null
		return project.members.find((member) => member.id === this.id)?.role ?? null
	}

	/**
	 * Get the work that the agent is currently working on.
	 * @returns The work.
	 */
	getWork(): FairyWork {
		return {
			project: this.getProject(),
			tasks: this.getTasks(),
		}
	}

	/**
	 * Create a new tldraw agent.
	 */
	constructor({ id, editor, app, onError, getToken }: FairyAgentOptions) {
		this.editor = editor
		this.app = app
		this.id = id
		this.getToken = getToken

		const center = editor.getViewportPageBounds().center
		const spawnPoint = findFairySpawnPoint(center, editor)

		this.$fairyEntity = atom<FairyEntity>(`fairy-${id}`, {
			position: AgentHelpers.RoundVec(spawnPoint),
			flipX: Math.random() < 0.5,
			isSelected: false,
			pose: 'sleeping',
			gesture: null,
			currentPageId: editor.getCurrentPageId(),
		})

		this.$fairyConfig = computed<FairyConfig>(
			`fairy-config-${id}`,
			() => JSON.parse(app.getUser().fairies || '{}')[id] as FairyConfig
		)

		this.onError = onError

		$fairyAgentsAtom.update(editor, (agents) => [...agents, this])

		// Wake up sleeping fairies when they become selected
		this.wakeOnSelectReaction = react(`fairy-${id}-wake-on-select`, () => {
			const entity = this.$fairyEntity.get()
			if (entity?.isSelected && this.getMode() === 'sleeping') {
				this.setMode('idling')
			}
		})

		// A fairy agent's action utils and prompt part utils are static. They don't change.
		this.agentActionUtils = getAgentActionUtilsRecord(this)
		this.promptPartUtils = getPromptPartUtilsRecord(this)
		this.unknownActionUtil = this.agentActionUtils.unknown

		this.stopRecordingFn = this.startRecordingUserActions()

		// Poof on spawn
		this.stackGesture('poof')
	}

	/**
	 * Dispose of the agent by cancelling requests and stopping listeners.
	 */
	dispose() {
		this.cancel()
		this.stopRecordingUserActions()
		this.wakeOnSelectReaction?.()
		// Stop following this fairy if it's currently being followed
		if (getFollowingFairyId(this.editor) === this.id) {
			stopFollowingFairy(this.editor)
		}
		$fairyAgentsAtom.update(this.editor, (agents) => agents.filter((agent) => agent.id !== this.id))
	}

	/**
	 * Serialize the fairy agent's state to a plain object for persistence.
	 * This is stored in the database as JSON.
	 */
	serializeState() {
		return {
			fairyEntity: this.$fairyEntity.get(),
			chatHistory: this.$chatHistory.get(),
			chatOrigin: this.$chatOrigin.get(),
			personalTodoList: this.$personalTodoList.get(),
		}
	}

	/**
	 * Load previously persisted state into the fairy agent.
	 * This is called when opening a file to restore the fairy's state.
	 */
	loadState(state: {
		fairyEntity?: FairyEntity
		chatHistory?: ChatHistoryItem[]
		chatOrigin?: VecModel
		personalTodoList?: FairyTodoItem[]
	}) {
		if (state.fairyEntity) {
			this.$fairyEntity.update((entity) => {
				return {
					...entity,
					position: AgentHelpers.RoundVec(state.fairyEntity?.position ?? entity.position),
					flipX: state.fairyEntity?.flipX ?? entity.flipX,
					currentPageId: state.fairyEntity?.currentPageId ?? entity.currentPageId,
					isSelected: state.fairyEntity?.isSelected ?? entity.isSelected,
					pose: state.fairyEntity?.pose ?? entity.pose,
					gesture: state.fairyEntity?.gesture ?? entity.gesture,
				}
			})
			if (this.$fairyEntity.get().pose !== 'sleeping') {
				this.setMode('idling')
			}
		}
		if (state.chatHistory) {
			this.$chatHistory.set(state.chatHistory)
		}
		if (state.chatOrigin) {
			this.$chatOrigin.set(state.chatOrigin)
		}
		if (state.personalTodoList) {
			this.$personalTodoList.set(state.personalTodoList)
		}
	}

	/**
	 * Reset the cumulative usage tracking for this fairy agent.
	 * Useful when starting a new chat session.
	 */
	resetCumulativeUsage() {
		this.cumulativeUsage = {
			byModel: {} as Record<
				AgentModelName,
				{
					tier1: { promptTokens: number; cachedInputTokens: number; completionTokens: number }
					tier2: { promptTokens: number; cachedInputTokens: number; completionTokens: number }
				}
			>,
			totalTokens: 0,
		}
	}

	/**
	 * Extract the model name from a prompt.
	 * @param prompt - The agent prompt
	 * @returns The model name, or DEFAULT_MODEL_NAME if not found
	 */
	getModelNameFromPrompt(prompt: AgentPrompt): AgentModelName {
		for (const part of Object.values(prompt)) {
			if (part.type === 'modelName') {
				return (part as ModelNamePart).name
			}
		}
		return DEFAULT_MODEL_NAME
	}

	/**
	 * Get the current cumulative cost for this fairy agent.
	 * Calculates costs based on model-specific pricing, accounting for cached input tokens.
	 * @returns An object with input cost, output cost, and total cost in USD.
	 */
	getCumulativeCost() {
		let totalInputCost = 0
		let totalOutputCost = 0

		// Iterate through all models and calculate costs
		for (const [modelName, usage] of Object.entries(this.cumulativeUsage.byModel)) {
			const typedModelName = modelName as AgentModelName

			// Calculate cost for tier 1 (≤ 200K tokens)
			const tier1Pricing = getModelPricingInfo(typedModelName, 200_000)
			const tier1UncachedInputTokens = usage.tier1.promptTokens - usage.tier1.cachedInputTokens
			const tier1UncachedInputCost =
				(tier1UncachedInputTokens / 1_000_000) * tier1Pricing.uncachedInputPrice
			const tier1CachedInputCost =
				tier1Pricing.cacheReadInputPrice !== null
					? (usage.tier1.cachedInputTokens / 1_000_000) * tier1Pricing.cacheReadInputPrice
					: 0
			const tier1InputCost = tier1UncachedInputCost + tier1CachedInputCost
			const tier1OutputCost = (usage.tier1.completionTokens / 1_000_000) * tier1Pricing.outputPrice

			// Calculate cost for tier 2 (> 200K tokens)
			const tier2Pricing = getModelPricingInfo(typedModelName, 200_001)
			const tier2UncachedInputTokens = usage.tier2.promptTokens - usage.tier2.cachedInputTokens
			const tier2UncachedInputCost =
				(tier2UncachedInputTokens / 1_000_000) * tier2Pricing.uncachedInputPrice
			const tier2CachedInputCost =
				tier2Pricing.cacheReadInputPrice !== null
					? (usage.tier2.cachedInputTokens / 1_000_000) * tier2Pricing.cacheReadInputPrice
					: 0
			const tier2InputCost = tier2UncachedInputCost + tier2CachedInputCost
			const tier2OutputCost = (usage.tier2.completionTokens / 1_000_000) * tier2Pricing.outputPrice

			totalInputCost += tier1InputCost + tier2InputCost
			totalOutputCost += tier1OutputCost + tier2OutputCost
		}

		const totalCost = totalInputCost + totalOutputCost

		return { inputCost: totalInputCost, outputCost: totalOutputCost, totalCost }
	}

	/**
	 * Get an agent action util for a specific action type.
	 *
	 * @param type - The type of action to get the util for.
	 * @returns The action util.
	 */
	getAgentActionUtil(type?: string) {
		const utilType = this.getAgentActionUtilType(type)
		return this.agentActionUtils[utilType]
	}

	/**
	 * Get the util type for a provided action type.
	 * If no util type is found, returns 'unknown'.
	 */
	getAgentActionUtilType(type?: string) {
		if (!type) return 'unknown'
		const util = this.agentActionUtils[type as AgentAction['_type']]
		if (!util) return 'unknown'
		return type as AgentAction['_type']
	}

	/**
	 * Get a prompt part util for a specific part type.
	 *
	 * @param type - The type of part to get the util for.
	 * @returns The part util.
	 */
	getPromptPartUtil(type: PromptPart['type']) {
		return this.promptPartUtils[type]
	}

	/**
	 * A record of the agent's action util instances.
	 * Used by the `getAgentActionUtil` method.
	 */
	agentActionUtils: Record<AgentAction['_type'], AgentActionUtil<AgentAction>>

	/**
	 * The agent action util instance for the "unknown" action type.
	 *
	 * This is returned by the `getAgentActionUtil` method when the action type
	 * isn't properly specified. This can happen if the model isn't finished
	 * streaming yet or makes a mistake.
	 */
	unknownActionUtil: AgentActionUtil<AgentAction>

	/**
	 * A record of the agent's prompt part util instances.
	 * Used by the `getPromptPartUtil` method.
	 */
	promptPartUtils: Record<PromptPart['type'], PromptPartUtil<PromptPart>>

	/**
	 * Get a full agent request from a user input by filling out any missing
	 * values with defaults.
	 * @param input - A partial agent request or a string message.
	 */
	getFullRequestFromInput(input: AgentInput): AgentRequest {
		const request = this.getPartialRequestFromInput(input)

		const activeRequest = this.$activeRequest.get()

		return {
			agentMessages: request.agentMessages ?? [],
			source: request.source ?? 'user',
			data: request.data ?? [],
			userMessages: request.userMessages ?? [],
			bounds:
				request.bounds ??
				activeRequest?.bounds ??
				Box.FromCenter(this.$fairyEntity.get().position, FAIRY_VISION_DIMENSIONS),
		} satisfies AgentRequest
	}

	/**
	 * Convert an input into a partial request.
	 * This involves handling the various ways that the input can be provided.
	 *
	 * @example
	 * ```tsx
	 * agent.prompt('Draw a cat')
	 * agent.prompt(['Draw a cat', 'Draw a dog'])
	 * agent.prompt({ messages: 'Draw a cat' })
	 * agent.prompt({ message: 'Draw a cat' })
	 * ```
	 *
	 * @param input - The input to get the request partial from.
	 * @returns The request partial.
	 */
	private getPartialRequestFromInput(input: AgentInput): Partial<AgentRequest> {
		// eg: agent.prompt('Draw a cat')
		if (typeof input === 'string') {
			return { agentMessages: [input] }
		}

		// eg: agent.prompt(['Draw a cat', 'Draw a dog'])
		if (Array.isArray(input)) {
			return { agentMessages: input }
		}

		// eg: agent.prompt({ message: 'Draw a cat' })
		if ('message' in input && typeof input.message === 'string') {
			return {
				...input,
				agentMessages: [input.message],
				userMessages: [input.message],
			}
		}

		return input
	}

	/**
	 * Get a full prompt based on a request.
	 *
	 * @param request - The request to use for the prompt.
	 * @param helpers - The helpers to use.
	 * @returns The fully assembled prompt.
	 */
	async preparePrompt(request: AgentRequest, helpers: AgentHelpers): Promise<AgentPrompt> {
		const { promptPartUtils } = this
		const parts: PromptPart[] = []

		const mode = getFairyModeDefinition(this.getMode())
		if (!mode.active) {
			throw new Error(`Fairy is not in an active mode so can't act right now`)
		}
		const availablePromptPartTypes = mode.parts(this.getWork())
		for (const partType of availablePromptPartTypes) {
			const util = promptPartUtils[partType]
			if (!util) throw new Error(`Prompt part util not found for part type: ${partType}`)
			const part = await util.getPart(structuredClone(request), helpers)
			if (!part) continue
			parts.push(part)
		}

		return Object.fromEntries(parts.map((part) => [part.type, part])) as AgentPrompt
	}

	private $isPrompting = atom<boolean>('isPrompting', false)

	/**
	 * Prompt the agent to edit the canvas.
	 *
	 * @example
	 * ```tsx
	 * const agent = useTldrawAgent(editor)
	 * agent.prompt('Draw a cat')
	 * ```
	 *
	 * ```tsx
	 * agent.prompt({
	 *   message: 'Draw a cat in this area',
	 *   bounds: {
	 *     x: 0,
	 *     y: 0,
	 *     w: 300,
	 *     h: 400,
	 *   },
	 * })
	 * ```
	 *
	 * @returns A promise for when the agent has finished its work.
	 */
	async prompt(input: AgentInput, { nested = false }: { nested?: boolean } = {}) {
		if (this.$isPrompting.get() && !nested) {
			throw new Error('Agent is already prompting. Please wait for the current prompt to finish.')
		}

		this.$isPrompting.set(true)

		if (this.isActing) {
			throw new Error(
				"Agent is already acting. It's illegal to prompt an agent during an action. Please use schedule instead."
			)
		}

		const request = this.getFullRequestFromInput(input)
		const startingNode = FAIRY_MODE_CHART[this.getMode()]
		await startingNode.onPromptStart?.(this, request)

		const initialModeDefinition = getFairyModeDefinition(this.getMode())
		if (!initialModeDefinition.active) {
			throw new Error(
				`Fairy is not in an active mode so can't act right now. First change to an active mode. Current mode: ${this.getMode()}`
			)
		}

		// Submit the request to the agent.
		await this.request(request)

		// If there's no schedule request...
		// Trigger onPromptEnd callback(s)
		let modeChanged = true
		while (!this.$scheduledRequest.get() && modeChanged) {
			modeChanged = false
			const mode = this.getMode()
			const node = FAIRY_MODE_CHART[mode]
			node.onPromptEnd?.(this, request)
			const newMode = this.getMode()
			if (newMode !== mode) {
				modeChanged = true
			}
		}

		// If there's still no scheduled request, quit
		const scheduledRequest = this.$scheduledRequest.get()
		const eventualMode = this.getMode()
		const eventualModeDefinition = getFairyModeDefinition(eventualMode)
		if (!scheduledRequest) {
			if (eventualModeDefinition.active) {
				throw new Error(
					`Fairy is not allowed to become inactive during the active mode: ${eventualMode}`
				)
			}
			this.$isPrompting.set(false)
			this.cancelFn = null
			return
		}

		// If there *is* a scheduled request...
		// Add the scheduled request to chat history
		const resolvedData = await Promise.all(scheduledRequest.data)
		this.$chatHistory.update((prev) => [
			...prev,
			{
				id: uniqueId(),
				type: 'continuation',
				data: resolvedData,
				memoryLevel: eventualModeDefinition.memoryLevel,
			},
		])

		// Handle the scheduled request and clear it
		this.$scheduledRequest.set(null)
		await this.prompt(scheduledRequest, { nested: true })
	}

	/**
	 * Send a single request to the agent and handle its response.
	 *
	 * Note: This method does not chain multiple requests together. For a full
	 * agentic system, use the `prompt` method.
	 *
	 * Most developers will not want to use this method directly. It's mostly
	 * used internally by the `prompt` method, but can also be useful for
	 * carrying out evals.
	 *
	 * @param input - The input to form the request from.
	 * @returns A promise for when the request is complete and a cancel function
	 * to abort the request.
	 */
	async request(input: AgentInput) {
		const request = this.getFullRequestFromInput(input)

		// Interrupt any currently active request
		if (this.$activeRequest.get() !== null) {
			this.cancel()
		}
		this.$activeRequest.set(request)

		// Call an external helper function to request the agent
		const { promise, cancel } = requestAgentActions({ agent: this, request })

		this.cancelFn = cancel
		// promise.finally(() => {
		// 	this.cancelFn = null
		// })

		const results = await promise
		this.$activeRequest.set(null)
		return results
	}

	/**
	 * Schedule further work for the agent to do after this request has finished.
	 * If there's no active request, then do the scheduled request immediately.
	 * What you schedule will get merged with the currently scheduled request, if there is one.
	 *
	 * @example
	 * ```tsx
	 * // Add an instruction
	 * agent.schedule('Add more detail.')
	 * ```
	 *
	 * @example
	 * ```tsx
	 * // Move the viewport
	 * agent.schedule({
	 *  bounds: { x: 0, y: 0, w: 100, h: 100 },
	 * })
	 * ```
	 *
	 * @example
	 * ```tsx
	 * // Add data to the request
	 * agent.schedule({ data: [value] })
	 * ```
	 */
	schedule(input: AgentInput) {
		const scheduledRequest = this.$scheduledRequest.get()

		// If there's no request scheduled yet, schedule one
		if (!scheduledRequest) {
			this._schedule(input)
			return
		}

		// If there's already a scheduled request, append to it
		const newRequest = this.getPartialRequestFromInput(input)
		this._schedule({
			// Append to properties where possible
			agentMessages: [...scheduledRequest.agentMessages, ...(newRequest.agentMessages ?? [])],
			userMessages: [...scheduledRequest.userMessages, ...(newRequest.userMessages ?? [])],
			data: [...scheduledRequest.data, ...(newRequest.data ?? [])],

			// Override other properties
			bounds: newRequest.bounds ?? scheduledRequest.bounds,
			source: newRequest.source ?? scheduledRequest.source ?? 'self',
		})
	}

	/**
	 * Interrupt the agent and set their mode.
	 * Optionally, schedule a request.
	 */
	interrupt({ input, mode }: { input: AgentInput | null; mode?: FairyModeDefinition['type'] }) {
		this.cancelFn?.()
		this.$activeRequest.set(null)
		this.$scheduledRequest.set(null)
		this.cancelFn = null

		if (mode) {
			this.setMode(mode)
		}
		if (input !== null) {
			this.schedule(input)
		}
	}

	/**
	 * Manually override what the agent should do next.
	 *
	 * @example
	 * ```tsx
	 * agent.setScheduledRequest('Add more detail.')
	 * ```
	 *
	 * @example
	 * ```tsx
	 * agent.setScheduledRequest({
	 *  message: 'Add more detail to this area.',
	 *  bounds: { x: 0, y: 0, w: 100, h: 100 },
	 * })
	 * ```
	 *
	 * @example
	 * ```tsx
	 * // Cancel the scheduled request
	 * agent.setScheduledRequest(null)
	 * ```
	 *
	 * @param input - What to set the scheduled request to, or null to cancel
	 * the scheduled request.
	 */
	private _schedule(input: AgentInput | null) {
		if (input === null) {
			this.$scheduledRequest.set(null)
			return
		}

		const activeRequest = this.$activeRequest.get()
		const partialRequest = this.getPartialRequestFromInput(input)
		const request: AgentRequest = {
			agentMessages: partialRequest.agentMessages ?? [],
			bounds:
				partialRequest.bounds ??
				activeRequest?.bounds ??
				Box.FromCenter(this.$fairyEntity.get().position, FAIRY_VISION_DIMENSIONS),
			data: partialRequest.data ?? [],
			source: partialRequest.source ?? 'self',
			userMessages: partialRequest.userMessages ?? [],
		}

		const isCurrentlyActive = this.isGenerating()

		if (isCurrentlyActive) {
			this.$scheduledRequest.set(request)
		} else {
			this.prompt(request)
		}
	}

	/**
	 * Add a todo item to the agent's todo list.
	 * @param id The id of the todo item.
	 * @param text The text of the todo item.
	 * @returns The id of the todo item.
	 */
	addPersonalTodo(id: string, text: string) {
		this.$personalTodoList.update((personalTodoItems) => {
			return [
				...personalTodoItems,
				{
					id,
					status: 'todo' as const,
					text,
				},
			]
		})
		return id
	}

	updateTodo({ id, status, text }: { id: string; status: FairyTodoItem['status']; text?: string }) {
		this.$personalTodoList.update((todoItems) => {
			const index = todoItems.findIndex((item) => item.id === id)
			if (index !== -1) {
				return [
					...todoItems.slice(0, index),
					{ ...todoItems[index], status, ...(text !== undefined && { text }) },
					...todoItems.slice(index + 1),
				]
			}
			return todoItems
		})
	}

	/**
	 * Check if the agent is currently waiting for any events.
	 * @returns true if the agent has any wait conditions
	 */
	isWaiting() {
		return this.$waitingFor.get().length > 0
	}

	/**
	 * Add a wait condition to the agent.
	 * The agent will be notified when an event matching this condition occurs.
	 * @param condition - The wait condition to add
	 */
	waitFor(condition: FairyWaitCondition<FairyWaitEvent>) {
		this.$waitingFor.update((conditions) => {
			// Check if an equivalent condition already exists
			const isDuplicate = conditions.some((existing) => {
				if (existing.eventType !== condition.eventType) {
					return false
				}
				if (existing.id && condition.id) {
					return existing.id === condition.id
				}
				return false
			})

			if (isDuplicate) {
				return conditions
			}

			return [...conditions, condition]
		})
	}

	/**
	 * Clear all wait conditions for this agent.
	 */
	stopWaiting() {
		this.$waitingFor.set([])
	}

	/**
	 * Wake up the agent from waiting with a notification message.
	 * Note: This does NOT remove wait conditions - the matched conditions should
	 * already be removed by the notification system before calling this method.
	 */
	notifyWaitConditionFulfilled({
		agentFacingMessage,
		userFacingMessage,
	}: {
		agentFacingMessage: string
		userFacingMessage: string | null
	}) {
		if (this.$isPrompting.get()) {
			this.schedule({
				agentMessages: [agentFacingMessage],
				userMessages: userFacingMessage ? [userFacingMessage] : undefined,
				source: 'other-agent',
			})
		} else {
			this.prompt({
				agentMessages: [agentFacingMessage],
				userMessages: userFacingMessage ? [userFacingMessage] : undefined,
				source: 'other-agent',
			})
		}
	}

	/**
	 * Make the agent perform an action.
	 * @param action The action to make the agent do.
	 * @param helpers The helpers to use.
	 * @returns The diff of the action, a promise for when the action is finished
	 */
	act(
		action: Streaming<AgentAction>,
		helpers: AgentHelpers = new AgentHelpers(this)
	): {
		diff: RecordsDiff<TLRecord>
		promise: Promise<void> | null
	} {
		const { editor } = this
		const util = this.getAgentActionUtil(action._type)
		this.isActing = true

		const actionInfo = this.getActionInfo(action)
		if (actionInfo.pose) {
			this.$fairyEntity.update((fairy) => ({ ...fairy, pose: actionInfo.pose ?? fairy.pose }))
		}

		// Ensure the fairy is on the correct page before performing the action
		this.ensureFairyIsOnCorrectPage(action)

		const modeDefinition = getFairyModeDefinition(this.getMode())
		let promise: Promise<void> | null = null
		let diff: RecordsDiff<TLRecord> = createEmptyRecordsDiff()
		try {
			diff = editor.store.extractingChanges(() => {
				$fairyIsApplyingAction.set(true)
				promise = util.applyAction(structuredClone(action), helpers) ?? null
				$fairyIsApplyingAction.set(false)
			})
		} catch (error) {
			// always toast the error
			this.onError(error)
			promise = null
			if (isDevelopmentEnv) {
				// In development, crash by throwing error
				throw error
			}
		} finally {
			this.isActing = false
		}

		// Add the action to chat history
		if (util.savesToHistory()) {
			const historyItem: ChatHistoryItem = {
				id: uniqueId(),
				type: 'action',
				action,
				diff,
				acceptance: 'pending',
				memoryLevel: modeDefinition.memoryLevel,
			}

			this.$chatHistory.update((historyItems) => {
				// If there are no items, start off the chat history with the first item
				if (historyItems.length === 0) return [historyItem]

				// If the last item is still in progress, replace it with the new item
				const lastActionHistoryItemIndex = historyItems.findLastIndex(
					(item) => item.type === 'action'
				)
				const lastActionHistoryItem =
					lastActionHistoryItemIndex !== -1 ? historyItems[lastActionHistoryItemIndex] : null
				if (
					lastActionHistoryItem &&
					lastActionHistoryItem.type === 'action' &&
					!lastActionHistoryItem.action.complete
				) {
					const newHistoryItems = [...historyItems]
					newHistoryItems[lastActionHistoryItemIndex] = historyItem
					return newHistoryItems
				} else {
					// Otherwise, just add the new item to the end of the list
					return [...historyItems, historyItem]
				}
			})
		}

		return { diff, promise }
	}

	/**
	 * Remove all completed todo items from the todo list.
	 * Renumber the personal todo items to ensure the ids are sequential.
	 */
	flushTodoList() {
		this.$personalTodoList.update((personalTodoItems) => {
			return personalTodoItems.filter((item) => item.status !== 'done')
		})
	}

	/**
	 * Stream a response from the model.
	 * Act on the model's events as they come in.
	 *
	 * Not to be called directly. Use `prompt` instead.
	 * This is a helper function that is used internally by the agent.
	 */
	async *_streamActions({
		prompt,
		signal,
	}: {
		prompt: BaseAgentPrompt
		signal: AbortSignal
	}): AsyncGenerator<Streaming<AgentAction>> {
		const headers: HeadersInit = {
			'Content-Type': 'application/json',
		}

		// Add authentication token if available
		if (this.getToken) {
			const token = await this.getToken()
			if (token) {
				headers['Authorization'] = `Bearer ${token}`
			}
		}

		const res = await fetch(`${FAIRY_WORKER}/stream-actions`, {
			method: 'POST',
			body: JSON.stringify(prompt),
			headers,
			signal,
		})

		if (!res.ok) {
			const errorData = await res.json().catch(() => ({ error: 'Unknown error' }))
			throw new Error(errorData.error || 'Request failed')
		}

		if (!res.body) {
			throw Error('No body in response')
		}

		const reader = res.body.getReader()
		const decoder = new TextDecoder()
		let buffer = ''

		try {
			while (true) {
				const { value, done } = await reader.read()
				if (done) break

				buffer += decoder.decode(value, { stream: true })
				const actions = buffer.split('\n\n')
				buffer = actions.pop() || ''

				for (const action of actions) {
					const match = action.match(/^data: (.+)$/m)
					if (match) {
						try {
							const data = JSON.parse(match[1])

							// If the response contains an error, throw it
							if ('error' in data) {
								throw new Error(data.error)
							}

							const agentAction: Streaming<AgentAction> = data
							yield agentAction
						} catch (err: any) {
							throw new Error(err.message)
						}
					}
				}
			}
		} finally {
			reader.releaseLock()
		}
	}

	/**
	 * A function that cancels the agent's current prompt, if one is active.
	 */
	private cancelFn: (() => void) | null = null

	/**
	 * Cancel the agent's current prompt, if one is active.
	 */
	cancel() {
		const request = this.$activeRequest.get()
		if (request) {
			const mode = this.getMode()
			const node = FAIRY_MODE_CHART[mode]
			node.onPromptCancel?.(this, request)

			const newMode = this.getMode()
			const newModeDefinition = getFairyModeDefinition(newMode)
			if (newModeDefinition.active) {
				throw new Error(
					`Fairy is not allowed to become inactive during the active mode: ${newMode}`
				)
			}
		}

		this.cancelFn?.()
		this.$activeRequest.set(null)
		this.$scheduledRequest.set(null)
		this.cancelFn = null
	}

	/**
	 * Check if the fairy is currently sleeping.
	 */
	isSleeping() {
		return this.getMode() === 'sleeping'
	}

	/**
	 * Reset the agent's chat and memory.
	 * Cancel the current request if there's one active.
	 */
	reset() {
		this.cancel()
		this.promptStartTime = null
		this.$personalTodoList.set([])
		this.$userActionHistory.set([])

		// Remove solo tasks
		$fairyTasks.update((tasks) =>
			tasks.filter((task) => task.assignedTo !== this.id && task.projectId === null)
		)

		this.setMode('idling')

		this.$chatHistory.set([])
		this.$chatOrigin.set({ x: 0, y: 0 })

		// clear any waiting conditions
		this.stopWaiting()

		// Reset cumulative usage tracking when starting a new chat
		this.resetCumulativeUsage()
	}

	/**
	 * Check if the agent is currently working on a prompt or not.
	 */
	isGenerating() {
		return this.$isPrompting.get()
	}

	/**
	 * Whether the agent is currently acting on the editor or not.
	 * This flag is used to prevent agent actions from being recorded as user actions.
	 *
	 * Do not use this to check if the agent is currently working on a request. Use `isGenerating` instead.
	 */
	private isActing = false

	/**
	 * Tracks the start time of the current prompt being timed.
	 * Set when timing starts, cleared when timing stops.
	 */
	promptStartTime: number | null = null

	/**
	 * Start recording user actions.
	 * @returns A cleanup function to stop recording user actions.
	 */
	private startRecordingUserActions() {
		const { editor } = this
		const cleanUpCreate = editor.sideEffects.registerAfterCreateHandler(
			'shape',
			(shape, source) => {
				if (source !== 'user') return
				if (this.isActing) return
				if ($fairyIsApplyingAction.get()) return
				const change = {
					added: { [shape.id]: shape },
					updated: {},
					removed: {},
				}
				this.$userActionHistory.update((prev) => [...prev, change])
				return
			}
		)

		const cleanUpDelete = editor.sideEffects.registerAfterDeleteHandler(
			'shape',
			(shape, source) => {
				if (source !== 'user') return
				if (this.isActing) return
				if ($fairyIsApplyingAction.get()) return
				const change = {
					added: {},
					updated: {},
					removed: { [shape.id]: shape },
				}
				this.$userActionHistory.update((prev) => [...prev, change])
				return
			}
		)

		const cleanUpChange = editor.sideEffects.registerAfterChangeHandler(
			'shape',
			(prev, next, source) => {
				if (source !== 'user') return
				if (this.isActing) return
				if ($fairyIsApplyingAction.get()) return
				const change: RecordsDiff<TLRecord> = {
					added: {},
					updated: { [prev.id]: [prev, next] },
					removed: {},
				}
				this.$userActionHistory.update((prev) => [...prev, change])
				return
			}
		)

		function cleanUp() {
			cleanUpCreate()
			cleanUpDelete()
			cleanUpChange()
		}

		return cleanUp
	}

	/**
	 * A function that stops recording user actions.
	 */
	private stopRecordingFn: () => void

	/**
	 * A function that stops the wake-on-select reaction.
	 */
	private wakeOnSelectReaction: () => void

	/**
	 * Stop recording user actions.
	 */
	private stopRecordingUserActions() {
		this.stopRecordingFn?.()
	}

	/**
	 * Get information about an agent action, mostly used to display actions within the chat history UI.
	 * @param action - The action to get information about.
	 * @returns The information about the action.
	 */
	getActionInfo(action: Streaming<AgentAction>): AgentActionInfo {
		const util = this.getAgentActionUtil(action._type)
		const info = util.getInfo(action) ?? {}
		const {
			icon = null,
			description = null,
			summary = null,
			canGroup = () => true,
			pose = null,
		} = info

		return {
			icon,
			description,
			summary,
			canGroup,
			pose,
		}
	}

	/**
	 * Move the fairy to a position.
	 * @param position - The position to move the fairy to.
	 */
	moveToPosition(position: VecModel) {
		this.$fairyEntity.update((fairy) => {
			return {
				...fairy,
				position: AgentHelpers.RoundVec(position),
				flipX: false,
			}
		})
	}

	/**
	 * Ensures the fairy is on the correct page before performing an action.
	 * For actions that work with existing shapes, switches to the shape's page.
	 * For actions that create new content, ensures the fairy is on the current editor page.
	 */
	private ensureFairyIsOnCorrectPage(action: Streaming<AgentAction>) {
		const { editor } = this
		const fairyEntity = this.$fairyEntity.get()
		if (!fairyEntity) return

		// Extract shape IDs from the action based on action type
		let shapeIds: string[] = []

		// Actions with single shapeId
		if ('shapeId' in action && typeof action.shapeId === 'string') {
			shapeIds = [action.shapeId]
		}
		// Actions with shapeIds array
		else if ('shapeIds' in action && Array.isArray(action.shapeIds)) {
			shapeIds = action.shapeIds as string[]
		}
		// Update action has shape in 'update' property
		else if (
			action._type === 'update' &&
			'update' in action &&
			action.update &&
			typeof action.update === 'object' &&
			'shapeId' in action.update
		) {
			shapeIds = [action.update.shapeId as string]
		}

		// If we have shape IDs, ensure the fairy is on the same page as the first shape
		if (shapeIds.length > 0) {
			const firstShapeId = shapeIds[0].startsWith('shape:') ? shapeIds[0] : `shape:${shapeIds[0]}`
			const shape = editor.getShape(firstShapeId as any)

			if (shape) {
				const shapePageId = editor.getAncestorPageId(shape)
				if (shapePageId && fairyEntity.currentPageId !== shapePageId) {
					// Switch to the shape's page
					editor.setCurrentPage(shapePageId)
					this.$fairyEntity.update((f) => (f ? { ...f, currentPageId: shapePageId } : f))
				}
			}
		}
		// For create actions or actions without shape IDs, ensure fairy is on the current editor page
		else if (action._type === 'create' || action._type === 'pen') {
			const currentPageId = editor.getCurrentPageId()
			if (fairyEntity.currentPageId !== currentPageId) {
				this.$fairyEntity.update((f) => (f ? { ...f, currentPageId } : f))
			}
		}
	}

	/**
	 * An array of gestures that are currently active.
	 * The most recently added gesture is the one that is displayed.
	 * This array determines what to do when one gesture completes.
	 * eg: Switch to the next gesture in the stack.
	 * eg: Revert to the base pose.
	 *
	 * Each item contains a unique ID and the gesture to display.
	 */
	gestureStack: { id: string; gesture: FairyPose }[] = []

	/**
	 * Override the fairy's gesture, cancelling all other gestures in the stack.
	 * @param gesture - The gesture to set the fairy to.
	 * @param duration - The duration of the gesture in milliseconds.
	 */
	setGesture(gesture: FairyPose | null, duration = 400) {
		this.$fairyEntity.update((fairy) => ({ ...fairy, gesture }))

		if (!gesture) {
			this.gestureStack = []
			return
		}

		const id = uniqueId()
		this.gestureStack = [{ id, gesture }]
		setTimeout(() => {
			this.gestureStack = this.gestureStack.filter((g) => g.id !== id)
			const finalGesture = this.gestureStack[0]?.gesture ?? null
			this.$fairyEntity.update((fairy) => ({ ...fairy, gesture: finalGesture }))
		}, duration)
	}

	/**
	 * Add a gesture to the stack. When this gesture completes, the next gesture in the stack is displayed.
	 */
	stackGesture(gesture: FairyPose, duration = 400) {
		this.$fairyEntity.update((fairy) => ({ ...fairy, gesture: gesture }))

		const id = uniqueId()
		this.gestureStack.push({ id, gesture })
		setTimeout(() => {
			this.gestureStack = this.gestureStack.filter((g) => g.id !== id)
			const finalGesture = this.gestureStack[0]?.gesture ?? null
			this.$fairyEntity.update((fairy) => ({ ...fairy, gesture: finalGesture }))
		}, duration)
	}

	/**
	 * Clear the fairy's gesture.
	 */
	clearGesture() {
		this.$fairyEntity.update((fairy) => ({ ...fairy, gesture: null }))
	}

	updateFairyConfig(partial: Partial<FairyConfig>) {
		this.app.z.mutate.user.updateFairyConfig({
			id: this.id,
			properties: partial,
		})
	}

	public deleteFairyConfig() {
		this.app.z.mutate.user.deleteFairyConfig({ id: this.id })
	}

	/**
	 * Set the fairy's personality.
	 * @param personality - A description of the fairy's personality.
	 */
	setFairyPersonality(personality: string) {
		this.updateFairyConfig({ personality })
	}

	/**
	 * Move the camera to the fairy's position.
	 * Also switches to the page where the fairy is located.
	 */
	zoomTo() {
		const entity = this.$fairyEntity.get()
		if (!entity) return

		// Switch to the fairy's page
		if (entity.currentPageId !== this.editor.getCurrentPageId()) {
			this.editor.setCurrentPage(entity.currentPageId)
		}

		// Zoom to the fairy's position
		this.editor.zoomToBounds(Box.FromCenter(entity.position, { x: 100, y: 100 }), {
			animation: { duration: 220 },
			targetZoom: 1,
		})
	}

	/**
	 * Instantly move the fairy to the center of the screen on the current page.
	 * Updates the fairy's currentPageId to match the current editor page.
	 * @param offset Optional offset from the center position
	 */
	summon(offset?: { x: number; y: number }) {
		const center = this.editor.getViewportPageBounds().center
		const position = offset ? { x: center.x + offset.x, y: center.y + offset.y } : center
		const currentPageId = this.editor.getCurrentPageId()
		this.$fairyEntity.update((f) => (f ? { ...f, position, currentPageId } : f))
		this.stackGesture('poof')
	}

	/**
	 * Start following this fairy with the camera.
	 */
	startFollowing() {
		startFollowingFairy(this.editor, this.id)
	}

	/**
	 * Stop following this fairy with the camera.
	 */
	stopFollowing() {
		stopFollowingFairy(this.editor)
	}

	/**
	 * Check if this fairy is currently being followed.
	 */
	isFollowing() {
		return getFollowingFairyId(this.editor) === this.id
	}
}

/**
 * Send a request to the agent and handle its response.
 *
 * This is a helper function that is used internally by the agent.
 */
function requestAgentActions({ agent, request }: { agent: FairyAgent; request: AgentRequest }) {
	const { editor } = agent

<<<<<<< HEAD
	// If the request is from the user, add it to chat history
	if (request.source === 'user') {
		const mode = getFairyModeDefinition(agent.getMode())
		const promptHistoryItem: ChatHistoryItem = {
			id: uniqueId(),
			type: 'prompt',
			message: request.messages.join('\n'),
			memoryLevel: mode.memoryLevel,
		}
		agent.$chatHistory.update((prev) => [...prev, promptHistoryItem])
=======
	const mode = getFairyModeDefinition(agent.getMode())

	// Convert arrays to strings for ChatHistoryPromptItem
	const agentFacingMessage = request.agentMessages.join('\n')
	const userFacingMessage = request.userMessages.join('\n')

	const promptHistoryItem: ChatHistoryPromptItem = {
		type: 'prompt',
		promptSource: request.source,
		agentFacingMessage,
		userFacingMessage,
		memoryLevel: mode.memoryLevel,
>>>>>>> 87f7292d
	}
	agent.$chatHistory.update((prev) => [...prev, promptHistoryItem])

	let cancelled = false
	const controller = new AbortController()
	const signal = controller.signal
	const helpers = new AgentHelpers(agent)

	if (!mode.active) {
		agent.cancel()
		throw new Error(`Fairy is not in an active mode so can't act right now`)
	}
	const availableActions = mode.actions(agent.getWork())

	const requestPromise = (async () => {
		const prompt = await agent.preparePrompt(request, helpers)
		let incompleteDiff: RecordsDiff<TLRecord> | null = null
		const actionPromises: Promise<void>[] = []
		try {
			for await (const action of agent._streamActions({ prompt, signal })) {
				if (cancelled) break

				// NOTE: usage tracking in the client is disabled for now because it's not working as expected. Refer to the worker console for costs and token per request.

				// Handle usage information
				// if ((action as any)._type === '__usage__') {
				// 	const usage = (action as any).usage
				// 	if (usage) {
				// 		// AI SDK returns: { inputTokens, outputTokens, totalTokens, cachedInputTokens }
				// 		// cachedInputTokens can be undefined, which means 0
				// 		const promptTokens = usage.inputTokens || 0
				// 		const completionTokens = usage.outputTokens || 0
				// 		const cachedInputTokens = usage.cachedInputTokens || 0

				// 		// Extract model name from prompt
				// 		const modelName = agent.getModelNameFromPrompt(prompt)

				// 		// Initialize model usage if it doesn't exist
				// 		if (!agent.cumulativeUsage.byModel[modelName]) {
				// 			agent.cumulativeUsage.byModel[modelName] = {
				// 				tier1: { promptTokens: 0, cachedInputTokens: 0, completionTokens: 0 },
				// 				tier2: { promptTokens: 0, cachedInputTokens: 0, completionTokens: 0 },
				// 			}
				// 		}

				// 		// Determine which tier this request falls into
				// 		// Tier 1: ≤ 200K tokens, Tier 2: > 200K tokens
				// 		if (promptTokens <= TIER_THRESHOLD) {
				// 			agent.cumulativeUsage.byModel[modelName].tier1.promptTokens += promptTokens
				// 			agent.cumulativeUsage.byModel[modelName].tier1.cachedInputTokens += cachedInputTokens
				// 			agent.cumulativeUsage.byModel[modelName].tier1.completionTokens += completionTokens
				// 		} else {
				// 			agent.cumulativeUsage.byModel[modelName].tier2.promptTokens += promptTokens
				// 			agent.cumulativeUsage.byModel[modelName].tier2.cachedInputTokens += cachedInputTokens
				// 			agent.cumulativeUsage.byModel[modelName].tier2.completionTokens += completionTokens
				// 		}

				// 		agent.cumulativeUsage.totalTokens += usage.totalTokens || 0

				// 		// Calculate cumulative costs
				// 		const { inputCost, outputCost, totalCost } = agent.getCumulativeCost()

				// 		// Calculate total prompt and completion tokens across all models and tiers
				// 		let totalPromptTokens = 0
				// 		let totalCompletionTokens = 0
				// 		let totalCachedInputTokens = 0
				// 		for (const modelUsage of Object.values(agent.cumulativeUsage.byModel)) {
				// 			totalPromptTokens += modelUsage.tier1.promptTokens + modelUsage.tier2.promptTokens
				// 			totalCompletionTokens +=
				// 				modelUsage.tier1.completionTokens + modelUsage.tier2.completionTokens
				// 			totalCachedInputTokens +=
				// 				modelUsage.tier1.cachedInputTokens + modelUsage.tier2.cachedInputTokens
				// 		}

				// 		// Calculate percentage of input tokens that were cached
				// 		const cachedPercentage =
				// 			totalPromptTokens > 0
				// 				? ((totalCachedInputTokens / totalPromptTokens) * 100).toFixed(1)
				// 				: '0.0'

				// 		// Build input cost string with cached breakdown if applicable
				// 		const inputCostStr =
				// 			totalCachedInputTokens > 0
				// 				? `Input: $${inputCost.toFixed(4)} (${cachedPercentage}% cached)`
				// 				: `Input: $${inputCost.toFixed(4)}`

				// 		// eslint-disable-next-line no-console
				// 		console.debug(
				// 			`🧚 Fairy "${agent.$fairyConfig.get().name}" Cumulative Usage:\n` +
				// 				`  Model: ${modelName}\n` +
				// 				`  Prompt tokens: ${totalPromptTokens.toLocaleString()}\n` +
				// 				`  Completion tokens: ${totalCompletionTokens.toLocaleString()}\n` +
				// 				`  Total tokens: ${agent.cumulativeUsage.totalTokens.toLocaleString()}\n` +
				// 				`  💰 Cumulative Cost: $${totalCost.toFixed(4)}\n` +
				// 				`     (${inputCostStr}, Output: $${outputCost.toFixed(4)})`
				// 		)
				// 	}
				// 	continue
				// }

				editor.run(
					() => {
						const actionUtilType = agent.getAgentActionUtilType(action._type)
						const actionUtil = agent.getAgentActionUtil(action._type)

						// If the action is not in the wand's available actions, skip it
						if (!(availableActions as string[]).includes(actionUtilType)) {
							return
						}

						// helpers the agent's action
						const transformedAction = actionUtil.sanitizeAction(action, helpers)
						if (!transformedAction) {
							incompleteDiff = null
							return
						}

						// If there was a diff from an incomplete action, revert it so that we can reapply the action
						if (incompleteDiff) {
							const inversePrevDiff = reverseRecordsDiff(incompleteDiff)
							editor.store.applyDiff(inversePrevDiff)
						}

						// Apply the action to the app and editor
						const { diff, promise } = agent.act(transformedAction, helpers)

						if (promise) {
							actionPromises.push(promise)
						}

						// The the action is incomplete, save the diff so that we can revert it in the future
						if (transformedAction.complete) {
							incompleteDiff = null
						} else {
							incompleteDiff = diff
						}
					},
					{
						ignoreShapeLock: false,
						history: 'ignore',
					}
				)
			}
			await Promise.all(actionPromises)
		} catch (e) {
			if (e === 'Cancelled by user' || (e instanceof Error && e.name === 'AbortError')) {
				return
			}
			agent.onError(e)
		}
	})()

	const cancel = () => {
		cancelled = true
		controller.abort('Cancelled by user')
	}

	return { promise: requestPromise, cancel }
}

/**
 * Find a spawn point for the fairy that is at least 200px away from other fairies.
 * Note: If no space can be easily found, fairies may still overlap.
 */
function findFairySpawnPoint(initialPosition: VecModel, editor: Editor): VecModel {
	const existingAgents = $fairyAgentsAtom.get(editor)
	const MIN_DISTANCE = 200
	const INITIAL_BOX_SIZE = 200
	const BOX_EXPANSION = 100

	// Start with the provided initial position
	let candidate = { x: initialPosition.x, y: initialPosition.y }
	const viewportCenter = editor.getViewportPageBounds().center

	// If no other fairies exist, use the center
	if (existingAgents.length === 0) {
		return candidate
	}

	// Try to find a valid spawn point
	let boxSize = INITIAL_BOX_SIZE
	let attempts = 0
	const MAX_ATTEMPTS = 100

	while (attempts < MAX_ATTEMPTS) {
		// Check if the candidate is far enough from all existing fairies
		const tooClose = existingAgents.some((agent) => {
			const otherPosition = agent.$fairyEntity.get().position
			const distance = Math.sqrt(
				Math.pow(candidate.x - otherPosition.x, 2) + Math.pow(candidate.y - otherPosition.y, 2)
			)
			return distance < MIN_DISTANCE
		})

		if (!tooClose) {
			return candidate
		}

		// Generate a new random point in an expanding box around the viewport center
		candidate = {
			x: viewportCenter.x + (Math.random() - 0.5) * boxSize,
			y: viewportCenter.y + (Math.random() - 0.5) * boxSize,
		}

		// Expand the search area after every 10 attempts
		if (attempts % 10 === 9) {
			boxSize += BOX_EXPANSION
		}

		attempts++
	}

	// If we couldn't find a good spot, just return the candidate anyway
	return candidate
}

/**
 * Atom to track which fairy is currently being followed by the camera.
 * Maps from Editor instance to the fairy ID being followed, or null if not following any fairy.
 */
export const $followingFairyId = new EditorAtom<string | null>('followingFairyId', () => null)

/**
 * Store for the reactive dispose functions so we can properly clean them up.
 */
const followDisposeHandlers = new WeakMap<Editor, () => void>()

/**
 * Get the ID of the fairy currently being followed for a given editor.
 */
export function getFollowingFairyId(editor: Editor): string | null {
	return $followingFairyId.get(editor)
}

/**
 * Start following a fairy with the camera.
 * Similar to editor.startFollowingUser but for fairies.
 */
export function startFollowingFairy(editor: Editor, fairyId: string) {
	stopFollowingFairy(editor)

	const agent = getFairyAgentById(fairyId, editor)
	if (!agent) {
		console.warn('Could not find fairy agent with id:', fairyId)
		return
	}

	$followingFairyId.update(editor, () => fairyId)

	// Track last seen position/page to avoid redundant zooms and feedback loops
	let lastX: number | null = null
	let lastY: number | null = null
	let lastPageId: string | null = null

	const disposeFollow = react('follow fairy', () => {
		const currentFairyId = getFollowingFairyId(editor)
		if (currentFairyId !== fairyId) {
			// We're no longer following this fairy
			return
		}

		const currentAgent = getFairyAgentById(fairyId, editor)
		if (!currentAgent) {
			stopFollowingFairy(editor)
			return
		}

		const fairyEntity = currentAgent.$fairyEntity.get()
		if (!fairyEntity) {
			stopFollowingFairy(editor)
			return
		}

		// Only react when position or page actually changes
		const { x, y } = fairyEntity.position
		const pageId = fairyEntity.currentPageId
		const EPS = 0.5
		const samePage = lastPageId === pageId
		const sameX = lastX !== null && Math.abs(lastX - x) < EPS
		const sameY = lastY !== null && Math.abs(lastY - y) < EPS
		if (samePage && sameX && sameY) return

		lastX = x
		lastY = y
		lastPageId = pageId

		currentAgent.zoomTo()
	})

	// Listen for user input events that should stop following
	const onWheel = () => stopFollowingFairy(editor)
	document.addEventListener('wheel', onWheel, { passive: false, capture: true })

	// Also stop following when the user manually changes pages
	const disposePageChange = react('stop following on page change', () => {
		const currentPageId = editor.getCurrentPageId()

		// Skip initial page check
		if (!lastPageId) {
			return
		}

		// If user changed page manually (not from following), stop following
		const currentAgent = getFairyAgentById(fairyId, editor)
		if (currentAgent) {
			const fairyPageId = currentAgent.$fairyEntity.get()?.currentPageId
			if (currentPageId !== fairyPageId && currentPageId !== lastPageId) {
				stopFollowingFairy(editor)
			}
		}
	})

	// Store dispose functions so we can clean them up later
	const dispose = () => {
		disposeFollow()
		disposePageChange()
		document.removeEventListener('wheel', onWheel)
	}
	followDisposeHandlers.set(editor, dispose)
}

/**
 * Stop following any fairy with the camera.
 */
export function stopFollowingFairy(editor: Editor) {
	const dispose = followDisposeHandlers.get(editor)
	if (dispose) {
		dispose()
		followDisposeHandlers.delete(editor)
	}
	$followingFairyId.update(editor, () => null)
}<|MERGE_RESOLUTION|>--- conflicted
+++ resolved
@@ -1506,18 +1506,6 @@
 function requestAgentActions({ agent, request }: { agent: FairyAgent; request: AgentRequest }) {
 	const { editor } = agent
 
-<<<<<<< HEAD
-	// If the request is from the user, add it to chat history
-	if (request.source === 'user') {
-		const mode = getFairyModeDefinition(agent.getMode())
-		const promptHistoryItem: ChatHistoryItem = {
-			id: uniqueId(),
-			type: 'prompt',
-			message: request.messages.join('\n'),
-			memoryLevel: mode.memoryLevel,
-		}
-		agent.$chatHistory.update((prev) => [...prev, promptHistoryItem])
-=======
 	const mode = getFairyModeDefinition(agent.getMode())
 
 	// Convert arrays to strings for ChatHistoryPromptItem
@@ -1525,12 +1513,12 @@
 	const userFacingMessage = request.userMessages.join('\n')
 
 	const promptHistoryItem: ChatHistoryPromptItem = {
+		id: uniqueId(),
 		type: 'prompt',
 		promptSource: request.source,
 		agentFacingMessage,
 		userFacingMessage,
 		memoryLevel: mode.memoryLevel,
->>>>>>> 87f7292d
 	}
 	agent.$chatHistory.update((prev) => [...prev, promptHistoryItem])
 
