<<<<<<< HEAD
import {
	FAIRY_MODE_DEFINITIONS,
	FAIRY_VARIANTS,
	FairyVariantType,
	getFairyMode,
	Wand,
	WAND_DEFINITIONS,
} from '@tldraw/fairy-shared'
=======
import { FAIRY_VARIANTS, FairyVariantType } from '@tldraw/fairy-shared'
>>>>>>> 907b68b1
import {
	TldrawUiButton,
	TldrawUiButtonLabel,
	TldrawUiDialogBody,
	TldrawUiDialogCloseButton,
	TldrawUiDialogFooter,
	TldrawUiDialogHeader,
	TldrawUiDialogTitle,
	TldrawUiInput,
	useValue,
} from 'tldraw'
import { FairyAgent } from './fairy-agent/agent/FairyAgent'

export function FairyConfigDialog({ agent, onClose }: { agent: FairyAgent; onClose(): void }) {
	const config = useValue(agent.$fairyConfig)
	const currentMode = getFairyMode(config.mode)
	const availableWands = currentMode.availableWands

	return (
		<>
			<TldrawUiDialogHeader>
				<TldrawUiDialogTitle>Fairy customization</TldrawUiDialogTitle>
				<TldrawUiDialogCloseButton />
			</TldrawUiDialogHeader>
			<TldrawUiDialogBody style={{ maxWidth: 400 }}>
				<div
					className="fairy-config-dialog"
					style={{ display: 'flex', flexDirection: 'column', gap: '8px' }}
				>
					<label htmlFor="name">Name</label>
					<TldrawUiInput
						className="fairy-config-input"
						value={config.name}
						onValueChange={(value) => agent.$fairyConfig.set({ ...config, name: value })}
						placeholder="Fairy's name"
					/>
					<label htmlFor="name">Personality</label>
					<TldrawUiInput
						className="fairy-config-input"
						value={config.personality}
						onValueChange={(value) => agent.$fairyConfig.set({ ...config, personality: value })}
						placeholder="Fairy's personality"
					/>
					<label htmlFor="mode">Mode</label>
					<select
						id="mode"
						value={config.mode}
						onChange={(e) => {
							const newMode = getFairyMode(e.target.value as typeof config.mode)
							const newConfig = {
								...config,
								mode: newMode.id,
								// If current wand isn't available in new mode, use the mode's default wand
								wand: (newMode.availableWands as readonly Wand['type'][]).includes(config.wand)
									? config.wand
									: newMode.defaultWand,
							}
							agent.$fairyConfig.set(newConfig)
						}}
					>
						{FAIRY_MODE_DEFINITIONS.map((mode) => (
							<option key={mode.id} value={mode.id}>
								{mode.id.charAt(0).toUpperCase() + mode.id.slice(1)}
							</option>
						))}
					</select>
					<label htmlFor="hat">Hat</label>
					<select
						id="hat"
						value={config.outfit.hat}
						onChange={(e) => {
							agent.$fairyConfig.set({
								...config,
								outfit: { ...config.outfit, hat: e.target.value as FairyVariantType<'hat'> },
							})
						}}
					>
						{Object.keys(FAIRY_VARIANTS.hat).map((hat) => (
							<option key={hat} value={hat}>
								{hat.charAt(0).toUpperCase() + hat.slice(1)}
							</option>
						))}
					</select>
					{/* <label htmlFor="wand">Wand</label>
					<select
						id="wand"
						value={config.wand}
						onChange={(e) => {
							agent.$fairyConfig.set({ ...config, wand: e.target.value as Wand['type'] })
						}}
					>
<<<<<<< HEAD
						{WAND_DEFINITIONS.map((wand) => {
							const isAvailable = (availableWands as readonly Wand['type'][]).includes(wand.type)
							return (
								<option key={wand.type} value={wand.type} disabled={!isAvailable}>
									{wand.name} — {wand.description}
								</option>
							)
						})}
					</select>
=======
						{WAND_DEFINITIONS.map((wand) => (
							<option key={wand.type} value={wand.type}>
								{wand.name} — {wand.description}
							</option>
						))}
					</select> */}
>>>>>>> 907b68b1
				</div>
			</TldrawUiDialogBody>
			<TldrawUiDialogFooter className="tlui-dialog__footer__actions">
				<TldrawUiButton type="normal" onClick={onClose}>
					<TldrawUiButtonLabel>Close</TldrawUiButtonLabel>
				</TldrawUiButton>
			</TldrawUiDialogFooter>
		</>
	)
}<|MERGE_RESOLUTION|>--- conflicted
+++ resolved
@@ -1,15 +1,10 @@
-<<<<<<< HEAD
 import {
 	FAIRY_MODE_DEFINITIONS,
 	FAIRY_VARIANTS,
 	FairyVariantType,
 	getFairyMode,
 	Wand,
-	WAND_DEFINITIONS,
 } from '@tldraw/fairy-shared'
-=======
-import { FAIRY_VARIANTS, FairyVariantType } from '@tldraw/fairy-shared'
->>>>>>> 907b68b1
 import {
 	TldrawUiButton,
 	TldrawUiButtonLabel,
@@ -25,8 +20,8 @@
 
 export function FairyConfigDialog({ agent, onClose }: { agent: FairyAgent; onClose(): void }) {
 	const config = useValue(agent.$fairyConfig)
-	const currentMode = getFairyMode(config.mode)
-	const availableWands = currentMode.availableWands
+	// const currentMode = getFairyMode(config.mode)
+	// const availableWands = currentMode.availableWands
 
 	return (
 		<>
@@ -101,7 +96,6 @@
 							agent.$fairyConfig.set({ ...config, wand: e.target.value as Wand['type'] })
 						}}
 					>
-<<<<<<< HEAD
 						{WAND_DEFINITIONS.map((wand) => {
 							const isAvailable = (availableWands as readonly Wand['type'][]).includes(wand.type)
 							return (
@@ -110,15 +104,7 @@
 								</option>
 							)
 						})}
-					</select>
-=======
-						{WAND_DEFINITIONS.map((wand) => (
-							<option key={wand.type} value={wand.type}>
-								{wand.name} — {wand.description}
-							</option>
-						))}
 					</select> */}
->>>>>>> 907b68b1
 				</div>
 			</TldrawUiDialogBody>
 			<TldrawUiDialogFooter className="tlui-dialog__footer__actions">
