--- conflicted
+++ resolved
@@ -124,16 +124,11 @@
 	// Fairy-specific
 	OtherFairiesPartUtil,
 	PersonalityPartUtil,
-<<<<<<< HEAD
 	ModePartUtil,
-] as const satisfies PromptPartUtilConstructor<PromptPart>[]
-=======
-	CurrentProjectPartUtil,
 
 	// Debug
 	DebugPartUtil,
-] satisfies PromptPartUtilConstructor<PromptPart>[]
->>>>>>> 73228497
+] as const satisfies PromptPartUtilConstructor<PromptPart>[]
 
 /**
  * Get an object containing all agent action utils.
