--- conflicted
+++ resolved
@@ -21,6 +21,7 @@
 	TldrawUiDropdownMenuTrigger,
 	useValue,
 } from 'tldraw'
+import { F } from '../tla/utils/i18n'
 import { FairyAgent } from './fairy-agent/agent/FairyAgent'
 import { $fairyDebugFlags } from './FairyDebugFlags'
 import { $fairyModelSelection } from './FairyModelSelection'
@@ -176,25 +177,8 @@
 }) {
 	if (isHomeTab) {
 		const homeType = type as HomeDebugInspectorType
-<<<<<<< HEAD
-		if (homeType === 'projects') return <F defaultMessage="Projects" />
-		if (homeType === 'fairyTaskList') return <F defaultMessage="Task List" />
-	} else {
-		const fairyType = type as FairyDebugInspectorType
-		if (fairyType === 'config') return <F defaultMessage="Config" />
-		if (fairyType === 'actions') return <F defaultMessage="Actions" />
-		if (fairyType === 'fairyEntity') return <F defaultMessage="Fairy Entity" />
-		if (fairyType === 'activeRequest') return <F defaultMessage="Active Request" />
-		if (fairyType === 'scheduledRequest') return <F defaultMessage="Scheduled Request" />
-		if (fairyType === 'chatOrigin') return <F defaultMessage="Chat Origin" />
-		if (fairyType === 'personalTodoList') return <F defaultMessage="Personal Todo List" />
-		if (fairyType === 'userActionHistory') return <F defaultMessage="User Action History" />
-		if (fairyType === 'currentProjectId') return <F defaultMessage="Current Project ID" />
-		if (fairyType === 'cumulativeUsage') return <F defaultMessage="Cumulative Usage" />
-		if (fairyType === 'mode') return <F defaultMessage="Mode" />
-=======
 		if (homeType === 'projects') return 'Projects'
-		if (homeType === 'sharedTodoList') return 'Shared Todo List'
+		if (homeType === 'fairyTaskList') return 'Task List'
 	} else {
 		const fairyType = type as FairyDebugInspectorType
 		if (fairyType === 'config') return 'Config'
@@ -203,12 +187,11 @@
 		if (fairyType === 'activeRequest') return 'Active Request'
 		if (fairyType === 'scheduledRequest') return 'Scheduled Request'
 		if (fairyType === 'chatOrigin') return 'Chat Origin'
-		if (fairyType === 'todoList') return 'Todo List'
+		if (fairyType === 'personalTodoList') return 'Personal Todo List'
 		if (fairyType === 'userActionHistory') return 'User Action History'
 		if (fairyType === 'currentProjectId') return 'Current Project ID'
 		if (fairyType === 'cumulativeUsage') return 'Cumulative Usage'
 		if (fairyType === 'mode') return 'Mode'
->>>>>>> 5a30fe47
 	}
 	return null
 }
@@ -292,20 +275,9 @@
 
 	return (
 		<div className="fairy-debug-shared-todos-container">
-			<div className="fairy-debug-shared-todos-header">
-<<<<<<< HEAD
-				<F defaultMessage="Shared Todo List:" values={{ count: fairyTasks.length }} />
-			</div>
+			<div className="fairy-debug-shared-todos-header">Shared Todo List ({fairyTasks.length}):</div>
 			{fairyTasks.length === 0 ? (
-				<div className="fairy-debug-shared-todos-empty">
-					<F defaultMessage="No shared todos yet" />
-				</div>
-=======
-				Shared Todo List ({sharedTodos.length}):
-			</div>
-			{sharedTodos.length === 0 ? (
 				<div className="fairy-debug-shared-todos-empty">No shared todos yet</div>
->>>>>>> 5a30fe47
 			) : (
 				fairyTasks.map((todo, index) => (
 					<div key={todo.id} className="fairy-debug-shared-todo-item">
@@ -435,13 +407,7 @@
 
 			<div className="fairy-debug-options-buttons">
 				<TldrawUiButton type="low" onClick={() => addAgentToDummyProject(agent.id)}>
-<<<<<<< HEAD
-					<TldrawUiButtonLabel>
-						<F defaultMessage="Add to dummy project" />
-					</TldrawUiButtonLabel>
-=======
-					<TldrawUiButtonLabel>Add to Dummy Project</TldrawUiButtonLabel>
->>>>>>> 5a30fe47
+					<TldrawUiButtonLabel>Add to dummy project</TldrawUiButtonLabel>
 				</TldrawUiButton>
 				<TldrawUiButton type="low" onClick={() => ((window as any).agent = agent)}>
 					<TldrawUiButtonLabel>Set window.agent</TldrawUiButtonLabel>
