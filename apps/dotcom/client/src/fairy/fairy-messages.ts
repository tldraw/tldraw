import { defineMessages } from '../tla/utils/i18n'

export const fairyMessages = defineMessages({
	// Toolbar and navigation (aria-labels)
	toolbar: { defaultMessage: 'Fairies' },
	taskList: { defaultMessage: 'Task list' },
	selectFairy: { defaultMessage: 'Select fairy' },
	deselectFairy: { defaultMessage: 'Deselect fairy' },
	joinSelectedFairies: { defaultMessage: 'Join selected fairies' },
	resetChat: { defaultMessage: 'Clear' },
	resetAllChats: { defaultMessage: 'Clear all' },

	// Task list (titles and placeholders)
	addTaskPlaceholder: { defaultMessage: 'Add a new task…' },
	dragToCanvas: { defaultMessage: 'Drag to canvas' },
	clickToRemoveOrDrag: { defaultMessage: 'Click to remove or drag to move' },
	deleteTask: { defaultMessage: 'Delete task' },

	// Fairy menu (labels)
<<<<<<< HEAD
	goToFairy: { defaultMessage: 'Locate' },
=======
	goToFairy: { defaultMessage: 'Visit' },
>>>>>>> 945ce5d5
	summonFairy: { defaultMessage: 'Summon' },
	followFairy: { defaultMessage: 'Follow' },
	unfollowFairy: { defaultMessage: 'Unfollow' },
	putAwayFairy: { defaultMessage: 'Sleep' },
<<<<<<< HEAD
	wakeFairy: { defaultMessage: 'Wake' },
=======
>>>>>>> 945ce5d5
	summonAllFairies: { defaultMessage: 'Summon all' },
	putAwayAllFairies: { defaultMessage: 'Sleep all' },
	disbandGroup: { defaultMessage: 'Disband group' },
	resetEverything: { defaultMessage: 'Hard reset' },
	fairyManagement: { defaultMessage: 'Manage' },

	// Task list menu (labels)
	summonFairies: { defaultMessage: 'Summon fairies' },
<<<<<<< HEAD
	disbandProjects: { defaultMessage: 'Disband projects' },
=======
>>>>>>> 945ce5d5
	resetChats: { defaultMessage: 'Clear chats' },
	putAwayFairies: { defaultMessage: 'Sleep fairies' },
	debugView: { defaultMessage: 'Debug view' },

	// Fairy config dialog (placeholders)
	fairyNamePlaceholder: { defaultMessage: "Fairy's name" },

	// Group chat (placeholders and aria-labels)
	instructGroupPlaceholder: { defaultMessage: 'Instruct the group…' },
	selectLeaderFirstPlaceholder: { defaultMessage: 'Select a leader first…' },
	stopTitle: { defaultMessage: 'Stop' },
	sendTitle: { defaultMessage: 'Send' },

	// Fairy input (placeholder and title)
	whisperToFairy: { defaultMessage: 'Speak to {name}…' },
	stopLabel: { defaultMessage: 'Stop' },
	sendLabel: { defaultMessage: 'Send' },
	enterMsg: { defaultMessage: 'Enter your message' },

	// HUD toggle labels
	switchToFairyChat: { defaultMessage: 'Switch to fairy chat' },
	switchToTaskList: { defaultMessage: 'Switch to task list' },
})<|MERGE_RESOLUTION|>--- conflicted
+++ resolved
@@ -17,19 +17,12 @@
 	deleteTask: { defaultMessage: 'Delete task' },
 
 	// Fairy menu (labels)
-<<<<<<< HEAD
 	goToFairy: { defaultMessage: 'Locate' },
-=======
-	goToFairy: { defaultMessage: 'Visit' },
->>>>>>> 945ce5d5
 	summonFairy: { defaultMessage: 'Summon' },
 	followFairy: { defaultMessage: 'Follow' },
 	unfollowFairy: { defaultMessage: 'Unfollow' },
 	putAwayFairy: { defaultMessage: 'Sleep' },
-<<<<<<< HEAD
 	wakeFairy: { defaultMessage: 'Wake' },
-=======
->>>>>>> 945ce5d5
 	summonAllFairies: { defaultMessage: 'Summon all' },
 	putAwayAllFairies: { defaultMessage: 'Sleep all' },
 	disbandGroup: { defaultMessage: 'Disband group' },
@@ -38,10 +31,7 @@
 
 	// Task list menu (labels)
 	summonFairies: { defaultMessage: 'Summon fairies' },
-<<<<<<< HEAD
 	disbandProjects: { defaultMessage: 'Disband projects' },
-=======
->>>>>>> 945ce5d5
 	resetChats: { defaultMessage: 'Clear chats' },
 	putAwayFairies: { defaultMessage: 'Sleep fairies' },
 	debugView: { defaultMessage: 'Debug view' },
