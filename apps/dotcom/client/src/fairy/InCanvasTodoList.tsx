import { SharedTodoItem } from '@tldraw/fairy-shared'
import { useValue } from 'tldraw'
<<<<<<< HEAD
import { getProjectById } from './Projects'
import { $sharedTodoList, deleteSharedTodoItem, requestHelpWithTodo } from './SharedTodoList'
=======
import {
	$sharedTodoList,
	$showCanvasTodos,
	deleteSharedTodoItem,
	requestHelpWithTodo,
} from './SharedTodoList'
>>>>>>> b5e6efe7
import { FairyAgent } from './fairy-agent/agent/FairyAgent'
import { getProjectColor } from './getProjectColor'

export function InCanvasTodoList({ agents }: { agents: FairyAgent[] }) {
	const todos = useValue('shared-todo-list', () => $sharedTodoList.get(), [$sharedTodoList])
	const showCanvasTodos = useValue('show-canvas-todos', () => $showCanvasTodos.get(), [
		$showCanvasTodos,
	])

	const inCanvasTodos = todos.filter((todo) => todo.x && todo.y)

	if (!showCanvasTodos) return null

	return (
		<>
			{inCanvasTodos.map((todo) => (
				<InCanvasTodoItem key={todo.id} agents={agents} todo={todo} />
			))}
		</>
	)
}

function getStatusIcon(status: SharedTodoItem['status']) {
	switch (status) {
		case 'todo':
			return '○'
		case 'in-progress':
			return '➤'
		case 'done':
			return '●'
		default:
			return '○'
	}
}

function InCanvasTodoItem({ agents, todo }: { agents: FairyAgent[]; todo: SharedTodoItem }) {
	const statusClass =
		todo.status === 'done'
			? 'in-canvas-todo-item--done'
			: todo.status === 'in-progress'
				? 'in-canvas-todo-item--in-progress'
				: 'in-canvas-todo-item--todo'

	const icon = getStatusIcon(todo.status)
	const project = todo.projectId ? getProjectById(todo.projectId) : undefined
	const projectColor =
		project && agents.length > 0 ? getProjectColor(agents[0].editor, project.color) : undefined

	if (!todo.x || !todo.y) return null

	return (
		<div
			className={`in-canvas-todo-item ${statusClass}`}
			style={{
				left: todo.x,
				top: todo.y,
			}}
		>
			{projectColor && (
				<div
					className="in-canvas-todo-item-project-indicator"
					style={{ backgroundColor: projectColor }}
				/>
			)}
			<button
				className="in-canvas-todo-item-icon"
				onPointerDown={(e) => {
					e.stopPropagation()
					requestHelpWithTodo(todo.id, agents)
				}}
			>
				{icon}
			</button>
			<span className="in-canvas-todo-item-text">{todo.text}</span>
			<button
				className="in-canvas-todo-item-delete"
				onPointerDown={(e) => {
					e.stopPropagation()
					deleteSharedTodoItem(todo.id)
				}}
				title="Delete todo"
			>
				×
			</button>
		</div>
	)
}<|MERGE_RESOLUTION|>--- conflicted
+++ resolved
@@ -1,16 +1,12 @@
 import { SharedTodoItem } from '@tldraw/fairy-shared'
 import { useValue } from 'tldraw'
-<<<<<<< HEAD
 import { getProjectById } from './Projects'
-import { $sharedTodoList, deleteSharedTodoItem, requestHelpWithTodo } from './SharedTodoList'
-=======
 import {
 	$sharedTodoList,
 	$showCanvasTodos,
 	deleteSharedTodoItem,
 	requestHelpWithTodo,
 } from './SharedTodoList'
->>>>>>> b5e6efe7
 import { FairyAgent } from './fairy-agent/agent/FairyAgent'
 import { getProjectColor } from './getProjectColor'
 
