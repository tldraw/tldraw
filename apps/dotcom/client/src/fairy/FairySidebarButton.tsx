import { ContextMenu as _ContextMenu } from 'radix-ui'
import { MouseEvent } from 'react'
import { TldrawUiToolbarToggleGroup, TldrawUiToolbarToggleItem, useValue } from 'tldraw'
import { useMsg } from '../tla/utils/i18n'
import { FairyAgent } from './fairy-agent/agent/FairyAgent'
import { fairyMessages } from './fairy-messages'
import { FairySprite, getHatColor } from './fairy-sprite/FairySprite'
import { FairyReticleSprite } from './fairy-sprite/sprites/FairyReticleSprite'
import { FairyContextMenuContent } from './FairyContextMenuContent'
import { getProjectColor } from './getProjectColor'

export function FairySidebarButton({
	agent,
	onClick,
	onDoubleClick,
	selectMessage,
	deselectMessage,
	hasAnySelectedFairies,
	hasAnyActiveProjects,
}: {
	agent: FairyAgent
	onClick(e: MouseEvent): void
	onDoubleClick(): void
	selectMessage: string
	deselectMessage: string
	hasAnySelectedFairies: boolean
	hasAnyActiveProjects: boolean
}) {
	const joinSelectedFairiesLabel = useMsg(fairyMessages.joinSelectedFairies)

	const fairyIsSelected = useValue(
		'fairy-button-selected',
		() => agent.$fairyEntity.get()?.isSelected ?? false,
		[agent]
	)

	const fairyOutfit = useValue('fairy outfit', () => agent.$fairyConfig.get()?.outfit, [agent])
	const fairyEntity = useValue('fairy entity', () => agent.$fairyEntity.get(), [agent])
	const project = useValue('current-project', () => agent.getProject(), [agent])
	const isSleeping = useValue('is-sleeping', () => agent.getMode() === 'sleeping', [agent])

	const isOrchestrator = useValue(
		'is-orchestrator',
		() => agent.getRole() === 'orchestrator' || agent.getRole() === 'duo-orchestrator',
		[agent]
	)
	const projectColor = project ? getProjectColor(project.color) : undefined

	const handlePlusClick = (e: MouseEvent) => {
		e.preventDefault()
		e.stopPropagation()
		// Toggle selection like shift-clicking would
		agent.$fairyEntity.update((f) => (f ? { ...f, isSelected: !fairyIsSelected } : f))
	}

	if (!fairyEntity || !fairyOutfit) return null

	const showPlusButton =
		hasAnySelectedFairies &&
		!fairyIsSelected &&
		!project &&
		!hasAnyActiveProjects &&
		!agent.isSleeping()

	return (
		<_ContextMenu.Root dir="ltr">
			<_ContextMenu.Trigger asChild>
				<TldrawUiToolbarToggleGroup type="single" value={fairyIsSelected ? 'on' : 'off'} asChild>
					<TldrawUiToolbarToggleItem
						className="fairy-toggle-button"
						onClick={onClick}
						onDoubleClick={onDoubleClick}
						type="icon"
						data-state={fairyIsSelected ? 'on' : 'off'}
						data-isactive={fairyIsSelected}
						data-is-sleeping={isSleeping}
						aria-label={fairyIsSelected ? deselectMessage : selectMessage}
						value="on"
					>
						<div className="fairy-sprite-wrapper">
							<FairySprite
								showShadow
								pose={fairyEntity.pose}
								gesture={fairyEntity.gesture}
								hatColor={getHatColor(fairyOutfit.hat)}
								isAnimated={fairyEntity.pose !== 'idle' || fairyIsSelected}
								flipX={fairyEntity.pose === 'sleeping' ? false : fairyEntity.flipX}
								isOrchestrator={isOrchestrator}
								projectColor={projectColor}
							/>
							{fairyIsSelected && !project && (
								<div className="fairy-selected-sprite-overlay">
									<FairyReticleSprite inset={3} />
								</div>
							)}
							{showPlusButton && (
								<div
<<<<<<< HEAD
									role="button"
									tabIndex={0}
=======
>>>>>>> 945ce5d5
									className="fairy-plus-button"
									onClick={handlePlusClick}
									aria-label={joinSelectedFairiesLabel}
									title={joinSelectedFairiesLabel}
									role="button"
									tabIndex={0}
									onKeyDown={(e) => {
										if (e.key === 'Enter' || e.key === ' ') {
											e.preventDefault()
											handlePlusClick(e as any)
										}
									}}
								>
									<svg
										width="12"
										height="12"
										viewBox="0 0 12 12"
										fill="none"
										xmlns="http://www.w3.org/2000/svg"
									>
										<circle cx="6" cy="6" r="6" fill="var(--tl-color-fairy-select)" />
										<line
											x1="4"
											y1="6"
											x2="8"
											y2="6"
											stroke="var(--tl-color-fairy-light)"
											strokeWidth="2"
											strokeLinecap="round"
										/>
										<line
											x1="6"
											y1="4"
											x2="6"
											y2="8"
											stroke="var(--tl-color-fairy-light)"
											strokeWidth="2"
											strokeLinecap="round"
										/>
									</svg>
								</div>
							)}
						</div>
					</TldrawUiToolbarToggleItem>
				</TldrawUiToolbarToggleGroup>
			</_ContextMenu.Trigger>
			<FairyContextMenuContent agent={agent} />
		</_ContextMenu.Root>
	)
}<|MERGE_RESOLUTION|>--- conflicted
+++ resolved
@@ -95,17 +95,12 @@
 							)}
 							{showPlusButton && (
 								<div
-<<<<<<< HEAD
 									role="button"
 									tabIndex={0}
-=======
->>>>>>> 945ce5d5
 									className="fairy-plus-button"
 									onClick={handlePlusClick}
 									aria-label={joinSelectedFairiesLabel}
 									title={joinSelectedFairiesLabel}
-									role="button"
-									tabIndex={0}
 									onKeyDown={(e) => {
 										if (e.key === 'Enter' || e.key === ' ') {
 											e.preventDefault()
