<<<<<<< HEAD
import {
	FAIRY_VARIANTS,
	FairyConfig,
	FairyTask,
	FairyVariantType,
	SmallSpinner,
} from '@tldraw/fairy-shared'
=======
import { FAIRY_VARIANTS, FairyConfig, FairyVariantType, SmallSpinner } from '@tldraw/fairy-shared'
>>>>>>> 1d2b3b46
import { DropdownMenu as _DropdownMenu } from 'radix-ui'
import { MouseEvent, useCallback, useState } from 'react'
import {
	TldrawUiButton,
	TldrawUiButtonIcon,
	TldrawUiIcon,
	TldrawUiMenuContextProvider,
	TldrawUiMenuGroup,
	uniqueId,
	useEditor,
	useQuickReactor,
	useValue,
} from 'tldraw'
import { MAX_FAIRY_COUNT } from '../tla/components/TlaEditor/TlaEditor'
import { useApp } from '../tla/hooks/useAppState'
import '../tla/styles/fairy.css'
import { F, useMsg } from '../tla/utils/i18n'
import { FairyAgent } from './fairy-agent/agent/FairyAgent'
import { FairyChatHistory } from './fairy-agent/chat/FairyChatHistory'
import { FairyBasicInput } from './fairy-agent/input/FairyBasicInput'
import { fairyMessages } from './fairy-messages'
import { FairyGroupChat } from './FairyGroupChat'
<<<<<<< HEAD
import { FairySidebarButton } from './FairySidebarButton'
import { $fairyTasks, $showCanvasFairyTasks } from './FairyTaskList'
import { FairyTaskListDropdownContent } from './FairyTaskListDropdownContent'
import { FairyTaskListInline } from './FairyTaskListInline'
import { FairyTaskListSidebarButton } from './FairyTaskListSidebarButton'
import { getRandomFairyName } from './getRandomFairyName'
=======
import { FairyListSidebar } from './FairyListSidebar'
import { FairyMenuContent } from './FairyMenuContent'
import { getRandomFairyName } from './getRandomFairyName'
import { SharedTodoListInline } from './SharedTodoListInline'
import { TodoListDropdownContent } from './TodoListDropdownContent'
import { TodoListMenuContent } from './TodoListMenuContent'
>>>>>>> 1d2b3b46

function NewFairyButton({ agents }: { agents: FairyAgent[] }) {
	const app = useApp()
	const handleClick = useCallback(() => {
		if (!app) return
		const randomOutfit = {
			body: Object.keys(FAIRY_VARIANTS.body)[
				Math.floor(Math.random() * Object.keys(FAIRY_VARIANTS.body).length)
			] as FairyVariantType<'body'>,
			hat: Object.keys(FAIRY_VARIANTS.hat)[
				Math.floor(Math.random() * Object.keys(FAIRY_VARIANTS.hat).length)
			] as FairyVariantType<'hat'>,
			wings: Object.keys(FAIRY_VARIANTS.wings)[
				Math.floor(Math.random() * Object.keys(FAIRY_VARIANTS.wings).length)
			] as FairyVariantType<'wings'>,
		}

		// Create a unique ID for the new fairy
		const id = uniqueId()

		// Create the config for the new fairy
		const config: FairyConfig = {
			name: getRandomFairyName(),
			outfit: randomOutfit,
			personality: 'Friendly and helpful',
		}

		// Add the config, which will trigger agent creation in FairyApp
		app.z.mutate.user.updateFairyConfig({ id, properties: config })
	}, [app])

	const newFairyLabel = useMsg(fairyMessages.newFairy)

	return (
		<TldrawUiButton
			type="icon"
			className="fairy-toolbar-sidebar-button"
			onClick={handleClick}
			disabled={agents.length >= MAX_FAIRY_COUNT}
		>
			<TldrawUiIcon icon="plus" label={newFairyLabel} />
		</TldrawUiButton>
	)
}

type PanelState = 'todo-list' | 'fairy' | 'closed'

interface FairyHUDHeaderProps {
	panelState: 'fairy' | 'todo-list'
	menuPopoverOpen: boolean
	onMenuPopoverOpenChange(open: boolean): void
	onToggleFairyTodo(): void
	agents: FairyAgent[]
	shownFairy: FairyAgent | null
	selectedFairies: FairyAgent[]
}

function FairyHUDHeader({
	panelState,
	menuPopoverOpen,
	onMenuPopoverOpenChange,
	onToggleFairyTodo,
	agents,
	shownFairy,
	selectedFairies,
}: FairyHUDHeaderProps) {
	const editor = useEditor()
	const fairyConfig = useValue('fairy config', () => shownFairy?.$fairyConfig.get(), [shownFairy])

	// Determine center content based on panel state
	const centerContent =
		panelState === 'todo-list' ? (
			<div className="fairy-id-display">
				<F defaultMessage="Todo list" />
			</div>
		) : selectedFairies.length > 1 ? (
			<div className="fairy-id-display">
				<F defaultMessage="Group chat" />
			</div>
		) : shownFairy && fairyConfig ? (
			<div className="fairy-id-display">
				{fairyConfig.name}
				<div
					className="fairy-spinner-container"
					style={{
						visibility: shownFairy.isGenerating() ? 'visible' : 'hidden',
					}}
				>
					<SmallSpinner />
				</div>
			</div>
		) : (
			<div style={{ flex: 1 }}></div>
		)

	// Determine menu content based on panel state
	const menuContent =
		panelState === 'todo-list' ? (
			<TodoListDropdownContent agents={agents} alignOffset={4} sideOffset={4} side="bottom" />
		) : shownFairy && selectedFairies.length <= 1 ? (
			<_DropdownMenu.Portal container={editor.getContainer()}>
				<_DropdownMenu.Content
					side="bottom"
					align="start"
					className="tlui-menu fairy-sidebar-dropdown"
					collisionPadding={4}
					alignOffset={4}
					sideOffset={4}
					onClick={(e) => e.stopPropagation()}
					style={{ zIndex: 'var(--tl-layer-canvas-in-front)' }}
				>
					<TldrawUiMenuContextProvider type="menu" sourceId="fairy-panel">
						<FairyMenuContent agent={shownFairy} menuType="menu" />
					</TldrawUiMenuContextProvider>
				</_DropdownMenu.Content>
			</_DropdownMenu.Portal>
		) : (
			<_DropdownMenu.Portal container={editor.getContainer()}>
				<_DropdownMenu.Content
					side="bottom"
					align="start"
					className="tlui-menu fairy-sidebar-dropdown"
					collisionPadding={4}
					alignOffset={4}
					sideOffset={4}
					onClick={(e) => e.stopPropagation()}
					style={{ zIndex: 'var(--tl-layer-canvas-in-front)' }}
				>
					<TldrawUiMenuContextProvider type="menu" sourceId="fairy-panel">
						<TldrawUiMenuGroup id="todo-list-menu">
							<TodoListMenuContent agents={agents} menuType="menu" />
						</TldrawUiMenuGroup>
					</TldrawUiMenuContextProvider>
				</_DropdownMenu.Content>
			</_DropdownMenu.Portal>
		)

	return (
		<div className="fairy-toolbar-header">
			<_DropdownMenu.Root dir="ltr" open={menuPopoverOpen} onOpenChange={onMenuPopoverOpenChange}>
				<_DropdownMenu.Trigger asChild dir="ltr">
					<TldrawUiButton type="icon" className="fairy-toolbar-button">
						<TldrawUiButtonIcon icon="menu" />
					</TldrawUiButton>
				</_DropdownMenu.Trigger>
				{menuContent}
			</_DropdownMenu.Root>

			{centerContent}

			<TldrawUiButton type="icon" className="fairy-toolbar-button" onClick={onToggleFairyTodo}>
				<TldrawUiIcon
					icon={panelState === 'todo-list' ? 'toggle-on' : 'toggle-off'}
					label={panelState === 'todo-list' ? 'Switch to fairy chat' : 'Switch to todo list'}
				/>
			</TldrawUiButton>
		</div>
	)
}

export function FairyHUD({ agents }: { agents: FairyAgent[] }) {
	const editor = useEditor()
	const [headerMenuPopoverOpen, setHeaderMenuPopoverOpen] = useState(false)
	const [fairyMenuPopoverOpen, setFairyMenuPopoverOpen] = useState(false)
	const [todoMenuPopoverOpen, setTodoMenuPopoverOpen] = useState(false)
	const isDebugMode = useValue('debug', () => editor.getInstanceState().isDebugMode, [editor])

	const [panelState, setPanelState] = useState<PanelState>('closed')
	const [shownFairy, setShownFairy] = useState<FairyAgent | null>(null)

	const toolbarMessage = useMsg(fairyMessages.toolbar)
	const deselectMessage = useMsg(fairyMessages.deselectFairy)
	const selectMessage = useMsg(fairyMessages.selectFairy)
<<<<<<< HEAD
	const resetChatLabel = useMsg(fairyMessages.resetChat)
	const showTasksOnCanvas = useMsg(fairyMessages.showTasksOnCanvas)
	const hideTasksOnCanvas = useMsg(fairyMessages.hideTasksOnCanvas)
=======
>>>>>>> 1d2b3b46

	// Create a reactive value that tracks which fairies are selected
	const selectedFairies = useValue(
		'selected-fairies',
		() => agents.filter((agent) => agent.$fairyEntity.get()?.isSelected ?? false),
		[agents]
	)

	// Update the chosen fairy when the selected fairies change
	useQuickReactor(
		'update-chosen-fairy',
		() => {
			const currentSelectedFairies = agents.filter(
				(agent) => agent.$fairyEntity.get()?.isSelected ?? false
			)
			if (currentSelectedFairies.length === 1) {
				setShownFairy(currentSelectedFairies[0])
			}
		},
		[agents]
	)

	const selectFairy = useCallback(
		(selectedAgent: FairyAgent) => {
			// Select the specified fairy
			selectedAgent.$fairyEntity.update((f) => (f ? { ...f, isSelected: true } : f))

			// Deselect all other fairies
			agents.forEach((agent) => {
				if (agent.id === selectedAgent.id) return
				agent.$fairyEntity.update((f) => (f ? { ...f, isSelected: false } : f))
			})
		},
		[agents]
	)

	const handleClickFairy = useCallback(
		(clickedAgent: FairyAgent, event: MouseEvent) => {
			const isMultiSelect = event.shiftKey || event.metaKey || event.ctrlKey
			const isSelected = clickedAgent.$fairyEntity.get().isSelected
			const isChosen = clickedAgent.id === shownFairy?.id

			if (isMultiSelect) {
				// Toggle selection without deselecting others
				clickedAgent.$fairyEntity.update((f) => (f ? { ...f, isSelected: !isSelected } : f))
				// Keep panel open if there are selected fairies
				if (!isSelected || selectedFairies.length > 1) {
					setPanelState('fairy')
				}
			} else {
				// Single select mode - deselect all others
				selectFairy(clickedAgent)
				// If the clicked fairy is already chosen and selected, toggle the panel. Otherwise, keep the panel open.
				setPanelState((v) =>
					isChosen && isSelected && v === 'fairy' && selectedFairies.length <= 1
						? 'closed'
						: 'fairy'
				)
			}
		},
		[selectFairy, shownFairy, selectedFairies]
	)

	const handleDoubleClickFairy = useCallback(
		(clickedAgent: FairyAgent) => {
			clickedAgent.zoomTo()
			selectFairy(clickedAgent)
			setPanelState('fairy')
		},
		[selectFairy]
	)

<<<<<<< HEAD
	const [todoLastChecked, setTodoLastChecked] = useState<FairyTask[]>([])

	const handleClickTodoList = useCallback(() => {
		setPanelState((v) => (v === 'todo-list' ? 'closed' : 'todo-list'))
		setTodoLastChecked($fairyTasks.get())
=======
	const handleTogglePanel = useCallback(() => {
		setPanelState((v) => {
			if (v === 'todo-list') return 'closed'
			if (v === 'fairy') return 'closed'
			return 'fairy' // closed -> fairy
		})
	}, [])

	const handleToggleFairyTodo = useCallback(() => {
		setPanelState((v) => (v === 'fairy' ? 'todo-list' : 'fairy'))
>>>>>>> 1d2b3b46
	}, [])

	const handleContextMenu = (e: MouseEvent<HTMLDivElement>) => {
		e.stopPropagation()
	}

<<<<<<< HEAD
	// Keep todoLastChecked in sync when the panel is open
	useQuickReactor(
		'update-todo-last-checked',
		() => {
			if (panelState === 'todo-list') {
				setTodoLastChecked($fairyTasks.get())
			}
		},
		[panelState]
	)

	const hasUnreadTodos = useValue(
		'has-unread-todos',
		() => {
			const currentList = $fairyTasks.get()
			if (currentList.length !== todoLastChecked.length) return true
			return JSON.stringify(currentList) !== JSON.stringify(todoLastChecked)
		},
		[todoLastChecked]
	)

	const showCanvasTodos = useValue('show-canvas-todos', () => $showCanvasFairyTasks.get(), [
		$showCanvasFairyTasks,
	])

	const fairyConfig = useValue('fairy config', () => shownFairy?.$fairyConfig.get(), [shownFairy])

=======
>>>>>>> 1d2b3b46
	return (
		<>
			<div
				className={`tla-fairy-hud ${panelState !== 'closed' ? 'tla-fairy-hud--open' : ''}`}
				style={{
					bottom: isDebugMode ? '112px' : '72px',
				}}
				onContextMenu={handleContextMenu}
			>
				<div className="tla-fairy-hud-content">
					{panelState !== 'closed' && (
						<div
							className="fairy-chat-panel"
							data-panel-state="open"
							onWheelCapture={(e) => e.stopPropagation()}
						>
							<FairyHUDHeader
								panelState={panelState}
								menuPopoverOpen={
									panelState === 'todo-list'
										? todoMenuPopoverOpen
										: selectedFairies.length > 1
											? headerMenuPopoverOpen
											: fairyMenuPopoverOpen
								}
								onMenuPopoverOpenChange={
									panelState === 'todo-list'
										? setTodoMenuPopoverOpen
										: selectedFairies.length > 1
											? setHeaderMenuPopoverOpen
											: setFairyMenuPopoverOpen
								}
								onToggleFairyTodo={handleToggleFairyTodo}
								agents={agents}
								shownFairy={shownFairy}
								selectedFairies={selectedFairies}
							/>
							{panelState === 'fairy' && selectedFairies.length === 0 && !shownFairy && (
								<div className="fairy-chat-empty-message">
									<F defaultMessage="Select a fairy on the right to chat with" />
								</div>
							)}
							{panelState === 'fairy' &&
								selectedFairies.length <= 1 &&
								shownFairy && ( // if there's a shown fairy, still show the chat history and input even if the user deselects it
									<>
										<FairyChatHistory agent={shownFairy} />
										<FairyBasicInput agent={shownFairy} onCancel={() => setPanelState('closed')} />
									</>
								)}

							{panelState === 'fairy' && selectedFairies.length > 1 && (
								<FairyGroupChat agents={selectedFairies} />
							)}

<<<<<<< HEAD
						{/* Info View */}
						{panelState === 'todo-list' && (
							<div className="fairy-info-view">
								<div className="fairy-toolbar-header">
									<_DropdownMenu.Root
										dir="ltr"
										open={todoMenuPopoverOpen}
										onOpenChange={setTodoMenuPopoverOpen}
									>
										<_DropdownMenu.Trigger asChild dir="ltr">
											<TldrawUiButton type="icon" className="fairy-toolbar-button">
												<TldrawUiButtonIcon icon="menu" />
											</TldrawUiButton>
										</_DropdownMenu.Trigger>
										<FairyTaskListDropdownContent
											agents={agents}
											alignOffset={4}
											sideOffset={4}
											side="bottom"
										/>
									</_DropdownMenu.Root>
									<div className="fairy-id-display">
										<F defaultMessage="Task list" />
									</div>
									<TldrawUiButton
										type="icon"
										className="fairy-toolbar-button"
										onClick={() => $showCanvasFairyTasks.update((v) => !v)}
									>
										<TldrawUiIcon
											icon={showCanvasTodos ? 'toggle-on' : 'toggle-off'}
											label={showCanvasTodos ? hideTasksOnCanvas : showTasksOnCanvas}
										/>
									</TldrawUiButton>
								</div>
								<FairyTaskListInline agents={agents} />
							</div>
						)}
					</div>
				)}

				<div className="fairy-buttons-container">
					<div className="fairy-toolbar-stack-header">
						<FairyTaskListSidebarButton
							onClick={handleClickTodoList}
							hasUnreadTasks={hasUnreadTodos}
							agents={agents}
						/>
					</div>
					<TldrawUiToolbar label={toolbarMessage} orientation="vertical">
						{agents.map((agent) => {
							return (
								<FairySidebarButton
									key={agent.id}
									agent={agent}
									onClick={(e) => handleClickFairy(agent, e)}
									onDoubleClick={() => handleDoubleClickFairy(agent)}
									selectMessage={selectMessage}
									deselectMessage={deselectMessage}
								/>
							)
						})}
						<NewFairyButton agents={agents} />
					</TldrawUiToolbar>
=======
							{panelState === 'todo-list' && <SharedTodoListInline agents={agents} />}
						</div>
					)}

					<FairyListSidebar
						agents={agents}
						panelState={panelState}
						toolbarMessage={toolbarMessage}
						selectMessage={selectMessage}
						deselectMessage={deselectMessage}
						onClickFairy={handleClickFairy}
						onDoubleClickFairy={handleDoubleClickFairy}
						onTogglePanel={handleTogglePanel}
						newFairyButton={<NewFairyButton agents={agents} />}
					/>
>>>>>>> 1d2b3b46
				</div>
			</div>
		</>
	)
}<|MERGE_RESOLUTION|>--- conflicted
+++ resolved
@@ -1,4 +1,3 @@
-<<<<<<< HEAD
 import {
 	FAIRY_VARIANTS,
 	FairyConfig,
@@ -6,9 +5,6 @@
 	FairyVariantType,
 	SmallSpinner,
 } from '@tldraw/fairy-shared'
-=======
-import { FAIRY_VARIANTS, FairyConfig, FairyVariantType, SmallSpinner } from '@tldraw/fairy-shared'
->>>>>>> 1d2b3b46
 import { DropdownMenu as _DropdownMenu } from 'radix-ui'
 import { MouseEvent, useCallback, useState } from 'react'
 import {
@@ -31,21 +27,13 @@
 import { FairyBasicInput } from './fairy-agent/input/FairyBasicInput'
 import { fairyMessages } from './fairy-messages'
 import { FairyGroupChat } from './FairyGroupChat'
-<<<<<<< HEAD
-import { FairySidebarButton } from './FairySidebarButton'
-import { $fairyTasks, $showCanvasFairyTasks } from './FairyTaskList'
+import { FairyListSidebar } from './FairyListSidebar'
+import { FairyMenuContent } from './FairyMenuContent'
+import { $fairyTasks } from './FairyTaskList'
 import { FairyTaskListDropdownContent } from './FairyTaskListDropdownContent'
 import { FairyTaskListInline } from './FairyTaskListInline'
-import { FairyTaskListSidebarButton } from './FairyTaskListSidebarButton'
+import { FairyTaskListMenuContent } from './FairyTaskListMenuContent'
 import { getRandomFairyName } from './getRandomFairyName'
-=======
-import { FairyListSidebar } from './FairyListSidebar'
-import { FairyMenuContent } from './FairyMenuContent'
-import { getRandomFairyName } from './getRandomFairyName'
-import { SharedTodoListInline } from './SharedTodoListInline'
-import { TodoListDropdownContent } from './TodoListDropdownContent'
-import { TodoListMenuContent } from './TodoListMenuContent'
->>>>>>> 1d2b3b46
 
 function NewFairyButton({ agents }: { agents: FairyAgent[] }) {
 	const app = useApp()
@@ -144,7 +132,7 @@
 	// Determine menu content based on panel state
 	const menuContent =
 		panelState === 'todo-list' ? (
-			<TodoListDropdownContent agents={agents} alignOffset={4} sideOffset={4} side="bottom" />
+			<FairyTaskListDropdownContent agents={agents} alignOffset={4} sideOffset={4} side="bottom" />
 		) : shownFairy && selectedFairies.length <= 1 ? (
 			<_DropdownMenu.Portal container={editor.getContainer()}>
 				<_DropdownMenu.Content
@@ -176,7 +164,7 @@
 				>
 					<TldrawUiMenuContextProvider type="menu" sourceId="fairy-panel">
 						<TldrawUiMenuGroup id="todo-list-menu">
-							<TodoListMenuContent agents={agents} menuType="menu" />
+							<FairyTaskListMenuContent agents={agents} menuType="menu" />
 						</TldrawUiMenuGroup>
 					</TldrawUiMenuContextProvider>
 				</_DropdownMenu.Content>
@@ -219,12 +207,9 @@
 	const toolbarMessage = useMsg(fairyMessages.toolbar)
 	const deselectMessage = useMsg(fairyMessages.deselectFairy)
 	const selectMessage = useMsg(fairyMessages.selectFairy)
-<<<<<<< HEAD
-	const resetChatLabel = useMsg(fairyMessages.resetChat)
-	const showTasksOnCanvas = useMsg(fairyMessages.showTasksOnCanvas)
-	const hideTasksOnCanvas = useMsg(fairyMessages.hideTasksOnCanvas)
-=======
->>>>>>> 1d2b3b46
+	// const resetChatLabel = useMsg(fairyMessages.resetChat)
+	// const showTasksOnCanvas = useMsg(fairyMessages.showTasksOnCanvas)
+	// const hideTasksOnCanvas = useMsg(fairyMessages.hideTasksOnCanvas)
 
 	// Create a reactive value that tracks which fairies are selected
 	const selectedFairies = useValue(
@@ -297,13 +282,6 @@
 		[selectFairy]
 	)
 
-<<<<<<< HEAD
-	const [todoLastChecked, setTodoLastChecked] = useState<FairyTask[]>([])
-
-	const handleClickTodoList = useCallback(() => {
-		setPanelState((v) => (v === 'todo-list' ? 'closed' : 'todo-list'))
-		setTodoLastChecked($fairyTasks.get())
-=======
 	const handleTogglePanel = useCallback(() => {
 		setPanelState((v) => {
 			if (v === 'todo-list') return 'closed'
@@ -312,16 +290,17 @@
 		})
 	}, [])
 
-	const handleToggleFairyTodo = useCallback(() => {
-		setPanelState((v) => (v === 'fairy' ? 'todo-list' : 'fairy'))
->>>>>>> 1d2b3b46
+	const [_todoLastChecked, setTodoLastChecked] = useState<FairyTask[]>([])
+
+	const handleToggleHeaderMode = useCallback(() => {
+		setPanelState((v) => (v === 'todo-list' ? 'fairy' : 'todo-list'))
+		setTodoLastChecked($fairyTasks.get())
 	}, [])
 
 	const handleContextMenu = (e: MouseEvent<HTMLDivElement>) => {
 		e.stopPropagation()
 	}
 
-<<<<<<< HEAD
 	// Keep todoLastChecked in sync when the panel is open
 	useQuickReactor(
 		'update-todo-last-checked',
@@ -333,24 +312,22 @@
 		[panelState]
 	)
 
-	const hasUnreadTodos = useValue(
-		'has-unread-todos',
-		() => {
-			const currentList = $fairyTasks.get()
-			if (currentList.length !== todoLastChecked.length) return true
-			return JSON.stringify(currentList) !== JSON.stringify(todoLastChecked)
-		},
-		[todoLastChecked]
-	)
-
-	const showCanvasTodos = useValue('show-canvas-todos', () => $showCanvasFairyTasks.get(), [
-		$showCanvasFairyTasks,
-	])
-
-	const fairyConfig = useValue('fairy config', () => shownFairy?.$fairyConfig.get(), [shownFairy])
-
-=======
->>>>>>> 1d2b3b46
+	// const hasUnreadTodos = useValue(
+	// 	'has-unread-todos',
+	// 	() => {
+	// 		const currentList = $fairyTasks.get()
+	// 		if (currentList.length !== todoLastChecked.length) return true
+	// 		return JSON.stringify(currentList) !== JSON.stringify(todoLastChecked)
+	// 	},
+	// 	[todoLastChecked]
+	// )
+
+	// const showCanvasTodos = useValue('show-canvas-todos', () => $showCanvasFairyTasks.get(), [
+	// 	$showCanvasFairyTasks,
+	// ])
+
+	// const fairyConfig = useValue('fairy config', () => shownFairy?.$fairyConfig.get(), [shownFairy])
+
 	return (
 		<>
 			<div
@@ -383,7 +360,7 @@
 											? setHeaderMenuPopoverOpen
 											: setFairyMenuPopoverOpen
 								}
-								onToggleFairyTodo={handleToggleFairyTodo}
+								onToggleFairyTodo={handleToggleHeaderMode}
 								agents={agents}
 								shownFairy={shownFairy}
 								selectedFairies={selectedFairies}
@@ -406,77 +383,46 @@
 								<FairyGroupChat agents={selectedFairies} />
 							)}
 
-<<<<<<< HEAD
-						{/* Info View */}
-						{panelState === 'todo-list' && (
-							<div className="fairy-info-view">
-								<div className="fairy-toolbar-header">
-									<_DropdownMenu.Root
-										dir="ltr"
-										open={todoMenuPopoverOpen}
-										onOpenChange={setTodoMenuPopoverOpen}
-									>
-										<_DropdownMenu.Trigger asChild dir="ltr">
-											<TldrawUiButton type="icon" className="fairy-toolbar-button">
-												<TldrawUiButtonIcon icon="menu" />
-											</TldrawUiButton>
-										</_DropdownMenu.Trigger>
-										<FairyTaskListDropdownContent
-											agents={agents}
-											alignOffset={4}
-											sideOffset={4}
-											side="bottom"
-										/>
-									</_DropdownMenu.Root>
-									<div className="fairy-id-display">
-										<F defaultMessage="Task list" />
-									</div>
-									<TldrawUiButton
-										type="icon"
-										className="fairy-toolbar-button"
-										onClick={() => $showCanvasFairyTasks.update((v) => !v)}
-									>
-										<TldrawUiIcon
-											icon={showCanvasTodos ? 'toggle-on' : 'toggle-off'}
-											label={showCanvasTodos ? hideTasksOnCanvas : showTasksOnCanvas}
-										/>
-									</TldrawUiButton>
-								</div>
-								<FairyTaskListInline agents={agents} />
-							</div>
-						)}
-					</div>
-				)}
-
-				<div className="fairy-buttons-container">
-					<div className="fairy-toolbar-stack-header">
-						<FairyTaskListSidebarButton
-							onClick={handleClickTodoList}
-							hasUnreadTasks={hasUnreadTodos}
+							{panelState === 'todo-list' && <FairyTaskListInline agents={agents} />}
+						</div>
+					)}
+
+					<div className="fairy-buttons-container">
+						{/* <div className="fairy-toolbar-stack-header">
+							<FairyTaskListSidebarButton
+								onClick={handleClickTodoList}
+								hasUnreadTasks={hasUnreadTodos}
+								agents={agents}
+							/>
+						</div> */}
+						{/* <TldrawUiToolbar label={toolbarMessage} orientation="vertical">
+							{agents.map((agent) => {
+								return (
+									<FairySidebarButton
+										key={agent.id}
+										agent={agent}
+										onClick={(e) => handleClickFairy(agent, e)}
+										onDoubleClick={() => handleDoubleClickFairy(agent)}
+										selectMessage={selectMessage}
+										deselectMessage={deselectMessage}
+									/>
+								)
+							})}
+							<NewFairyButton agents={agents} />
+						</TldrawUiToolbar> */}
+						<FairyListSidebar
 							agents={agents}
+							panelState={panelState}
+							toolbarMessage={toolbarMessage}
+							selectMessage={selectMessage}
+							deselectMessage={deselectMessage}
+							onClickFairy={handleClickFairy}
+							onDoubleClickFairy={handleDoubleClickFairy}
+							onTogglePanel={handleTogglePanel}
+							newFairyButton={<NewFairyButton agents={agents} />}
 						/>
 					</div>
-					<TldrawUiToolbar label={toolbarMessage} orientation="vertical">
-						{agents.map((agent) => {
-							return (
-								<FairySidebarButton
-									key={agent.id}
-									agent={agent}
-									onClick={(e) => handleClickFairy(agent, e)}
-									onDoubleClick={() => handleDoubleClickFairy(agent)}
-									selectMessage={selectMessage}
-									deselectMessage={deselectMessage}
-								/>
-							)
-						})}
-						<NewFairyButton agents={agents} />
-					</TldrawUiToolbar>
-=======
-							{panelState === 'todo-list' && <SharedTodoListInline agents={agents} />}
-						</div>
-					)}
-
-					<FairyListSidebar
+					{/* <FairyListSidebar
 						agents={agents}
 						panelState={panelState}
 						toolbarMessage={toolbarMessage}
@@ -486,8 +432,7 @@
 						onDoubleClickFairy={handleDoubleClickFairy}
 						onTogglePanel={handleTogglePanel}
 						newFairyButton={<NewFairyButton agents={agents} />}
-					/>
->>>>>>> 1d2b3b46
+					/> */}
 				</div>
 			</div>
 		</>
