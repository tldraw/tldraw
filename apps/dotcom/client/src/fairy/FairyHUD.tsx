<<<<<<< HEAD
import { MAX_FAIRY_COUNT } from '@tldraw/dotcom-shared'
import {
	FAIRY_VARIANTS,
	FairyConfig,
	FairyTask,
	FairyVariantType,
	SmallSpinner,
} from '@tldraw/fairy-shared'
=======
import { FairyProject, FairyTask, SmallSpinner } from '@tldraw/fairy-shared'
>>>>>>> fb247de5
import { DropdownMenu as _DropdownMenu } from 'radix-ui'
import { MouseEvent, useCallback, useEffect, useRef, useState } from 'react'
import {
	PORTRAIT_BREAKPOINT,
	TldrawUiButton,
	TldrawUiButtonIcon,
	tlmenus,
	useBreakpoint,
	useEditor,
	useQuickReactor,
	useValue,
} from 'tldraw'
<<<<<<< HEAD
import { useApp } from '../tla/hooks/useAppState'
import { useFairyLimit } from '../tla/hooks/useFairyAccess'
=======
>>>>>>> fb247de5
import '../tla/styles/fairy.css'
import { F, useIntl, useMsg } from '../tla/utils/i18n'
import { FairyAgent } from './fairy-agent/agent/FairyAgent'
import { FairyChatHistory } from './fairy-agent/chat/FairyChatHistory'
import { FairyBasicInput } from './fairy-agent/input/FairyBasicInput'
import { fairyMessages } from './fairy-messages'
import { FairyDropdownContent } from './FairyDropdownContent'
import { FairyGroupChat } from './FairyGroupChat'
import { FairyListSidebar } from './FairyListSidebar'
import { $fairyTasks } from './FairyTaskList'
import { FairyTaskListDropdownContent } from './FairyTaskListDropdownContent'
import { FairyTaskListInline } from './FairyTaskListInline'
<<<<<<< HEAD
import { getRandomFairyName } from './getRandomFairyName'

function NewFairyButton({ agents }: { agents: FairyAgent[] }) {
	const app = useApp()
	const fairyLimit = useFairyLimit()

	// Use the minimum of fairyLimit and MAX_FAIRY_COUNT as the actual limit
	// If fairyLimit is null, button won't show anyway (no fairy access)
	const maxFairyCount = fairyLimit ? Math.min(fairyLimit, MAX_FAIRY_COUNT) : 0

	const handleClick = useCallback(() => {
		if (!app) return
		const randomOutfit = {
			body: Object.keys(FAIRY_VARIANTS.body)[
				Math.floor(Math.random() * Object.keys(FAIRY_VARIANTS.body).length)
			] as FairyVariantType<'body'>,
			hat: Object.keys(FAIRY_VARIANTS.hat)[
				Math.floor(Math.random() * Object.keys(FAIRY_VARIANTS.hat).length)
			] as FairyVariantType<'hat'>,
			wings: Object.keys(FAIRY_VARIANTS.wings)[
				Math.floor(Math.random() * Object.keys(FAIRY_VARIANTS.wings).length)
			] as FairyVariantType<'wings'>,
		}

		// Create a unique ID for the new fairy
		const id = uniqueId()

		// Create the config for the new fairy
		const config: FairyConfig = {
			name: getRandomFairyName(),
			outfit: randomOutfit,
			personality: 'Friendly and helpful',
		}

		// Add the config, which will trigger agent creation in FairyApp
		app.z.mutate.user.updateFairyConfig({ id, properties: config })
	}, [app])

	const intl = useIntl()
	const newFairyLabel = useMsg(fairyMessages.newFairy)
	const isDisabled = agents.length >= maxFairyCount
	const tooltipLabel = isDisabled
		? intl.formatMessage(fairyMessages.fairyLimitReached, { count: maxFairyCount })
		: newFairyLabel

	return (
		<TldrawUiButton
			type="icon"
			className="fairy-toolbar-sidebar-button"
			onClick={handleClick}
			disabled={isDisabled}
			title={tooltipLabel}
		>
			<TldrawUiIcon icon="plus" label={tooltipLabel} />
		</TldrawUiButton>
	)
}
=======
>>>>>>> fb247de5

type PanelState = 'task-list' | 'fairy' | 'closed'

interface FairyHUDHeaderProps {
	panelState: 'fairy' | 'task-list'
	menuPopoverOpen: boolean
	onMenuPopoverOpenChange(open: boolean): void
	onToggleFairyTasks(): void
	onClosePanel(): void
	agents: FairyAgent[]
	shownFairy: FairyAgent | null
	selectedFairies: FairyAgent[]
	hasUnreadTasks: boolean
	switchToFairyChatLabel: string
	switchToTaskListLabel: string
}

function FairyHUDHeader({
	panelState,
	menuPopoverOpen,
	onMenuPopoverOpenChange,
	onClosePanel,
	agents,
	shownFairy,
	selectedFairies,
}: FairyHUDHeaderProps) {
	const fairyConfig = useValue('fairy config', () => shownFairy?.$fairyConfig.get(), [shownFairy])
	const isGenerating = useValue('is generating', () => shownFairy?.isGenerating(), [shownFairy])

	// Determine center content based on panel state
	const centerContent =
		panelState === 'task-list' ? (
			<div className="fairy-id-display">
				<F defaultMessage="Todo list" />
			</div>
		) : selectedFairies.length > 1 ? (
			<div className="fairy-id-display">
				<F defaultMessage="Create project" />
			</div>
		) : shownFairy && fairyConfig ? (
			<div className="fairy-id-display">
				{fairyConfig.name}
				<div
					className="fairy-spinner-container"
					style={{
						visibility: isGenerating ? 'visible' : 'hidden',
					}}
				>
					<SmallSpinner />
				</div>
			</div>
		) : (
			<div style={{ flex: 1 }}></div>
		)

	// Determine menu content based on panel state
	const dropdownContent =
		panelState === 'task-list' ? (
			<FairyTaskListDropdownContent agents={agents} alignOffset={4} sideOffset={4} side="bottom" />
		) : shownFairy && selectedFairies.length <= 1 ? (
			<FairyDropdownContent agent={shownFairy} alignOffset={4} sideOffset={4} side="bottom" />
		) : (
			<FairyTaskListDropdownContent agents={agents} alignOffset={4} sideOffset={4} side="bottom" />
		)

	return (
		<div className="fairy-toolbar-header">
			<_DropdownMenu.Root dir="ltr" open={menuPopoverOpen} onOpenChange={onMenuPopoverOpenChange}>
				<_DropdownMenu.Trigger asChild dir="ltr">
					<TldrawUiButton type="icon" className="fairy-toolbar-button">
						<TldrawUiButtonIcon icon="menu" />
					</TldrawUiButton>
				</_DropdownMenu.Trigger>
				{dropdownContent}
			</_DropdownMenu.Root>

			{centerContent}

			<TldrawUiButton type="icon" className="fairy-toolbar-button" onClick={onClosePanel}>
				<TldrawUiButtonIcon icon="cross-2" />
			</TldrawUiButton>

			{/* <div style={{ position: 'relative' }}>
				<TldrawUiButton type="icon" className="fairy-toolbar-button" onClick={onToggleFairyTasks}>
					<TldrawUiIcon
						icon={panelState === 'task-list' ? 'toggle-on' : 'toggle-off'}
						label={panelState === 'task-list' ? switchToFairyChatLabel : switchToTaskListLabel}
					/>
					{hasUnreadTasks && <div className="fairy-todo-unread-indicator" />}
				</TldrawUiButton>
			</div> */}
		</div>
	)
}

export function FairyHUD({ agents }: { agents: FairyAgent[] }) {
	const editor = useEditor()
	const breakpoint = useBreakpoint()
	const [headerMenuPopoverOpen, setHeaderMenuPopoverOpen] = useState(false)
	const [fairyMenuPopoverOpen, setFairyMenuPopoverOpen] = useState(false)
	const [todoMenuPopoverOpen, setTodoMenuPopoverOpen] = useState(false)
	const isDebugMode = useValue('debug', () => editor.getInstanceState().isDebugMode, [editor])

	const [panelState, setPanelState] = useState<PanelState>('closed')
	const [shownFairy, setShownFairy] = useState<FairyAgent | null>(null)
	const [mobileMenuOffset, setMobileMenuOffset] = useState<number | null>(null)
	const hudRef = useRef<HTMLDivElement>(null)

	const toolbarMessage = useMsg(fairyMessages.toolbar)
	const deselectMessage = useMsg(fairyMessages.deselectFairy)
	const selectMessage = useMsg(fairyMessages.selectFairy)
	const switchToFairyChatLabel = useMsg(fairyMessages.switchToFairyChat)
	const switchToTaskListLabel = useMsg(fairyMessages.switchToTaskList)

	// Create a reactive value that tracks which fairies are selected
	const selectedFairies = useValue(
		'selected-fairies',
		() =>
			agents.filter(
				(agent) => (agent.$fairyEntity.get()?.isSelected && !agent.isSleeping()) ?? false
			),
		[agents]
	)

	// Update the chosen fairy when the selected fairies change
	useQuickReactor(
		'update-chosen-fairy',
		() => {
			const currentSelectedFairies = agents.filter(
				(agent) => agent.$fairyEntity.get()?.isSelected ?? false
			)

			queueMicrotask(() => {
				if (currentSelectedFairies.length === 1) {
					setShownFairy(currentSelectedFairies[0])
					setPanelState('fairy')
				}
				if (currentSelectedFairies.length === 0) {
					setShownFairy(null)
					setPanelState('closed')
				}
			})
		},
		[agents]
	)

	const selectFairy = useCallback(
		(selectedAgent: FairyAgent) => {
			// Select the specified fairy
			selectedAgent.$fairyEntity.update((f) => (f ? { ...f, isSelected: true } : f))

			// Deselect all other fairies
			agents.forEach((agent) => {
				if (agent.id === selectedAgent.id) return
				agent.$fairyEntity.update((f) => (f ? { ...f, isSelected: false } : f))
			})
		},
		[agents]
	)

	const selectProjectGroup = useCallback(
		(project: FairyProject | null) => {
			if (!project || project.members.length <= 1) {
				return false
			}

			// Check if project has an orchestrator (meaning it's been started)
			const orchestratorMember = project.members.find(
				(member) => member.role === 'orchestrator' || member.role === 'duo-orchestrator'
			)

			if (orchestratorMember) {
				// Project has been started, show the orchestrator's chat
				const orchestratorAgent = agents.find((agent) => agent.id === orchestratorMember.id)
				if (orchestratorAgent) {
					selectFairy(orchestratorAgent)
					setPanelState('fairy')
					return true
				}
			}

			// Project hasn't been started yet, show group creation view
			const memberIds = new Set(project.members.map((member) => member.id))

			agents.forEach((agent) => {
				const shouldSelect = memberIds.has(agent.id)
				agent.$fairyEntity.update((f) => (f ? { ...f, isSelected: shouldSelect } : f))
			})

			setShownFairy(null)
			setPanelState('fairy')
			return true
		},
		[agents, setPanelState, setShownFairy, selectFairy]
	)

	const handleClickFairy = useCallback(
		(clickedAgent: FairyAgent, event: MouseEvent) => {
			const isMultiSelect = event.shiftKey || event.metaKey || event.ctrlKey
			const isSelected = clickedAgent.$fairyEntity.get().isSelected
			const isChosen = clickedAgent.id === shownFairy?.id
			const project = clickedAgent.getProject()

			if (!isMultiSelect && selectProjectGroup(project)) {
				return
			}

			if (isMultiSelect) {
				// Toggle selection without deselecting others
				clickedAgent.$fairyEntity.update((f) => (f ? { ...f, isSelected: !isSelected } : f))
				// Keep panel open if there are selected fairies
				if (!isSelected || selectedFairies.length > 1) {
					setPanelState('fairy')
				}
			} else {
				// Single select mode
				if (selectedFairies.length > 1 && panelState !== 'fairy') {
					// Multiple fairies already selected, panel not open - keep them all selected and show group chat
					setShownFairy(clickedAgent)
					setPanelState('fairy')
				} else if (selectedFairies.length > 1 && panelState === 'fairy') {
					// Multiple fairies selected, panel already open in group chat - switch to single fairy mode
					selectFairy(clickedAgent)
					setPanelState('fairy')
				} else {
					// Normal single select behavior - deselect all others
					selectFairy(clickedAgent)
					// If the clicked fairy is already chosen and selected, toggle the panel. Otherwise, keep the panel open.
					setPanelState((v) => {
						const shouldClosePanel =
							isChosen && isSelected && v === 'fairy' && selectedFairies.length <= 1
						if (shouldClosePanel) {
							agents.forEach((agent) => {
								agent.$fairyEntity.update((f) => (f ? { ...f, isSelected: false } : f))
							})
						}
						return shouldClosePanel ? 'closed' : 'fairy'
					})
				}
			}
		},
		[selectFairy, shownFairy, selectedFairies, panelState, selectProjectGroup, agents]
	)

	const handleDoubleClickFairy = useCallback(
		(clickedAgent: FairyAgent) => {
			clickedAgent.zoomTo()
			selectFairy(clickedAgent)
			setPanelState('fairy')
		},
		[selectFairy]
	)

	const handleTogglePanel = useCallback(() => {
		setPanelState((v) => {
			if (v === 'task-list') return 'closed'
			if (v === 'fairy') return 'closed'
			return 'fairy' // closed -> fairy
		})
		// Deselect all fairies when the panel is closed
		agents.forEach((agent) => {
			agent.$fairyEntity.update((f) => (f ? { ...f, isSelected: false } : f))
		})
	}, [agents])

	const [taskListLastChecked, setTaskListLastChecked] = useState<FairyTask[]>([])

	const handleToggleHeaderMode = useCallback(() => {
		setPanelState((v) => (v === 'task-list' ? 'fairy' : 'task-list'))
		setTaskListLastChecked($fairyTasks.get())
	}, [])

	const handleContextMenu = (e: MouseEvent<HTMLDivElement>) => {
		e.stopPropagation()
	}

	// Keep todoLastChecked in sync when the panel is open
	useQuickReactor(
		'update-task-list-last-checked',
		() => {
			if (panelState === 'task-list') {
				setTaskListLastChecked($fairyTasks.get())
			}
		},
		[panelState]
	)

	const hasUnreadTasks = useValue(
		'has-unread-tasks',
		() => {
			const currentList = $fairyTasks.get()
			if (currentList.length !== taskListLastChecked.length) return true
			return JSON.stringify(currentList) !== JSON.stringify(taskListLastChecked)
		},
		[taskListLastChecked]
	)

	// hide the HUD when the mobile style panel is open
	const isMobileStylePanelOpen = useValue(
		'mobile style panel open',
		() => {
			const contextId = editor.contextId
			return tlmenus.isMenuOpen(`mobile style menu-${contextId}`)
		},
		[editor, breakpoint]
	)

	// Position HUD above mobile style menu button on mobile
	useEffect(() => {
		if (breakpoint >= PORTRAIT_BREAKPOINT.TABLET_SM) {
			setMobileMenuOffset(null)
			return
		}

		const updatePosition = () => {
			const mobileStyleButton = document.querySelector('[data-testid="mobile-styles.button"]')
			if (mobileStyleButton) {
				const buttonRect = mobileStyleButton.getBoundingClientRect()
				const rightOffset = window.innerWidth - buttonRect.right
				setMobileMenuOffset(rightOffset)
				return
			}
			setMobileMenuOffset(null)
		}

		updatePosition()

		window.addEventListener('resize', updatePosition)

		return () => window.removeEventListener('resize', updatePosition)
	}, [breakpoint])

	return (
		<>
			<div
				ref={hudRef}
				className={`tla-fairy-hud ${panelState !== 'closed' ? 'tla-fairy-hud--open' : ''}`}
				style={{
					bottom: isDebugMode ? '112px' : '72px',
					right: mobileMenuOffset !== null ? `${mobileMenuOffset}px` : '8px',
					display: isMobileStylePanelOpen ? 'none' : 'block',
				}}
				onContextMenu={handleContextMenu}
			>
				<div className="tla-fairy-hud-content">
					{panelState !== 'closed' && (
						<div
							className="fairy-chat-panel"
							data-panel-state="open"
							onWheelCapture={(e) => e.stopPropagation()}
						>
							<FairyHUDHeader
								onClosePanel={handleTogglePanel}
								panelState={panelState}
								menuPopoverOpen={
									panelState === 'task-list'
										? todoMenuPopoverOpen
										: selectedFairies.length > 1
											? headerMenuPopoverOpen
											: fairyMenuPopoverOpen
								}
								onMenuPopoverOpenChange={
									panelState === 'task-list'
										? setTodoMenuPopoverOpen
										: selectedFairies.length > 1
											? setHeaderMenuPopoverOpen
											: setFairyMenuPopoverOpen
								}
								onToggleFairyTasks={handleToggleHeaderMode}
								agents={agents}
								shownFairy={shownFairy}
								selectedFairies={selectedFairies}
								hasUnreadTasks={hasUnreadTasks}
								switchToFairyChatLabel={switchToFairyChatLabel}
								switchToTaskListLabel={switchToTaskListLabel}
							/>
							{panelState === 'fairy' && selectedFairies.length === 0 && !shownFairy && (
								<div className="fairy-chat-empty-message">
									<F defaultMessage="Select a fairy on the right to chat with" />
								</div>
							)}
							{panelState === 'fairy' &&
								selectedFairies.length <= 1 &&
								shownFairy && ( // if there's a single shown fairy, still show the chat history and input even if the user deselects it
									<>
										<FairyChatHistory agent={shownFairy} />
										<FairyBasicInput agent={shownFairy} onCancel={() => setPanelState('closed')} />
									</>
								)}

							{panelState === 'fairy' && selectedFairies.length > 1 && (
								<FairyGroupChat
									agents={selectedFairies}
									onStartProject={(orchestratorAgent) => {
										selectFairy(orchestratorAgent)
										setPanelState('fairy')
									}}
								/>
							)}

							{panelState === 'task-list' && <FairyTaskListInline agents={agents} />}
						</div>
					)}
					<div className="fairy-buttons-container">
						<FairyListSidebar
							agents={agents}
							panelState={panelState}
							toolbarMessage={toolbarMessage}
							selectMessage={selectMessage}
							deselectMessage={deselectMessage}
							onClickFairy={handleClickFairy}
							onDoubleClickFairy={handleDoubleClickFairy}
							onTogglePanel={handleTogglePanel}
						/>
					</div>
				</div>
			</div>
		</>
	)
}<|MERGE_RESOLUTION|>--- conflicted
+++ resolved
@@ -1,15 +1,4 @@
-<<<<<<< HEAD
-import { MAX_FAIRY_COUNT } from '@tldraw/dotcom-shared'
-import {
-	FAIRY_VARIANTS,
-	FairyConfig,
-	FairyTask,
-	FairyVariantType,
-	SmallSpinner,
-} from '@tldraw/fairy-shared'
-=======
 import { FairyProject, FairyTask, SmallSpinner } from '@tldraw/fairy-shared'
->>>>>>> fb247de5
 import { DropdownMenu as _DropdownMenu } from 'radix-ui'
 import { MouseEvent, useCallback, useEffect, useRef, useState } from 'react'
 import {
@@ -22,13 +11,8 @@
 	useQuickReactor,
 	useValue,
 } from 'tldraw'
-<<<<<<< HEAD
-import { useApp } from '../tla/hooks/useAppState'
-import { useFairyLimit } from '../tla/hooks/useFairyAccess'
-=======
->>>>>>> fb247de5
 import '../tla/styles/fairy.css'
-import { F, useIntl, useMsg } from '../tla/utils/i18n'
+import { F, useMsg } from '../tla/utils/i18n'
 import { FairyAgent } from './fairy-agent/agent/FairyAgent'
 import { FairyChatHistory } from './fairy-agent/chat/FairyChatHistory'
 import { FairyBasicInput } from './fairy-agent/input/FairyBasicInput'
@@ -39,66 +23,6 @@
 import { $fairyTasks } from './FairyTaskList'
 import { FairyTaskListDropdownContent } from './FairyTaskListDropdownContent'
 import { FairyTaskListInline } from './FairyTaskListInline'
-<<<<<<< HEAD
-import { getRandomFairyName } from './getRandomFairyName'
-
-function NewFairyButton({ agents }: { agents: FairyAgent[] }) {
-	const app = useApp()
-	const fairyLimit = useFairyLimit()
-
-	// Use the minimum of fairyLimit and MAX_FAIRY_COUNT as the actual limit
-	// If fairyLimit is null, button won't show anyway (no fairy access)
-	const maxFairyCount = fairyLimit ? Math.min(fairyLimit, MAX_FAIRY_COUNT) : 0
-
-	const handleClick = useCallback(() => {
-		if (!app) return
-		const randomOutfit = {
-			body: Object.keys(FAIRY_VARIANTS.body)[
-				Math.floor(Math.random() * Object.keys(FAIRY_VARIANTS.body).length)
-			] as FairyVariantType<'body'>,
-			hat: Object.keys(FAIRY_VARIANTS.hat)[
-				Math.floor(Math.random() * Object.keys(FAIRY_VARIANTS.hat).length)
-			] as FairyVariantType<'hat'>,
-			wings: Object.keys(FAIRY_VARIANTS.wings)[
-				Math.floor(Math.random() * Object.keys(FAIRY_VARIANTS.wings).length)
-			] as FairyVariantType<'wings'>,
-		}
-
-		// Create a unique ID for the new fairy
-		const id = uniqueId()
-
-		// Create the config for the new fairy
-		const config: FairyConfig = {
-			name: getRandomFairyName(),
-			outfit: randomOutfit,
-			personality: 'Friendly and helpful',
-		}
-
-		// Add the config, which will trigger agent creation in FairyApp
-		app.z.mutate.user.updateFairyConfig({ id, properties: config })
-	}, [app])
-
-	const intl = useIntl()
-	const newFairyLabel = useMsg(fairyMessages.newFairy)
-	const isDisabled = agents.length >= maxFairyCount
-	const tooltipLabel = isDisabled
-		? intl.formatMessage(fairyMessages.fairyLimitReached, { count: maxFairyCount })
-		: newFairyLabel
-
-	return (
-		<TldrawUiButton
-			type="icon"
-			className="fairy-toolbar-sidebar-button"
-			onClick={handleClick}
-			disabled={isDisabled}
-			title={tooltipLabel}
-		>
-			<TldrawUiIcon icon="plus" label={tooltipLabel} />
-		</TldrawUiButton>
-	)
-}
-=======
->>>>>>> fb247de5
 
 type PanelState = 'task-list' | 'fairy' | 'closed'
 
