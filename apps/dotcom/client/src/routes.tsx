import { captureException } from '@sentry/react'
import {
	READ_ONLY_LEGACY_PREFIX,
	READ_ONLY_PREFIX,
	ROOM_PREFIX,
	SNAPSHOT_PREFIX,
} from '@tldraw/dotcom-shared'
import { useEffect } from 'react'
import { Outlet, Route, createRoutesFromElements, useRouteError } from 'react-router-dom'
import { DefaultErrorFallback } from './components/DefaultErrorFallback/DefaultErrorFallback'
import { ErrorPage } from './components/ErrorPage/ErrorPage'

export const router = createRoutesFromElements(
	<Route
		element={
			// Add all top level providers that require the router here

			<Outlet />
		}
		ErrorBoundary={() => {
			const error = useRouteError()
			useEffect(() => {
				captureException(error)
			}, [error])
			return (
				<ErrorPage
					messages={{
						header: 'Something went wrong',
						para1:
							'Please try refreshing the page. Still having trouble? Let us know at hello@tldraw.com.',
					}}
				/>
			)
		}}
	>
		<Route errorElement={<DefaultErrorFallback />}>
			<Route path="/" lazy={() => import('./pages/root')} />
			<Route path={`/${ROOM_PREFIX}`} lazy={() => import('./pages/new')} />
			<Route path="/new" lazy={() => import('./pages/new')} />
			<Route path={`/ts-side`} lazy={() => import('./pages/public-touchscreen-side-panel')} />
			<Route path={`/${ROOM_PREFIX}/:roomId`} lazy={() => import('./pages/public-multiplayer')} />
			<Route path={`/${ROOM_PREFIX}/:boardId/history`} lazy={() => import('./pages/history')} />
			<Route
				path={`/${ROOM_PREFIX}/:boardId/history/:timestamp`}
				lazy={() => import('./pages/history-snapshot')}
			/>
			<Route path={`/${SNAPSHOT_PREFIX}/:roomId`} lazy={() => import('./pages/public-snapshot')} />
			<Route
				path={`/${READ_ONLY_LEGACY_PREFIX}/:roomId`}
				lazy={() => import('./pages/public-readonly-legacy')}
			/>
			<Route path={`/${READ_ONLY_PREFIX}/:roomId`} lazy={() => import('./pages/public-readonly')} />
		</Route>
		{/* begin tla */}
<<<<<<< HEAD
		<Route path="/q/local" lazy={() => import('./tla/pages/local')} />
		<Route path="/q/auth" lazy={() => import('./tla/pages/auth')} />
		<Route lazy={() => import('./tla/components/TlaAppProvider')}>
=======
		<Route lazy={() => import('./tla/providers/TlaAppProvider')}>
>>>>>>> f6413e3e
			{/* If not redirected, then local */}
			<Route path="/q" lazy={() => import('./tla/components/RedirectAtRoot')} />
			{/* File view*/}
			<Route path="/q/f/:fileSlug" lazy={() => import('./tla/pages/file')} />
			{/* User settings */}
			<Route path="/q/profile" lazy={() => import('./tla/components/RequireAuthForUser')}>
				<Route index lazy={() => import('./tla/pages/profile')} />
			</Route>
			{/* Internal */}
			<Route path="/q/debug" lazy={() => import('./tla/pages/debug')} />
		</Route>
		{/* end tla */}
		<Route path="*" lazy={() => import('./pages/not-found')} />
	</Route>
)<|MERGE_RESOLUTION|>--- conflicted
+++ resolved
@@ -52,13 +52,9 @@
 			<Route path={`/${READ_ONLY_PREFIX}/:roomId`} lazy={() => import('./pages/public-readonly')} />
 		</Route>
 		{/* begin tla */}
-<<<<<<< HEAD
 		<Route path="/q/local" lazy={() => import('./tla/pages/local')} />
 		<Route path="/q/auth" lazy={() => import('./tla/pages/auth')} />
-		<Route lazy={() => import('./tla/components/TlaAppProvider')}>
-=======
 		<Route lazy={() => import('./tla/providers/TlaAppProvider')}>
->>>>>>> f6413e3e
 			{/* If not redirected, then local */}
 			<Route path="/q" lazy={() => import('./tla/components/RedirectAtRoot')} />
 			{/* File view*/}
