--- conflicted
+++ resolved
@@ -15,12 +15,8 @@
 	TldrawAppUserId,
 	TldrawAppUserRecordType,
 } from '@tldraw/dotcom-shared'
-<<<<<<< HEAD
 import { fetch } from '@tldraw/utils'
-import { Editor, Store, TLStoreSnapshot, computed } from 'tldraw'
-=======
-import { Store, TLStoreSnapshot, assertExists, computed } from 'tldraw'
->>>>>>> 4e416091
+import { Editor, Store, TLStoreSnapshot, assertExists, computed } from 'tldraw'
 import { globalEditor } from '../../utils/globalEditor'
 import { getSnapshotData } from '../../utils/sharing'
 const CREATE_APP_SNAPSHOT_ENDPOINT = `/api/app/snapshots`
