--- conflicted
+++ resolved
@@ -145,11 +145,7 @@
 
 	let insertBeforeId = null as null | string
 	let indicatorY = null as null | number
-<<<<<<< HEAD
-	let prevBottom = startTop - PINNED_FILE_INDICATOR_OFFSET
-=======
-	let prevBottom = startTop - REORDER_BOUNDARY_INDICATOR_OFFSET * 2 // * 2 because we center the indicator between the prevBottom and nextTop
->>>>>>> fd0a8ef3
+	let prevBottom = startTop - REORDER_BOUNDARY_INDICATOR_OFFSET
 
 	for (const target of groupElements.pinnedFiles) {
 		const rect = target.element.getBoundingClientRect()
