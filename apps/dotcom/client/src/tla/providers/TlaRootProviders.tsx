import { useAuth, useUser as useClerkUser } from '@clerk/clerk-react'
import { getAssetUrlsByImport } from '@tldraw/assets/imports.vite'
import classNames from 'classnames'
import { Tooltip as _Tooltip } from 'radix-ui'
import { ReactNode, useCallback, useEffect, useRef, useState } from 'react'
import { Outlet } from 'react-router-dom'
import {
	ContainerProvider,
	DefaultA11yAnnouncer,
	DefaultDialogs,
	DefaultToasts,
	EditorContext,
	TLUiEventHandler,
	TldrawUiA11yProvider,
	TldrawUiContextProvider,
	fetch,
	runtime,
	setRuntimeOverrides,
	useDialogs,
	useToasts,
	useValue,
} from 'tldraw'
import translationsEnJson from '../../../public/tla/locales-compiled/en.json'
import { ErrorPage } from '../../components/ErrorPage/ErrorPage'
import { SignedInAnalytics, SignedOutAnalytics, trackEvent } from '../../utils/analytics'
import { globalEditor } from '../../utils/globalEditor'
import { TlaCookieConsent } from '../components/dialogs/TlaCookieConsent'
import { TlaLegalAcceptance } from '../components/dialogs/TlaLegalAcceptance'
import { FairyInviteHandler } from '../components/FairyInviteHandler'
import { GroupInviteHandler } from '../components/GroupInviteHandler'
import { MaybeForceUserRefresh } from '../components/MaybeForceUserRefresh/MaybeForceUserRefresh'
import { components } from '../components/TlaEditor/TlaEditor'
import { AppStateProvider, useMaybeApp } from '../hooks/useAppState'
import { UserProvider } from '../hooks/useUser'
import '../styles/tla.css'
import { hasNotAcceptedLegal } from '../utils/auth'
import { FeatureFlagsFetcher } from '../utils/FeatureFlagsFetcher'
<<<<<<< HEAD
import { WhatsNewFetcher } from '../utils/WhatsNewFetcher'
import { IntlProvider, defineMessages, setupCreateIntl, useIntl, useMsg } from '../utils/i18n'
=======
import { IntlProvider, defineMessages, setupCreateIntl, useIntl } from '../utils/i18n'
>>>>>>> d15b2e4a
import {
	clearLocalSessionState,
	getLocalSessionState,
	updateLocalSessionState,
	useAreFairiesEnabled,
} from '../utils/local-session-state'

const assetUrls = getAssetUrlsByImport()

// Override watermark URLs globally for all dotcom editors
function WatermarkOverride() {
	useEffect(() => {
		const originalOpenWindow = runtime.openWindow
		setRuntimeOverrides({
			openWindow(url: string, target: string, allowReferrer?: boolean) {
				if (url.includes('utm_campaign=watermark')) {
					url = url.replace('utm_source=sdk', 'utm_source=dotcom')
					trackEvent('click-watermark', { url })
				}
				originalOpenWindow(url, target, allowReferrer)
			},
		})
	}, [])
	return null
}

export const appMessages = defineMessages({
	oldBrowser: {
		defaultMessage: 'Old browser detected. Please update your browser to use this app.',
	},
})

// @ts-ignore this is fine
const PUBLISHABLE_KEY = import.meta.env.VITE_CLERK_PUBLISHABLE_KEY

if (!PUBLISHABLE_KEY) {
	throw new Error('Missing Publishable Key')
}

export function Component() {
	const [container, setContainer] = useState<HTMLElement | null>(null)
	// TODO: this needs to default to the global setting of whatever the last chosen locale was, not 'en'
	const [locale, setLocale] = useState<string>('en')
	const [theme, setTheme] = useState<'light' | 'dark' | 'system'>('light')
	const handleThemeChange = (theme: 'light' | 'dark' | 'system') => setTheme(theme)
	const handleLocaleChange = (locale: string) => {
		setLocale(locale)
		document.documentElement.lang = locale
	}
	const isFocusMode = useValue(
		'isFocusMode',
		() => !!globalEditor.get()?.getInstanceState().isFocusMode,
		[]
	)
	const areFairiesEnabled = useAreFairiesEnabled()
	return (
		<div
			ref={setContainer}
			className={classNames(`tla tl-container tla-theme-container`, {
				'tla-theme__light tl-theme__light': theme === 'light',
				'tla-theme__dark tl-theme__dark': theme !== 'light',
				'tla-focus-mode': isFocusMode,
				'tla-fairies-enabled': areFairiesEnabled,
			})}
		>
			<IntlWrapper locale={locale}>
				<MaybeForceUserRefresh>
					<SignedInProvider onThemeChange={handleThemeChange} onLocaleChange={handleLocaleChange}>
						{container && (
							<ContainerProvider container={container}>
								<InsideOfContainerContext>
									<Outlet />
									<LegalTermsAcceptance />
								</InsideOfContainerContext>
							</ContainerProvider>
						)}
					</SignedInProvider>
				</MaybeForceUserRefresh>
			</IntlWrapper>
			<WatermarkOverride />
		</div>
	)
}

function IntlWrapper({ children, locale }: { children: ReactNode; locale: string }) {
	const [messages, setMessages] = useState(translationsEnJson)

	useEffect(() => {
		async function fetchMessages() {
			if (locale === 'en') {
				setMessages(translationsEnJson)
				return
			}

			const res = await fetch(`/tla/locales-compiled/${locale}.json`)
			const messages = await res.json()
			setMessages({
				...translationsEnJson,
				...messages,
			})
		}
		fetchMessages()
	}, [locale])

	const defaultLocale = 'en'
	// createIntl is used in non-React locations.
	setupCreateIntl({ defaultLocale, locale, messages })

	return (
		<IntlProvider defaultLocale={locale} locale={locale} messages={messages}>
			{children}
		</IntlProvider>
	)
}

function InsideOfContainerContext({ children }: { children: ReactNode }) {
	const handleAppLevelUiEvent = useCallback<TLUiEventHandler>(() => {
		// todo, implement handling ui events at the application layer
	}, [])
	const currentEditor = useValue('editor', () => globalEditor.get(), [])

	return (
		<EditorContext.Provider value={currentEditor}>
			<TldrawUiA11yProvider>
				<TldrawUiContextProvider
					assetUrls={assetUrls}
					components={components}
					onUiEvent={handleAppLevelUiEvent}
				>
					<_Tooltip.Provider>{children}</_Tooltip.Provider>
					<DefaultDialogs />
					<DefaultToasts />
					<DefaultA11yAnnouncer />
					<PutToastsInApp />
					<FairyInviteHandler />
					<GroupInviteHandler />
					{currentEditor && <TlaCookieConsent />}
				</TldrawUiContextProvider>
			</TldrawUiA11yProvider>
		</EditorContext.Provider>
	)
}

function PutToastsInApp() {
	const toasts = useToasts()
	const app = useMaybeApp()
	if (app) app.toasts = toasts
	return null
}

function SignedInProvider({
	children,
	onThemeChange,
	onLocaleChange,
}: {
	children: ReactNode
	onThemeChange(theme: 'light' | 'dark' | 'system'): void
	onLocaleChange(locale: string): void
}) {
	const auth = useAuth()
	const intl = useIntl()
	const { user, isLoaded: isUserLoaded } = useClerkUser()
	const [currentLocale, setCurrentLocale] = useState<string>(
		globalEditor.get()?.user.getUserPreferences().locale ?? 'en'
	)
	const locale = useValue(
		'locale',
		() => globalEditor.get()?.user.getUserPreferences().locale ?? 'en',
		[]
	)
	useEffect(() => {
		if (locale === currentLocale) return
		onLocaleChange(locale)
		setCurrentLocale(locale)
	}, [currentLocale, locale, onLocaleChange])

	useEffect(() => {
		if (auth.isSignedIn && auth.userId) {
			updateLocalSessionState(() => ({
				auth: { userId: auth.userId },
			}))
		} else {
			clearLocalSessionState()
		}
	}, [auth.userId, auth.isSignedIn])

	if (!auth.isLoaded) return null

	// Old browsers check.
	if (!('findLastIndex' in Array.prototype)) {
		return (
			<ErrorPage
				messages={{
					header: intl.formatMessage(appMessages.oldBrowser),
					para1: '',
				}}
				cta={null}
			/>
		)
	}

	if (!auth.isSignedIn || !user || !isUserLoaded) {
		return (
			<ThemeContainer onThemeChange={onThemeChange}>
				<FeatureFlagsFetcher />
				<WhatsNewFetcher />
				<SignedOutAnalytics />
				{children}
			</ThemeContainer>
		)
	}

	return (
		<AppStateProvider>
			<UserProvider>
				<ThemeContainer onThemeChange={onThemeChange}>
					<FeatureFlagsFetcher />
					<WhatsNewFetcher />
					<SignedInAnalytics />
					{children}
				</ThemeContainer>
			</UserProvider>
		</AppStateProvider>
	)
}

function LegalTermsAcceptance() {
	const { user } = useClerkUser()
	const { addDialog } = useDialogs()
	const userRef = useRef(user)

	// Keep the ref updated with the latest user
	useEffect(() => {
		userRef.current = user
	}, [user])

	useEffect(() => {
		function maybeShowDialog() {
			const currentUser = userRef.current
			if (hasNotAcceptedLegal(currentUser)) {
				addDialog({
					component: TlaLegalAcceptance,
					onClose: () => {
						// If the user closes the dialog and it's not accepted, show it again
						maybeShowDialog()
					},
				})
			}
		}

		maybeShowDialog()
	}, [addDialog, user?.id])

	return null
}

function ThemeContainer({
	children,
	onThemeChange,
}: {
	children: ReactNode
	onThemeChange(theme: 'light' | 'dark' | 'system'): void
}) {
	const theme = useValue('theme', () => getLocalSessionState().theme, [])

	useEffect(() => {
		onThemeChange(theme)
	}, [theme, onThemeChange])

	return children
}<|MERGE_RESOLUTION|>--- conflicted
+++ resolved
@@ -35,18 +35,14 @@
 import '../styles/tla.css'
 import { hasNotAcceptedLegal } from '../utils/auth'
 import { FeatureFlagsFetcher } from '../utils/FeatureFlagsFetcher'
-<<<<<<< HEAD
-import { WhatsNewFetcher } from '../utils/WhatsNewFetcher'
-import { IntlProvider, defineMessages, setupCreateIntl, useIntl, useMsg } from '../utils/i18n'
-=======
 import { IntlProvider, defineMessages, setupCreateIntl, useIntl } from '../utils/i18n'
->>>>>>> d15b2e4a
 import {
 	clearLocalSessionState,
 	getLocalSessionState,
 	updateLocalSessionState,
 	useAreFairiesEnabled,
 } from '../utils/local-session-state'
+import { WhatsNewFetcher } from '../utils/WhatsNewFetcher'
 
 const assetUrls = getAssetUrlsByImport()
 
