--- conflicted
+++ resolved
@@ -41,9 +41,8 @@
 	const handleLocaleChange = (locale: string) => setLocale(locale)
 
 	return (
-<<<<<<< HEAD
 		<IntlWrapper locale={locale}>
-			<ClerkProvider publishableKey={PUBLISHABLE_KEY} afterSignOutUrl="/q">
+			<ClerkProvider publishableKey={PUBLISHABLE_KEY} afterSignOutUrl={getRootPath()}>
 				<SignedInProvider onThemeChange={handleThemeChange} onLocaleChange={handleLocaleChange}>
 					<div
 						ref={setContainer}
@@ -88,24 +87,6 @@
 		<IntlProvider defaultLocale={locale} locale={locale} messages={messages}>
 			{children}
 		</IntlProvider>
-=======
-		<ClerkProvider publishableKey={PUBLISHABLE_KEY} afterSignOutUrl={getRootPath()}>
-			<SignedInProvider onThemeChange={handleThemeChange}>
-				<div
-					ref={setContainer}
-					className={`tla tl-container tla-theme-container ${theme === 'light' ? 'tla-theme__light tl-theme__light' : 'tla-theme__dark tl-theme__dark'}`}
-				>
-					{container && (
-						<ContainerProvider container={container}>
-							<InsideOfContainerContext>
-								<Outlet />
-							</InsideOfContainerContext>
-						</ContainerProvider>
-					)}
-				</div>
-			</SignedInProvider>
-		</ClerkProvider>
->>>>>>> f28531a1
 	)
 }
 
