import { useAuth, useUser as useClerkUser } from '@clerk/clerk-react'
import { getAssetUrlsByImport } from '@tldraw/assets/imports.vite'
import classNames from 'classnames'
import { Tooltip as _Tooltip } from 'radix-ui'
import { ReactNode, useCallback, useEffect, useRef, useState } from 'react'
import { Outlet } from 'react-router-dom'
import {
	ContainerProvider,
	DefaultA11yAnnouncer,
	DefaultDialogs,
	DefaultToasts,
	EditorContext,
	TLUiEventHandler,
	TldrawUiA11yProvider,
	TldrawUiContextProvider,
	fetch,
<<<<<<< HEAD
	runtime,
	setRuntimeOverrides,
=======
	useDialogs,
>>>>>>> 0a761296
	useToasts,
	useValue,
} from 'tldraw'
import translationsEnJson from '../../../public/tla/locales-compiled/en.json'
import { ErrorPage } from '../../components/ErrorPage/ErrorPage'
import { SignedInAnalytics, SignedOutAnalytics, trackEvent } from '../../utils/analytics'
import { globalEditor } from '../../utils/globalEditor'
import { MaybeForceUserRefresh } from '../components/MaybeForceUserRefresh/MaybeForceUserRefresh'
import { components } from '../components/TlaEditor/TlaEditor'
import { TlaCookieConsent } from '../components/dialogs/TlaCookieConsent'
import { TlaLegalAcceptance } from '../components/dialogs/TlaLegalAcceptance'
import { AppStateProvider, useMaybeApp } from '../hooks/useAppState'
import { UserProvider } from '../hooks/useUser'
import '../styles/tla.css'
import { IntlProvider, defineMessages, setupCreateIntl, useIntl } from '../utils/i18n'
import {
	clearLocalSessionState,
	getLocalSessionState,
	updateLocalSessionState,
} from '../utils/local-session-state'
import { FileSidebarFocusContextProvider } from './FileInputFocusProvider'

const assetUrls = getAssetUrlsByImport()

// Override watermark URLs globally for all dotcom editors
function WatermarkOverride() {
	useEffect(() => {
		const originalOpenWindow = runtime.openWindow
		setRuntimeOverrides({
			openWindow(url: string, target: string, allowReferrer?: boolean) {
				if (url.includes('utm_campaign=watermark')) {
					url = url.replace('utm_source=sdk', 'utm_source=dotcom')
					trackEvent('click-watermark', { url })
				}
				originalOpenWindow(url, target, allowReferrer)
			},
		})
	}, [])
	return null
}

export const appMessages = defineMessages({
	oldBrowser: {
		defaultMessage: 'Old browser detected. Please update your browser to use this app.',
	},
})

// @ts-ignore this is fine
const PUBLISHABLE_KEY = import.meta.env.VITE_CLERK_PUBLISHABLE_KEY

if (!PUBLISHABLE_KEY) {
	throw new Error('Missing Publishable Key')
}

export function Component() {
	const [container, setContainer] = useState<HTMLElement | null>(null)
	// TODO: this needs to default to the global setting of whatever the last chosen locale was, not 'en'
	const [locale, setLocale] = useState<string>('en')
	const [theme, setTheme] = useState<'light' | 'dark' | 'system'>('light')
	const handleThemeChange = (theme: 'light' | 'dark' | 'system') => setTheme(theme)
	const handleLocaleChange = (locale: string) => {
		setLocale(locale)
		document.documentElement.lang = locale
	}
	const isFocusMode = useValue(
		'isFocusMode',
		() => !!globalEditor.get()?.getInstanceState().isFocusMode,
		[]
	)
	return (
		<div
			ref={setContainer}
			className={classNames(`tla tl-container tla-theme-container`, {
				'tla-theme__light tl-theme__light': theme === 'light',
				'tla-theme__dark tl-theme__dark': theme !== 'light',
				'tla-focus-mode': isFocusMode,
			})}
		>
			<IntlWrapper locale={locale}>
				<MaybeForceUserRefresh>
					<SignedInProvider onThemeChange={handleThemeChange} onLocaleChange={handleLocaleChange}>
						{container && (
							<ContainerProvider container={container}>
								<InsideOfContainerContext>
									<Outlet />
									<LegalTermsAcceptance />
								</InsideOfContainerContext>
							</ContainerProvider>
						)}
					</SignedInProvider>
				</MaybeForceUserRefresh>
			</IntlWrapper>
			<WatermarkOverride />
		</div>
	)
}

function IntlWrapper({ children, locale }: { children: ReactNode; locale: string }) {
	const [messages, setMessages] = useState(translationsEnJson)

	useEffect(() => {
		async function fetchMessages() {
			if (locale === 'en') {
				setMessages(translationsEnJson)
				return
			}

			const res = await fetch(`/tla/locales-compiled/${locale}.json`)
			const messages = await res.json()
			setMessages(messages)
		}
		fetchMessages()
	}, [locale])

	const defaultLocale = 'en'
	// createIntl is used in non-React locations.
	setupCreateIntl({ defaultLocale, locale, messages })

	return (
		<IntlProvider defaultLocale={locale} locale={locale} messages={messages}>
			{children}
		</IntlProvider>
	)
}

function InsideOfContainerContext({ children }: { children: ReactNode }) {
	const handleAppLevelUiEvent = useCallback<TLUiEventHandler>(() => {
		// todo, implement handling ui events at the application layer
	}, [])
	const currentEditor = useValue('editor', () => globalEditor.get(), [])

	return (
		<EditorContext.Provider value={currentEditor}>
			<TldrawUiA11yProvider>
				<TldrawUiContextProvider
					assetUrls={assetUrls}
					components={components}
					onUiEvent={handleAppLevelUiEvent}
				>
					<_Tooltip.Provider>{children}</_Tooltip.Provider>
					<DefaultDialogs />
					<DefaultToasts />
					<DefaultA11yAnnouncer />
					<PutToastsInApp />
					{currentEditor && <TlaCookieConsent />}
				</TldrawUiContextProvider>
			</TldrawUiA11yProvider>
		</EditorContext.Provider>
	)
}

function PutToastsInApp() {
	const toasts = useToasts()
	const app = useMaybeApp()
	if (app) app.toasts = toasts
	return null
}

function SignedInProvider({
	children,
	onThemeChange,
	onLocaleChange,
}: {
	children: ReactNode
	onThemeChange(theme: 'light' | 'dark' | 'system'): void
	onLocaleChange(locale: string): void
}) {
	const auth = useAuth()
	const intl = useIntl()
	const { user, isLoaded: isUserLoaded } = useClerkUser()
	const [currentLocale, setCurrentLocale] = useState<string>(
		globalEditor.get()?.user.getUserPreferences().locale ?? 'en'
	)
	const locale = useValue(
		'locale',
		() => globalEditor.get()?.user.getUserPreferences().locale ?? 'en',
		[]
	)

	useEffect(() => {
		if (locale === currentLocale) return
		onLocaleChange(locale)
		setCurrentLocale(locale)
	}, [currentLocale, locale, onLocaleChange])

	useEffect(() => {
		if (auth.isSignedIn && auth.userId) {
			updateLocalSessionState(() => ({
				auth: { userId: auth.userId },
			}))
		} else {
			clearLocalSessionState()
		}
	}, [auth.userId, auth.isSignedIn])

	if (!auth.isLoaded) return null

	// Old browsers check.
	if (!('findLastIndex' in Array.prototype)) {
		return (
			<ErrorPage
				messages={{
					header: intl.formatMessage(appMessages.oldBrowser),
					para1: '',
				}}
				cta={null}
			/>
		)
	}

	if (!auth.isSignedIn || !user || !isUserLoaded) {
		return (
			<ThemeContainer onThemeChange={onThemeChange}>
				<SignedOutAnalytics />
				{children}
			</ThemeContainer>
		)
	}

	return (
		<FileSidebarFocusContextProvider>
			<AppStateProvider>
				<UserProvider>
					<ThemeContainer onThemeChange={onThemeChange}>
						<SignedInAnalytics />
						{children}
					</ThemeContainer>
				</UserProvider>
			</AppStateProvider>
		</FileSidebarFocusContextProvider>
	)
}

function LegalTermsAcceptance() {
	const { user } = useClerkUser()
	const { addDialog } = useDialogs()
	const userRef = useRef(user)

	// Keep the ref updated with the latest user
	useEffect(() => {
		userRef.current = user
	}, [user])

	useEffect(() => {
		function maybeShowDialog() {
			const currentUser = userRef.current
			if (
				currentUser &&
				!currentUser.legalAcceptedAt && // Clerk's canonical metadata key (older accounts)
				!currentUser.unsafeMetadata?.legal_accepted_at // our metadata key (newer accounts)
			) {
				addDialog({
					component: TlaLegalAcceptance,
					onClose: () => {
						// If the user closes the dialog and it's not accepted, show it again
						maybeShowDialog()
					},
				})
			}
		}

		maybeShowDialog()
	}, [addDialog, user?.id])

	return null
}

function ThemeContainer({
	children,
	onThemeChange,
}: {
	children: ReactNode
	onThemeChange(theme: 'light' | 'dark' | 'system'): void
}) {
	const theme = useValue('theme', () => getLocalSessionState().theme, [])

	useEffect(() => {
		onThemeChange(theme)
	}, [theme, onThemeChange])

	return children
}<|MERGE_RESOLUTION|>--- conflicted
+++ resolved
@@ -14,12 +14,9 @@
 	TldrawUiA11yProvider,
 	TldrawUiContextProvider,
 	fetch,
-<<<<<<< HEAD
 	runtime,
 	setRuntimeOverrides,
-=======
 	useDialogs,
->>>>>>> 0a761296
 	useToasts,
 	useValue,
 } from 'tldraw'
