<<<<<<< HEAD
import { ClerkProvider } from '@clerk/clerk-react'
import { Outlet } from 'react-router-dom'
=======
import { Navigate, Outlet } from 'react-router-dom'
>>>>>>> e3ca5260
import { AppStateProvider } from '../hooks/useAppState'
import { UserProvider } from '../hooks/useUser'
import '../styles/tla.css'

<<<<<<< HEAD
// @ts-ignore this is fine
const PUBLISHABLE_KEY = import.meta.env.VITE_CLERK_PUBLISHABLE_KEY

export function Component() {
	if (!PUBLISHABLE_KEY) {
		throw new Error('Missing Publishable Key')
=======
// prototype shit, this will be set during fake login
export const USER_ID_KEY = 'tldraw_app_userId'

export function Component() {
	// eslint-disable-next-line no-restricted-syntax
	const userId = localStorage.getItem(USER_ID_KEY)
	if (!userId) {
		return <Navigate to="/q/local" replace />
>>>>>>> e3ca5260
	}

	return (
		<AppStateProvider>
			<ClerkProvider publishableKey={PUBLISHABLE_KEY} afterSignOutUrl="/">
				<UserProvider>
					<Outlet />
				</UserProvider>
			</ClerkProvider>
		</AppStateProvider>
	)
}<|MERGE_RESOLUTION|>--- conflicted
+++ resolved
@@ -1,39 +1,18 @@
-<<<<<<< HEAD
 import { ClerkProvider } from '@clerk/clerk-react'
 import { Outlet } from 'react-router-dom'
-=======
-import { Navigate, Outlet } from 'react-router-dom'
->>>>>>> e3ca5260
-import { AppStateProvider } from '../hooks/useAppState'
-import { UserProvider } from '../hooks/useUser'
 import '../styles/tla.css'
 
-<<<<<<< HEAD
 // @ts-ignore this is fine
 const PUBLISHABLE_KEY = import.meta.env.VITE_CLERK_PUBLISHABLE_KEY
 
-export function Component() {
-	if (!PUBLISHABLE_KEY) {
-		throw new Error('Missing Publishable Key')
-=======
-// prototype shit, this will be set during fake login
-export const USER_ID_KEY = 'tldraw_app_userId'
+if (!PUBLISHABLE_KEY) {
+	throw new Error('Missing Publishable Key')
+}
 
 export function Component() {
-	// eslint-disable-next-line no-restricted-syntax
-	const userId = localStorage.getItem(USER_ID_KEY)
-	if (!userId) {
-		return <Navigate to="/q/local" replace />
->>>>>>> e3ca5260
-	}
-
 	return (
-		<AppStateProvider>
-			<ClerkProvider publishableKey={PUBLISHABLE_KEY} afterSignOutUrl="/">
-				<UserProvider>
-					<Outlet />
-				</UserProvider>
-			</ClerkProvider>
-		</AppStateProvider>
+		<ClerkProvider publishableKey={PUBLISHABLE_KEY} afterSignOutUrl="/">
+			<Outlet />
+		</ClerkProvider>
 	)
 }