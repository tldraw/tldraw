--- conflicted
+++ resolved
@@ -30,14 +30,10 @@
 }
 
 export function Component() {
-<<<<<<< HEAD
-	console.log('provider')
-=======
 	const handleAppLevelUiEvent = useCallback<TLUiEventHandler>(() => {
 		// todo, implement handling ui events at the application layer
 	}, [])
 
->>>>>>> a9646eac
 	return (
 		<ClerkProvider publishableKey={PUBLISHABLE_KEY} afterSignOutUrl="/q">
 			<AppStateOrNotProvider>
