.layout {
	display: flex;
	flex-direction: column;
	position: absolute;
	inset: 0px;
	padding: 0px 16px;
}

.header {
	height: 64px;
	display: flex;
	align-items: center;
	justify-content: space-between;
	padding: 0px 12px;
}

<<<<<<< HEAD
.spacer {
	flex-grow: 1;
=======
.signInButtons {
	display: flex;
>>>>>>> fe2a995f
}

.editorWrapper {
	position: relative;
	flex-grow: 2;
	border: 1px solid var(--tla-color-border);
	border-top-left-radius: 13px;
	border-top-right-radius: 15px;
	border-bottom-left-radius: 9px;
	border-bottom-right-radius: 9px;
	overflow: hidden;
}

.footer {
	display: flex;
	align-items: center;
	justify-content: center;
	text-align: center;
	padding: 0px 36px;
}

.footer > p > a {
	color: var(--tla-color-primary);
}

<<<<<<< HEAD
.linkMenu {
	background: none;
	border: none;
	position: relative;
	outline: none;
	margin-right: -12px;
	width: 36px;
	height: 36px;
	display: flex;
	align-items: center;
	justify-content: center;
	color: var(--tla-color-text-3);
	flex: 0 0 auto;
	z-index: 3;
	padding-right: 0px;
	cursor: pointer;
=======
.footerDesktop {
	height: 64px;
	display: flex;
}

.footerMobile {
	height: 40px;
	display: none;
}

@media (max-width: 768px) {
	.header {
		height: 48px;
		padding-right: 8px;
	}

	.layout {
		padding: 0px;
	}

	.editorWrapper {
		border-top-left-radius: 0px;
		border-top-right-radius: 0px;
		border-bottom-left-radius: 0px;
		border-bottom-right-radius: 0px;
		border-left: none;
		border-right: none;
	}

	.footerDesktop {
		display: none;
	}

	.footerMobile {
		display: none;
	}
>>>>>>> fe2a995f
}<|MERGE_RESOLUTION|>--- conflicted
+++ resolved
@@ -14,13 +14,12 @@
 	padding: 0px 12px;
 }
 
-<<<<<<< HEAD
 .spacer {
 	flex-grow: 1;
-=======
+}
+
 .signInButtons {
 	display: flex;
->>>>>>> fe2a995f
 }
 
 .editorWrapper {
@@ -46,7 +45,6 @@
 	color: var(--tla-color-primary);
 }
 
-<<<<<<< HEAD
 .linkMenu {
 	background: none;
 	border: none;
@@ -63,7 +61,8 @@
 	z-index: 3;
 	padding-right: 0px;
 	cursor: pointer;
-=======
+}
+
 .footerDesktop {
 	height: 64px;
 	display: flex;
@@ -100,5 +99,4 @@
 	.footerMobile {
 		display: none;
 	}
->>>>>>> fe2a995f
 }