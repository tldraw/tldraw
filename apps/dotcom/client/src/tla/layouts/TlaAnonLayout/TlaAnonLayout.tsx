--- conflicted
+++ resolved
@@ -28,34 +28,26 @@
 						style={{ height: 20, width: 'auto' }}
 					/>
 				</Link>
-<<<<<<< HEAD
 				<TlaAccountMenu source="anon-top-bar" align="start">
 					<button className={styles.linkMenu}>
 						<TlaIcon icon="dots-vertical-strong" />
 					</button>
 				</TlaAccountMenu>
 				<div className={styles.spacer} />
-				<SignedOut>
-					<SignInButton mode="modal" forceRedirectUrl="/q" signUpForceRedirectUrl="/q">
-						<TlaButton data-testid="tla-signin-button">
-							<F defaultMessage="Sign in" />
-						</TlaButton>
-					</SignInButton>
-				</SignedOut>
-=======
 				<div className={styles.signInButtons}>
 					<SignedOut>
 						<SignInButton mode="modal" forceRedirectUrl="/q" signUpForceRedirectUrl="/q">
 							<TlaButton data-testid="tla-signin-button" variant="primary" ghost>
-								{raw('Log in')}
+								<F defaultMessage="Sign in" />
 							</TlaButton>
 						</SignInButton>
 						<SignInButton mode="modal" forceRedirectUrl="/q" signUpForceRedirectUrl="/q">
-							<TlaButton data-testid="tla-signup-button">{raw('Sign up')}</TlaButton>
+							<TlaButton data-testid="tla-signup-button">
+								<F defaultMessage="Sign up" />
+							</TlaButton>
 						</SignInButton>
 					</SignedOut>
 				</div>
->>>>>>> fe2a995f
 			</div>
 			<div className={styles.editorWrapper}>{children}</div>
 			<div className={classNames(styles.footer, styles.footerDesktop, 'tla-text_ui__regular')}>
@@ -73,7 +65,9 @@
 			<div className={classNames(styles.footer, styles.footerMobile, 'tla-text_ui__regular')}>
 				<p>
 					{/* Todo, make the rest of this layout the landing page, learn more should scroll down? */}
-					<Link to="/">{raw('Learn more.')}</Link>
+					<Link to="/">
+						<F defaultMessage="Learn more." />
+					</Link>
 				</p>
 			</div>
 		</div>
