import { SignedIn, SignedOut, SignInButton, UserButton } from '@clerk/clerk-react'
import classNames from 'classnames'
import { ReactNode } from 'react'
<<<<<<< HEAD
import { Link, useNavigate } from 'react-router-dom'
import { TlaButton } from '../../components/TlaButton/TlaButton'
import { USER_ID_KEY } from '../../providers/TlaAppProvider'
import styles from './anon.module.css'

export function TlaAnonLayout({ children }: { children: ReactNode }) {
	const navigate = useNavigate()
=======
import { Link } from 'react-router-dom'
import { useValue } from 'tldraw'
import { TlaButton } from '../../components/TlaButton/TlaButton'
import { useMaybeApp } from '../../hooks/useAppState'
import styles from './anon.module.css'

export function TlaAnonLayout({ children }: { children: ReactNode }) {
	const app = useMaybeApp()
	const theme = useValue(
		'theme',
		() => {
			if (!app) return 'light'
			app.getSessionState().theme
		},
		[app]
	)
>>>>>>> 4c57338b

	return (
		<div className={classNames(styles.loggedOut)}>
			<div className={styles.header}>
				<Link to="/">
					<img src="/tla/tldraw-logo-2.svg" style={{ height: 20, width: 'auto' }} />
				</Link>
				<SignedOut>
					<SignInButton forceRedirectUrl="/q">
						<TlaButton>Sign in</TlaButton>
					</SignInButton>
				</SignedOut>
				<SignedIn>
					<UserButton />
				</SignedIn>
			</div>
			<div className={styles.editorWrapper}>{children}</div>
			<div className={classNames(styles.footer, 'tla-text_ui__regular')}>
				<p>
					<b>tldraw</b> is a free online whiteboard for you and your friends.{'  '}
					<Link to="/">Learn more</Link>.
				</p>
			</div>
		</div>
	)
}<|MERGE_RESOLUTION|>--- conflicted
+++ resolved
@@ -1,33 +1,11 @@
 import { SignedIn, SignedOut, SignInButton, UserButton } from '@clerk/clerk-react'
 import classNames from 'classnames'
 import { ReactNode } from 'react'
-<<<<<<< HEAD
-import { Link, useNavigate } from 'react-router-dom'
+import { Link } from 'react-router-dom'
 import { TlaButton } from '../../components/TlaButton/TlaButton'
-import { USER_ID_KEY } from '../../providers/TlaAppProvider'
 import styles from './anon.module.css'
 
 export function TlaAnonLayout({ children }: { children: ReactNode }) {
-	const navigate = useNavigate()
-=======
-import { Link } from 'react-router-dom'
-import { useValue } from 'tldraw'
-import { TlaButton } from '../../components/TlaButton/TlaButton'
-import { useMaybeApp } from '../../hooks/useAppState'
-import styles from './anon.module.css'
-
-export function TlaAnonLayout({ children }: { children: ReactNode }) {
-	const app = useMaybeApp()
-	const theme = useValue(
-		'theme',
-		() => {
-			if (!app) return 'light'
-			app.getSessionState().theme
-		},
-		[app]
-	)
->>>>>>> 4c57338b
-
 	return (
 		<div className={classNames(styles.loggedOut)}>
 			<div className={styles.header}>
