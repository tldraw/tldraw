import { SignedOut, SignInButton } from '@clerk/clerk-react'
import classNames from 'classnames'
import { ReactNode } from 'react'
import { Link } from 'react-router-dom'
import { TlaButton } from '../../components/TlaButton/TlaButton'
import { usePreventAccidentalDrops } from '../../hooks/usePreventAccidentalDrops'
import { useRaw } from '../../hooks/useRaw'
import { getRootPath } from '../../utils/urls'
import styles from './anon.module.css'

export function TlaAnonLayout({ children }: { children: ReactNode }) {
	const raw = useRaw()
	usePreventAccidentalDrops()
	return (
		<div className={classNames('tla tla-theme__light tl-theme__light tl-container', styles.layout)}>
			<div className={styles.header}>
				<Link to="/">
					<img src="/tla/tldraw-logo-2.svg" style={{ height: 20, width: 'auto' }} />
				</Link>
<<<<<<< HEAD
				<SignedOut>
					<SignInButton
						mode="modal"
						forceRedirectUrl={getRootPath()}
						signUpForceRedirectUrl={getRootPath()}
					>
						<TlaButton data-testid="tla-signin-button">{raw('Sign in')}</TlaButton>
					</SignInButton>
				</SignedOut>
=======
				<div className={styles.signInButtons}>
					<SignedOut>
						<SignInButton mode="modal" forceRedirectUrl="/q" signUpForceRedirectUrl="/q">
							<TlaButton data-testid="tla-signin-button" variant="primary" ghost>
								{raw('Log in')}
							</TlaButton>
						</SignInButton>
						<SignInButton mode="modal" forceRedirectUrl="/q" signUpForceRedirectUrl="/q">
							<TlaButton data-testid="tla-signup-button">{raw('Sign up')}</TlaButton>
						</SignInButton>
					</SignedOut>
				</div>
>>>>>>> 0a5a3345
			</div>
			<div className={styles.editorWrapper}>{children}</div>
			<div className={classNames(styles.footer, styles.footerDesktop, 'tla-text_ui__regular')}>
				<p>
					<b>{raw('tldraw')}</b> {raw(' is a free online whiteboard for you and your friends. ')}
					{/* Todo, make the rest of this layout the landing page, learn more should scroll down? */}
					<Link to="/">{raw('Learn more.')}</Link>
				</p>
			</div>
			<div className={classNames(styles.footer, styles.footerMobile, 'tla-text_ui__regular')}>
				<p>
					{/* Todo, make the rest of this layout the landing page, learn more should scroll down? */}
					<Link to="/">{raw('Learn more.')}</Link>
				</p>
			</div>
		</div>
	)
}<|MERGE_RESOLUTION|>--- conflicted
+++ resolved
@@ -17,30 +17,26 @@
 				<Link to="/">
 					<img src="/tla/tldraw-logo-2.svg" style={{ height: 20, width: 'auto' }} />
 				</Link>
-<<<<<<< HEAD
-				<SignedOut>
-					<SignInButton
-						mode="modal"
-						forceRedirectUrl={getRootPath()}
-						signUpForceRedirectUrl={getRootPath()}
-					>
-						<TlaButton data-testid="tla-signin-button">{raw('Sign in')}</TlaButton>
-					</SignInButton>
-				</SignedOut>
-=======
 				<div className={styles.signInButtons}>
 					<SignedOut>
-						<SignInButton mode="modal" forceRedirectUrl="/q" signUpForceRedirectUrl="/q">
+						<SignInButton
+							mode="modal"
+							forceRedirectUrl={getRootPath()}
+							signUpForceRedirectUrl={getRootPath()}
+						>
 							<TlaButton data-testid="tla-signin-button" variant="primary" ghost>
 								{raw('Log in')}
 							</TlaButton>
 						</SignInButton>
-						<SignInButton mode="modal" forceRedirectUrl="/q" signUpForceRedirectUrl="/q">
+						<SignInButton
+							mode="modal"
+							forceRedirectUrl={getRootPath()}
+							signUpForceRedirectUrl={getRootPath()}
+						>
 							<TlaButton data-testid="tla-signup-button">{raw('Sign up')}</TlaButton>
 						</SignInButton>
 					</SignedOut>
 				</div>
->>>>>>> 0a5a3345
 			</div>
 			<div className={styles.editorWrapper}>{children}</div>
 			<div className={classNames(styles.footer, styles.footerDesktop, 'tla-text_ui__regular')}>
