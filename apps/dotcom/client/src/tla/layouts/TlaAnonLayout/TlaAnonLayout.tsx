import { SignedOut, SignInButton } from '@clerk/clerk-react'
import classNames from 'classnames'
import { ReactNode } from 'react'
import { Link } from 'react-router-dom'
import { defineMessages, F, useIntl } from '../../app/i18n'
import { TlaButton } from '../../components/TlaButton/TlaButton'
import { usePreventAccidentalDrops } from '../../hooks/usePreventAccidentalDrops'
import styles from './anon.module.css'

const messages = defineMessages({
	logo: { defaultMessage: 'the tldraw logo' },
})

export function TlaAnonLayout({ children }: { children: ReactNode }) {
	usePreventAccidentalDrops()
	const intl = useIntl()
	const logoAriaLabel = intl.formatMessage(messages.logo)

	return (
		<div className={classNames('tla tla-theme__light tl-theme-light tl-container', styles.layout)}>
			<div className={styles.header}>
				<Link to="/">
					<img
						src="/tla/tldraw-logo-2.svg"
						alt={logoAriaLabel}
						style={{ height: 20, width: 'auto' }}
					/>
				</Link>
				<SignedOut>
<<<<<<< HEAD
					<SignInButton forceRedirectUrl="/q">
						<TlaButton>
							<F defaultMessage="Sign in" />
						</TlaButton>
=======
					<SignInButton mode="modal" forceRedirectUrl="/q">
						<TlaButton>{raw('Sign in')}</TlaButton>
>>>>>>> c8f7991f
					</SignInButton>
				</SignedOut>
			</div>
			<div className={styles.editorWrapper}>{children}</div>
			<div className={classNames(styles.footer, 'tla-text_ui__regular')}>
				<p>
					<F
						defaultMessage="<b>tldraw</b> is a free online whiteboard for you and your friends."
						values={{ b: (chunks) => <b>{chunks}</b> }}
					/>{' '}
					{/* Todo, make the rest of this layout the landing page, learn more should scroll down? */}
					<Link to="/">
						<F defaultMessage="Learn more." />
					</Link>
				</p>
			</div>
		</div>
	)
}<|MERGE_RESOLUTION|>--- conflicted
+++ resolved
@@ -27,15 +27,10 @@
 					/>
 				</Link>
 				<SignedOut>
-<<<<<<< HEAD
-					<SignInButton forceRedirectUrl="/q">
+					<SignInButton mode="modal" forceRedirectUrl="/q">
 						<TlaButton>
 							<F defaultMessage="Sign in" />
 						</TlaButton>
-=======
-					<SignInButton mode="modal" forceRedirectUrl="/q">
-						<TlaButton>{raw('Sign in')}</TlaButton>
->>>>>>> c8f7991f
 					</SignInButton>
 				</SignedOut>
 			</div>
