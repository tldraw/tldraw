:root {
	box-sizing: border-box;
}

:root * {
	box-sizing: border-box;
}

/* Variables */
:root {
	/* Border radii */
	--tla-radius-1: 2px;
	--tla-radius-2: 4px;
	/* Fonts */
	--tla-font-ui: 'Inter', system-ui, -apple-system, BlinkMacSystemFont, 'Segoe UI', Roboto, Oxygen,
		Ubuntu, Cantarell, 'Open Sans', 'Helvetica Neue', sans-serif;
}

.tla {
	position: absolute;
	top: 0px;
	left: 0px;
	width: 100%;
	height: 100%;
	font-family: var(--tla-font-ui);
	background-color: var(--tla-color-sidebar);
	color: var(--tla-color-text-1);
}

.tla-theme__light {
	--tla-color-sidebar: hsl(0, 0%, 99%);
	--tla-color-canvas: hsl(210, 20%, 98%);
	--tla-color-panel: hsl(0, 0%, 100%);
	--tla-color-text-1: hsl(204, 8%, 5%);
	--tla-color-text-2: hsl(204, 2%, 20%);
	--tla-color-text-3: hsl(204, 4%, 45%);
	--tla-color-contrast: hsl(0, 0%, 99%);
	--tla-color-low: hsl(204, 16%, 94%);
	--tla-color-border: hsl(204, 16%, 85%);
	--tla-color-hover-1: hsl(204, 16%, 4%, 3%);
	--tla-color-hover-2: hsl(204, 16%, 4%, 4.5%);
	--tla-color-hover-3: hsla(0, 0%, 100%, 32.5%);
	--tla-color-overlay: hsla(240, 16%, 2%, 30%);
	--tla-color-primary: hsl(214, 84%, 56%);
	--tla-color-secondary: hsl(0, 0%, 92%);
	--tla-color-secondary-border: hsl(0, 0%, 80%);
	--tla-color-accent-1: hsl(50, 91%, 70%);
	--tla-color-accent-2: hsl(28, 88%, 57%);
	--tla-color-accent-3: hsl(135, 59%, 49%);
	--tla-color-warning: hsl(0, 88%, 57%);
	/* Shadows */
	--tla-shadow-primary-highlight: inset 0px 4px 2px -4px hsl(214, 94%, 94%),
		inset 4px 4px 4px -6px hsl(214, 94%, 100%);
	--tla-shadow-1: 0px 1px 2px hsl(0, 0%, 0%, 25%), 0px 1px 3px hsl(0, 0%, 0%, 9%);
	--tla-shadow-2: 0px 0px 2px hsl(0, 0%, 0%, 16%), 0px 2px 3px hsl(0, 0%, 0%, 24%),
		0px 2px 6px hsl(0, 0%, 0%, 0.1), inset 0px 0px 0px 1px var(--tla-color-contrast);
	--tla-shadow-3: 0px 1px 2px hsl(0, 0%, 0%, 28%), 0px 2px 6px hsl(0, 0%, 0%, 14%),
		inset 0px 0px 0px 1px var(--tla-color-contrast);
	--tla-shadow-4: 0px 0px 3px hsl(0, 0%, 0%, 19%), 0px 5px 4px hsl(0, 0%, 0%, 16%),
		0px 2px 16px hsl(0, 0%, 0%, 6%), inset 0px 0px 0px 1px var(--tla-color-contrast);
}

.tla-theme__dark {
	--tla-color-sidebar: hsl(0, 0%, 5%);
	--tla-color-canvas: hsl(240, 5%, 6.5%);
	--tla-color-panel: hsl(240, 6%, 13%);
	--tla-color-text-1: hsl(204, 8%, 98%);
	--tla-color-text-2: hsl(204, 5%, 85%);
	--tla-color-text-3: hsl(204, 4%, 75%);
	--tla-color-contrast: hsl(0, 0%, 100%);
	--tla-color-low: hsl(240, 4%, 11%);
	--tla-color-border: hsl(240, 12%, 20%);
	--tla-color-hover-1: hsl(240, 8%, 100%, 3%);
	--tla-color-hover-2: hsl(240, 8%, 100%, 5%);
	--tla-color-hover-3: hsl(204, 16%, 4%, 3%);
	--tla-color-overlay: hsla(240, 0%, 0%, 81%);
	--tla-color-primary: hsl(214, 84%, 46%);
	--tla-color-secondary: hsl(0, 0%, 20%);
	--tla-color-secondary-border: hsl(0, 0%, 25%);
	--tla-color-accent-1: hsl(50, 91%, 60%);
	--tla-color-accent-2: hsl(28, 88%, 47%);
	--tla-color-accent-3: hsl(135, 59%, 39%);
	--tla-color-warning: hsl(0, 95%, 65%);
	/* Shadows */
	--tla-shadow-primary-highlight: inset 0px 1px 1px -1px hsl(214, 94%, 72%),
		inset 4px 4px 4px -6px hsl(214, 94%, 80%);
	--tla-shadow-1: 0px 1px 2px hsl(0, 0%, 0%, 16.1%), 0px 1px 3px hsl(0, 0%, 0%, 22%),
		inset 0px 0px 0px 1px var(--tla-color-panel);
	--tla-shadow-2: 0px 1px 3px hsla(0, 44%, 27%, 0.666), 0px 2px 6px hsl(0, 0%, 0%, 33%),
		inset 0px 0px 0px 1px var(--tla-color-panel);
	--tla-shadow-3: 0px 1px 3px hsl(0, 0%, 0%, 50%), 0px 2px 12px hsl(0, 0%, 0%, 50%),
		inset 0px 0px 0px 1px var(--tla-color-panel);
}

.tla .tl-container {
	font-family: var(--tla-font-ui);
	font-size: 12px;
	font-weight: 500;
}

/* ---------------------- Text ---------------------- */

.tla-text_ui__title {
	font-size: 14px;
	line-height: 1.3;
	font-weight: 600;
	font-family: var(--tla-font-ui);
	color: var(--tla-color-text-1);
	text-rendering: optimizeLegibility;
	-webkit-font-smoothing: antialiased;
}

.tla-text_ui__section {
	font-size: 12px;
	line-height: 1.3;
	font-weight: 500;
	font-family: var(--tla-font-ui);
	color: var(--tla-color-text-3);
	text-rendering: optimizeLegibility;
	-webkit-font-smoothing: antialiased;
}

.tla-text_ui__tiny {
	font-size: 6px;
	line-height: 1.3;
	font-weight: 800;
	font-family: var(--tla-font-ui);
	color: var(--tla-color-text-1);
	text-rendering: optimizeLegibility;
	-webkit-font-smoothing: antialiased;
}

.tla-text_ui__small {
	font-size: 11px;
	line-height: 1.3;
	font-weight: 500;
	font-family: var(--tla-font-ui);
	color: var(--tla-color-text-3);
	text-rendering: optimizeLegibility;
	-webkit-font-smoothing: antialiased;
}

.tla-text_ui__medium {
	font-size: 12px;
	line-height: 1.3;
	font-weight: 500;
	font-family: var(--tla-font-ui);
	text-rendering: optimizeLegibility;
	-webkit-font-smoothing: antialiased;
}

.tla-text_ui__regular {
	font-size: 14px;
	line-height: 1.3;
	font-weight: 500;
	font-family: var(--tla-font-ui);
	text-rendering: optimizeLegibility;
	-webkit-font-smoothing: antialiased;
}

.tla-text_ui__big {
	font-size: 24px;
	line-height: 1.3;
	font-family: var(--tla-font-ui);
	color: var(--tla-color-text-1);
	text-rendering: optimizeLegibility;
}

/* ---------------------- Auth ---------------------- */

.tla-auth_detail {
	text-align: center;
	color: var(--tla-color-text-3);
}

.tla-auth_detail button {
	background: none;
	border: none;
	display: inline;
	cursor: pointer;
	color: var(--tla-color-primary);
<<<<<<< HEAD
}

/* --------------------- Layout --------------------- */

.tla-layout {
	position: fixed;
	top: 0px;
	left: 0px;
	width: 100%;
	height: 100%;
	display: flex;
	flex-direction: row;
}

.tla-content {
	position: relative;
	width: 100%;
	height: 100%;
	flex-grow: 2;
	background-color: var(--tla-color-canvas);
}

/* --------------------- Headers -------------------- */

.tla-file-header {
	height: 48px;
	width: 100%;
	display: flex;
	align-items: center;
	justify-content: space-between;
	padding: 0px 8px 0px 0px;
	position: relative;
}

.tla-file-header > .tla-button {
	height: 32px;
	font-size: 12px;
	font-weight: 600;
	color: var(--tla-color-contrast);
}

.tla-file-header__fileinfo {
	position: absolute;
	top: calc(50% - 7px);
	left: 40px;
	right: 40px;
	text-align: center;
}

.tla-file-header__title {
	color: var(--tla-color-text-1);
}

.tla-file-header__folder {
	color: var(--tla-color-text-3);
}

.tla-file__content {
	display: flex;
	flex-direction: column;
	gap: 0px;
	min-height: 1px;
	background-color: var(--tla-color-sidebar);
}

.tla-file__wrapper {
	position: relative;
	flex-grow: 2;
	overflow: hidden;
	border-top: 1px solid var(--tla-color-border);
	background-color: var(--tla-color-canvas);
}

.tla-file__wrapper-sidebar {
	border-top-left-radius: 9px;
	border-left: 1px solid var(--tla-color-border);
}

.tla-file__wrapper > .tldraw__editor {
	width: 100%;
	height: 100%;
}

.tla-file-header__share {
	display: flex;
	gap: 8px;
	align-items: center;
}

.cl-popoverBox {
	transform: scale(1.3);
	transform-origin: top right;
}

/* ---------------------- Error --------------------- */

.tla-error__page {
	position: relative;
	display: flex;
	padding: 48px 16px 16px 16px;
	width: 100%;
	max-width: 760px;
	height: 100%;
	margin: 0px auto;
	display: flex;
	align-items: center;
	justify-content: center;
	flex-grow: 2;
}

.tla-error__container {
	width: 100%;
	max-width: 320px;
	text-align: center;
	display: flex;
	flex-direction: column;
	pointer-events: all;
	gap: 20px;
}

.tla-error__link {
	color: var(--tla-color-primary);
}

/* --------------------- Sidebar -------------------- */

.tla-sidebar {
	position: relative;
	display: flex;
	flex-direction: column;
	height: 100%;
	width: 260px;
	height: 100%;
	display: none;
	flex: 0 0 auto;
	padding: 2px 12px 2px 12px;
	background: var(--tla-color-sidebar);
}

.tla-sidebar__top,
.tla-sidebar__bottom {
	display: flex;
	flex-direction: column;
	flex: 0 0 auto;
}

.tla-sidebar__content {
	display: flex;
	flex-direction: column;
	flex: 1 1 auto;
	overflow-x: hidden;
	overflow-y: auto;
	padding-bottom: 40px;
}

.tla-layout[data-sidebar='true'] .tla-sidebar {
	display: flex;
	flex-direction: column;
}

.tla-hoverable::after {
	display: block;
	content: '';
	position: absolute;
	top: 2px;
	left: 0px;
	right: 0px;
	bottom: 2px;
	border-radius: 4px;
	background-color: var(--tla-color-hover-1);
	z-index: 0;
	pointer-events: none;
	visibility: hidden;
}

.tla-hoverable .tla-sidebar__link-menu[data-state='open']::after,
.tla-hoverable[data-active='true']::after {
	background-color: var(--tla-color-hover-2);
	visibility: visible;
}

@media (hover: hover) {
	.tla-hoverable:hover::after {
		visibility: visible;
	}
}

.tla-sidebar__toggle {
	position: relative;
	background: none;
	border: none;
	cursor: pointer;
	width: 40px;
	height: 40px;
	display: flex;
	align-items: center;
	justify-content: center;
	pointer-events: all;
}

.tla-sidebar__toggle::after {
	display: block;
	content: '';
	position: absolute;
	top: 4px;
	left: 4px;
	right: 4px;
	bottom: 4px;
	border-radius: 4px;
	pointer-events: none;
	z-index: 0;
	visibility: hidden;
	background-color: var(--tla-color-hover-1);
}

@media (hover: hover) {
	.tla-sidebar__toggle:hover::after {
		visibility: visible;
	}
}

.tla-sidebar__create {
	background: none;
	border: none;
	cursor: pointer;
	position: absolute;
	top: 2px;
	right: 8px;
	z-index: 10;
}

.tla-sidebar__create::after {
	display: block;
	content: '';
	position: absolute;
	top: 4px;
	left: 4px;
	right: 4px;
	bottom: 4px;
	border-radius: 4px;
	pointer-events: none;
	z-index: 0;
	visibility: hidden;
	background-color: var(--tla-color-hover-1);
}

@media (hover: hover) {
	.tla-sidebar:hover .tla-sidebar__create:hover::after {
		visibility: visible;
	}
	/* 	
	.tla-sidebar:hover .tla-sidebar__create:hover {
		color: var(--tla-color-panel);
	}

	.tla-sidebar:hover .tla-sidebar__create:hover::after {
		visibility: visible;
		background-color: var(--tla-color-primary);
	} */
}

.tla-sidebar__label {
	flex: 1 1 auto;
	white-space: nowrap;
	overflow: hidden;
	text-overflow: ellipsis;
	padding-right: 4px;
	position: relative;
	z-index: 1;
}

.tla-sidebar__user,
.tla-sidebar__workspace {
	background: none;
	border: none;
	position: relative;
	height: 40px;
	display: flex;
	flex-direction: row;
	align-items: center;
	white-space: nowrap;
	overflow: hidden;
	text-overflow: ellipsis;
}

.tla-sidebar__main-link {
	position: relative;
	width: 100%;
	height: 40px;
	padding-right: 4px;
	display: flex;
	flex-direction: row;
	align-items: center;
	overflow: hidden;
	color: var(--tla-color-text-2);
	flex: 0 0 auto;
}

.tla-sidebar__section_title {
	position: relative;
	width: 100%;
	height: 36px;
	padding: 0px 8px 0px 8px;
	display: flex;
	flex-direction: row;
	align-items: center;
	overflow: hidden;
	color: var(--tla-color-text-3);
}

.tla-sidebar__link {
	position: relative;
	width: 100%;
	display: flex;
	flex-direction: row;
	align-items: center;
	overflow: hidden;
	height: 36px;
	padding: 0px 8px 0px 8px;
}

.tla-sidebar__link-content {
	flex: 1 1 auto;
	overflow: hidden;
	display: flex;
	align-items: center;
	justify-content: flex-start;
	gap: 4px;
	position: relative;
	z-index: 2;
}

@media (hover: hover) {
	.tla-hoverable {
		color: var(--tla-color-text-2);
	}
	.tla-hoverable[data-active='true'],
	.tla-hoverable:hover {
		color: var(--tla-color-text-1);
	}
}

.tla-collaborators {
	display: flex;
	flex-direction: row;
	padding-left: 6px;
	flex: 0 0 auto;
}

.tla-collaborators > .tla-collaborator:nth-of-type(n + 1) {
	margin-left: -6px;
}

.tla-collaborator {
	width: 15px;
	height: 15px;
	background-color: var(--tla-color-accent-2);
	border: 2px solid var(--tla-color-panel);
	text-align: center;
	color: var(--tla-color-sidebar);
	border-radius: 100%;
	display: flex;
	align-items: center;
	justify-content: center;
}

.tla-sidebar__link-content > .tla-sidebar__label {
	padding: 0px;
	flex: 0 1 auto;
}

.tla-sidebar__link-button {
	background: none;
	border: none;
	position: absolute;
	top: 0px;
	left: 0px;
	width: 100%;
	height: 100%;
	cursor: pointer;
	z-index: 2;
}

.tla-sidebar__link-menu {
	background: none;
	border: none;
	position: relative;
	outline: none;
	margin-right: -8px;
	width: 36px;
	height: 36px;
	display: flex;
	align-items: center;
	justify-content: center;
	color: var(--tla-color-text-3);
	flex: 0 0 auto;
	z-index: 3;
	padding-right: 0px;
	cursor: pointer;
}

@media (hover: hover) {
	.tla-sidebar__link-menu {
		display: none;
	}

	.tla-sidebar__workspace:hover > .tla-sidebar__link-menu,
	.tla-sidebar__user:hover > .tla-sidebar__link-menu,
	.tla-sidebar__link .tla-sidebar__link-menu[data-state='open'],
	.tla-sidebar__link:hover > .tla-sidebar__link-menu {
		display: flex;
	}

	.tla-sidebar__link-menu:hover {
		color: var(--tla-color-text-1);
	}
}

/* --------------------- Avatar --------------------- */

.tla-avatar {
	position: relative;
	width: 24px;
	height: 24px;
	border-radius: 50%;
	overflow: hidden;
	background-color: var(--tla-color-accent-2);
	z-index: 2;
}

.tla-avatar[data-size='s'] {
	width: 16px;
	height: 16px;
}

.tla-avatar[data-size='m'] {
	width: 20px;
	height: 20px;
}

.tla-avatar[data-size='l'] {
	width: 32px;
	height: 32px;
}

/* ---------------------- Page ---------------------- */

.tla-page {
	padding: 40px 50px 90px 50px;
	overflow-y: auto;
	color: var(--tla-color-text-1);
	font-family: var(--tla-font-ui);
}

.tla-page__prose {
	padding: 40px 16px 90px 16px;
	max-width: 760px;
	margin: 0px auto;
}

.tla-page__header {
	display: flex;
	align-items: center;
	justify-content: space-between;
	height: 40px;
}

.tla-page__create-button {
	height: 36px;
}

.tla-page__empty {
	height: 532px;
	display: flex;
	align-items: center;
	justify-content: center;
	text-align: center;
	color: var(--tla-color-text-3);
}

.tla-editor__overlay {
	position: absolute;
	top: 0px;
	left: 0px;
	width: 100%;
	height: 100%;
	background-color: var(--tla-color-canvas);
	z-index: 1000;
	animation: fadeout 0.18s ease-in forwards;
}

@keyframes fadeout {
	0% {
		opacity: 1;
	}
	100% {
		opacity: 0;
	}
}

/* ------------------- Logged out ------------------- */

.tla-logged-out {
	display: flex;
	flex-direction: column;
	position: relative;
	padding: 0px 16px;
}

.tla-logged-out__header {
	height: 64px;
	display: flex;
	align-items: center;
	justify-content: space-between;
	padding: 0px 10px;
}

.tla-logged-out__editor-wrapper {
	position: relative;
	flex-grow: 2;
	border: 1px solid var(--tla-color-low);
	border-radius: 9px;
	overflow: hidden;
}

.tla-logged-out__footer {
	height: 64px;
	display: flex;
	align-items: center;
	justify-content: center;
}

.tla-logged-out__signin-button {
	height: 32px;
	font-weight: 600;
}

.tla-logged-out__footer a {
	color: var(--tla-color-primary);
=======
>>>>>>> f6413e3e
}<|MERGE_RESOLUTION|>--- conflicted
+++ resolved
@@ -179,88 +179,6 @@
 	display: inline;
 	cursor: pointer;
 	color: var(--tla-color-primary);
-<<<<<<< HEAD
-}
-
-/* --------------------- Layout --------------------- */
-
-.tla-layout {
-	position: fixed;
-	top: 0px;
-	left: 0px;
-	width: 100%;
-	height: 100%;
-	display: flex;
-	flex-direction: row;
-}
-
-.tla-content {
-	position: relative;
-	width: 100%;
-	height: 100%;
-	flex-grow: 2;
-	background-color: var(--tla-color-canvas);
-}
-
-/* --------------------- Headers -------------------- */
-
-.tla-file-header {
-	height: 48px;
-	width: 100%;
-	display: flex;
-	align-items: center;
-	justify-content: space-between;
-	padding: 0px 8px 0px 0px;
-	position: relative;
-}
-
-.tla-file-header > .tla-button {
-	height: 32px;
-	font-size: 12px;
-	font-weight: 600;
-	color: var(--tla-color-contrast);
-}
-
-.tla-file-header__fileinfo {
-	position: absolute;
-	top: calc(50% - 7px);
-	left: 40px;
-	right: 40px;
-	text-align: center;
-}
-
-.tla-file-header__title {
-	color: var(--tla-color-text-1);
-}
-
-.tla-file-header__folder {
-	color: var(--tla-color-text-3);
-}
-
-.tla-file__content {
-	display: flex;
-	flex-direction: column;
-	gap: 0px;
-	min-height: 1px;
-	background-color: var(--tla-color-sidebar);
-}
-
-.tla-file__wrapper {
-	position: relative;
-	flex-grow: 2;
-	overflow: hidden;
-	border-top: 1px solid var(--tla-color-border);
-	background-color: var(--tla-color-canvas);
-}
-
-.tla-file__wrapper-sidebar {
-	border-top-left-radius: 9px;
-	border-left: 1px solid var(--tla-color-border);
-}
-
-.tla-file__wrapper > .tldraw__editor {
-	width: 100%;
-	height: 100%;
 }
 
 .tla-file-header__share {
@@ -272,453 +190,4 @@
 .cl-popoverBox {
 	transform: scale(1.3);
 	transform-origin: top right;
-}
-
-/* ---------------------- Error --------------------- */
-
-.tla-error__page {
-	position: relative;
-	display: flex;
-	padding: 48px 16px 16px 16px;
-	width: 100%;
-	max-width: 760px;
-	height: 100%;
-	margin: 0px auto;
-	display: flex;
-	align-items: center;
-	justify-content: center;
-	flex-grow: 2;
-}
-
-.tla-error__container {
-	width: 100%;
-	max-width: 320px;
-	text-align: center;
-	display: flex;
-	flex-direction: column;
-	pointer-events: all;
-	gap: 20px;
-}
-
-.tla-error__link {
-	color: var(--tla-color-primary);
-}
-
-/* --------------------- Sidebar -------------------- */
-
-.tla-sidebar {
-	position: relative;
-	display: flex;
-	flex-direction: column;
-	height: 100%;
-	width: 260px;
-	height: 100%;
-	display: none;
-	flex: 0 0 auto;
-	padding: 2px 12px 2px 12px;
-	background: var(--tla-color-sidebar);
-}
-
-.tla-sidebar__top,
-.tla-sidebar__bottom {
-	display: flex;
-	flex-direction: column;
-	flex: 0 0 auto;
-}
-
-.tla-sidebar__content {
-	display: flex;
-	flex-direction: column;
-	flex: 1 1 auto;
-	overflow-x: hidden;
-	overflow-y: auto;
-	padding-bottom: 40px;
-}
-
-.tla-layout[data-sidebar='true'] .tla-sidebar {
-	display: flex;
-	flex-direction: column;
-}
-
-.tla-hoverable::after {
-	display: block;
-	content: '';
-	position: absolute;
-	top: 2px;
-	left: 0px;
-	right: 0px;
-	bottom: 2px;
-	border-radius: 4px;
-	background-color: var(--tla-color-hover-1);
-	z-index: 0;
-	pointer-events: none;
-	visibility: hidden;
-}
-
-.tla-hoverable .tla-sidebar__link-menu[data-state='open']::after,
-.tla-hoverable[data-active='true']::after {
-	background-color: var(--tla-color-hover-2);
-	visibility: visible;
-}
-
-@media (hover: hover) {
-	.tla-hoverable:hover::after {
-		visibility: visible;
-	}
-}
-
-.tla-sidebar__toggle {
-	position: relative;
-	background: none;
-	border: none;
-	cursor: pointer;
-	width: 40px;
-	height: 40px;
-	display: flex;
-	align-items: center;
-	justify-content: center;
-	pointer-events: all;
-}
-
-.tla-sidebar__toggle::after {
-	display: block;
-	content: '';
-	position: absolute;
-	top: 4px;
-	left: 4px;
-	right: 4px;
-	bottom: 4px;
-	border-radius: 4px;
-	pointer-events: none;
-	z-index: 0;
-	visibility: hidden;
-	background-color: var(--tla-color-hover-1);
-}
-
-@media (hover: hover) {
-	.tla-sidebar__toggle:hover::after {
-		visibility: visible;
-	}
-}
-
-.tla-sidebar__create {
-	background: none;
-	border: none;
-	cursor: pointer;
-	position: absolute;
-	top: 2px;
-	right: 8px;
-	z-index: 10;
-}
-
-.tla-sidebar__create::after {
-	display: block;
-	content: '';
-	position: absolute;
-	top: 4px;
-	left: 4px;
-	right: 4px;
-	bottom: 4px;
-	border-radius: 4px;
-	pointer-events: none;
-	z-index: 0;
-	visibility: hidden;
-	background-color: var(--tla-color-hover-1);
-}
-
-@media (hover: hover) {
-	.tla-sidebar:hover .tla-sidebar__create:hover::after {
-		visibility: visible;
-	}
-	/* 	
-	.tla-sidebar:hover .tla-sidebar__create:hover {
-		color: var(--tla-color-panel);
-	}
-
-	.tla-sidebar:hover .tla-sidebar__create:hover::after {
-		visibility: visible;
-		background-color: var(--tla-color-primary);
-	} */
-}
-
-.tla-sidebar__label {
-	flex: 1 1 auto;
-	white-space: nowrap;
-	overflow: hidden;
-	text-overflow: ellipsis;
-	padding-right: 4px;
-	position: relative;
-	z-index: 1;
-}
-
-.tla-sidebar__user,
-.tla-sidebar__workspace {
-	background: none;
-	border: none;
-	position: relative;
-	height: 40px;
-	display: flex;
-	flex-direction: row;
-	align-items: center;
-	white-space: nowrap;
-	overflow: hidden;
-	text-overflow: ellipsis;
-}
-
-.tla-sidebar__main-link {
-	position: relative;
-	width: 100%;
-	height: 40px;
-	padding-right: 4px;
-	display: flex;
-	flex-direction: row;
-	align-items: center;
-	overflow: hidden;
-	color: var(--tla-color-text-2);
-	flex: 0 0 auto;
-}
-
-.tla-sidebar__section_title {
-	position: relative;
-	width: 100%;
-	height: 36px;
-	padding: 0px 8px 0px 8px;
-	display: flex;
-	flex-direction: row;
-	align-items: center;
-	overflow: hidden;
-	color: var(--tla-color-text-3);
-}
-
-.tla-sidebar__link {
-	position: relative;
-	width: 100%;
-	display: flex;
-	flex-direction: row;
-	align-items: center;
-	overflow: hidden;
-	height: 36px;
-	padding: 0px 8px 0px 8px;
-}
-
-.tla-sidebar__link-content {
-	flex: 1 1 auto;
-	overflow: hidden;
-	display: flex;
-	align-items: center;
-	justify-content: flex-start;
-	gap: 4px;
-	position: relative;
-	z-index: 2;
-}
-
-@media (hover: hover) {
-	.tla-hoverable {
-		color: var(--tla-color-text-2);
-	}
-	.tla-hoverable[data-active='true'],
-	.tla-hoverable:hover {
-		color: var(--tla-color-text-1);
-	}
-}
-
-.tla-collaborators {
-	display: flex;
-	flex-direction: row;
-	padding-left: 6px;
-	flex: 0 0 auto;
-}
-
-.tla-collaborators > .tla-collaborator:nth-of-type(n + 1) {
-	margin-left: -6px;
-}
-
-.tla-collaborator {
-	width: 15px;
-	height: 15px;
-	background-color: var(--tla-color-accent-2);
-	border: 2px solid var(--tla-color-panel);
-	text-align: center;
-	color: var(--tla-color-sidebar);
-	border-radius: 100%;
-	display: flex;
-	align-items: center;
-	justify-content: center;
-}
-
-.tla-sidebar__link-content > .tla-sidebar__label {
-	padding: 0px;
-	flex: 0 1 auto;
-}
-
-.tla-sidebar__link-button {
-	background: none;
-	border: none;
-	position: absolute;
-	top: 0px;
-	left: 0px;
-	width: 100%;
-	height: 100%;
-	cursor: pointer;
-	z-index: 2;
-}
-
-.tla-sidebar__link-menu {
-	background: none;
-	border: none;
-	position: relative;
-	outline: none;
-	margin-right: -8px;
-	width: 36px;
-	height: 36px;
-	display: flex;
-	align-items: center;
-	justify-content: center;
-	color: var(--tla-color-text-3);
-	flex: 0 0 auto;
-	z-index: 3;
-	padding-right: 0px;
-	cursor: pointer;
-}
-
-@media (hover: hover) {
-	.tla-sidebar__link-menu {
-		display: none;
-	}
-
-	.tla-sidebar__workspace:hover > .tla-sidebar__link-menu,
-	.tla-sidebar__user:hover > .tla-sidebar__link-menu,
-	.tla-sidebar__link .tla-sidebar__link-menu[data-state='open'],
-	.tla-sidebar__link:hover > .tla-sidebar__link-menu {
-		display: flex;
-	}
-
-	.tla-sidebar__link-menu:hover {
-		color: var(--tla-color-text-1);
-	}
-}
-
-/* --------------------- Avatar --------------------- */
-
-.tla-avatar {
-	position: relative;
-	width: 24px;
-	height: 24px;
-	border-radius: 50%;
-	overflow: hidden;
-	background-color: var(--tla-color-accent-2);
-	z-index: 2;
-}
-
-.tla-avatar[data-size='s'] {
-	width: 16px;
-	height: 16px;
-}
-
-.tla-avatar[data-size='m'] {
-	width: 20px;
-	height: 20px;
-}
-
-.tla-avatar[data-size='l'] {
-	width: 32px;
-	height: 32px;
-}
-
-/* ---------------------- Page ---------------------- */
-
-.tla-page {
-	padding: 40px 50px 90px 50px;
-	overflow-y: auto;
-	color: var(--tla-color-text-1);
-	font-family: var(--tla-font-ui);
-}
-
-.tla-page__prose {
-	padding: 40px 16px 90px 16px;
-	max-width: 760px;
-	margin: 0px auto;
-}
-
-.tla-page__header {
-	display: flex;
-	align-items: center;
-	justify-content: space-between;
-	height: 40px;
-}
-
-.tla-page__create-button {
-	height: 36px;
-}
-
-.tla-page__empty {
-	height: 532px;
-	display: flex;
-	align-items: center;
-	justify-content: center;
-	text-align: center;
-	color: var(--tla-color-text-3);
-}
-
-.tla-editor__overlay {
-	position: absolute;
-	top: 0px;
-	left: 0px;
-	width: 100%;
-	height: 100%;
-	background-color: var(--tla-color-canvas);
-	z-index: 1000;
-	animation: fadeout 0.18s ease-in forwards;
-}
-
-@keyframes fadeout {
-	0% {
-		opacity: 1;
-	}
-	100% {
-		opacity: 0;
-	}
-}
-
-/* ------------------- Logged out ------------------- */
-
-.tla-logged-out {
-	display: flex;
-	flex-direction: column;
-	position: relative;
-	padding: 0px 16px;
-}
-
-.tla-logged-out__header {
-	height: 64px;
-	display: flex;
-	align-items: center;
-	justify-content: space-between;
-	padding: 0px 10px;
-}
-
-.tla-logged-out__editor-wrapper {
-	position: relative;
-	flex-grow: 2;
-	border: 1px solid var(--tla-color-low);
-	border-radius: 9px;
-	overflow: hidden;
-}
-
-.tla-logged-out__footer {
-	height: 64px;
-	display: flex;
-	align-items: center;
-	justify-content: center;
-}
-
-.tla-logged-out__signin-button {
-	height: 32px;
-	font-weight: 600;
-}
-
-.tla-logged-out__footer a {
-	color: var(--tla-color-primary);
-=======
->>>>>>> f6413e3e
 }