--- conflicted
+++ resolved
@@ -484,10 +484,6 @@
 	display: flex;
 	align-items: center;
 	gap: 6px;
-<<<<<<< HEAD
-=======
-	/* padding: 2px 4px; */
->>>>>>> 11e58570
 	background-color: transparent;
 	border: none;
 	border-radius: 6px;
@@ -495,11 +491,8 @@
 	color: var(--tl-color-text-3);
 	cursor: pointer;
 	margin-left: -4px;
-<<<<<<< HEAD
 	text-align: left;
 	align-items: start;
-=======
->>>>>>> 11e58570
 }
 
 .fairy-chat-history-group-toggle:hover {
@@ -870,7 +863,6 @@
 	border-radius: 50%;
 	background-color: #ff8c00;
 	pointer-events: none;
-<<<<<<< HEAD
 }
 
 /* Fairy config dialog */
@@ -900,6 +892,4 @@
 	background-position: right 8px center;
 	background-size: 16px;
 	padding-right: 32px;
-=======
->>>>>>> 11e58570
 }