--- conflicted
+++ resolved
@@ -1,8 +1,3 @@
-<<<<<<< HEAD
-import { SignInButton, SignedIn, SignedOut, UserButton } from '@clerk/clerk-react'
-import { useEffect } from 'react'
-=======
->>>>>>> f6413e3e
 import { useParams } from 'react-router-dom'
 import { useValue } from 'tldraw'
 import { TlaErrorContent } from '../components/TlaErrorContent/TlaErrorContent'
@@ -35,35 +30,8 @@
 	}
 
 	return (
-<<<<<<< HEAD
-		<TlaWrapperWithSidebar collapsable>
-			<div className="tla-content tla-file__content">
-				<div className="tla-file-header">
-					<TlaSidebarToggle />
-					<div className="tla-file-header__fileinfo tla-text_ui__section">
-						<span className="tla-file-header__folder">My files / </span>
-						<span className="tla-file-header__title">{TldrawApp.getFileName(file)}</span>
-					</div>
-					<div className="tla-file-header__share">
-						<SignedOut>
-							{/* @ts-ignore this is fine */}
-							<SignInButton className="tla-button tla-button__secondary tla-text_ui__regular" />
-						</SignedOut>
-						<SignedIn>
-							<UserButton />
-						</SignedIn>
-						<TlaButton>Share</TlaButton>
-					</div>
-				</div>
-				<div className={`tla-file__wrapper ${isSidebarOpen ? `tla-file__wrapper-sidebar` : ''}`}>
-					<TlaEditor file={file} />
-				</div>
-			</div>
-		</TlaWrapperWithSidebar>
-=======
 		<TlaSidebarLayout collapsable>
 			<TlaFileContent file={file} />
 		</TlaSidebarLayout>
->>>>>>> f6413e3e
 	)
 }