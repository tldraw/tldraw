--- conflicted
+++ resolved
@@ -1,30 +1,17 @@
-<<<<<<< HEAD
 import { TldrawAppFileId, TldrawAppFileRecordType } from '@tldraw/dotcom-shared'
-import { useEffect } from 'react'
-=======
->>>>>>> f6413e3e
 import { useParams } from 'react-router-dom'
 import { useValue } from 'tldraw'
 import { TlaErrorContent } from '../components/TlaErrorContent/TlaErrorContent'
 import { TlaFileContent } from '../components/TlaFileContent/TlaFileContent'
 import { useApp } from '../hooks/useAppState'
-<<<<<<< HEAD
-import { TldrawApp } from '../utils/TldrawApp'
-
-export function Component() {
-	const { fileSlug } = useParams<{ fileSlug: TldrawAppFileId }>()
-	if (!fileSlug) throw Error('File id not found')
-=======
 import { TlaErrorLayout } from '../layouts/TlaErrorLayout/TlaErrorLayout'
 import { TlaSidebarLayout } from '../layouts/TlaSidebarLayout/TlaSidebarLayout'
-import { TldrawAppFileRecordType } from '../utils/schema/TldrawAppFile'
 
 export function Component() {
 	const app = useApp()
 
-	const { fileId } = useParams<{ fileId: string }>()
-	if (!fileId) throw Error('File id not found')
->>>>>>> f6413e3e
+	const { fileSlug } = useParams<{ fileSlug: TldrawAppFileId }>()
+	if (!fileSlug) throw Error('File id not found')
 
 	const file = useValue(
 		'file',
@@ -34,26 +21,6 @@
 		[app, fileSlug]
 	)
 
-<<<<<<< HEAD
-	const isSidebarOpen = useValue('sidebar open', () => app.getSessionState().isSidebarOpen, [app])
-
-	useEffect(() => {
-		let cancelled = false
-		setTimeout(() => {
-			if (cancelled) return
-			const { auth } = app.getSessionState()
-			if (!auth) return false
-			app.onFileExit(auth.userId, TldrawAppFileRecordType.createId(fileSlug))
-		}, 500)
-		return () => {
-			cancelled = true
-		}
-	}, [app, fileSlug])
-
-	// todo: handle viewing permissions—is this file owned by the user, or is it part of a group that they belong to?
-
-=======
->>>>>>> f6413e3e
 	if (!file) {
 		return (
 			<TlaErrorLayout>
@@ -63,26 +30,8 @@
 	}
 
 	return (
-<<<<<<< HEAD
-		<TlaWrapperWithSidebar collapsable>
-			<div className="tla-content tla-file__content">
-				<div className="tla-file-header">
-					<TlaSidebarToggle />
-					<div className="tla-file-header__fileinfo tla-text_ui__section">
-						<span className="tla-file-header__folder">My files / </span>
-						<span className="tla-file-header__title">{TldrawApp.getFileName(file)}</span>
-					</div>
-					<TlaButton>Share</TlaButton>
-				</div>
-				<div className={`tla-file__wrapper ${isSidebarOpen ? `tla-file__wrapper-sidebar` : ''}`}>
-					<TlaEditor fileSlug={fileSlug} />
-				</div>
-			</div>
-		</TlaWrapperWithSidebar>
-=======
 		<TlaSidebarLayout collapsable>
-			<TlaFileContent file={file} />
+			<TlaFileContent fileSlug={fileSlug} />
 		</TlaSidebarLayout>
->>>>>>> f6413e3e
 	)
 }