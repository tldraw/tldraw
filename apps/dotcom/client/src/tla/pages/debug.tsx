--- conflicted
+++ resolved
@@ -1,17 +1,7 @@
 import { TldrawAppUserRecordType } from '@tldraw/dotcom-shared'
 import { Fragment } from 'react'
 import { useNavigate } from 'react-router-dom'
-<<<<<<< HEAD
 import { clearLocalStorage, setInLocalStorage } from 'tldraw'
-import { USER_ID_KEY } from '../components/TlaAppProvider'
-import { TlaButton } from '../components/TlaButton'
-import { TlaDivider } from '../components/TlaDivider'
-import { TlaSpacer } from '../components/TlaSpacer'
-import { TlaWrapperPage } from '../components/TlaWrapperPage'
-import { useApp } from '../hooks/useAppState'
-import { useFlags } from '../hooks/useFlags'
-import { useSessionState } from '../hooks/useSessionState'
-=======
 import { TlaButton } from '../components/TlaButton/TlaButton'
 import { TlaSpacer } from '../components/TlaSpacer/TlaSpacer'
 import { TlaFormDivider } from '../components/tla-form/tla-form'
@@ -19,8 +9,7 @@
 import { useFlags } from '../hooks/useFlags'
 import { useSessionState } from '../hooks/useSessionState'
 import { TlaPageLayout } from '../layouts/TlaPageLayout/TlaPageLayout'
-import { TldrawAppUserId, TldrawAppUserRecordType } from '../utils/schema/TldrawAppUser'
->>>>>>> f6413e3e
+import { USER_ID_KEY } from '../providers/TlaAppProvider'
 
 export function Component() {
 	const navigate = useNavigate()
