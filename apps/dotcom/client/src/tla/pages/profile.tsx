--- conflicted
+++ resolved
@@ -2,11 +2,7 @@
 import { useValue } from 'tldraw'
 import { useApp } from '../hooks/useAppState'
 import { useAuth } from '../hooks/useAuth'
-<<<<<<< HEAD
-=======
 import { TlaPageLayout } from '../layouts/TlaPageLayout/TlaPageLayout'
-import { TldrawAppUser } from '../utils/schema/TldrawAppUser'
->>>>>>> f6413e3e
 
 export function Component() {
 	const auth = useAuth()
