<<<<<<< HEAD
import { useState } from 'react'
import { getFromLocalStorage, setInLocalStorage, uniqueId } from 'tldraw'
import { TlaEditor } from '../components/TlaEditor'
import { TlaWrapperLoggedOut } from '../components/TlaWrapperLoggedOut'
import { TEMPORARY_FILE_KEY } from '../utils/temporary-files'

export function Component() {
	// Try to load a temporary file; or otherwise create one
	const [fileSlug] = useState(() => {
		return getFromLocalStorage(TEMPORARY_FILE_KEY) ?? uniqueId()
	})

	return (
		<TlaWrapperLoggedOut>
			<TlaEditor
				key={fileSlug}
				fileSlug={fileSlug}
				onDocumentChange={() => {
					// Save the file slug to local storage if they actually make changes
					setInLocalStorage(TEMPORARY_FILE_KEY, fileSlug)
				}}
			/>
		</TlaWrapperLoggedOut>
	)
=======
import { Navigate } from 'react-router-dom'
import { useApp } from '../hooks/useAppState'
import { useSessionState } from '../hooks/useSessionState'
import { getFileUrl } from '../utils/urls'

export function Component() {
	const app = useApp()
	const { auth, createdAt } = useSessionState()

	if (!auth) throw Error('This should be wrapped in a workspace auth check')

	// Navigate to the most recent file (if there is one) or else a new file
	const file =
		app.getUserRecentFiles(auth.userId, createdAt)?.[0]?.file ?? app.createFile(auth.userId)

	return <Navigate to={getFileUrl(file.id)} replace />
>>>>>>> f6413e3e
}<|MERGE_RESOLUTION|>--- conflicted
+++ resolved
@@ -1,29 +1,3 @@
-<<<<<<< HEAD
-import { useState } from 'react'
-import { getFromLocalStorage, setInLocalStorage, uniqueId } from 'tldraw'
-import { TlaEditor } from '../components/TlaEditor'
-import { TlaWrapperLoggedOut } from '../components/TlaWrapperLoggedOut'
-import { TEMPORARY_FILE_KEY } from '../utils/temporary-files'
-
-export function Component() {
-	// Try to load a temporary file; or otherwise create one
-	const [fileSlug] = useState(() => {
-		return getFromLocalStorage(TEMPORARY_FILE_KEY) ?? uniqueId()
-	})
-
-	return (
-		<TlaWrapperLoggedOut>
-			<TlaEditor
-				key={fileSlug}
-				fileSlug={fileSlug}
-				onDocumentChange={() => {
-					// Save the file slug to local storage if they actually make changes
-					setInLocalStorage(TEMPORARY_FILE_KEY, fileSlug)
-				}}
-			/>
-		</TlaWrapperLoggedOut>
-	)
-=======
 import { Navigate } from 'react-router-dom'
 import { useApp } from '../hooks/useAppState'
 import { useSessionState } from '../hooks/useSessionState'
@@ -40,5 +14,4 @@
 		app.getUserRecentFiles(auth.userId, createdAt)?.[0]?.file ?? app.createFile(auth.userId)
 
 	return <Navigate to={getFileUrl(file.id)} replace />
->>>>>>> f6413e3e
 }