--- conflicted
+++ resolved
@@ -13,11 +13,7 @@
 	TlaFormLabel,
 } from '../components/tla-form/tla-form'
 import { useApp } from '../hooks/useAppState'
-<<<<<<< HEAD
-=======
 import { TlaCenteredLayout } from '../layouts/TlaCenteredLayout/TlaCenteredLayout'
-import { TldrawAppUserRecordType } from '../utils/schema/TldrawAppUser'
->>>>>>> f6413e3e
 
 export function Component() {
 	const app = useApp()
