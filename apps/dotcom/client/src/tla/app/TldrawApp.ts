// import { Query, QueryType, Smash, TableSchema, Zero } from '@rocicorp/zero'
import { Zero } from '@rocicorp/zero'
import { captureException } from '@sentry/react'
import {
	CreateFilesResponseBody,
	CreateSnapshotRequestBody,
	FILE_PREFIX,
	LOCAL_FILE_PREFIX,
	MAX_NUMBER_OF_FILES,
	ROOM_PREFIX,
	TlaFile,
	TlaFileState,
	TlaFileStatePartial,
	TlaFlags,
	TlaGroup,
	TlaGroupFile,
	TlaGroupUser,
	TlaMutators,
	TlaSchema,
	TlaUser,
	UserPreferencesKeys,
	ZErrorCode,
	Z_PROTOCOL_VERSION,
	createMutators,
	schema as zeroSchema,
} from '@tldraw/dotcom-shared'
import {
	Result,
	assert,
	fetch,
	getFromLocalStorage,
	isEqual,
	promiseWithResolve,
	setInLocalStorage,
	sortByIndex,
	sortByMaybeIndex,
	structuredClone,
	throttle,
	uniqueId,
} from '@tldraw/utils'
import pick from 'lodash.pick'
import {
	Atom,
	Signal,
	TLDocument,
	TLUiToastsContextType,
	TLUserPreferences,
	assertExists,
	atom,
	computed,
	createTLSchema,
	createTLUser,
	dataUrlToFile,
	defaultUserPreferences,
	getUserPreferences,
	objectMapFromEntries,
	objectMapKeys,
	parseTldrawJsonFile,
	react,
	transact,
} from 'tldraw'
import { trackEvent } from '../../utils/analytics'
import { MULTIPLAYER_SERVER, ZERO_SERVER } from '../../utils/config'
import { multiplayerAssetStore } from '../../utils/multiplayerAssetStore'
import { getScratchPersistenceKey } from '../../utils/scratch-persistence-key'
import { TLAppUiContextType } from '../utils/app-ui-events'
import { getDateFormat } from '../utils/dates'
import { createIntl, defineMessages, setupCreateIntl } from '../utils/i18n'
import { updateLocalSessionState } from '../utils/local-session-state'
import { Zero as ZeroPolyfill } from './zero-polyfill'

export const TLDR_FILE_ENDPOINT = `/api/app/tldr`
export const PUBLISH_ENDPOINT = `/api/app/publish`

let appId = 0
const useProperZero = getFromLocalStorage('useProperZero') === 'true'
// @ts-expect-error
window.zero = () => {
	setInLocalStorage('useProperZero', String(!useProperZero))
	location.reload()
}

export class TldrawApp {
	config = {
		maxNumberOfFiles: MAX_NUMBER_OF_FILES,
	}

	readonly id = appId++

	readonly z: ZeroPolyfill | Zero<TlaSchema, TlaMutators>

	private readonly user$: Signal<TlaUser | undefined>
	private readonly fileStates$: Signal<(TlaFileState & { file: TlaFile })[]>
	private readonly groupMemberships$: Signal<
		(TlaGroupUser & {
			group: TlaGroup
			groupFiles: Array<TlaGroupFile & { file: TlaFile }>
			groupMembers: Array<TlaGroupUser>
		})[]
	>

	private readonly abortController = new AbortController()
	readonly disposables: (() => void)[] = [() => this.abortController.abort(), () => this.z.close()]

	changes: Map<Atom<any, unknown>, any> = new Map()
	changesFlushed = null as null | ReturnType<typeof promiseWithResolve>

	// Track new room creation timestamps and sources
	private newRoomCreationStartTimes: Map<string, { startTime: number; source: string }> = new Map()

	private signalizeQuery<TReturn>(name: string, query: any): Signal<TReturn> {
		// fail if closed?
		const view = query.materialize()
		const val$ = atom(name, view.data, { isEqual })
		view.addListener((res: any) => {
			this.changes.set(val$, structuredClone(res))
			if (!this.changesFlushed) {
				this.changesFlushed = promiseWithResolve()
			}
			queueMicrotask(() => {
				transact(() => {
					this.changes.forEach((value, key) => {
						key.set(value)
					})
					this.changes.clear()
				})
				this.changesFlushed?.resolve(undefined)
				this.changesFlushed = null
			})
		})
		this.disposables.push(() => {
			view.destroy()
		})
		return val$
	}

	toasts: TLUiToastsContextType | null = null
	trackEvent: TLAppUiContextType

	private constructor(
		public readonly userId: string,
		getToken: () => Promise<string | undefined>,
		onClientTooOld: () => void,
		trackEvent: TLAppUiContextType
	) {
		this.trackEvent = trackEvent
		const sessionId = uniqueId()
		this.z = useProperZero
			? new Zero<TlaSchema, TlaMutators>({
					auth: getToken,
					userID: userId,
					schema: zeroSchema,
					server: ZERO_SERVER,
					mutators: createMutators(userId),
					onUpdateNeeded(reason) {
						console.error('update needed', reason)
						onClientTooOld()
					},
					kvStore: window.navigator.webdriver ? 'mem' : 'idb',
				})
			: new ZeroPolyfill({
					userId,
					// auth: encodedJWT,
					getUri: async () => {
						const params = new URLSearchParams({
							sessionId,
							protocolVersion: String(Z_PROTOCOL_VERSION),
						})
						const token = await getToken()
						params.set('accessToken', token || 'no-token-found')
						return `${MULTIPLAYER_SERVER}/app/${userId}/connect?${params}`
					},
					// schema,
					// This is often easier to develop with if you're frequently changing
					// the schema. Switch to 'idb' for local-persistence.
					onMutationRejected: this.showMutationRejectionToast,
					onClientTooOld: () => onClientTooOld(),
					trackEvent,
				})

		this.user$ = this.signalizeQuery('user signal', this.userQuery())
		this.fileStates$ = this.signalizeQuery('file states signal', this.fileStateQuery())
		this.groupMemberships$ = this.signalizeQuery(
			'group memberships signal',
			this.groupMembershipsQuery()
		)
	}

	private userQuery() {
		return this.z.query.user.where('id', '=', this.userId).one()
	}

	private fileStateQuery() {
		return this.z.query.file_state.where('userId', '=', this.userId).related('file', (q) => q.one())
	}

	private groupMembershipsQuery() {
		return this.z.query.group_user
			.where('userId', '=', this.userId)
			.related('group', (q) => q.one())
			.related('groupFiles', (q) => q.related('file', (q) => q.one()))
			.related('groupMembers')
	}

	async preload(initialUserData: TlaUser) {
		let didCreate = false
		await this.userQuery().preload().complete
		await this.changesFlushed
		if (!this.user$.get()) {
			didCreate = true

			// Always use new groups initialization for new users (protocol v3+)
			await this.z.mutate.init({ user: initialUserData, time: Date.now() })

			updateLocalSessionState((state) => ({ ...state, shouldShowWelcomeDialog: true }))
		}
		await new Promise((resolve) => {
			let unlisten = () => {}
			unlisten = react('wait for user', () => this.user$.get() && resolve(unlisten()))
		})
		if (!this.user$.get()) {
			throw Error('could not create user')
		}
		await this.fileStateQuery().preload().complete
		return didCreate
	}

	messages = defineMessages({
		// toast title
		mutation_error_toast_title: { defaultMessage: 'Error' },
		// toast descriptions
		publish_failed: {
			defaultMessage: 'Unable to publish the file.',
		},
		unpublish_failed: {
			defaultMessage: 'Unable to unpublish the file.',
		},
		republish_failed: {
			defaultMessage: 'Unable to publish the changes.',
		},
		unknown_error: {
			defaultMessage: 'An unexpected error occurred.',
		},
		forbidden: {
			defaultMessage: 'You do not have the necessary permissions to perform this action.',
		},
		bad_request: {
			defaultMessage: 'Invalid request.',
		},
		rate_limit_exceeded: {
			defaultMessage: 'Rate limit exceeded, try again later.',
		},
		client_too_old: {
			defaultMessage: 'Please refresh the page to get the latest version of tldraw.',
		},
		max_files_title: {
			defaultMessage: 'File limit reached',
		},
		max_files_reached: {
			defaultMessage:
				'You have reached the maximum number of files. You need to delete old files before creating new ones.',
		},
		uploadingTldrFiles: {
			defaultMessage:
				'{total, plural, one {Uploading .tldr file…} other {Uploading {uploaded} of {total} .tldr files…}}',
		},
		addingTldrFiles: {
			// no need for pluralization, if there was only one file we navigated to it
			// so there's no need to show a toast.
			defaultMessage: 'Added {total} .tldr files.',
		},
	})

	getMessage(id: keyof typeof this.messages) {
		let msg = this.messages[id]
		if (!msg) {
			console.error('Could not find a translation for this error code', id)
			msg = this.messages.unknown_error
		}
		return msg
	}

	showMutationRejectionToast = throttle((errorCode: ZErrorCode) => {
		const descriptor = this.getMessage(errorCode)
		this.toasts?.addToast({
			title: this.getIntl().formatMessage(this.messages.mutation_error_toast_title),
			description: this.getIntl().formatMessage(descriptor),
		})
	}, 3000)

	dispose() {
		this.disposables.forEach((d) => d())
		// this.store.dispose()
	}

	getUser() {
		return assertExists(this.user$.get(), 'no user')
	}

	@computed({ isEqual })
	getUserFlags(): Set<TlaFlags> {
		const user = this.getUser()
		return new Set(user.flags?.split(',') ?? []) as Set<TlaFlags>
	}

	hasFlag(flag: TlaFlags) {
		return this.getUserFlags().has(flag)
	}

	/**
	 * Check if the user has been migrated to the new groups-based data model.
	 * Users with the 'groups_backend' flag use group_file for access control and pinning.
	 * Users without the flag use the legacy file_state-based approach.
	 */
	isGroupsMigrated() {
		return this.hasFlag('groups_backend')
	}

	/**
	 * Get the user's home group ID.
	 * For migrated users, this is used to store shared files and pinned files.
	 * The home group ID is the same as the user ID.
	 */
	getHomeGroupId() {
		return this.userId
	}

	@computed({ isEqual })
	getGroupMemberships() {
		return this.groupMemberships$.get().slice(0).sort(sortByIndex)
	}

	getGroupMembership(groupId: string) {
		return this.groupMemberships$.get().find((g) => g.groupId === groupId)
	}

	getGroupFilesSorted(groupId: string) {
		const group = this.getGroupMembership(groupId)
		if (!group) return []

		const pinned = group.groupFiles.filter((f) => f.index !== null)
		const unpinned = group.groupFiles.filter((f) => f.index === null)

		const lastOrdering = this.lastGroupFileOrderings.get(groupId)
		const retainedOrdering =
			lastOrdering?.filter((f) => unpinned.some((p) => p.fileId === f.fileId)) ?? []
		const newOrdering: typeof retainedOrdering = []

		pinned.sort(sortByMaybeIndex)

		for (const file of unpinned) {
			const existing = retainedOrdering?.find((f) => f.fileId === file.fileId)
			if (existing) continue

			// For new files, use current updatedAt
			const state = this.getFileState(file.fileId)
			newOrdering.push({
				fileId: file.fileId,
				date: Math.max(state?.lastEditAt ?? state?.firstVisitAt ?? file.file.createdAt),
			})
		}

		// Sort by date (most recent first) but only for new ordering
		newOrdering.sort((a, b) => b.date - a.date)

		const nextOrdering = [...newOrdering, ...retainedOrdering]
		// Store the ordering for next time
		this.lastGroupFileOrderings.set(groupId, nextOrdering)

		// Return the actual file objects in the stable order
		return pinned
			.map((f) => ({ fileId: f.fileId, isPinned: f.index !== null, date: f.file.updatedAt }))
			.concat(nextOrdering.map((f) => ({ fileId: f.fileId, isPinned: false, date: f.date })))
	}

	// Clear group file ordering to refresh on expand (like recent files on page reload)
	clearGroupFileOrdering(groupId: string) {
		this.lastGroupFileOrderings.delete(groupId)
	}

	tlUser = createTLUser({
		userPreferences: computed('user prefs', () => {
			const user = this.getUser()
			return {
				...(pick(user, UserPreferencesKeys) as TLUserPreferences),
				id: this.userId,
			}
		}),
		setUserPreferences: ({ id: _, ...others }: Partial<TLUserPreferences>) => {
			const user = this.getUser()

			const nonNull = Object.fromEntries(
				Object.entries(others).filter(([key, value]) => value !== null || key === 'inputMode')
			) as Partial<TLUserPreferences>

			this.z.mutate.user.update({
				id: user.id,
				...(nonNull as any),
			})
		},
	})

	getUserOwnFiles() {
		const fileStates = this.getUserFileStates()
		const files: TlaFile[] = []
		fileStates.forEach((f) => {
			if (f.file) files.push(f.file)
		})
		return files
	}

	getUserFileStates() {
		return this.fileStates$.get()
	}

	lastRecentFileOrdering = null as null | Array<{
		fileId: TlaFile['id']
		isPinned: boolean
		date: number
	}>

	// Store stable group file ordering for each group to prevent jumping when files are edited
	lastGroupFileOrderings = new Map<
		string,
		Array<{
			fileId: TlaFile['id']
			date: number
		}>
	>()

	@computed({ isEqual })
	getUserRecentFiles() {
		if (this.isGroupsMigrated()) {
			return this.getGroupFilesSorted(this.getHomeGroupId())
		}
		const myFiles = objectMapFromEntries(this.getUserOwnFiles().map((f) => [f.id, f]))
		const myStates = objectMapFromEntries(this.getUserFileStates().map((f) => [f.fileId, f]))

		const myFileIds = new Set<string>([...objectMapKeys(myFiles), ...objectMapKeys(myStates)])

		const nextRecentFileOrdering: {
			fileId: TlaFile['id']
			isPinned: boolean
			date: number
		}[] = []

		for (const fileId of myFileIds) {
			const file = myFiles[fileId]
			let state: (typeof myStates)[string] | undefined = myStates[fileId]
			if (!file) continue
			if (!state && !file.isDeleted && file.ownerId === this.userId) {
				// create a file state for this file
				// this allows us to 'undelete' soft-deleted files by manually toggling 'isDeleted' in the backend
				state = this.fileStates$.get().find((fs) => fs.fileId === fileId)
			}
			if (!state) {
				// if the file is deleted, we don't want to show it in the recent files
				continue
			}
			const existing = this.lastRecentFileOrdering?.find((f) => f.fileId === fileId)
			if (existing && existing.isPinned === state.isPinned) {
				nextRecentFileOrdering.push(existing)
				continue
			}

			nextRecentFileOrdering.push({
				fileId,
				isPinned: state.isPinned ?? false,
				date: state.lastEditAt ?? state.firstVisitAt ?? file.createdAt ?? 0,
			})
		}

		// sort by date with most recent first
		nextRecentFileOrdering.sort((a, b) => b.date - a.date)

		// stash the ordering for next time
		this.lastRecentFileOrdering = nextRecentFileOrdering

		return nextRecentFileOrdering
	}

	private canCreateNewFile(groupId: string) {
		if (this.isGroupsMigrated()) {
			// For migrated users, count non-deleted files in the home group
			const group = this.getGroupMembership(groupId)
			if (!group) return true
			const nonDeletedCount = group.groupFiles.filter((gf) => !gf.file.isDeleted).length
			return nonDeletedCount < this.config.maxNumberOfFiles
		} else {
			// For unmigrated users, count non-deleted files owned by the user
			const nonDeletedCount = this.getUserOwnFiles().filter((f) => !f.isDeleted).length
			return nonDeletedCount < this.config.maxNumberOfFiles
		}
	}

	private showMaxFilesToast() {
		trackEvent('max-files-reached')
		this.toasts?.addToast({
			title: this.getIntl().formatMessage(this.messages.max_files_title),
			description: this.getIntl().formatMessage(this.messages.max_files_reached),
			keepOpen: true,
		})
	}

	isPinned(fileId: string, groupId: string) {
		if (this.isGroupsMigrated()) {
			return this.getGroupFilesSorted(groupId).some((f) => f.fileId === fileId && f.isPinned)
		}
		return this.getFileState(fileId)?.isPinned ?? false
	}

	async createFile({
		fileId = uniqueId(),
		groupId = this.getHomeGroupId(),
		name = this.getFallbackFileName(Date.now()),
		createSource = null,
	}: {
		fileId?: string
		groupId?: string
		name?: string
		createSource?: string | null
	} = {}): Promise<Result<{ fileId: string }, 'max number of files reached'>> {
		if (!this.canCreateNewFile(this.getHomeGroupId())) {
			this.showMaxFilesToast()
			return Result.err('max number of files reached')
		}

		this.storeNewRoomCreationTracking(fileId, createSource, Date.now())
		this.z.mutate.createFile({ fileId, groupId, name, createSource, time: Date.now() })
		// todo: add server error handling for real Zero
		// .server.catch((res: { error: string; details: string }) => {
		// 	if (res.details === ZErrorCode.max_files_reached) {
		// 		this.showMaxFilesToast()
		// 	}
		// })

		return Result.ok({ fileId })
	}

	/**
	 * Get and remove the creation start time and source for a file (used for tracking new room creation duration)
	 */
	getAndClearNewRoomCreationStartTime(
		fileId: string
	): { startTime: number; source: string } | null {
		const creationData = this.newRoomCreationStartTimes.get(fileId) ?? null
		if (creationData !== null) {
			this.newRoomCreationStartTimes.delete(fileId)
		}
		return creationData
	}

	/**
	 * Store new room creation timing data with analytics-friendly source mapping
	 */
	private storeNewRoomCreationTracking(
		fileId: string,
		createSource: string | null,
		startTime: number
	): void {
		let analyticsSource: string

		if (!createSource) {
			analyticsSource = 'create-blank-file' // Default for button clicks
		} else if (createSource.startsWith(`${LOCAL_FILE_PREFIX}/`)) {
			analyticsSource = 'slurp'
		} else if (createSource.startsWith(`${FILE_PREFIX}/`)) {
			analyticsSource = 'duplicate'
		} else if (createSource.startsWith(`${ROOM_PREFIX}/`)) {
			analyticsSource = 'legacy-import'
		} else {
			analyticsSource = 'other'
		}

		// Store the creation start time and source for tracking
		this.newRoomCreationStartTimes.set(fileId, {
			startTime,
			source: analyticsSource,
		})
	}

	getFallbackFileName(time: number) {
		const createdAt = new Date(time)
		const format = getDateFormat(createdAt)
		return this.getIntl().formatDate(createdAt, format)
	}

	getFileName(file: TlaFile | string | null, useDateFallback: false): string | undefined
	getFileName(file: TlaFile | string | null, useDateFallback?: true): string
	getFileName(file: TlaFile | string | null, useDateFallback = true) {
		if (typeof file === 'string') {
			file = this.getFile(file)
		}
		if (!file) {
			// possibly a published file
			return ''
		}
		assert(typeof file !== 'string', 'ok')

		if (typeof file.name === 'undefined') {
			captureException(new Error('file name is undefined somehow: ' + JSON.stringify(file)))
		}
		// need a ? here because we were seeing issues on sentry where file.name was undefined
		const name = file.name?.trim()
		if (name) {
			return name
		}

		if (useDateFallback) {
			return this.getFallbackFileName(file.createdAt)
		}

		return
	}

	async slurpFile() {
		return await this.createFile({
			createSource: `${LOCAL_FILE_PREFIX}/${getScratchPersistenceKey()}`,
		})
	}

	toggleFileShared(fileId: string) {
		const file = this.getFile(fileId)
		if (!file) throw Error('no file with id ' + fileId)

		this.z.mutate.file.update({
			id: fileId,
			shared: !file.shared,
		})
	}

	/**
	 * Publish a file or re-publish changes.
	 *
	 * @param fileId - The file id to unpublish.
	 * @returns A result indicating success or failure.
	 */
	publishFile(fileId: string) {
		const file = this.getFile(fileId)
		if (!file) throw Error(`No file with that id`)

		// We're going to bake the name of the file, if it's undefined
		const name = this.getFileName(file)

		// Optimistic update
		this.z.mutate.file.update({
			id: fileId,
			name,
			published: true,
			lastPublished: Date.now(),
		})
	}

	getFile(fileId?: string): TlaFile | null {
		if (!fileId) return null
		if (this.isGroupsMigrated()) {
			return (
				this.getGroupMemberships()
					.find((g) => g.groupFiles.some((gf) => gf.fileId === fileId))
					?.groupFiles.find((gf) => gf.fileId === fileId)?.file ?? null
			)
		}
		return this.getUserOwnFiles().find((f) => f.id === fileId) ?? null
	}

	canUpdateFile(fileId: string): boolean {
		const file = this.getFile(fileId)
		if (!file) return false
		if (file.ownerId) return file.ownerId === this.userId
		return this.getGroupMemberships().some((g) => g.groupId === file.owningGroupId)
	}

	requireFile(fileId: string): TlaFile {
		return assertExists(this.getFile(fileId), 'no file with id ' + fileId)
	}

	/**
	 * Unpublish a file.
	 *
	 * @param fileId - The file id to unpublish.
	 * @returns A result indicating success or failure.
	 */
	unpublishFile(fileId: string) {
		const file = this.requireFile(fileId)
		if (!this.canUpdateFile(fileId)) throw Error('user cannot edit that file')

		if (!file.published) return

		// Optimistic update
		this.z.mutate.file.update({
			id: fileId,
			published: false,
		})
	}

	/**
	 * Remove a user's file states for a file and delete the file if the user is the owner of the file.
	 *
	 * @param fileId - The file id.
	 */
	async deleteOrForgetFile(fileId: string) {
		// Optimistic update, remove file and file states
		await this.z.mutate.removeFileFromGroup({ fileId, groupId: this.getHomeGroupId() })
	}

	setFileSharedLinkType(fileId: string, sharedLinkType: TlaFile['sharedLinkType'] | 'no-access') {
		if (!this.canUpdateFile(fileId)) throw Error('user cannot edit that file')

		if (sharedLinkType === 'no-access') {
			this.z.mutate.file.update({ id: fileId, shared: false })
			return
		}
		this.z.mutate.file.update({ id: fileId, shared: true, sharedLinkType })
	}

	updateUser(partial: Partial<TlaUser>) {
		const user = this.getUser()
		return this.z.mutate.user.update({
			id: user.id,
			...partial,
		})
	}

	updateUserExportPreferences(
		exportPreferences: Partial<
			Pick<TlaUser, 'exportFormat' | 'exportPadding' | 'exportBackground' | 'exportTheme'>
		>
	) {
		this.updateUser(exportPreferences)
	}

	getFileState(fileId: string) {
		return this.getUserFileStates().find((f) => f.fileId === fileId)
	}

	updateFileState(fileId: string, partial: Omit<TlaFileStatePartial, 'fileId' | 'userId'>) {
		// ignore updates to files that have been deleted
		const file = this.getFile(fileId)
		if (!file || file.isDeleted) return
		this.z.mutate.file_state.update({ ...partial, fileId, userId: this.userId })
	}

	updateFile(fileId: string, partial: Partial<TlaFile>) {
		// ignore updates to files that have been deleted
		const file = this.getFile(fileId)
		if (!file || file.isDeleted) return
		this.z.mutate.file.update({ id: fileId, ...partial })
	}

	async onFileEnter(fileId: string) {
		this.z.mutate.onEnterFile({ fileId, time: Date.now() })
	}

<<<<<<< HEAD
	onFairyStateUpdate(fileId: string, fairyState: any) {
		this.updateFileState(fileId, {
			fairyState: JSON.stringify(fairyState),
			lastVisitAt: Date.now(),
		})
	}

	onFileExit(fileId: string) {
		this.updateFileState(fileId, { lastVisitAt: Date.now() })
	}

=======
>>>>>>> 9e42f9b5
	static async create(opts: {
		userId: string
		fullName: string
		email: string
		avatar: string
		getToken(): Promise<string | undefined>
		onClientTooOld(): void
		trackEvent: TLAppUiContextType
	}) {
		// This is an issue: we may have a user record but not in the store.
		// Could be just old accounts since before the server had a version
		// of the store... but we should probably identify that better.

		const { id: _id, name: _name, color, ...restOfPreferences } = getUserPreferences()
		const app = new TldrawApp(opts.userId, opts.getToken, opts.onClientTooOld, opts.trackEvent)
		// @ts-expect-error
		window.app = app
		const didCreate = await app.preload({
			id: opts.userId,
			name: opts.fullName,
			email: opts.email,
			color: color ?? defaultUserPreferences.color,
			avatar: opts.avatar,
			exportFormat: 'png',
			exportTheme: 'light',
			exportBackground: false,
			exportPadding: true,
			createdAt: Date.now(),
			updatedAt: Date.now(),
			flags: '',
			fairies: null,
			allowAnalyticsCookie: null,
			...restOfPreferences,
			inputMode: restOfPreferences.inputMode ?? null,
			locale: restOfPreferences.locale ?? null,
			animationSpeed: restOfPreferences.animationSpeed ?? null,
			areKeyboardShortcutsEnabled: restOfPreferences.areKeyboardShortcutsEnabled ?? null,
			edgeScrollSpeed: restOfPreferences.edgeScrollSpeed ?? null,
			colorScheme: restOfPreferences.colorScheme ?? null,
			isSnapMode: restOfPreferences.isSnapMode ?? null,
			isWrapMode: restOfPreferences.isWrapMode ?? null,
			isDynamicSizeMode: restOfPreferences.isDynamicSizeMode ?? null,
			isPasteAtCursorMode: restOfPreferences.isPasteAtCursorMode ?? null,
			enhancedA11yMode: restOfPreferences.enhancedA11yMode ?? null,
		})
		if (didCreate) {
			opts.trackEvent('create-user', { source: 'app' })
		}
		return { app, userId: opts.userId }
	}

	getIntl() {
		const intl = createIntl()
		if (intl) return intl
		// intl should exists since IntlWrapper should create it before we get here, but let's use this just in case
		setupCreateIntl({
			defaultLocale: 'en',
			locale: this.user$.get()?.locale ?? 'en',
			messages: {},
		})
		return createIntl()!
	}

	async uploadTldrFiles(files: File[], onFirstFileUploaded?: (fileId: string) => void) {
		const totalFiles = files.length
		let uploadedFiles = 0
		if (totalFiles === 0) return

		// this is only approx since we upload the files in pieces and they are base64 encoded
		// in the json blob, so this will usually be a big overestimate. But that's fine because
		// if the upload finishes before the number hits 100% people are pleasantly surprised.
		const approxTotalBytes = files.reduce((acc, f) => acc + f.size, 0)
		let bytesUploaded = 0
		const getApproxPercentage = () =>
			Math.min(Math.round((bytesUploaded / approxTotalBytes) * 100), 100)
		const updateProgress = () => updateToast({ description: `${getApproxPercentage()}%` })

		// only bother showing the percentage if it's going to take a while

		let uploadingToastId = undefined as undefined | string
		let didFinishUploading = false

		// give it a second before we show the toast, in case the upload is fast
		const uploadingToastTimeout = setTimeout(() => {
			if (didFinishUploading || this.abortController.signal.aborted) return
			// if it's close to the end, don't show the progress toast
			if (getApproxPercentage() > 50) return
			uploadingToastId = this.toasts?.addToast({
				severity: 'info',
				title: this.getIntl().formatMessage(this.messages.uploadingTldrFiles, {
					total: totalFiles,
					uploaded: uploadedFiles + 1,
				}),

				description: `${getApproxPercentage()}%`,
				keepOpen: true,
			})
		}, 800)

		const updateToast = (args: { title?: string; description?: string }) => {
			if (!uploadingToastId) return
			this.toasts?.toasts.update((toasts) =>
				toasts.map((t) =>
					t.id === uploadingToastId
						? {
								...t,
								...args,
							}
						: t
				)
			)
		}

		for (const f of files) {
			const res = await this.uploadTldrFile(f, (bytes) => {
				bytesUploaded += bytes
				updateProgress()
			}).catch((e) => Result.err(e))
			if (!res.ok) {
				clearTimeout(uploadingToastTimeout)
				if (uploadingToastId) this.toasts?.removeToast(uploadingToastId)
				this.toasts?.addToast({
					severity: 'error',
					title: this.getIntl().formatMessage(this.messages.unknown_error),
					keepOpen: true,
				})
				console.error(res.error)
				return
			}

			updateToast({
				title: this.getIntl().formatMessage(this.messages.uploadingTldrFiles, {
					total: totalFiles,
					uploaded: ++uploadedFiles + 1,
				}),
			})

			if (onFirstFileUploaded) {
				onFirstFileUploaded(res.value.fileId)
				onFirstFileUploaded = undefined
			}
		}
		didFinishUploading = true

		if (uploadingToastId) this.toasts?.removeToast(uploadingToastId)

		if (totalFiles > 1) {
			this.toasts?.addToast({
				severity: 'success',
				title: this.getIntl().formatMessage(this.messages.addingTldrFiles, {
					total: files.length,
				}),
				keepOpen: true,
			})
		}
	}

	private async uploadTldrFile(
		file: File,
		onProgress?: (bytesUploadedSinceLastProgressUpdate: number) => void
	) {
		const json = await file.text()
		const parseFileResult = parseTldrawJsonFile({
			schema: createTLSchema(),
			json,
		})

		if (!parseFileResult.ok) {
			return Result.err('could not parse file')
		}

		const snapshot = parseFileResult.value.getStoreSnapshot()

		for (const record of Object.values(snapshot.store)) {
			if (
				record.typeName !== 'asset' ||
				record.type === 'bookmark' ||
				!record.props.src?.startsWith('data:')
			) {
				snapshot.store[record.id] = record
				continue
			}
			const src = record.props.src
			const file = await dataUrlToFile(
				src,
				record.props.name,
				record.props.mimeType ?? 'application/octet-stream'
			)
			// TODO: this creates duplicate versions of the assets because we'll re-upload them when the user opens
			// the file to associate them with the file id. To avoid this we'd need a way to create the file row
			// in postgres so we can do the association while uploading the first time. Or just tolerate foreign key
			// constraints being violated for a moment.
			const assetsStore = multiplayerAssetStore()
			const { src: newSrc } = await assetsStore.upload(record, file, this.abortController.signal)
			onProgress?.(file.size)
			snapshot.store[record.id] = {
				...record,
				props: {
					...record.props,
					src: newSrc,
				},
			}
		}
		const body = JSON.stringify({
			snapshots: [
				{
					schema: snapshot.schema,
					snapshot: snapshot.store,
				} satisfies CreateSnapshotRequestBody,
			],
		})

		const res = await fetch(TLDR_FILE_ENDPOINT, { method: 'POST', body })
		onProgress?.(body.length)
		if (!res.ok) {
			throw Error('could not upload file ' + (await res.text()))
		}
		const response = (await res.json()) as CreateFilesResponseBody
		if (response.error) {
			throw Error(response.message)
		}
		const fileId = response.slugs[0]
		const name =
			file.name?.replace(/\.tldr$/, '') ??
			Object.values(snapshot.store).find((d): d is TLDocument => d.typeName === 'document')?.name ??
			''

		return this.createFile({ fileId, name })
	}
}<|MERGE_RESOLUTION|>--- conflicted
+++ resolved
@@ -751,7 +751,6 @@
 		this.z.mutate.onEnterFile({ fileId, time: Date.now() })
 	}
 
-<<<<<<< HEAD
 	onFairyStateUpdate(fileId: string, fairyState: any) {
 		this.updateFileState(fileId, {
 			fairyState: JSON.stringify(fairyState),
@@ -763,8 +762,6 @@
 		this.updateFileState(fileId, { lastVisitAt: Date.now() })
 	}
 
-=======
->>>>>>> 9e42f9b5
 	static async create(opts: {
 		userId: string
 		fullName: string
