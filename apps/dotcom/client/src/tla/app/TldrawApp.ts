--- conflicted
+++ resolved
@@ -541,15 +541,6 @@
 		})
 	}
 
-	onFileExit(fileId: string) {
-		this.updateFileState(fileId, (fileState) => {
-			return {
-				...fileState,
-				lastVisitAt: Date.now(),
-			}
-		})
-	}
-
 	onFileEdit(fileId: string) {
 		this.updateFileState(fileId, { lastEditAt: Date.now() })
 	}
@@ -561,13 +552,10 @@
 		})
 	}
 
-<<<<<<< HEAD
-=======
 	onFileExit(fileId: string) {
 		this.updateFileState(fileId, { lastVisitAt: Date.now() })
 	}
 
->>>>>>> d522985d
 	static async create(opts: {
 		userId: string
 		fullName: string
