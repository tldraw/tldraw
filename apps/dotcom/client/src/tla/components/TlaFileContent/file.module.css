--- conflicted
+++ resolved
@@ -74,7 +74,6 @@
 	}
 }
 
-<<<<<<< HEAD
 .inputWrapper {
 	position: relative;
 	display: flex;
@@ -151,9 +150,9 @@
 	.linkMenu:hover {
 		color: var(--tla-color-text-1);
 	}
-=======
+}
+
 .rightSide {
 	display: flex;
 	gap: 8px;
->>>>>>> 4c57338b
 }