import { TldrawAppFileRecordType } from '@tldraw/dotcom-shared'
import classNames from 'classnames'
import { useCallback, useEffect, useState } from 'react'
import { TldrawUiInput, useValue } from 'tldraw'
import { useApp } from '../../hooks/useAppState'
import { TldrawApp } from '../../utils/TldrawApp'
<<<<<<< HEAD
import { TldrawAppFile, TldrawAppFileId } from '../../utils/schema/TldrawAppFile'
import { TlaButton } from '../TlaButton/TlaButton'
=======
>>>>>>> e3ca5260
import { TlaEditor } from '../TlaEditor/TlaEditor'
import { TlaFileMenu } from '../TlaFileMenu/TlaFileMenu'
import { TlaFileShareMenu } from '../TlaFileShareMenu/TlaFileShareMenu'
import { TlaIcon } from '../TlaIcon/TlaIcon'
import { TlaSidebarToggle, TlaSidebarToggleMobile } from '../TlaSidebar/TlaSidebar'
import styles from './file.module.css'

export function TlaFileContent({ fileSlug }: { fileSlug: string }) {
	const app = useApp()
	const isSidebarOpen = useValue('sidebar open', () => app.getSessionState().isSidebarOpen, [app])
	const isSidebarOpenMobile = useValue(
		'mobile sidebar open',
		() => app.getSessionState().isSidebarOpenMobile,
		[app]
	)

	const fileId = TldrawAppFileRecordType.createId(fileSlug)

	const file = useValue(
		'file',
		() => {
			return app.store.get(TldrawAppFileRecordType.createId(fileSlug))
		},
		[app, fileSlug]
	)

	if (!file) throw Error('expected a file')

	useEffect(() => {
		let cancelled = false
		setTimeout(() => {
			if (cancelled) return
			const { auth } = app.getSessionState()
			if (!auth) throw Error('expected auth')
			app.onFileExit(auth.userId, fileId)
		}, 500)
		return () => {
			cancelled = true
		}
	}, [app, fileId])

	// todo: handle viewing permissions—is this file owned by the user, or is it part of a group that they belong to?

	return (
		<div className={styles.content}>
			<div className={styles.header}>
				<div className={classNames(styles.headerFileInfo, 'tla-text_ui__section')}>
					<span className={styles.headerFolder}>My files / </span>
					<TlaFileNameEditor fileId={file.id} fileName={TldrawApp.getFileName(file)} />
					<TlaFileMenu fileId={file.id} source="file-header">
						<button className={styles.linkMenu}>
							<TlaIcon icon="dots-vertical-strong" />
						</button>
					</TlaFileMenu>
				</div>
<<<<<<< HEAD
				<TlaSidebarToggle />
				<TlaSidebarToggleMobile />
				<TlaFileShareMenu fileId={file.id} source="file-header">
					<TlaButton>
						<span>Share</span>
					</TlaButton>
				</TlaFileShareMenu>
=======
				<TlaFileShareMenu fileId={fileId} />
>>>>>>> e3ca5260
			</div>
			<div
				className={styles.editorWrapper}
				data-sidebar={isSidebarOpen}
				data-sidebarmobile={isSidebarOpenMobile}
			>
				<TlaEditor fileSlug={fileId} />
			</div>
		</div>
	)
}

function TlaFileNameEditor({ fileId, fileName }: { fileName: string; fileId: TldrawAppFileId }) {
	const app = useApp()

	const [temporaryFileName, setTemporaryFileName] = useState(fileName)

	const handleNameValueChange = useCallback(
		(value: string) => {
			app.store.update(fileId, (file) => {
				return {
					...file,
					name: value,
				}
			})
			setTemporaryFileName(TldrawApp.getFileName(app.store.get(fileId)!))
		},
		[app, fileId]
	)

	const handleCancel = useCallback(() => {
		setTemporaryFileName(TldrawApp.getFileName(app.store.get(fileId)!))
	}, [app, fileId])

	return (
		<div className={styles.inputWrapper}>
			<TldrawUiInput
				className={styles.nameInput}
				value={temporaryFileName.replace(/ /g, '\u00a0')}
				onValueChange={setTemporaryFileName}
				onCancel={handleCancel}
				onBlur={handleNameValueChange}
				autoSelect
			/>
			<div className={styles.nameWidthSetter}>{temporaryFileName.replace(/ /g, '\u00a0')}</div>
		</div>
	)
}<|MERGE_RESOLUTION|>--- conflicted
+++ resolved
@@ -1,14 +1,10 @@
-import { TldrawAppFileRecordType } from '@tldraw/dotcom-shared'
+import { TldrawAppFileId, TldrawAppFileRecordType } from '@tldraw/dotcom-shared'
 import classNames from 'classnames'
 import { useCallback, useEffect, useState } from 'react'
 import { TldrawUiInput, useValue } from 'tldraw'
 import { useApp } from '../../hooks/useAppState'
 import { TldrawApp } from '../../utils/TldrawApp'
-<<<<<<< HEAD
-import { TldrawAppFile, TldrawAppFileId } from '../../utils/schema/TldrawAppFile'
 import { TlaButton } from '../TlaButton/TlaButton'
-=======
->>>>>>> e3ca5260
 import { TlaEditor } from '../TlaEditor/TlaEditor'
 import { TlaFileMenu } from '../TlaFileMenu/TlaFileMenu'
 import { TlaFileShareMenu } from '../TlaFileShareMenu/TlaFileShareMenu'
@@ -64,7 +60,6 @@
 						</button>
 					</TlaFileMenu>
 				</div>
-<<<<<<< HEAD
 				<TlaSidebarToggle />
 				<TlaSidebarToggleMobile />
 				<TlaFileShareMenu fileId={file.id} source="file-header">
@@ -72,9 +67,6 @@
 						<span>Share</span>
 					</TlaButton>
 				</TlaFileShareMenu>
-=======
-				<TlaFileShareMenu fileId={fileId} />
->>>>>>> e3ca5260
 			</div>
 			<div
 				className={styles.editorWrapper}
