import { TldrawAppFile, TldrawAppFileId } from '@tldraw/dotcom-shared'
import { useCallback, useEffect, useLayoutEffect, useRef } from 'react'
import { FileHelpers, useLocalStorageState, useToasts, useValue } from 'tldraw'
import { useApp } from '../../hooks/useAppState'
import { useRaw } from '../../hooks/useRaw'
import { useTldrawUser } from '../../hooks/useUser'
import { copyTextToClipboard } from '../../utils/copy'
import { getCurrentEditor } from '../../utils/getCurrentEditor'
import { getLocalSessionState } from '../../utils/local-session-state'
import { createQRCodeImageDataString } from '../../utils/qrcode'
import { getShareableFileUrl } from '../../utils/urls'
import { TlaSelect } from '../TlaSelect/TlaSelect'
import { TlaSwitch } from '../TlaSwitch/TlaSwitch'
import {
	TlaMenuControl,
	TlaMenuControlGroup,
	TlaMenuControlLabel,
	TlaMenuSection,
} from '../tla-menu/tla-menu'
import { TlaShareMenuCopyButton, TlaShareMenuHelpItem } from './file-share-menu-primitives'
import styles from './file-share-menu.module.css'

export function TlaShareMenuSharePage({ fileId }: { fileId: TldrawAppFileId }) {
	const app = useApp()
	const isShared = useValue(
		'file',
		() => {
			const file = app.store.get(fileId)
			if (!file) throw Error('no file')
			return file.shared
		},
		[app, fileId]
	)
	return (
		<>
			<TlaMenuSection>
				<TlaMenuControlGroup>
					<TlaSharedToggle isShared={isShared} fileId={fileId} />
					<TlaSelectSharedLinkType isShared={isShared} fileId={fileId} />
				</TlaMenuControlGroup>
				{isShared && <TlaCopyLinkButton isShared={isShared} fileId={fileId} />}
				{isShared && <QrCode fileId={fileId} />}
			</TlaMenuSection>
<<<<<<< HEAD
		</TlaTabsPage>
=======
			<TlaMenuSection>
				<TlaCopySnapshotLinkButton fileId={fileId} />
			</TlaMenuSection>
		</>
>>>>>>> a9646eac
	)
}

/* ---------------------- Share --------------------- */

function TlaSharedToggle({ isShared, fileId }: { isShared: boolean; fileId: TldrawAppFileId }) {
	const app = useApp()
	const raw = useRaw()
	const user = useTldrawUser()
	if (!user) throw Error('should have auth')

	const handleToggleShared = useCallback(() => {
		// todo: if there are other users connected to the project, warn that they'll be removed from the project until the project is shared again
		app.toggleFileShared(fileId)
	}, [app, fileId])

	return (
		<TlaMenuControl>
			<TlaMenuControlLabel>{raw('Share this project')}</TlaMenuControlLabel>
			<TlaSwitch checked={!!isShared} onChange={handleToggleShared} />
		</TlaMenuControl>
	)
}

function TlaSelectSharedLinkType({
	isShared,
	fileId,
}: {
	isShared: boolean
	fileId: TldrawAppFileId
}) {
	const app = useApp()
	const user = useTldrawUser()
	const raw = useRaw()
	if (!user) throw Error('should have auth')

	const sharedLinkType = useValue(
		'file',
		() => {
			const file = app.store.get(fileId)
			if (!file) throw Error('could not get that file')
			return file.sharedLinkType
		},
		[app, fileId]
	)

	const handleSelectChange = useCallback(
		(sharedLinkType: TldrawAppFile['sharedLinkType'] | 'no-access') => {
			app.setFileSharedLinkType(fileId, sharedLinkType)
		},
		[app, fileId]
	)

	return (
		<TlaMenuControl>
			<TlaMenuControlLabel>{raw('Anyone with the link')}</TlaMenuControlLabel>
			<TlaSelect
				label={isShared ? (sharedLinkType === 'edit' ? 'Editor' : 'Viewer') : 'No access'}
				value={sharedLinkType}
				disabled={!isShared}
				onChange={handleSelectChange}
			>
				{/* <option value="no-access">No access</option> */}
				<option value="edit">{raw('Editor')}</option>
				<option value="view">{raw('Viewer')}</option>
			</TlaSelect>
		</TlaMenuControl>
	)
}

function TlaCopyLinkButton({ fileId }: { isShared: boolean; fileId: TldrawAppFileId }) {
	const { addToast } = useToasts()
	const raw = useRaw()

	const handleCopyLinkClick = useCallback(() => {
		const url = getShareableFileUrl(fileId)
		copyTextToClipboard(url)

		addToast({
			title: 'copied',
			severity: 'success',
		})
	}, [fileId, addToast])

	return (
		<TlaShareMenuCopyButton onClick={handleCopyLinkClick}>
			{raw('Copy link')}
		</TlaShareMenuCopyButton>
	)
}

<<<<<<< HEAD
=======
function TlaCopySnapshotLinkButton({ fileId }: { fileId: TldrawAppFileId }) {
	const raw = useRaw()

	const { addToast } = useToasts()

	const handleCopyLinkClick = useCallback(() => {
		// todo: implement snapshot link
		createSnapshotLink(fileId)
		// Copy the snapshot url to clipboard
		const url = getSnapshotFileUrl(fileId)
		copyTextToClipboard(url)

		addToast({
			title: 'copied',
			severity: 'success',
		})
	}, [fileId, addToast])

	return (
		<TlaShareMenuCopyButton onClick={handleCopyLinkClick} type="secondary">
			{raw('Copy snapshot link')}
		</TlaShareMenuCopyButton>
	)
}

>>>>>>> a9646eac
function QrCode({ fileId }: { fileId: TldrawAppFileId }) {
	const ref = useRef<HTMLImageElement>(null)

	// Save the QR codes in local storage
	const [qrCode, setQrCode] = useLocalStorageState<string | null>(fileId + 'qr-code-11', null)

	const theme = useValue('is dark mode', () => getLocalSessionState().theme, [])

	useEffect(() => {
		if (!qrCode) {
			const editor = getCurrentEditor()
			if (!editor) return

			const url = getShareableFileUrl(fileId)
			createQRCodeImageDataString(url).then((svgString) => {
				const blob = new Blob([svgString], { type: 'image/svg+xml' })
				FileHelpers.blobToDataUrl(blob).then(setQrCode)
			})
		}
	}, [fileId, setQrCode, qrCode])

	// When qr code is there, set it as src
	useLayoutEffect(() => {
		if (!qrCode) return
		const elm = ref.current
		if (!elm) return
		// We want to use an image element here so that a user can right click and copy / save / drag the qr code
		elm.setAttribute('src', `${qrCode}`)
	}, [qrCode])

	// todo: click qr code to... copy? big modal?

	return (
		<div className={styles.qrCode}>
			<img ref={ref} className={styles.qrCodeInner} data-theme={theme} />
		</div>
	)
}

function _ShareHelp() {
	const raw = useRaw()
	return (
		<TlaShareMenuHelpItem>
			<p>
				{raw('Invite someone to collaborate by sending them a ')} <b>{raw('link')}</b>
				{raw(' to your project. You can ')}
				<b>{raw('turn off')}</b> {raw(' sharing at any time.')}
			</p>
		</TlaShareMenuHelpItem>
	)
}

function _SnapshotHelp() {
	const raw = useRaw()
	return (
		<TlaShareMenuHelpItem>
			<p>
				{raw('A ')} <b>{raw('snapshot')}</b>{' '}
				{raw(
					'is a read-only copy of your project in its current state. Use snapshots to create backups or to share your work in progress.'
				)}
			</p>
		</TlaShareMenuHelpItem>
	)
}

function createSnapshotLink(_fileId: TldrawAppFileId) {
	return
}<|MERGE_RESOLUTION|>--- conflicted
+++ resolved
@@ -8,7 +8,7 @@
 import { getCurrentEditor } from '../../utils/getCurrentEditor'
 import { getLocalSessionState } from '../../utils/local-session-state'
 import { createQRCodeImageDataString } from '../../utils/qrcode'
-import { getShareableFileUrl } from '../../utils/urls'
+import { getShareableFileUrl, getSnapshotFileUrl } from '../../utils/urls'
 import { TlaSelect } from '../TlaSelect/TlaSelect'
 import { TlaSwitch } from '../TlaSwitch/TlaSwitch'
 import {
@@ -41,14 +41,10 @@
 				{isShared && <TlaCopyLinkButton isShared={isShared} fileId={fileId} />}
 				{isShared && <QrCode fileId={fileId} />}
 			</TlaMenuSection>
-<<<<<<< HEAD
-		</TlaTabsPage>
-=======
 			<TlaMenuSection>
 				<TlaCopySnapshotLinkButton fileId={fileId} />
 			</TlaMenuSection>
 		</>
->>>>>>> a9646eac
 	)
 }
 
@@ -140,8 +136,6 @@
 	)
 }
 
-<<<<<<< HEAD
-=======
 function TlaCopySnapshotLinkButton({ fileId }: { fileId: TldrawAppFileId }) {
 	const raw = useRaw()
 
@@ -167,7 +161,6 @@
 	)
 }
 
->>>>>>> a9646eac
 function QrCode({ fileId }: { fileId: TldrawAppFileId }) {
 	const ref = useRef<HTMLImageElement>(null)
 
