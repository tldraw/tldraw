import { TldrawAppFileId, TldrawAppSessionState } from '@tldraw/dotcom-shared'
import { fetch } from '@tldraw/utils'
import { ReactNode, useCallback, useEffect, useState } from 'react'
import { useParams } from 'react-router-dom'
import {
	TldrawUiDropdownMenuContent,
	TldrawUiDropdownMenuRoot,
	TldrawUiDropdownMenuTrigger,
	TldrawUiMenuContextProvider,
	useValue,
} from 'tldraw'
import { useMaybeApp } from '../../hooks/useAppState'
import { useRaw } from '../../hooks/useRaw'
import { useTldrawAppUiEvents } from '../../utils/app-ui-events'
import { getLocalSessionState, updateLocalSessionState } from '../../utils/local-session-state'
import { TlaTabsPage, TlaTabsRoot, TlaTabsTab, TlaTabsTabs } from '../TlaTabs/TlaTabs'
import { TlaShareMenuExportPage } from './TlaFileShareMenuExportPage'
import { TlaShareMenuSharePage } from './TlaFileShareMenuSharePage'
import { TlaPublishPage } from './TlaPublishPage'
import styles from './file-share-menu.module.css'

export function TlaFileShareMenu({
	fileId,
	source,
	isAnonUser,
	children,
}: {
	fileId: TldrawAppFileId
	source: string
	isAnonUser?: boolean
	children: ReactNode
}) {
<<<<<<< HEAD
	const app = useApp()
	const { fileSlug } = useParams()
	const raw = useRaw()
	const trackEvent = useTldrawAppUiEvents()
	const [snapshotSlug, setSnapshotSlug] = useState<string | null>(null)
=======
	const raw = useRaw()
	const trackEvent = useTldrawAppUiEvents()
	const app = useMaybeApp()
>>>>>>> a9646eac

	const shareMenuActiveTab = useValue(
		'share menu active tab',
		() => getLocalSessionState().shareMenuActiveTab,
		[]
	)

	const handleTabChange = useCallback(
		(value: TldrawAppSessionState['shareMenuActiveTab']) => {
			updateLocalSessionState(() => ({ shareMenuActiveTab: value }))
			trackEvent('change-share-menu-tab', { tab: value, source: 'file-share-menu' })
		},
		[trackEvent]
	)

	useEffect(() => {
		console.log('fetching snapshots')
		async function getSnapshots() {
			if (!fileSlug) return
			const result = await fetch(`/api/app/snapshots/${fileSlug}`, {
				method: 'GET',
				headers: {
					'Content-Type': 'application/json',
				},
			})
			if (!result.ok) {
				console.log('error fetching snapshots')
			}
			const data = await result.json()
			if (data && data.snapshots?.length) {
				setSnapshotSlug(data.snapshots[0].id)
			}
		}
		getSnapshots()
	}, [fileSlug])

	return (
		<TldrawUiDropdownMenuRoot id={`share-${fileId}-${source}`}>
			<TldrawUiMenuContextProvider type="menu" sourceId="dialog">
				<TldrawUiDropdownMenuTrigger>{children}</TldrawUiDropdownMenuTrigger>
				<TldrawUiDropdownMenuContent
					className={styles.shareMenu}
					side="bottom"
					align={isAnonUser ? 'start' : 'end'}
					alignOffset={isAnonUser ? 2 : -2}
					sideOffset={4}
				>
<<<<<<< HEAD
					<TlaTabsRoot activeTab={shareMenuActiveTab} onTabChange={handleTabChange}>
						<TlaTabsTabs>
							<TlaTabsTab id="share">{raw('Invite')}</TlaTabsTab>
							<TlaTabsTab id="export">{raw('Export')}</TlaTabsTab>
							<TlaTabsTab id="publish">{raw('Publish')}</TlaTabsTab>
						</TlaTabsTabs>
						<TlaShareMenuSharePage fileId={fileId} />
						<TlaShareMenuExportPage />
						<TlaPublishPage snapshotSlug={snapshotSlug} setSnapshotSlug={setSnapshotSlug} />
					</TlaTabsRoot>
=======
					{app ? (
						<TlaTabsRoot activeTab={shareMenuActiveTab} onTabChange={handleTabChange}>
							<TlaTabsTabs>
								<TlaTabsTab id="share">{raw('Invite')}</TlaTabsTab>
								<TlaTabsTab id="export">{raw('Export')}</TlaTabsTab>
							</TlaTabsTabs>
							<TlaTabsPage id="share">
								<TlaShareMenuSharePage fileId={fileId} />
							</TlaTabsPage>
							<TlaTabsPage id="export">
								<TlaShareMenuExportPage />
							</TlaTabsPage>
						</TlaTabsRoot>
					) : (
						<TlaShareMenuExportPage />
					)}
>>>>>>> a9646eac
				</TldrawUiDropdownMenuContent>
			</TldrawUiMenuContextProvider>
		</TldrawUiDropdownMenuRoot>
	)
}<|MERGE_RESOLUTION|>--- conflicted
+++ resolved
@@ -30,17 +30,11 @@
 	isAnonUser?: boolean
 	children: ReactNode
 }) {
-<<<<<<< HEAD
-	const app = useApp()
 	const { fileSlug } = useParams()
 	const raw = useRaw()
 	const trackEvent = useTldrawAppUiEvents()
 	const [snapshotSlug, setSnapshotSlug] = useState<string | null>(null)
-=======
-	const raw = useRaw()
-	const trackEvent = useTldrawAppUiEvents()
 	const app = useMaybeApp()
->>>>>>> a9646eac
 
 	const shareMenuActiveTab = useValue(
 		'share menu active tab',
@@ -57,7 +51,6 @@
 	)
 
 	useEffect(() => {
-		console.log('fetching snapshots')
 		async function getSnapshots() {
 			if (!fileSlug) return
 			const result = await fetch(`/api/app/snapshots/${fileSlug}`, {
@@ -88,23 +81,12 @@
 					alignOffset={isAnonUser ? 2 : -2}
 					sideOffset={4}
 				>
-<<<<<<< HEAD
-					<TlaTabsRoot activeTab={shareMenuActiveTab} onTabChange={handleTabChange}>
-						<TlaTabsTabs>
-							<TlaTabsTab id="share">{raw('Invite')}</TlaTabsTab>
-							<TlaTabsTab id="export">{raw('Export')}</TlaTabsTab>
-							<TlaTabsTab id="publish">{raw('Publish')}</TlaTabsTab>
-						</TlaTabsTabs>
-						<TlaShareMenuSharePage fileId={fileId} />
-						<TlaShareMenuExportPage />
-						<TlaPublishPage snapshotSlug={snapshotSlug} setSnapshotSlug={setSnapshotSlug} />
-					</TlaTabsRoot>
-=======
 					{app ? (
 						<TlaTabsRoot activeTab={shareMenuActiveTab} onTabChange={handleTabChange}>
 							<TlaTabsTabs>
 								<TlaTabsTab id="share">{raw('Invite')}</TlaTabsTab>
 								<TlaTabsTab id="export">{raw('Export')}</TlaTabsTab>
+								<TlaTabsTab id="publish">{raw('Publish')}</TlaTabsTab>
 							</TlaTabsTabs>
 							<TlaTabsPage id="share">
 								<TlaShareMenuSharePage fileId={fileId} />
@@ -112,11 +94,13 @@
 							<TlaTabsPage id="export">
 								<TlaShareMenuExportPage />
 							</TlaTabsPage>
+							<TlaTabsPage id="publish">
+								<TlaPublishPage snapshotSlug={snapshotSlug} setSnapshotSlug={setSnapshotSlug} />
+							</TlaTabsPage>
 						</TlaTabsRoot>
 					) : (
 						<TlaShareMenuExportPage />
 					)}
->>>>>>> a9646eac
 				</TldrawUiDropdownMenuContent>
 			</TldrawUiMenuContextProvider>
 		</TldrawUiDropdownMenuRoot>
