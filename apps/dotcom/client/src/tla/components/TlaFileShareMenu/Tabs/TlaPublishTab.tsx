--- conflicted
+++ resolved
@@ -148,25 +148,12 @@
 
 export function TlaCopyPublishLinkButton({ url }: { url: string }) {
 	const raw = useRaw()
-<<<<<<< HEAD
-
-	const handleCopyPublishLink = useCallback(() => {
-		if (!url) return
-		copyTextToClipboard(url)
-	}, [url])
-=======
-	const { addToast } = useToasts()
 	const editor = useEditor()
 
 	const handleCopyPublishLink = useCallback(() => {
 		if (!url) return
 		copyTextToClipboard(editor.createDeepLink({ url }).toString())
-		addToast({
-			title: 'copied',
-			severity: 'success',
-		})
-	}, [url, editor, addToast])
->>>>>>> 23c1a77d
+	}, [url, editor])
 
 	return (
 		<TlaShareMenuCopyButton onClick={handleCopyPublishLink}>
