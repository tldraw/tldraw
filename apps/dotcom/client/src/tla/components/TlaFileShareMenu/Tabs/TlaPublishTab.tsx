--- conflicted
+++ resolved
@@ -3,11 +3,7 @@
 import { useCallback, useState } from 'react'
 import { useParams } from 'react-router-dom'
 import { useEditor, useToasts } from 'tldraw'
-<<<<<<< HEAD
-import { PUBLISH_ENDPOINT } from '../../../app/TldrawApp'
 import { F, FormattedRelativeTime } from '../../../app/i18n'
-=======
->>>>>>> f28531a1
 import { useApp } from '../../../hooks/useAppState'
 import { useRaw } from '../../../hooks/useRaw'
 import { useTldrawAppUiEvents } from '../../../utils/app-ui-events'
@@ -105,13 +101,8 @@
 
 	const publishShareUrl = publishedSlug ? getShareablePublishUrl(publishedSlug) : null
 
-<<<<<<< HEAD
 	const secondsSince = Math.min(0, Math.floor((Date.now() - file.lastPublished) / 1000))
-
-=======
-	const daysSince = Math.floor((Date.now() - file.lastPublished) / (60 * 1000 * 60 * 24))
 	const learnMoreUrl = 'https://tldraw.notion.site/Publishing-1283e4c324c08059a1a1d9ba9833ddc9'
->>>>>>> f28531a1
 	return (
 		<TlaTabsPage id="publish">
 			<TlaMenuSection>
