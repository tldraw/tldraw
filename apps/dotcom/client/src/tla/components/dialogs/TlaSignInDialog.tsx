import { useClerk, useSignIn } from '@clerk/clerk-react'
<<<<<<< HEAD
=======
import { GetInviteInfoResponseBody } from '@tldraw/dotcom-shared'
>>>>>>> 071cf881
import classNames from 'classnames'
import { ChangeEvent, ReactNode, useCallback, useEffect, useState, type FormEvent } from 'react'
import {
	exhaustiveSwitchError,
	TldrawUiDialogBody,
	TldrawUiDialogCloseButton,
	TldrawUiDialogHeader,
	TldrawUiDialogTitle,
} from 'tldraw'
import { routes } from '../../../routeDefs'
import { defineMessages, F, useMsg } from '../../utils/i18n'
import { TlaCtaButton } from '../TlaCtaButton/TlaCtaButton'
import { TlaLogo } from '../TlaLogo/TlaLogo'
import styles from './auth.module.css'

const messages = defineMessages({
	enterEmailAddress: { defaultMessage: 'Enter your email address' },
	inviteMessage: {
		defaultMessage: 'You have been invited to join group:',
	},
})

export function TlaSignInDialog({
	onClose,
	inviteInfo,
	onInviteAccepted,
}: {
	onClose?(): void
	inviteInfo?: Extract<GetInviteInfoResponseBody, { error: false }>
	onInviteAccepted?(): void
}) {
	const [stage, setStage] = useState<'enterEmail' | 'enterCode'>('enterEmail')
	const [identifier, setIdentifier] = useState('')
	const [isSignUpFlow, setIsSignUpFlow] = useState(false)
	const [emailAddressId, setEmailAddressId] = useState<string | undefined>(undefined)

	let innerContent: ReactNode

	switch (stage) {
		case 'enterEmail':
			innerContent = (
				<TlaEnterEmailStep
					onClose={onClose}
					inviteInfo={inviteInfo}
					onComplete={(identifier, isSignUp, emailId) => {
						setIdentifier(identifier)
						setIsSignUpFlow(isSignUp)
						setEmailAddressId(emailId)
						setStage('enterCode')
					}}
				/>
			)
			break
		case 'enterCode':
			innerContent = (
				<TlaVerificationCodeStep
					identifier={identifier}
					isSignUpFlow={isSignUpFlow}
					emailAddressId={emailAddressId}
					onComplete={() => {
						onInviteAccepted?.()
						onClose?.()
					}}
					onClose={onClose}
				/>
			)
			break
		default:
			throw exhaustiveSwitchError(stage)
	}

	return (
		<div className={styles.authContainer}>
			<TldrawUiDialogHeader>
				<TldrawUiDialogTitle>
					<span />
				</TldrawUiDialogTitle>
				{onClose && <TldrawUiDialogCloseButton />}
			</TldrawUiDialogHeader>
			<TldrawUiDialogBody className={styles.authDialogBody}>
				<div className={styles.authBody}>{innerContent}</div>

				{/* Clerk's CAPTCHA widget */}
				<div id="clerk-captcha" className={styles.clerkCaptcha} />
			</TldrawUiDialogBody>
		</div>
	)
}

function TlaEnterEmailStep({
	onClose,
	onComplete,
	inviteInfo,
}: {
	onClose?(): void
	onComplete(identifier: string, isSignUpFlow: boolean, emailAddressId?: string): void
	inviteInfo?: Extract<GetInviteInfoResponseBody, { error: false }>
}) {
	const { signIn, isLoaded: isSignInLoaded } = useSignIn()
	const { setActive, client } = useClerk()

	const enterEmailAddressMsg = useMsg(messages.enterEmailAddress)

	const [state, setState] = useState<{
		identifier: string
		isSubmitting: boolean
		error: string | null
	}>({
		identifier: '',
		isSubmitting: false,
		error: null,
	})

	const handleGoogleSignIn = useCallback(async () => {
		if (!isSignInLoaded || !signIn) return

		try {
<<<<<<< HEAD
			const result = await signIn.create({
				strategy: 'oauth_google',
				redirectUrl: window.location.href,
=======
			const redirectUrl = inviteInfo
				? routes.tlaInvite(inviteInfo.inviteSecret, {
						asUrl: true,
						searchParams: { accept: 'true' },
					})
				: window.location.href

			const result = await signIn.create({
				strategy: 'oauth_google',
				redirectUrl,
>>>>>>> 071cf881
			})

			// Redirect to Google's OAuth page
			const externalUrl = result.firstFactorVerification?.externalVerificationRedirectURL
			if (externalUrl) {
				window.location.href = externalUrl.toString()
			}
		} catch (err: any) {
			console.error('Google sign-in error:', err)
		}
<<<<<<< HEAD
	}, [signIn, isSignInLoaded])
=======
	}, [signIn, isSignInLoaded, inviteInfo])
>>>>>>> 071cf881

	const handleEmailSubmit = useCallback(
		async (e: FormEvent) => {
			e.preventDefault()
			if (!isSignInLoaded || !signIn || !state.identifier || state.isSubmitting) return

			setState((s) => ({ ...s, isSubmitting: true, error: null }))

			try {
				const res = await signIn.create({ identifier: state.identifier })
				if (res.status === 'complete') {
					await setActive({ session: res.createdSessionId })
					onClose?.()
					return
				}
				// Prepare email code and move to code stage
				const emailCodeFactor = (res as any).supportedFirstFactors?.find(
					(ff: any) => ff.strategy === 'email_code'
				)
				const id = emailCodeFactor?.emailAddressId as string | undefined
				if (!id) {
					setState((s) => ({
						...s,
						isSubmitting: false,
						error: 'Email verification is not available for this account.',
					}))
					return
				}
				await signIn.prepareFirstFactor({ strategy: 'email_code', emailAddressId: id })
				onComplete(state.identifier, false, id)
			} catch (err: any) {
				const apiErrors = err?.errors as Array<{
					code?: string
					message?: string
					longMessage?: string
				}>
				const notFound = apiErrors?.find(
					(e) =>
						e.code === 'form_identifier_not_found' || e.code === 'invitation_account_not_exists'
				)
				if (notFound) {
					try {
						// Initialize sign up with the email before preparing verification
						await client.signUp.create({ emailAddress: state.identifier })
						// Always prepare & go to code first; legal acceptance handled after verification if required
						await client.signUp.prepareEmailAddressVerification({ strategy: 'email_code' })
						onComplete(state.identifier, true, undefined)
					} catch (e: any) {
						setState((s) => ({
							...s,
							isSubmitting: false,
							error:
								e?.errors?.[0]?.longMessage || e?.errors?.[0]?.message || 'Something went wrong',
						}))
					}
				} else {
					setState((s) => ({
						...s,
						isSubmitting: false,
						error: apiErrors?.[0]?.longMessage || apiErrors?.[0]?.message || 'Something went wrong',
					}))
				}
			}
		},
		[state, client.signUp, signIn, onClose, setActive, isSignInLoaded, onComplete]
	)

	return (
		<>
			<div className={styles.authLogoWrapper}>
				<div className={styles.authLogo}>
					<TlaLogo />
				</div>
			</div>
			<div className={styles.authDescription}>
				{inviteInfo ? (
					<>
						<F {...messages.inviteMessage} /> {inviteInfo.groupName}
						<br />
						<br />
						<F defaultMessage="tldraw is a free online whiteboard. Create an account to save your files and work with your friends." />
					</>
				) : (
					<>
						<F defaultMessage="tldraw is a free online whiteboard. Create an account to save your files and work with your friends." />
					</>
				)}
			</div>
			<div className={styles.authGoogleButtonWrapper}>
				<TlaCtaButton
					data-testid="tla-google-sign-in-button"
					className={styles.authCtaButton}
					onClick={handleGoogleSignIn}
				>
					<img
						src="https://img.clerk.com/static/google.svg"
						alt="Google"
						referrerPolicy="strict-origin-when-cross-origin"
					/>
					<F defaultMessage="Sign in with Google" />
				</TlaCtaButton>
			</div>
<<<<<<< HEAD
			<div className={styles.authGoogleButtonWrapper}>
				<TlaCtaButton
					data-testid="tla-google-sign-in-button"
					className={styles.authCtaButton}
					onClick={handleGoogleSignIn}
				>
					<img
						src="https://img.clerk.com/static/google.svg"
						alt="Google"
						referrerPolicy="strict-origin-when-cross-origin"
					/>
					<F defaultMessage="Sign in with Google" />
				</TlaCtaButton>
			</div>
=======
>>>>>>> 071cf881

			<div className={styles.authDivider}>
				<span>
					<F defaultMessage="or" />
				</span>
			</div>

			<form onSubmit={handleEmailSubmit}>
				<div className={styles.authField}>
					<label htmlFor="tla-identifier" className={styles.authLabel}>
						<F defaultMessage="Email address" />
					</label>
					<input
						id="tla-identifier"
						name="identifier"
						type="email"
						data-testid="tla-identifier-input"
						value={state.identifier}
						onChange={(e) => setState((s) => ({ ...s, identifier: e.target.value }))}
						placeholder={enterEmailAddressMsg}
						className={styles.authInput}
						required
						disabled={state.isSubmitting}
					/>
					{state.error && <div className={styles.authError}>{state.error}</div>}
				</div>

				<TlaCtaButton
					data-testid="tla-continue-with-email-button"
					className={classNames(styles.authContinueWithEmailButton, styles.authCtaButton)}
					disabled={state.isSubmitting}
					secondary
					type="submit"
				>
					<F defaultMessage="Continue with email" />
				</TlaCtaButton>

				<p className={styles.authTermsOfUse}>
					<a href="/tos.html" target="_blank" rel="noopener noreferrer">
						<F defaultMessage="Terms of Use" />
					</a>
					{/* eslint-disable-next-line react/jsx-no-literals */}
					{' · '}
					<a href="/privacy.html" target="_blank" rel="noopener noreferrer">
						<F defaultMessage="Privacy Policy" />
					</a>
				</p>
			</form>
		</>
	)
}

function TlaVerificationCodeStep({
	isSignUpFlow,
	identifier,
	emailAddressId,
	onClose,
	onComplete,
}: {
	isSignUpFlow: boolean
	onClose?(): void
	identifier: string
	emailAddressId: string | undefined
	onComplete(): void
}) {
	const [state, setState] = useState<{
		code: string
		isCodeFocused: boolean
		isSubmitting: boolean
		error: string | null
	}>({
		code: '',
		isCodeFocused: false,
		isSubmitting: false,
		error: null,
	})

	const { setActive, client } = useClerk()
	const [resendCooldown, setResendCooldown] = useState(0)
	const [resendError, setResendError] = useState<string | null>(null)

	useEffect(() => {
		if (resendCooldown <= 0 || typeof window === 'undefined') return
		const timer = window.setInterval(() => {
			setResendCooldown((prev) => (prev <= 1 ? 0 : prev - 1))
		}, 1000)
		return () => window.clearInterval(timer)
	}, [resendCooldown])

	const handleCodeChange = useCallback(
		(e: ChangeEvent<HTMLInputElement>) => {
			const next = e.target.value.replace(/[^0-9]/g, '').slice(0, 6)
			if (next.length > 6) return
			if (state.isSubmitting) return

			setState((s) => ({ ...s, error: '', code: next }))

			// If the length is 6, we need to submit the code
			if (next.length === 6) {
				if (state.isSubmitting) return

				setState((s) => ({ ...s, isSubmitting: true, error: null }))

				if (isSignUpFlow) {
					client.signUp
						.attemptEmailAddressVerification({
							code: next,
						})
						.then(async (s) => {
							if (s.status === 'complete') {
								await setActive({ session: s.createdSessionId })
								onComplete()
								return
							}
							setState((prev) => ({ ...prev, isSubmitting: false }))
							onClose?.()
						})
						.catch((e) => {
							const error = e?.errors?.[0]?.longMessage || e?.errors?.[0]?.message || 'Invalid code'
							setState((s) => ({
								...s,
								code: '',
								isSubmitting: false,
								error,
							}))
						})
					return
				}

				if (client.signIn) {
					client.signIn
						.attemptFirstFactor({
							strategy: 'email_code',
							code: next,
						})
						.then(async (r: any) => {
							if (r.status === 'complete') {
								await setActive({ session: r.createdSessionId })
								onComplete()
								return
							}
							setState((prev) => ({ ...prev, isSubmitting: false }))
							onClose?.()
						})
						.catch((e) => {
							const error = e?.errors?.[0]?.longMessage || e?.errors?.[0]?.message || 'Invalid code'
							setState((s) => ({
								...s,
								code: '',
								isSubmitting: false,
								error,
							}))
						})
				}
			}
		},
		[state, client, isSignUpFlow, setActive, onComplete, onClose]
	)

	const handleResend = useCallback(async () => {
		if (resendCooldown > 0 || state.isSubmitting) return
		setResendError(null)
		try {
			if (isSignUpFlow) {
				// Ensure email is set on signUp in case the client lost state
				if (!(client.signUp as any)?.emailAddress && identifier) {
					await client.signUp.update({ emailAddress: identifier } as any)
				}
				await client.signUp.prepareEmailAddressVerification({ strategy: 'email_code' })
			} else if (client.signIn && emailAddressId) {
				await client.signIn.prepareFirstFactor({
					strategy: 'email_code',
					emailAddressId,
				})
			}
			setResendCooldown(30)
		} catch (_e: any) {
			const e = _e as any
			setResendError(
				e?.errors?.[0]?.longMessage || e?.errors?.[0]?.message || 'Unable to resend code'
			)
		}
	}, [client, emailAddressId, identifier, isSignUpFlow, resendCooldown, state.isSubmitting])

	return (
		<>
			<p className={styles.authDescription}>
				<F defaultMessage="Check your email for a verification code." />
			</p>

			<div
				className={styles.authVerificationWrapper}
				onClick={() => {
					const el = document.getElementById('tla-verification-code') as HTMLInputElement | null
					el?.focus()
				}}
			>
				<div className={styles.authOtpBoxes} aria-hidden>
					{Array.from({ length: 6 }).map((_, i) => {
						const isFilled = state.code[i]
						const isFocused =
							state.isCodeFocused && state.code.length < 6 && i === state.code.length

						return (
							<div
								key={i}
								className={classNames(styles.authOtpBox, {
									[styles.authOtpBoxFilled]: isFilled,
									[styles.authOtpBoxFocused]: isFocused,
								})}
							>
								{isFilled || ''}
								{isFocused ? <span className={styles.authOtpCaret} /> : null}
							</div>
						)
					})}
				</div>
				<input
					id="tla-verification-code"
					data-testid="tla-verification-code-input"
					type="text"
					inputMode="numeric"
					autoFocus
					className={styles.authOtpHiddenInput}
					value={state.code}
					onChange={handleCodeChange}
					onFocus={() => setState((s) => ({ ...s, isCodeFocused: true }))}
					onBlur={() => setState((s) => ({ ...s, isCodeFocused: false }))}
					disabled={state.isSubmitting}
					maxLength={6}
				/>
			</div>

			{state.error && <div className={styles.authError}>{state.error}</div>}
			{resendError && <div className={styles.authError}>{resendError}</div>}

			<div className={styles.authResendWrapper}>
				<span className={styles.authResendText}>
					<F
						defaultMessage="Didn’t receive a code? <resend>Resend</resend>."
						values={{
							resend: (chunks) => (
								<button
									type="button"
									data-testid="tla-resend-code-button"
									onClick={handleResend}
									className={styles.authResendButton}
									disabled={resendCooldown > 0 || state.isSubmitting}
								>
									{resendCooldown > 0 ? (
										<>
											{/* eslint-disable-next-line react/jsx-no-literals */}
											{chunks} ({resendCooldown})
										</>
									) : (
										chunks
									)}
								</button>
							),
						}}
					/>
				</span>
			</div>
		</>
	)
}<|MERGE_RESOLUTION|>--- conflicted
+++ resolved
@@ -1,8 +1,5 @@
 import { useClerk, useSignIn } from '@clerk/clerk-react'
-<<<<<<< HEAD
-=======
 import { GetInviteInfoResponseBody } from '@tldraw/dotcom-shared'
->>>>>>> 071cf881
 import classNames from 'classnames'
 import { ChangeEvent, ReactNode, useCallback, useEffect, useState, type FormEvent } from 'react'
 import {
@@ -120,11 +117,6 @@
 		if (!isSignInLoaded || !signIn) return
 
 		try {
-<<<<<<< HEAD
-			const result = await signIn.create({
-				strategy: 'oauth_google',
-				redirectUrl: window.location.href,
-=======
 			const redirectUrl = inviteInfo
 				? routes.tlaInvite(inviteInfo.inviteSecret, {
 						asUrl: true,
@@ -135,7 +127,6 @@
 			const result = await signIn.create({
 				strategy: 'oauth_google',
 				redirectUrl,
->>>>>>> 071cf881
 			})
 
 			// Redirect to Google's OAuth page
@@ -146,11 +137,7 @@
 		} catch (err: any) {
 			console.error('Google sign-in error:', err)
 		}
-<<<<<<< HEAD
-	}, [signIn, isSignInLoaded])
-=======
 	}, [signIn, isSignInLoaded, inviteInfo])
->>>>>>> 071cf881
 
 	const handleEmailSubmit = useCallback(
 		async (e: FormEvent) => {
@@ -253,23 +240,6 @@
 					<F defaultMessage="Sign in with Google" />
 				</TlaCtaButton>
 			</div>
-<<<<<<< HEAD
-			<div className={styles.authGoogleButtonWrapper}>
-				<TlaCtaButton
-					data-testid="tla-google-sign-in-button"
-					className={styles.authCtaButton}
-					onClick={handleGoogleSignIn}
-				>
-					<img
-						src="https://img.clerk.com/static/google.svg"
-						alt="Google"
-						referrerPolicy="strict-origin-when-cross-origin"
-					/>
-					<F defaultMessage="Sign in with Google" />
-				</TlaCtaButton>
-			</div>
-=======
->>>>>>> 071cf881
 
 			<div className={styles.authDivider}>
 				<span>
