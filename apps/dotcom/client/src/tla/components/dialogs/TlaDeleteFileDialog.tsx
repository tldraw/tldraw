--- conflicted
+++ resolved
@@ -14,11 +14,8 @@
 import { useApp } from '../../hooks/useAppState'
 import { useIsFileOwner } from '../../hooks/useIsFileOwner'
 import { useRaw } from '../../hooks/useRaw'
-<<<<<<< HEAD
 import { useTldrawAppUiEvents } from '../../utils/app-ui-events'
-=======
 import { getRootPath } from '../../utils/urls'
->>>>>>> d6246511
 
 export function TlaDeleteFileDialog({
 	fileId,
@@ -31,11 +28,8 @@
 	const raw = useRaw()
 	const location = useLocation()
 	const navigate = useNavigate()
-<<<<<<< HEAD
 	const trackEvent = useTldrawAppUiEvents()
-=======
 	const auth = useAuth()
->>>>>>> d6246511
 
 	const isOwner = useIsFileOwner(fileId)
 
@@ -47,17 +41,12 @@
 			if (location.pathname.endsWith(TldrawAppFileRecordType.parseId(fileId))) {
 				navigate(getRootPath())
 			}
+			trackEvent('delete-file', { source: 'file-menu' })
 			onClose()
 		} else {
 			// ...um, show a error line in the dialog? try again?
 		}
-<<<<<<< HEAD
-		trackEvent('delete-file', { source: 'file-menu' })
-		onClose()
-	}, [app, fileId, location.pathname, navigate, onClose, trackEvent])
-=======
-	}, [app, fileId, location.pathname, navigate, onClose, auth])
->>>>>>> d6246511
+	}, [app, fileId, location.pathname, navigate, onClose, auth, trackEvent])
 
 	return (
 		<>
