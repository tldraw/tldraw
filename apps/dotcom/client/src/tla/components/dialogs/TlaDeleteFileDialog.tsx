import { useAuth } from '@clerk/clerk-react'
import { TldrawAppFileId, TldrawAppFileRecordType } from '@tldraw/dotcom-shared'
import { useCallback } from 'react'
import { useLocation, useNavigate } from 'react-router-dom'
import {
	TldrawUiButton,
	TldrawUiButtonLabel,
	TldrawUiDialogBody,
	TldrawUiDialogCloseButton,
	TldrawUiDialogFooter,
	TldrawUiDialogHeader,
	TldrawUiDialogTitle,
} from 'tldraw'
import { useApp } from '../../hooks/useAppState'
import { useIsFileOwner } from '../../hooks/useIsFileOwner'
import { useRaw } from '../../hooks/useRaw'
import { getRootPath } from '../../utils/urls'

export function TlaDeleteFileDialog({
	fileId,
	onClose,
}: {
	fileId: TldrawAppFileId
	onClose(): void
}) {
	const app = useApp()
	const raw = useRaw()
	const location = useLocation()
	const navigate = useNavigate()
	const auth = useAuth()

	const isOwner = useIsFileOwner(fileId)

<<<<<<< HEAD
	const handleDelete = useCallback(() => {
		app.deleteOrForgetFile(fileId)
		if (location.pathname.endsWith(TldrawAppFileRecordType.parseId(fileId))) {
			navigate(getRootPath())
=======
	const handleDelete = useCallback(async () => {
		const token = await auth.getToken()
		if (!token) throw new Error('No token')
		const result = await app.deleteOrForgetFile(fileId, token)
		if (result.ok) {
			if (location.pathname.endsWith(TldrawAppFileRecordType.parseId(fileId))) {
				navigate('/q')
			}
			onClose()
		} else {
			// ...um, show a error line in the dialog? try again?
>>>>>>> 0a5a3345
		}
	}, [app, fileId, location.pathname, navigate, onClose, auth])

	return (
		<>
			<TldrawUiDialogHeader>
				<TldrawUiDialogTitle>{raw(isOwner ? 'Delete file' : 'Forget file')}</TldrawUiDialogTitle>
				<TldrawUiDialogCloseButton />
			</TldrawUiDialogHeader>
			<TldrawUiDialogBody style={{ maxWidth: 350 }}>
				<>{raw(`Are you sure you want to ${isOwner ? 'delete' : 'forget'} this file?`)}</>
			</TldrawUiDialogBody>
			<TldrawUiDialogFooter className="tlui-dialog__footer__actions">
				<TldrawUiButton type="normal" onClick={onClose}>
					<TldrawUiButtonLabel>{raw('Cancel')}</TldrawUiButtonLabel>
				</TldrawUiButton>
				<TldrawUiButton type="danger" onClick={handleDelete}>
					<TldrawUiButtonLabel>{raw(isOwner ? 'Delete' : 'Forget')}</TldrawUiButtonLabel>
				</TldrawUiButton>
			</TldrawUiDialogFooter>
		</>
	)
}<|MERGE_RESOLUTION|>--- conflicted
+++ resolved
@@ -31,24 +31,17 @@
 
 	const isOwner = useIsFileOwner(fileId)
 
-<<<<<<< HEAD
-	const handleDelete = useCallback(() => {
-		app.deleteOrForgetFile(fileId)
-		if (location.pathname.endsWith(TldrawAppFileRecordType.parseId(fileId))) {
-			navigate(getRootPath())
-=======
 	const handleDelete = useCallback(async () => {
 		const token = await auth.getToken()
 		if (!token) throw new Error('No token')
 		const result = await app.deleteOrForgetFile(fileId, token)
 		if (result.ok) {
 			if (location.pathname.endsWith(TldrawAppFileRecordType.parseId(fileId))) {
-				navigate('/q')
+				navigate(getRootPath())
 			}
 			onClose()
 		} else {
 			// ...um, show a error line in the dialog? try again?
->>>>>>> 0a5a3345
 		}
 	}, [app, fileId, location.pathname, navigate, onClose, auth])
 
