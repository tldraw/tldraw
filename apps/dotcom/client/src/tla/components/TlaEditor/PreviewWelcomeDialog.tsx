import { createContext, useCallback, useContext, useEffect } from 'react'
import {
	LocalIndexedDb,
	TAB_ID,
	TldrawUiButton,
	TldrawUiButtonLabel,
	TldrawUiDialogBody,
	TldrawUiDialogFooter,
	TldrawUiDialogHeader,
	TldrawUiDialogTitle,
	computed,
	useDialogs,
	useEditor,
	useValue,
} from 'tldraw'
<<<<<<< HEAD
import { usePromise } from '../../../hooks/usePromise'
=======
>>>>>>> ae1857b3
import { isOverrideFlagSet } from '../../../routes'
import { getScratchPersistenceKey } from '../../../utils/scratch-persistence-key'
import { useApp } from '../../hooks/useAppState'
import { useCurrentFileId } from '../../hooks/useCurrentFileId'
import { F } from '../../utils/i18n'
import { getLocalSessionState, updateLocalSessionState } from '../../utils/local-session-state'
import { Slurper } from '../../utils/slurping'

// yo this whole file can be deleted when tla becomes the default .com experience
export const RemountImagesContext = createContext<() => void>(() => {})

async function userHasSlurpableDocument() {
	const persistenceKey = getScratchPersistenceKey()
	const db = new LocalIndexedDb(persistenceKey)
	const data = await db.load({ sessionId: TAB_ID })
	db.close()
	const numShapes = data.records.filter((r) => r.typeName === 'shape').length
	return numShapes > 0
}

function WelcomeDialog({ hasSlurpableDocument }: { hasSlurpableDocument: boolean }) {
	const dialogs = useDialogs()
	const editor = useEditor()

	const onDismiss = useCallback(() => {
		dialogs.removeDialog(dialogId)
	}, [dialogs])

	const remountImageShapes = useContext(RemountImagesContext)

	const app = useApp()
	const fileId = useCurrentFileId()!

	const onSlurp = useCallback(async () => {
		const abortController = new AbortController()
		editor.disposables.add(() => abortController.abort())
		await new Slurper({
			abortSignal: abortController.signal,
			addDialog: dialogs.addDialog,
			app,
			editor,
			fileId,
			remountImageShapes,
			slurpPersistenceKey: getScratchPersistenceKey(),
		}).slurp()
		onDismiss()
	}, [app, dialogs.addDialog, editor, fileId, onDismiss, remountImageShapes])

	const file = app.getFile(fileId)
	const isOwner = file && file.ownerId === app.getUser().id
	const isCurrentFileEmpty =
		editor.store.allRecords().filter((r) => r.typeName === 'shape').length === 0
	const offerSlurp = hasSlurpableDocument && isCurrentFileEmpty && isOwner

	return (
		// using `visibility: hidden` instead of `return null` when loading
		// because radix dialog complains if we mount a dialog a title
		<div>
			<TldrawUiDialogHeader>
				<TldrawUiDialogTitle style={{ fontWeight: 700 }}>
					<F defaultMessage="Welcome to the new tldraw.com!" />
				</TldrawUiDialogTitle>
			</TldrawUiDialogHeader>
			<TldrawUiDialogBody
				style={{ maxWidth: 350, display: 'flex', flexDirection: 'column', gap: 8, paddingTop: 4 }}
			>
				<p>
					<F defaultMessage="This is a preview release of the new tldraw.com which features file saving, collaboration, and publishing." />
				</p>
				<p>
					<F defaultMessage="To go back to the old tldraw.com, sign out from the user menu." />
				</p>
			</TldrawUiDialogBody>
			<TldrawUiDialogFooter className="tlui-dialog__footer__actions">
				{offerSlurp ? (
					<>
						<TldrawUiButton type="normal" onClick={onDismiss}>
							<TldrawUiButtonLabel>
								<F defaultMessage="Skip import" />
							</TldrawUiButtonLabel>
						</TldrawUiButton>
						<TldrawUiButton type="primary" onClick={onSlurp}>
							<TldrawUiButtonLabel>
								<F defaultMessage="Import from old tldraw.com" />
							</TldrawUiButtonLabel>
						</TldrawUiButton>
					</>
				) : (
					<TldrawUiButton type="primary" onClick={onDismiss}>
						<TldrawUiButtonLabel>
							<F defaultMessage="Got it" />
						</TldrawUiButtonLabel>
					</TldrawUiButton>
				)}
			</TldrawUiDialogFooter>
		</div>
	)
}

const shouldShowWelcomeDialog$ = computed(
	'shouldShowWelcomeDialog',
	() => getLocalSessionState().shouldShowWelcomeDialog ?? false
)
const dialogId = 'tla-welcome'

export function PreviewWelcomeDialog() {
	const dialogs = useDialogs()
	const shouldShowWelcomeDialog = useValue(shouldShowWelcomeDialog$)
	const onClose = useCallback(
		() => updateLocalSessionState((state) => ({ ...state, shouldShowWelcomeDialog: false })),
		[]
	)

	useEffect(() => {
		if (shouldShowWelcomeDialog && !isOverrideFlagSet) {
<<<<<<< HEAD
			dialogs.addDialog({
				id: dialogId,
				component: WelcomeDialog,
				onClose,
				preventBackgroundClose: true,
=======
			userHasSlurpableDocument().then((hasSlurpableDocument) => {
				dialogs.addDialog({
					id: dialogId,
					component: () => <WelcomeDialog hasSlurpableDocument={hasSlurpableDocument} />,
					onClose,
					preventBackgroundClose: true,
				})
>>>>>>> ae1857b3
			})
		}
	}, [dialogs, onClose, shouldShowWelcomeDialog])
	return null
}<|MERGE_RESOLUTION|>--- conflicted
+++ resolved
@@ -13,10 +13,6 @@
 	useEditor,
 	useValue,
 } from 'tldraw'
-<<<<<<< HEAD
-import { usePromise } from '../../../hooks/usePromise'
-=======
->>>>>>> ae1857b3
 import { isOverrideFlagSet } from '../../../routes'
 import { getScratchPersistenceKey } from '../../../utils/scratch-persistence-key'
 import { useApp } from '../../hooks/useAppState'
@@ -132,13 +128,6 @@
 
 	useEffect(() => {
 		if (shouldShowWelcomeDialog && !isOverrideFlagSet) {
-<<<<<<< HEAD
-			dialogs.addDialog({
-				id: dialogId,
-				component: WelcomeDialog,
-				onClose,
-				preventBackgroundClose: true,
-=======
 			userHasSlurpableDocument().then((hasSlurpableDocument) => {
 				dialogs.addDialog({
 					id: dialogId,
@@ -146,7 +135,6 @@
 					onClose,
 					preventBackgroundClose: true,
 				})
->>>>>>> ae1857b3
 			})
 		}
 	}, [dialogs, onClose, shouldShowWelcomeDialog])
