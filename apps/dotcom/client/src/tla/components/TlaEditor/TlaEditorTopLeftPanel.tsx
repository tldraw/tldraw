import { SignUpButton } from '@clerk/clerk-react'
import classNames from 'classnames'
import { useCallback, useEffect, useRef, useState } from 'react'
import { Link, useParams } from 'react-router-dom'
import {
	DefaultPageMenu,
	EditSubmenu,
	ExportFileContentSubMenu,
	ExtrasGroup,
	PreferencesGroup,
	TldrawUiButton,
	TldrawUiButtonLabel,
	TldrawUiDropdownMenuContent,
	TldrawUiDropdownMenuRoot,
	TldrawUiDropdownMenuTrigger,
	TldrawUiInput,
	TldrawUiMenuContextProvider,
	TldrawUiMenuGroup,
	ViewSubmenu,
	useEditor,
	usePassThroughWheelEvents,
	useValue,
} from 'tldraw'
import { useApp } from '../../hooks/useAppState'
import { useCurrentFileId } from '../../hooks/useCurrentFileId'
import { useIsFileOwner } from '../../hooks/useIsFileOwner'
import { TLAppUiEventSource, useTldrawAppUiEvents } from '../../utils/app-ui-events'
import { defineMessages, useMsg } from '../../utils/i18n'
import { TlaAppMenuGroupLazyFlipped } from '../TlaAppMenuGroup/TlaAppMenuGroup'
import { TlaFileMenu } from '../TlaFileMenu/TlaFileMenu'
import { TlaIcon, TlaIconWrapper } from '../TlaIcon/TlaIcon'
import { TlaSidebarToggle } from '../TlaSidebar/components/TlaSidebarToggle'
import { TlaSidebarToggleMobile } from '../TlaSidebar/components/TlaSidebarToggleMobile'
import styles from './top.module.css'

const messages = defineMessages({
	signIn: { defaultMessage: 'Sign in' },
	pageMenu: { defaultMessage: 'Page menu' },
	brand: { defaultMessage: 'tldraw' },
})

// There are some styles in tla.css that adjust the regular tlui top panels

export function TlaEditorTopLeftPanel({ isAnonUser }: { isAnonUser: boolean }) {
	const ref = useRef<HTMLDivElement>(null)
	usePassThroughWheelEvents(ref)

	return (
		<div ref={ref} className={classNames(styles.topPanelLeft)}>
			<div className={classNames(styles.topPanelLeftButtons)}>
				{isAnonUser ? <TlaEditorTopLeftPanelAnonymous /> : <TlaEditorTopLeftPanelSignedIn />}
			</div>
		</div>
	)
}

export function TlaEditorTopLeftPanelAnonymous() {
	const separator = '/'
	const brandMsg = useMsg(messages.brand)
	const pageMenuLbl = useMsg(messages.pageMenu)

	const editor = useEditor()
	const fileSlug = useParams<{ fileSlug: string }>().fileSlug
	const anonFileName = useValue(
		'fileName',
		() => (fileSlug ? editor.getDocumentSettings().name || 'New board' : ''),
		[editor, fileSlug]
	)

	const hasPages = useValue('hasPages', () => editor.getPages().length > 1, [editor])

	// This is used in three places
	// - root, ie tldraw.com
	// - being an anonymous guest on someone else's file
	// - being a logged out viewer of a published file

	return (
		<>
			<Link to="/" className={styles.brand}>
				<TlaIconWrapper data-size="m">
					<TlaIcon className="tla-tldraw-sidebar-icon" icon="tldraw" />
				</TlaIconWrapper>
				<div className={classNames('tla-text_ui__title', 'notranslate')}>{brandMsg}</div>
			</Link>
			{anonFileName && (
				<>
					<span className={styles.topPanelSeparator}>{separator}</span>
					<div className={classNames(styles.inputWrapper)}>
						<button className={styles.nameWidthSetter} data-testid="tla-file-name">
							{anonFileName.replace(/ /g, '\u00a0')}
						</button>
					</div>
				</>
			)}

			{hasPages && (
				<>
					<span className={styles.topPanelSeparator}>{separator}</span>
					<DefaultPageMenu />
				</>
			)}
			<TldrawUiDropdownMenuRoot id={`file-menu-anon`}>
				<TldrawUiMenuContextProvider type="menu" sourceId="dialog">
					<TldrawUiDropdownMenuTrigger>
						<button className={styles.linkMenu} title={pageMenuLbl}>
							<TlaIcon icon="dots-vertical-strong" />
						</button>
					</TldrawUiDropdownMenuTrigger>
					<TldrawUiDropdownMenuContent side="bottom" align="start" alignOffset={0} sideOffset={0}>
						<EditSubmenu />
						<ViewSubmenu />
						<ExportFileContentSubMenu />
						<ExtrasGroup />
						<TlaAppMenuGroupLazyFlipped />
						<TldrawUiMenuGroup id="signin">
							<SignInMenuItem />
						</TldrawUiMenuGroup>
					</TldrawUiDropdownMenuContent>
				</TldrawUiMenuContextProvider>
			</TldrawUiDropdownMenuRoot>
		</>
	)
}

export function TlaEditorTopLeftPanelSignedIn() {
	const editor = useEditor()
	const [isRenaming, setIsRenaming] = useState(false)
	const pageMenuLbl = useMsg(messages.pageMenu)

	const fileSlug = useParams<{ fileSlug: string }>().fileSlug ?? '_not_a_file_' // fall back to a string that will not match any file
	const isOwner = useIsFileOwner(fileSlug)

	const app = useApp()
	const fileId = useCurrentFileId()!
	const fileName = useValue(
		'fileName',
		// TODO(david): This is a temporary fix for allowing guests to see the file name.
		// We update the name in the document record on it's DO when the file record changes.
		// We should figure out a way to have a single source of truth for the file name.
		// And to allow guests to 'subscribe' to file metadata updates somehow.
		() => {
			// we need that backup file name for empty file names
			return app.getFileName(fileId).trim() || editor.getDocumentSettings().name
		},
		[app, editor, fileId]
	)
	const handleFileNameChange = useCallback(
		(name: string) => {
<<<<<<< HEAD
			setIsRenaming(false)
			// don't allow guests to update the file name
			app.updateFile({ id: fileId, name })
=======
			if (isOwner) {
				setIsRenaming(false)
				// don't allow guests to update the file name
				app.updateFile(fileId, (file) => ({ ...file, name }))
				editor.updateDocumentSettings({ name })
			}
>>>>>>> 5bcd5873
		},
		[app, editor, fileId, isOwner]
	)

	const handleRenameAction = () => setIsRenaming(true)
	const handleRenameEnd = () => setIsRenaming(false)

	const separator = '/'
	return (
		<>
			<TlaSidebarToggle />
			<TlaSidebarToggleMobile />
			<TlaFileNameEditor
				source="file-header"
				isRenaming={isRenaming}
				fileName={fileName}
				onChange={isOwner ? handleFileNameChange : undefined}
				onEnd={handleRenameEnd}
			/>
			<span className={styles.topPanelSeparator}>{separator}</span>
			<DefaultPageMenu />
			<TlaFileMenu
				fileId={fileId}
				source="file-header"
				onRenameAction={handleRenameAction}
				trigger={
					<button className={styles.linkMenu} title={pageMenuLbl}>
						<TlaIcon icon="dots-vertical-strong" />
					</button>
				}
			>
				<TldrawUiMenuGroup id="regular-stuff">
					<EditSubmenu />
					<ViewSubmenu />
					<ExportFileContentSubMenu />
					<ExtrasGroup />
				</TldrawUiMenuGroup>
				<TldrawUiMenuGroup id="preferences">
					<PreferencesGroup />
				</TldrawUiMenuGroup>
			</TlaFileMenu>
		</>
	)
}

function TlaFileNameEditor({
	fileName,
	onChange,
	onEnd,
	isRenaming,
	source,
}: {
	fileName: string
	onChange?(name: string): void
	onEnd?(): void
	isRenaming?: boolean
	source: TLAppUiEventSource
}) {
	const [isEditing, setIsEditing] = useState(false)
	const trackEvent = useTldrawAppUiEvents()
	const handleEditingStart = useCallback(() => {
		if (!onChange) return
		setIsEditing(true)
	}, [onChange])

	const handleEditingEnd = useCallback(() => {
		if (!onChange) return
		setIsEditing(false)
	}, [onChange])

	const handleEditingComplete = useCallback(
		(name: string) => {
			if (!onChange) return
			setIsEditing(false)
			onChange(name)
			onEnd?.()
			trackEvent('rename-file', { name, source })
		},
		[onChange, onEnd, trackEvent, source]
	)

	useEffect(() => {
		if (isRenaming && !isEditing) {
			// Wait a tick, otherwise the blur event immediately exits the input.
			setTimeout(() => setIsEditing(true), 0)
		}
	}, [isRenaming, isEditing])

	return (
		<div className={classNames(styles.inputWrapper, onChange && styles.inputWrapperEditable)}>
			{isEditing ? (
				<TlaFileNameEditorInput
					fileName={fileName}
					onComplete={handleEditingComplete}
					onBlur={handleEditingEnd}
				/>
			) : (
				<button
					className={styles.nameWidthSetter}
					onClick={onChange ? handleEditingStart : undefined}
					data-testid="tla-file-name"
				>
					{fileName.replace(/ /g, '\u00a0')}
				</button>
			)}
		</div>
	)
}

function TlaFileNameEditorInput({
	fileName,
	onComplete,
	onBlur,
}: {
	fileName: string
	onComplete(name: string): void
	onBlur(): void
}) {
	const rTemporaryName = useRef<string>(fileName)
	const [temporaryFileName, setTemporaryFileName] = useState(fileName)

	const handleBlur = useCallback(() => {
		// dispatch the new filename via onComplete
		const newFileName = rTemporaryName.current.replace(/ /g, '\u00a0')
		setTemporaryFileName(newFileName)
		rTemporaryName.current = newFileName
		onComplete(newFileName)
		onBlur()
	}, [onBlur, onComplete])

	const handleCancel = useCallback(() => {
		// restore original filename from file
		setTemporaryFileName(fileName)
		rTemporaryName.current = fileName
		onBlur()
	}, [onBlur, fileName])

	const handleValueChange = useCallback((value: string) => {
		setTemporaryFileName(value)
		rTemporaryName.current = value
	}, [])

	return (
		<>
			<TldrawUiInput
				className={styles.nameInput}
				value={temporaryFileName.replace(/ /g, '\u00a0')}
				onValueChange={handleValueChange}
				onCancel={handleCancel}
				onBlur={handleBlur}
				autoSelect
				autoFocus
			/>
			<div className={styles.nameWidthSetter}>{temporaryFileName.replace(/ /g, '\u00a0')}</div>
		</>
	)
}

function SignInMenuItem() {
	const msg = useMsg(messages.signIn)
	return (
		<SignUpButton
			mode="modal"
			forceRedirectUrl={location.pathname + location.search}
			signInForceRedirectUrl={location.pathname + location.search}
		>
			<TldrawUiButton type="menu" data-testid="tla-sign-up-menu-button">
				<TldrawUiButtonLabel>{msg}</TldrawUiButtonLabel>
				<TlaIcon icon="sign-in" />
			</TldrawUiButton>
		</SignUpButton>
	)
}<|MERGE_RESOLUTION|>--- conflicted
+++ resolved
@@ -146,18 +146,12 @@
 	)
 	const handleFileNameChange = useCallback(
 		(name: string) => {
-<<<<<<< HEAD
-			setIsRenaming(false)
-			// don't allow guests to update the file name
-			app.updateFile({ id: fileId, name })
-=======
 			if (isOwner) {
 				setIsRenaming(false)
 				// don't allow guests to update the file name
-				app.updateFile(fileId, (file) => ({ ...file, name }))
+				app.updateFile({ id: fileId, name })
 				editor.updateDocumentSettings({ name })
 			}
->>>>>>> 5bcd5873
 		},
 		[app, editor, fileId, isOwner]
 	)
