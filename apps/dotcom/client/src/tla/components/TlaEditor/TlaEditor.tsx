import { TLCustomServerEvent, getLicenseKey } from '@tldraw/dotcom-shared'
import { FairyEntity } from '@tldraw/fairy-shared'
import { useSync } from '@tldraw/sync'
import { Suspense, lazy, useCallback, useEffect, useMemo, useRef, useState } from 'react'
import {
	DefaultDebugMenu,
	Editor,
	TLComponents,
	TLPresenceStateInfo,
	TLSessionStateSnapshot,
	TLUiDialogsContextType,
	Tldraw,
	TldrawUiMenuItem,
	createSessionStateSnapshotSignal,
	getDefaultUserPresence,
	parseDeepLinkString,
	react,
	throttle,
	tltime,
	useAtom,
	useDialogs,
	useEditor,
	useEvent,
	useValue,
	type TLPresenceUserInfo,
	type TLStore,
} from 'tldraw'
import { ThemeUpdater } from '../../../components/ThemeUpdater/ThemeUpdater'
import { useOpenUrlAndTrack } from '../../../hooks/useOpenUrlAndTrack'
import { useRoomLoadTracking } from '../../../hooks/useRoomLoadTracking'
import { trackEvent, useHandleUiEvents } from '../../../utils/analytics'
import { assetUrls } from '../../../utils/assetUrls'
import { MULTIPLAYER_SERVER } from '../../../utils/config'
import { createAssetFromUrl } from '../../../utils/createAssetFromUrl'
import { isProductionEnv } from '../../../utils/env'
import { globalEditor } from '../../../utils/globalEditor'
import { multiplayerAssetStore } from '../../../utils/multiplayerAssetStore'
import { TldrawApp } from '../../app/TldrawApp'
import { useMaybeApp } from '../../hooks/useAppState'
import { useFairyAccess } from '../../hooks/useFairyAccess'
import { ReadyWrapper, useSetIsReady } from '../../hooks/useIsReady'
import { useNewRoomCreationTracking } from '../../hooks/useNewRoomCreationTracking'
import { useTldrawUser } from '../../hooks/useUser'
import { maybeSlurp } from '../../utils/slurping'
import { A11yAudit } from './TlaDebug'
import { TlaEditorWrapper } from './TlaEditorWrapper'
import { TlaEditorErrorFallback } from './editor-components/TlaEditorErrorFallback'
import { TlaEditorMenuPanel } from './editor-components/TlaEditorMenuPanel'
import { TlaEditorSharePanel } from './editor-components/TlaEditorSharePanel'
import { TlaEditorTopPanel } from './editor-components/TlaEditorTopPanel'
import { SneakyDarkModeSync } from './sneaky/SneakyDarkModeSync'
import { SneakyTldrawFileDropHandler } from './sneaky/SneakyFileDropHandler'
import { SneakyLargeFileHander } from './sneaky/SneakyLargeFileHandler'
import { SneakySetDocumentTitle } from './sneaky/SneakySetDocumentTitle'
import { SneakyToolSwitcher } from './sneaky/SneakyToolSwitcher'
import { useExtraDragIconOverrides } from './useExtraToolDragIcons'
import { useFileEditorOverrides } from './useFileEditorOverrides'

// Lazy load fairy components
const FairyApp = lazy(() =>
	import('../../../fairy/FairyApp').then((m) => ({
		default: m.FairyApp,
	}))
)
const FairyHUD = lazy(() =>
	import('../../../fairy/FairyHUD').then((m) => ({ default: m.FairyHUD }))
)
const FairyVision = lazy(() =>
	import('../../../fairy/FairyVision').then((m) => ({ default: m.FairyVision }))
)
const Fairies = lazy(() => import('../../../fairy/Fairies').then((m) => ({ default: m.Fairies })))
const RemoteFairies = lazy(() =>
	import('../../../fairy/RemoteFairies').then((m) => ({ default: m.RemoteFairies }))
)
// const InCanvasTaskList = lazy(() =>
// 	import('../../../fairy/InCanvasTaskList').then((m) => ({ default: m.InCanvasTaskList }))
// )

/** @internal */
export const components: TLComponents = {
	ErrorFallback: TlaEditorErrorFallback,
	MenuPanel: TlaEditorMenuPanel,
	TopPanel: TlaEditorTopPanel,
	SharePanel: TlaEditorSharePanel,
	Dialogs: null,
	Toasts: null,
}

interface TlaEditorProps {
	fileSlug: string
	isEmbed?: boolean
	deepLinks?: boolean
}

export function TlaEditor(props: TlaEditorProps) {
	// force re-mount when the file slug changes to prevent state from leaking between files
	return (
		<>
			<SneakySetDocumentTitle />
			<ReadyWrapper key={props.fileSlug}>
				<TlaEditorInner {...props} key={props.fileSlug} />
			</ReadyWrapper>
		</>
	)
}

function TlaEditorInner({ fileSlug, deepLinks }: TlaEditorProps) {
	const handleUiEvent = useHandleUiEvents()
	const app = useMaybeApp()

	const fileId = fileSlug

	const setIsReady = useSetIsReady()

	const dialogs = useDialogs()
	// need to wrap this in a useEvent to prevent the context id from changing on us
	const addDialog: TLUiDialogsContextType['addDialog'] = useEvent((dialog) =>
		dialogs.addDialog(dialog)
	)

	// We cycle this flag to cause shapes to remount when slurping images/videos fails.
	// Because in that case we want to show the failure state for the images/videos.
	// i.e. where it appears that they are not present. so the user knows which ones failed.
	// There's probably a better way of doing this but I couldn't think of one.
	const hideAllShapes = useAtom('hideAllShapes', false)
	const getShapeVisibility = useCallback(
		() => (hideAllShapes.get() ? 'hidden' : 'inherit'),
		[hideAllShapes]
	)
	const remountImageShapes = useCallback(() => {
		hideAllShapes.set(true)
		requestAnimationFrame(() => {
			hideAllShapes.set(false)
		})
	}, [hideAllShapes])

	const trackRoomLoaded = useRoomLoadTracking()
	const trackNewRoomCreation = useNewRoomCreationTracking()

	const handleMount = useCallback(
		(editor: Editor) => {
			trackRoomLoaded(editor)
			trackNewRoomCreation(app, fileId)
			;(window as any).app = app
			;(window as any).editor = editor
			// Register the editor globally
			globalEditor.set(editor)

			// Register the external asset handler
			editor.registerExternalAssetHandler('url', createAssetFromUrl)

			if (!app) {
				setIsReady()
				return
			}

			const fileState = app.getFileState(fileId)
			const deepLink = new URLSearchParams(window.location.search).get('d')
			if (fileState?.lastSessionState && !deepLink) {
				editor.loadSnapshot(
					{ session: JSON.parse(fileState.lastSessionState.trim() || 'null') },
					{ forceOverwriteSessionState: true }
				)
			} else if (deepLink) {
				editor.navigateToDeepLink(parseDeepLinkString(deepLink))
			}
			const fileStateUpdater = new FileStateUpdater(app, fileId, editor)

			const abortController = new AbortController()
			maybeSlurp({
				app,
				editor,
				fileId,
				abortSignal: abortController.signal,
				addDialog,
				remountImageShapes,
			}).then(setIsReady)

			return () => {
				fileStateUpdater.dispose()
				abortController.abort()
			}
		},
		[addDialog, trackRoomLoaded, trackNewRoomCreation, app, fileId, remountImageShapes, setIsReady]
	)

	const user = useTldrawUser()
	const getUserToken = useEvent(async () => {
		return (await user?.getToken()) ?? 'not-logged-in'
	})
	const hasUser = !!user
	const assets = useMemo(() => {
		return multiplayerAssetStore(() => fileId)
	}, [fileId])

	// Ref to store agents for presence syncing
	// TODO(mime): use TldrawFairyAgent[] type when ready
	const agentsRef = useRef<any[]>([])

	const store = useSync({
		uri: useCallback(async () => {
			const url = new URL(`${MULTIPLAYER_SERVER}/app/file/${fileSlug}`)
			if (hasUser) {
				url.searchParams.set('accessToken', await getUserToken())
			}
			return url.toString()
		}, [fileSlug, hasUser, getUserToken]),
		assets,
		userInfo: app?.tlUser.userPreferences,
		onCustomMessageReceived: useCallback((message: TLCustomServerEvent) => {
			trackEvent(message.type)
		}, []),
		getUserPresence: useCallback(
			(store: TLStore, userInfo: TLPresenceUserInfo): TLPresenceStateInfo | null => {
				const defaultPresence = getDefaultUserPresence(store, userInfo)
				if (!defaultPresence) return null

				// Add fairy positions to presence for all active agents
				const fairyPresences =
					agentsRef.current
						?.map((agent) => {
							const entity = agent?.$fairyEntity?.get?.() as FairyEntity | undefined
							const outfit = agent?.$fairyConfig?.get?.()?.outfit as string | undefined
							if (!entity || !outfit) return null
							return { entity, outfit }
						})
						.filter((agent): agent is NonNullable<typeof agent> => agent !== null) ?? []

				defaultPresence.meta = { ...defaultPresence.meta, fairies: fairyPresences }
				return defaultPresence
			},
			[]
		),
	})

	// we need to prevent calling onFileExit if the store is in an error state
	const storeError = useRef(false)
	if (store.status === 'error') {
		storeError.current = true
	}

	// Handle entering and exiting the file, with some protection against rapid enters/exits
	useEffect(() => {
		if (!app) return
		if (store.status !== 'synced-remote') return
		let didEnter = false
		let timer: number

		const fileState = app.getFileState(fileId)

		if (fileState && fileState.firstVisitAt) {
			// If there's a file state already then wait a second before marking it as entered
			timer = tltime.setTimeout(
				'file enter timer',
				() => {
					app.onFileEnter(fileId)
					didEnter = true
				},
				1000
			)
		} else {
			// If there's not a file state yet (i.e. if we're visiting this for the first time) then do an enter
			app.onFileEnter(fileId)
			didEnter = true
		}

		return () => {
			clearTimeout(timer)
			if (didEnter && !storeError.current) {
				app.updateFileState(fileId, { lastVisitAt: Date.now() })
			}
		}
	}, [app, fileId, store.status])

	const overrides = useFileEditorOverrides({ fileSlug })
	const extraDragIconOverrides = useExtraDragIconOverrides()

	const hasFairyAccess = useFairyAccess()

	// Fairy stuff

	// TODO(mime): use TldrawFairyAgent[] type when ready
	const [_agents, setAgents] = useState<any[]>([])
	// filter out deleted fairies (setAgents gets called after a fairy has been deleted)
	const agents = useValue('agents', () => _agents.filter((a) => a.$fairyConfig.get()), [_agents])
	// keep a ref in sync so getUserPresence can read current agents without re-creating the callback
	useEffect(() => {
		agentsRef.current = agents
	}, [agents])

	const instanceComponents = useMemo((): TLComponents => {
		const canShowFairies = app && agents && hasFairyAccess

		return {
			...components,
			Overlays: () => (
				<>
					{canShowFairies && (
						<Suspense fallback={<div />}>
							<FairyVision agents={agents} />
							{/* <InCanvasTaskList agents={agents} /> */}
							<RemoteFairies />
							<Fairies agents={agents} />
						</Suspense>
					)}
				</>
			),
			InFrontOfTheCanvas: () => (
				<>
					{canShowFairies && (
						<Suspense fallback={<div />}>
							<FairyHUD agents={agents} />
						</Suspense>
					)}
				</>
			),
<<<<<<< HEAD
			DebugMenu: () => (
				<CustomDebugMenu />
			),
=======
			DebugMenu: () => <CustomDebugMenu />,
>>>>>>> 98374c51
		}
	}, [agents, hasFairyAccess, app])

	return (
		<TlaEditorWrapper>
			<Tldraw
				className="tla-editor"
				licenseKey={getLicenseKey()}
				store={store}
				assetUrls={assetUrls}
				user={app?.tlUser}
				onMount={handleMount}
				onUiEvent={handleUiEvent}
				components={instanceComponents}
				options={{ actionShortcutsLocation: 'toolbar' }}
				deepLinks={deepLinks || undefined}
				overrides={[overrides, extraDragIconOverrides]}
				getShapeVisibility={getShapeVisibility}
			>
				<ThemeUpdater />
				<SneakyDarkModeSync />
				<SneakyToolSwitcher />
				{app && <SneakyTldrawFileDropHandler />}
				<SneakyLargeFileHander />
				{app && hasFairyAccess && (
					<Suspense fallback={null}>
						<FairyApp setAgents={setAgents} fileId={fileId} />
					</Suspense>
				)}
			</Tldraw>
		</TlaEditorWrapper>
	)
}

function CustomDebugMenu() {
	const app = useMaybeApp()
	const openAndTrack = useOpenUrlAndTrack('unknown')
	const editor = useEditor()
	const isReadOnly = useValue('isReadOnly', () => editor.getIsReadonly(), [editor])
	return (
		<DefaultDebugMenu>
			<A11yAudit />
			{!isReadOnly && app && (
				<>
					<TldrawUiMenuItem
						id="user-manual"
						label="File history"
						readonlyOk
						onSelect={() => {
							const url = new URL(window.location.href)
							url.pathname += '/history'
							openAndTrack(url.toString())
						}}
					/>
					{!isProductionEnv && (
						<TldrawUiMenuItem
							id="user-manual"
							label="File history (pierre)"
							readonlyOk
							onSelect={() => {
								const url = new URL(window.location.href)
								url.pathname += '/pierre-history'
								openAndTrack(url.toString())
							}}
						/>
					)}
				</>
			)}
<<<<<<< HEAD
			<DefaultDebugMenuContent />
=======
>>>>>>> 98374c51
		</DefaultDebugMenu>
	)
}

const FILE_STATE_UPDATE_INTERVAL = 10_000
class FileStateUpdater {
	disposables = new Set<() => void>()
	constructor(
		private readonly app: TldrawApp,
		private readonly fileId: string,
		editor: Editor
	) {
		this.disposables.add(
			editor.store.listen(
				() => {
					this.didDocumentChange = true
					this.update()
				},
				{ scope: 'document', source: 'user' }
			)
		)
		const flush = () => {
			this.update.flush()
		}
		window.addEventListener('beforeunload', flush)
		this.disposables.add(() => {
			window.removeEventListener('beforeunload', flush)
		})

		const sessionState$ = createSessionStateSnapshotSignal(editor.store)
		let firstTime = true
		this.disposables.add(
			react('update session state', () => {
				const state = sessionState$.get()
				if (firstTime) {
					firstTime = false
					return
				}
				if (!state) return
				this.nextSessionState = state
				this.update()
			})
		)
	}

	private nextSessionState: TLSessionStateSnapshot | null = null
	private didDocumentChange = false

	private update = throttle(
		() => {
			if (!this.nextSessionState && !this.didDocumentChange) return
			const state = this.nextSessionState
			this.nextSessionState = null
			const didChange = this.didDocumentChange
			this.didDocumentChange = false
			this.app.updateFileState(this.fileId, {
				lastSessionState: state ? JSON.stringify(state) : undefined,
				lastEditAt: didChange ? Date.now() : undefined,
				lastVisitAt: Date.now(),
			})
		},
		FILE_STATE_UPDATE_INTERVAL,
		{ trailing: true, leading: false }
	)

	dispose() {
		this.update.flush()
		this.disposables.forEach((dispose) => dispose())
		this.disposables.clear()
	}
}<|MERGE_RESOLUTION|>--- conflicted
+++ resolved
@@ -314,13 +314,7 @@
 					)}
 				</>
 			),
-<<<<<<< HEAD
-			DebugMenu: () => (
-				<CustomDebugMenu />
-			),
-=======
 			DebugMenu: () => <CustomDebugMenu />,
->>>>>>> 98374c51
 		}
 	}, [agents, hasFairyAccess, app])
 
@@ -389,10 +383,6 @@
 					)}
 				</>
 			)}
-<<<<<<< HEAD
-			<DefaultDebugMenuContent />
-=======
->>>>>>> 98374c51
 		</DefaultDebugMenu>
 	)
 }
