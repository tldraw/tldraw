import { TLCustomServerEvent, getLicenseKey } from '@tldraw/dotcom-shared'
import { createDebugValue } from '@tldraw/editor'
import { FairyEntity } from '@tldraw/fairy-shared'
import { useSync } from '@tldraw/sync'
import { Suspense, lazy, useCallback, useEffect, useMemo, useRef, useState } from 'react'
import {
	DefaultDebugMenu,
	DefaultDebugMenuContent,
	Editor,
	TLComponents,
	TLPresenceStateInfo,
	TLSessionStateSnapshot,
	TLUiDialogsContextType,
	Tldraw,
	TldrawUiMenuItem,
	createSessionStateSnapshotSignal,
	getDefaultUserPresence,
	parseDeepLinkString,
	react,
	throttle,
	tltime,
	useAtom,
	useDialogs,
	useEditor,
	useEvent,
	useValue,
	type TLPresenceUserInfo,
	type TLStore,
} from 'tldraw'
import { ThemeUpdater } from '../../../components/ThemeUpdater/ThemeUpdater'
import { useOpenUrlAndTrack } from '../../../hooks/useOpenUrlAndTrack'
import { useRoomLoadTracking } from '../../../hooks/useRoomLoadTracking'
import { trackEvent, useHandleUiEvents } from '../../../utils/analytics'
import { assetUrls } from '../../../utils/assetUrls'
import { MULTIPLAYER_SERVER } from '../../../utils/config'
import { createAssetFromUrl } from '../../../utils/createAssetFromUrl'
import { isProductionEnv } from '../../../utils/env'
import { globalEditor } from '../../../utils/globalEditor'
import { multiplayerAssetStore } from '../../../utils/multiplayerAssetStore'
import { TldrawApp } from '../../app/TldrawApp'
import { useMaybeApp } from '../../hooks/useAppState'
import { useFairyAccess } from '../../hooks/useFairyAccess'
import { ReadyWrapper, useSetIsReady } from '../../hooks/useIsReady'
import { useNewRoomCreationTracking } from '../../hooks/useNewRoomCreationTracking'
import { useTldrawUser } from '../../hooks/useUser'
import { maybeSlurp } from '../../utils/slurping'
import { A11yAudit } from './TlaDebug'
import { TlaEditorWrapper } from './TlaEditorWrapper'
import { TlaEditorErrorFallback } from './editor-components/TlaEditorErrorFallback'
import { TlaEditorMenuPanel } from './editor-components/TlaEditorMenuPanel'
import { TlaEditorSharePanel } from './editor-components/TlaEditorSharePanel'
import { TlaEditorTopPanel } from './editor-components/TlaEditorTopPanel'
import { SneakyDarkModeSync } from './sneaky/SneakyDarkModeSync'
import { SneakyTldrawFileDropHandler } from './sneaky/SneakyFileDropHandler'
import { SneakyLargeFileHander } from './sneaky/SneakyLargeFileHandler'
import { SneakySetDocumentTitle } from './sneaky/SneakySetDocumentTitle'
import { SneakyToolSwitcher } from './sneaky/SneakyToolSwitcher'
import { useExtraDragIconOverrides } from './useExtraToolDragIcons'
import { useFileEditorOverrides } from './useFileEditorOverrides'

// Lazy load fairy components
<<<<<<< HEAD
=======
export const MAX_FAIRY_COUNT = 3
>>>>>>> fb247de5
const FairyApp = lazy(() =>
	import('../../../fairy/FairyApp').then((m) => ({
		default: m.FairyApp,
	}))
)
const FairyHUD = lazy(() =>
	import('../../../fairy/FairyHUD').then((m) => ({ default: m.FairyHUD }))
)
const FairyVision = lazy(() =>
	import('../../../fairy/FairyVision').then((m) => ({ default: m.FairyVision }))
)
const Fairies = lazy(() => import('../../../fairy/Fairies').then((m) => ({ default: m.Fairies })))
const RemoteFairies = lazy(() =>
	import('../../../fairy/RemoteFairies').then((m) => ({ default: m.RemoteFairies }))
)
// const InCanvasTaskList = lazy(() =>
// 	import('../../../fairy/InCanvasTaskList').then((m) => ({ default: m.InCanvasTaskList }))
// )

export const customFeatureFlags = {
	fairies: createDebugValue('fairies', {
		defaults: { all: false },
	}),
}

/** @internal */
export const components: TLComponents = {
	ErrorFallback: TlaEditorErrorFallback,
	MenuPanel: TlaEditorMenuPanel,
	TopPanel: TlaEditorTopPanel,
	SharePanel: TlaEditorSharePanel,
	Dialogs: null,
	Toasts: null,
}

interface TlaEditorProps {
	fileSlug: string
	isEmbed?: boolean
	deepLinks?: boolean
}

export function TlaEditor(props: TlaEditorProps) {
	// force re-mount when the file slug changes to prevent state from leaking between files
	return (
		<>
			<SneakySetDocumentTitle />
			<ReadyWrapper key={props.fileSlug}>
				<TlaEditorInner {...props} key={props.fileSlug} />
			</ReadyWrapper>
		</>
	)
}

function TlaEditorInner({ fileSlug, deepLinks }: TlaEditorProps) {
	const handleUiEvent = useHandleUiEvents()
	const app = useMaybeApp()

	const fileId = fileSlug

	const setIsReady = useSetIsReady()

	const dialogs = useDialogs()
	// need to wrap this in a useEvent to prevent the context id from changing on us
	const addDialog: TLUiDialogsContextType['addDialog'] = useEvent((dialog) =>
		dialogs.addDialog(dialog)
	)

	// We cycle this flag to cause shapes to remount when slurping images/videos fails.
	// Because in that case we want to show the failure state for the images/videos.
	// i.e. where it appears that they are not present. so the user knows which ones failed.
	// There's probably a better way of doing this but I couldn't think of one.
	const hideAllShapes = useAtom('hideAllShapes', false)
	const getShapeVisibility = useCallback(
		() => (hideAllShapes.get() ? 'hidden' : 'inherit'),
		[hideAllShapes]
	)
	const remountImageShapes = useCallback(() => {
		hideAllShapes.set(true)
		requestAnimationFrame(() => {
			hideAllShapes.set(false)
		})
	}, [hideAllShapes])

	const trackRoomLoaded = useRoomLoadTracking()
	const trackNewRoomCreation = useNewRoomCreationTracking()

	const handleMount = useCallback(
		(editor: Editor) => {
			trackRoomLoaded(editor)
			trackNewRoomCreation(app, fileId)
			;(window as any).app = app
			;(window as any).editor = editor
			// Register the editor globally
			globalEditor.set(editor)

			// Register the external asset handler
			editor.registerExternalAssetHandler('url', createAssetFromUrl)

			if (!app) {
				setIsReady()
				return
			}

			const fileState = app.getFileState(fileId)
			const deepLink = new URLSearchParams(window.location.search).get('d')
			if (fileState?.lastSessionState && !deepLink) {
				editor.loadSnapshot(
					{ session: JSON.parse(fileState.lastSessionState.trim() || 'null') },
					{ forceOverwriteSessionState: true }
				)
			} else if (deepLink) {
				editor.navigateToDeepLink(parseDeepLinkString(deepLink))
			}
			const fileStateUpdater = new FileStateUpdater(app, fileId, editor)

			const abortController = new AbortController()
			maybeSlurp({
				app,
				editor,
				fileId,
				abortSignal: abortController.signal,
				addDialog,
				remountImageShapes,
			}).then(setIsReady)

			return () => {
				fileStateUpdater.dispose()
				abortController.abort()
			}
		},
		[addDialog, trackRoomLoaded, trackNewRoomCreation, app, fileId, remountImageShapes, setIsReady]
	)

	const user = useTldrawUser()
	const getUserToken = useEvent(async () => {
		return (await user?.getToken()) ?? 'not-logged-in'
	})
	const hasUser = !!user
	const assets = useMemo(() => {
		return multiplayerAssetStore(() => fileId)
	}, [fileId])

	// Ref to store agents for presence syncing
	// TODO(mime): use TldrawFairyAgent[] type when ready
	const agentsRef = useRef<any[]>([])

	const store = useSync({
		uri: useCallback(async () => {
			const url = new URL(`${MULTIPLAYER_SERVER}/app/file/${fileSlug}`)
			if (hasUser) {
				url.searchParams.set('accessToken', await getUserToken())
			}
			return url.toString()
		}, [fileSlug, hasUser, getUserToken]),
		assets,
		userInfo: app?.tlUser.userPreferences,
		onCustomMessageReceived: useCallback((message: TLCustomServerEvent) => {
			trackEvent(message.type)
		}, []),
		getUserPresence: useCallback(
			(store: TLStore, userInfo: TLPresenceUserInfo): TLPresenceStateInfo | null => {
				const defaultPresence = getDefaultUserPresence(store, userInfo)
				if (!defaultPresence) return null

				// Add fairy positions to presence for all active agents
				const fairyPresences =
					agentsRef.current
						?.map((agent) => {
							const entity = agent?.$fairyEntity?.get?.() as FairyEntity | undefined
							const outfit = agent?.$fairyConfig?.get?.()?.outfit as string | undefined
							if (!entity || !outfit) return null
							return { entity, outfit }
						})
						.filter((agent): agent is NonNullable<typeof agent> => agent !== null) ?? []

				defaultPresence.meta = { ...defaultPresence.meta, fairies: fairyPresences }
				return defaultPresence
			},
			[]
		),
	})

	// we need to prevent calling onFileExit if the store is in an error state
	const storeError = useRef(false)
	if (store.status === 'error') {
		storeError.current = true
	}

	// Handle entering and exiting the file, with some protection against rapid enters/exits
	useEffect(() => {
		if (!app) return
		if (store.status !== 'synced-remote') return
		let didEnter = false
		let timer: number

		const fileState = app.getFileState(fileId)

		if (fileState && fileState.firstVisitAt) {
			// If there's a file state already then wait a second before marking it as entered
			timer = tltime.setTimeout(
				'file enter timer',
				() => {
					app.onFileEnter(fileId)
					didEnter = true
				},
				1000
			)
		} else {
			// If there's not a file state yet (i.e. if we're visiting this for the first time) then do an enter
			app.onFileEnter(fileId)
			didEnter = true
		}

		return () => {
			clearTimeout(timer)
			if (didEnter && !storeError.current) {
				app.updateFileState(fileId, { lastVisitAt: Date.now() })
			}
		}
	}, [app, fileId, store.status])

	const overrides = useFileEditorOverrides({ fileSlug })
	const extraDragIconOverrides = useExtraDragIconOverrides()

	const hasFairiesFlag = useValue('show_fairies', () => customFeatureFlags.fairies.get(), [
		customFeatureFlags,
	])
	const hasFairyAccess = useFairyAccess()

	// Fairy stuff

	// TODO(mime): use TldrawFairyAgent[] type when ready
	const [_agents, setAgents] = useState<any[]>([])
	// filter out deleted fairies (setAgents gets called after a fairy has been deleted)
	const agents = useValue('agents', () => _agents.filter((a) => a.$fairyConfig.get()), [_agents])
	// keep a ref in sync so getUserPresence can read current agents without re-creating the callback
	useEffect(() => {
		agentsRef.current = agents
	}, [agents])

	const emailAddress = user?.clerkUser.emailAddresses[0].emailAddress ?? ''
	const hasFairyAccess = !!user?.isTldraw || ['jake@firstloop.ai'].includes(emailAddress)

	const instanceComponents = useMemo((): TLComponents => {
<<<<<<< HEAD
		const canShowFairies = app && agents && hasFairiesFlag && hasFairyAccess
=======
		const canShowFairies = app && agents && hasFairiesFlag && (hasFairyAccess || isDevelopmentEnv)
>>>>>>> fb247de5

		return {
			...components,
			Overlays: () => (
				<>
					{canShowFairies && (
						<Suspense fallback={<div />}>
							<FairyVision agents={agents} />
							{/* <InCanvasTaskList agents={agents} /> */}
							<RemoteFairies />
							<Fairies agents={agents} />
						</Suspense>
					)}
				</>
			),
			InFrontOfTheCanvas: () => (
				<>
					{canShowFairies && (
						<Suspense fallback={<div />}>
							<FairyHUD agents={agents} />
						</Suspense>
					)}
				</>
			),
<<<<<<< HEAD
			DebugMenu: () => <CustomDebugMenu />,
=======
			DebugMenu: () => (
				<CustomDebugMenu showFairyFeatureFlags={hasFairyAccess || isDevelopmentEnv} />
			),
>>>>>>> fb247de5
		}
	}, [agents, hasFairiesFlag, hasFairyAccess, app])

	return (
		<TlaEditorWrapper>
			<Tldraw
				className="tla-editor"
				licenseKey={getLicenseKey()}
				store={store}
				assetUrls={assetUrls}
				user={app?.tlUser}
				onMount={handleMount}
				onUiEvent={handleUiEvent}
				components={instanceComponents}
				options={{ actionShortcutsLocation: 'toolbar' }}
				deepLinks={deepLinks || undefined}
				overrides={[overrides, extraDragIconOverrides]}
				getShapeVisibility={getShapeVisibility}
			>
				<ThemeUpdater />
				<SneakyDarkModeSync />
				<SneakyToolSwitcher />
				{app && <SneakyTldrawFileDropHandler />}
				<SneakyLargeFileHander />
				{app && hasFairiesFlag && hasFairyAccess && (
					<Suspense fallback={null}>
						<FairyApp setAgents={setAgents} fileId={fileId} />
					</Suspense>
				)}
			</Tldraw>
		</TlaEditorWrapper>
	)
}

function CustomDebugMenu() {
	const app = useMaybeApp()
	const openAndTrack = useOpenUrlAndTrack('unknown')
	const editor = useEditor()
	const isReadOnly = useValue('isReadOnly', () => editor.getIsReadonly(), [editor])
	return (
		<DefaultDebugMenu>
			<A11yAudit />
			{!isReadOnly && app && (
				<>
					<TldrawUiMenuItem
						id="user-manual"
						label="File history"
						readonlyOk
						onSelect={() => {
							const url = new URL(window.location.href)
							url.pathname += '/history'
							openAndTrack(url.toString())
						}}
					/>
					{!isProductionEnv && (
						<TldrawUiMenuItem
							id="user-manual"
							label="File history (pierre)"
							readonlyOk
							onSelect={() => {
								const url = new URL(window.location.href)
								url.pathname += '/pierre-history'
								openAndTrack(url.toString())
							}}
						/>
					)}
				</>
			)}

			<DefaultDebugMenuContent customFeatureFlags={customFeatureFlags} />
		</DefaultDebugMenu>
	)
}

const FILE_STATE_UPDATE_INTERVAL = 10_000
class FileStateUpdater {
	disposables = new Set<() => void>()
	constructor(
		private readonly app: TldrawApp,
		private readonly fileId: string,
		editor: Editor
	) {
		this.disposables.add(
			editor.store.listen(
				() => {
					this.didDocumentChange = true
					this.update()
				},
				{ scope: 'document', source: 'user' }
			)
		)
		const flush = () => {
			this.update.flush()
		}
		window.addEventListener('beforeunload', flush)
		this.disposables.add(() => {
			window.removeEventListener('beforeunload', flush)
		})

		const sessionState$ = createSessionStateSnapshotSignal(editor.store)
		let firstTime = true
		this.disposables.add(
			react('update session state', () => {
				const state = sessionState$.get()
				if (firstTime) {
					firstTime = false
					return
				}
				if (!state) return
				this.nextSessionState = state
				this.update()
			})
		)
	}

	private nextSessionState: TLSessionStateSnapshot | null = null
	private didDocumentChange = false

	private update = throttle(
		() => {
			if (!this.nextSessionState && !this.didDocumentChange) return
			const state = this.nextSessionState
			this.nextSessionState = null
			const didChange = this.didDocumentChange
			this.didDocumentChange = false
			this.app.updateFileState(this.fileId, {
				lastSessionState: state ? JSON.stringify(state) : undefined,
				lastEditAt: didChange ? Date.now() : undefined,
				lastVisitAt: Date.now(),
			})
		},
		FILE_STATE_UPDATE_INTERVAL,
		{ trailing: true, leading: false }
	)

	dispose() {
		this.update.flush()
		this.disposables.forEach((dispose) => dispose())
		this.disposables.clear()
	}
}<|MERGE_RESOLUTION|>--- conflicted
+++ resolved
@@ -59,10 +59,6 @@
 import { useFileEditorOverrides } from './useFileEditorOverrides'
 
 // Lazy load fairy components
-<<<<<<< HEAD
-=======
-export const MAX_FAIRY_COUNT = 3
->>>>>>> fb247de5
 const FairyApp = lazy(() =>
 	import('../../../fairy/FairyApp').then((m) => ({
 		default: m.FairyApp,
@@ -304,14 +300,9 @@
 	}, [agents])
 
 	const emailAddress = user?.clerkUser.emailAddresses[0].emailAddress ?? ''
-	const hasFairyAccess = !!user?.isTldraw || ['jake@firstloop.ai'].includes(emailAddress)
 
 	const instanceComponents = useMemo((): TLComponents => {
-<<<<<<< HEAD
 		const canShowFairies = app && agents && hasFairiesFlag && hasFairyAccess
-=======
-		const canShowFairies = app && agents && hasFairiesFlag && (hasFairyAccess || isDevelopmentEnv)
->>>>>>> fb247de5
 
 		return {
 			...components,
@@ -336,13 +327,7 @@
 					)}
 				</>
 			),
-<<<<<<< HEAD
 			DebugMenu: () => <CustomDebugMenu />,
-=======
-			DebugMenu: () => (
-				<CustomDebugMenu showFairyFeatureFlags={hasFairyAccess || isDevelopmentEnv} />
-			),
->>>>>>> fb247de5
 		}
 	}, [agents, hasFairiesFlag, hasFairyAccess, app])
 
