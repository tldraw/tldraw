import { TLCustomServerEvent, getLicenseKey } from '@tldraw/dotcom-shared'
import { useSync } from '@tldraw/sync'
import { Suspense, lazy, useCallback, useEffect, useMemo, useRef, useState } from 'react'
import {
	DefaultDebugMenu,
	DefaultDebugMenuContent,
	Editor,
	TLComponents,
	TLPresenceStateInfo,
	TLSessionStateSnapshot,
	TLUiDialogsContextType,
	Tldraw,
	TldrawOverlays,
	TldrawUiMenuItem,
	createSessionStateSnapshotSignal,
	getDefaultUserPresence,
	parseDeepLinkString,
	react,
	throttle,
	tltime,
	useAtom,
	useDialogs,
	useEditor,
	useEvent,
	useValue,
	type TLPresenceUserInfo,
	type TLStore,
} from 'tldraw'
import { ThemeUpdater } from '../../../components/ThemeUpdater/ThemeUpdater'

import { useOpenUrlAndTrack } from '../../../hooks/useOpenUrlAndTrack'
import { useRoomLoadTracking } from '../../../hooks/useRoomLoadTracking'
import { trackEvent, useHandleUiEvents } from '../../../utils/analytics'
import { assetUrls } from '../../../utils/assetUrls'
import { MULTIPLAYER_SERVER } from '../../../utils/config'
import { createAssetFromUrl } from '../../../utils/createAssetFromUrl'
import { isProductionEnv } from '../../../utils/env'
import { globalEditor } from '../../../utils/globalEditor'
import { multiplayerAssetStore } from '../../../utils/multiplayerAssetStore'
import { TldrawApp } from '../../app/TldrawApp'
import { useMaybeApp } from '../../hooks/useAppState'
import { useFairyAccess, useShouldShowFairies } from '../../hooks/useFairyAccess'
import { ReadyWrapper, useSetIsReady } from '../../hooks/useIsReady'
import { useNewRoomCreationTracking } from '../../hooks/useNewRoomCreationTracking'
import { useTldrawUser } from '../../hooks/useUser'
import { useAreFairiesEnabled } from '../../utils/local-session-state'
import { maybeSlurp } from '../../utils/slurping'
import { A11yAudit } from './TlaDebug'
import { TlaEditorWrapper } from './TlaEditorWrapper'
import { TlaEditorErrorFallback } from './editor-components/TlaEditorErrorFallback'
import { TlaEditorMenuPanel } from './editor-components/TlaEditorMenuPanel'
import { TlaEditorSharePanel } from './editor-components/TlaEditorSharePanel'
import { TlaEditorTopPanel } from './editor-components/TlaEditorTopPanel'
import { SneakyDarkModeSync } from './sneaky/SneakyDarkModeSync'
import { SneakyTldrawFileDropHandler } from './sneaky/SneakyFileDropHandler'
import { SneakyLargeFileHander } from './sneaky/SneakyLargeFileHandler'
import { SneakySetDocumentTitle } from './sneaky/SneakySetDocumentTitle'
import { SneakyToolSwitcher } from './sneaky/SneakyToolSwitcher'
import { useExtraDragIconOverrides } from './useExtraToolDragIcons'
import { useFileEditorOverrides } from './useFileEditorOverrides'

// eslint-disable-next-line local/no-fairy-imports -- ok for types
import { type FairyApp } from '../../../fairy/fairy-app/FairyApp'
import { useFeatureFlags } from '../../hooks/useFeatureFlags'

// Lazy load fairy components

const FairyAppProvider = lazy(() =>
	import('../../../fairy/fairy-app/FairyAppProvider').then((m) => ({
		default: m.FairyAppProvider,
	}))
)
const FairyHUD = lazy(() =>
	import('../../../fairy/fairy-ui/FairyHUD').then((m) => ({ default: m.FairyHUD }))
)
const Fairies = lazy(() =>
	import('../../../fairy/fairy-canvas-ui/Fairies').then((m) => ({ default: m.Fairies }))
)
const RemoteFairies = lazy(() =>
	import('../../../fairy/fairy-canvas-ui/RemoteFairies').then((m) => ({ default: m.RemoteFairies }))
)
const FairyHUDTeaser = lazy(() =>
	import('../../../fairy/fairy-ui/FairyHUDTeaser').then((m) => ({ default: m.FairyHUDTeaser }))
)
const FairyAppContextProvider = lazy(() =>
	import('../../../fairy/fairy-app/FairyAppProvider').then((m) => ({
		default: m.FairyAppContextProvider,
	}))
)

/** @internal */
export const components: TLComponents = {
	ErrorFallback: TlaEditorErrorFallback,
	MenuPanel: TlaEditorMenuPanel,
	TopPanel: TlaEditorTopPanel,
	SharePanel: TlaEditorSharePanel,
	Dialogs: null,
	Toasts: null,

	InFrontOfTheCanvas: () => (
		<Suspense fallback={<div />}>
			<FairyHUDTeaser />
		</Suspense>
	),
}

interface TlaEditorProps {
	fileSlug: string
	isEmbed?: boolean
	deepLinks?: boolean
}

export function TlaEditor(props: TlaEditorProps) {
	// force re-mount when the file slug changes to prevent state from leaking between files
	return (
		<>
			<SneakySetDocumentTitle />
			<ReadyWrapper key={props.fileSlug}>
				<TlaEditorInner {...props} key={props.fileSlug} />
			</ReadyWrapper>
		</>
	)
}

function TlaEditorInner({ fileSlug, deepLinks }: TlaEditorProps) {
	const handleUiEvent = useHandleUiEvents()
	const app = useMaybeApp()

	const fileId = fileSlug

	const setIsReady = useSetIsReady()

	const [hoistedFairyApp, setHoistedFairyApp] = useState<FairyApp | null>(null)

	const dialogs = useDialogs()
	// need to wrap this in a useEvent to prevent the context id from changing on us
	const addDialog: TLUiDialogsContextType['addDialog'] = useEvent((dialog) =>
		dialogs.addDialog(dialog)
	)

	// We cycle this flag to cause shapes to remount when slurping images/videos fails.
	// Because in that case we want to show the failure state for the images/videos.
	// i.e. where it appears that they are not present. so the user knows which ones failed.
	// There's probably a better way of doing this but I couldn't think of one.
	const hideAllShapes = useAtom('hideAllShapes', false)
	const getShapeVisibility = useCallback(
		() => (hideAllShapes.get() ? 'hidden' : 'inherit'),
		[hideAllShapes]
	)
	const remountImageShapes = useCallback(() => {
		hideAllShapes.set(true)
		requestAnimationFrame(() => {
			hideAllShapes.set(false)
		})
	}, [hideAllShapes])

	const trackRoomLoaded = useRoomLoadTracking()
	const trackNewRoomCreation = useNewRoomCreationTracking()

	const handleMount = useCallback(
		(editor: Editor) => {
			trackRoomLoaded(editor)
			trackNewRoomCreation(app, fileId)
			;(window as any).app = app
			;(window as any).editor = editor
			// Register the editor globally
			globalEditor.set(editor)

			// Register the external asset handler
			editor.registerExternalAssetHandler('url', createAssetFromUrl)

			if (!app) {
				setIsReady()
				return
			}

			const fileState = app.getFileState(fileId)
			const deepLink = new URLSearchParams(window.location.search).get('d')
			if (fileState?.lastSessionState && !deepLink) {
				editor.loadSnapshot(
					{ session: JSON.parse(fileState.lastSessionState.trim() || 'null') },
					{ forceOverwriteSessionState: true }
				)
			} else if (deepLink) {
				editor.navigateToDeepLink(parseDeepLinkString(deepLink))
			}
			const fileStateUpdater = new FileStateUpdater(app, fileId, editor)

			const abortController = new AbortController()
			maybeSlurp({
				app,
				editor,
				fileId,
				abortSignal: abortController.signal,
				addDialog,
				remountImageShapes,
			}).then(setIsReady)

			return () => {
				fileStateUpdater.dispose()
				abortController.abort()
			}
		},
		[addDialog, trackRoomLoaded, trackNewRoomCreation, app, fileId, remountImageShapes, setIsReady]
	)

	const user = useTldrawUser()
	const getUserToken = useEvent(async () => {
		return (await user?.getToken()) ?? 'not-logged-in'
	})
	const hasUser = !!user
	const assets = useMemo(() => {
		return multiplayerAssetStore(() => fileId)
	}, [fileId])

	const store = useSync({
		uri: useCallback(async () => {
			const url = new URL(`${MULTIPLAYER_SERVER}/app/file/${fileSlug}`)
			if (hasUser) {
				url.searchParams.set('accessToken', await getUserToken())
			}
			return url.toString()
		}, [fileSlug, hasUser, getUserToken]),
		assets,
		userInfo: app?.tlUser.userPreferences,
		onCustomMessageReceived: useCallback((message: TLCustomServerEvent) => {
			trackEvent(message.type)
		}, []),
		getUserPresence: useCallback(
			(store: TLStore, userInfo: TLPresenceUserInfo): TLPresenceStateInfo | null => {
				const defaultPresence = getDefaultUserPresence(store, userInfo)
				if (!defaultPresence) return null

				if (!hoistedFairyApp) return defaultPresence

				// Add fairy positions to presence for all active agents
				const fairyPresences =
					hoistedFairyApp.agents
						.getAgents()
						.map((agent) => {
							const entity = agent.getEntity()
							const outfit = agent.getConfig().outfit as unknown as string | undefined
							if (!entity || !outfit) return null
							return { entity, outfit }
						})
						.filter((agent): agent is NonNullable<typeof agent> => agent !== null) ?? []

				defaultPresence.meta = { ...defaultPresence.meta, fairies: fairyPresences }
				return defaultPresence
			},
			[hoistedFairyApp]
		),
	})

	const handleUnmount = useCallback(() => {
		setHoistedFairyApp(null)
	}, [])

	// we need to prevent calling onFileExit if the store is in an error state
	const storeError = useRef(false)
	if (store.status === 'error') {
		storeError.current = true
	}

	// Handle entering and exiting the file, with some protection against rapid enters/exits
	useEffect(() => {
		if (!app) return
		if (store.status !== 'synced-remote') return
		let didEnter = false
		let timer: number

		const fileState = app.getFileState(fileId)

		if (fileState && fileState.firstVisitAt) {
			// If there's a file state already then wait a second before marking it as entered
			timer = tltime.setTimeout(
				'file enter timer',
				() => {
					app.onFileEnter(fileId)
					didEnter = true
				},
				1000
			)
		} else {
			// If there's not a file state yet (i.e. if we're visiting this for the first time) then do an enter
			app.onFileEnter(fileId)
			didEnter = true
		}

		return () => {
			clearTimeout(timer)
			if (didEnter && !storeError.current) {
				app.updateFileState(fileId, { lastVisitAt: Date.now() })
			}
		}
	}, [app, fileId, store.status])

	const overrides = useFileEditorOverrides({ fileSlug })
	const extraDragIconOverrides = useExtraDragIconOverrides()

	const hasFairyAccess = useFairyAccess()
	const areFairiesEnabled = useAreFairiesEnabled()
	const shouldShowFairies = useShouldShowFairies()
	const { flags, isLoaded } = useFeatureFlags()

	const RemoteFairiesDelayed = ({ enableForMe }: { enableForMe: boolean }) => {
		const editor = useEditor()
		const collaborators = editor.getCollaborators()
		const doesAnybodyHaveFairiesEnabled = collaborators.some(
			// @ts-ignore meh it's fine
			(collaborator) => collaborator.meta?.fairies?.length > 0
		)
		return enableForMe || doesAnybodyHaveFairiesEnabled ? (
			<Suspense fallback={<div />}>
				<RemoteFairies />
			</Suspense>
		) : null
	}

	const instanceComponents = useMemo((): TLComponents => {
		// User can control their own fairies if they have fairy access and it's enabled
		const canControlFairies = app && hasFairyAccess && areFairiesEnabled

		// Show fairy UI (HUD, remote fairies) if feature flag is enabled and local toggle is on
		// This allows guests to see fairies on shared files without requiring login
		const shouldShowFairyUI = shouldShowFairies && areFairiesEnabled

		const shouldShowTeaser =
			isLoaded &&
			flags.fairies.enabled &&
			flags.fairies_purchase.enabled &&
			!hasFairyAccess &&
			areFairiesEnabled
		return {
			...components,
<<<<<<< HEAD
			Overlays: () => (
				<>
					<TldrawOverlays />
					{canShowFairies ? (
						<Suspense fallback={<div />}>
							<FairyVision agents={agents} />
							{/* <InCanvasTaskList agents={agents} /> */}
							<RemoteFairies />
							<Fairies agents={agents} />
						</Suspense>
					) : null}
				</>
			),
			InFrontOfTheCanvas: () => (
				<>
					<Suspense fallback={<div />}>
						{canShowFairies ? <FairyHUD agents={agents} /> : <FairyHUDTeaser />}
					</Suspense>
				</>
			),
=======
			Overlays: () => {
				return (
					<>
						<TldrawOverlays />
						<RemoteFairiesDelayed enableForMe={!!(shouldShowFairyUI && hoistedFairyApp)} />
						{shouldShowFairyUI && hoistedFairyApp ? (
							<Suspense fallback={<div />}>
								<FairyAppContextProvider fairyApp={hoistedFairyApp}>
									{/* <DebugFairyVision agents={agents} /> */}
									{canControlFairies && <Fairies />}
								</FairyAppContextProvider>
							</Suspense>
						) : null}
					</>
				)
			},
			InFrontOfTheCanvas: () => {
				return (
					<>
						{shouldShowFairyUI && hoistedFairyApp ? (
							<Suspense fallback={<div />}>
								<FairyAppContextProvider fairyApp={hoistedFairyApp}>
									{canControlFairies ? <FairyHUD /> : <FairyHUDTeaser />}
								</FairyAppContextProvider>
							</Suspense>
						) : (
							shouldShowTeaser && (
								<Suspense fallback={<div />}>
									<FairyHUDTeaser />
								</Suspense>
							)
						)}
					</>
				)
			},
>>>>>>> f656e435
			DebugMenu: () => <CustomDebugMenu />,
		}
	}, [
		isLoaded,
		flags.fairies.enabled,
		flags.fairies_purchase.enabled,
		app,
		hasFairyAccess,
		areFairiesEnabled,
		shouldShowFairies,
		hoistedFairyApp,
	])

	return (
		<TlaEditorWrapper>
			<Tldraw
				className="tla-editor"
				licenseKey={getLicenseKey()}
				store={store}
				assetUrls={assetUrls}
				user={app?.tlUser}
				onMount={handleMount}
				onUiEvent={handleUiEvent}
				components={instanceComponents}
				options={{ actionShortcutsLocation: 'toolbar' }}
				deepLinks={deepLinks || undefined}
				overrides={[overrides, extraDragIconOverrides]}
				getShapeVisibility={getShapeVisibility}
			>
				<ThemeUpdater />
				<SneakyDarkModeSync />
				<SneakyToolSwitcher />
				{app && <SneakyTldrawFileDropHandler />}
				<SneakyLargeFileHander />
				{app && hasFairyAccess && areFairiesEnabled && (
					<Suspense fallback={null}>
						<FairyAppProvider
							fileId={fileId}
							onMount={setHoistedFairyApp}
							onUnmount={handleUnmount}
						/>
					</Suspense>
				)}
			</Tldraw>
		</TlaEditorWrapper>
	)
}

function CustomDebugMenu() {
	const app = useMaybeApp()
	const openAndTrack = useOpenUrlAndTrack('unknown')
	const editor = useEditor()
	const isReadOnly = useValue('isReadOnly', () => editor.getIsReadonly(), [editor])
	return (
		<DefaultDebugMenu>
			<A11yAudit />
			{!isReadOnly && app && (
				<>
					<TldrawUiMenuItem
						id="user-manual"
						label="File history"
						readonlyOk
						onSelect={() => {
							const url = new URL(window.location.href)
							url.pathname += '/history'
							openAndTrack(url.toString())
						}}
					/>
					{!isProductionEnv && (
						<TldrawUiMenuItem
							id="user-manual"
							label="File history (pierre)"
							readonlyOk
							onSelect={() => {
								const url = new URL(window.location.href)
								url.pathname += '/pierre-history'
								openAndTrack(url.toString())
							}}
						/>
					)}
				</>
			)}
			<DefaultDebugMenuContent />
		</DefaultDebugMenu>
	)
}

const FILE_STATE_UPDATE_INTERVAL = 10_000
class FileStateUpdater {
	disposables = new Set<() => void>()
	constructor(
		private readonly app: TldrawApp,
		private readonly fileId: string,
		editor: Editor
	) {
		this.disposables.add(
			editor.store.listen(
				() => {
					this.didDocumentChange = true
					this.update()
				},
				{ scope: 'document', source: 'user' }
			)
		)
		const flush = () => {
			this.update.flush()
		}
		window.addEventListener('beforeunload', flush)
		this.disposables.add(() => {
			window.removeEventListener('beforeunload', flush)
		})

		const sessionState$ = createSessionStateSnapshotSignal(editor.store)
		let firstTime = true
		this.disposables.add(
			react('update session state', () => {
				const state = sessionState$.get()
				if (firstTime) {
					firstTime = false
					return
				}
				if (!state) return
				this.nextSessionState = state
				this.update()
			})
		)
	}

	private nextSessionState: TLSessionStateSnapshot | null = null
	private didDocumentChange = false

	private update = throttle(
		() => {
			if (!this.nextSessionState && !this.didDocumentChange) return
			const state = this.nextSessionState
			this.nextSessionState = null
			const didChange = this.didDocumentChange
			this.didDocumentChange = false
			this.app.updateFileState(this.fileId, {
				lastSessionState: state ? JSON.stringify(state) : undefined,
				lastEditAt: didChange ? Date.now() : undefined,
				lastVisitAt: Date.now(),
			})
		},
		FILE_STATE_UPDATE_INTERVAL,
		{ trailing: true, leading: false }
	)

	dispose() {
		this.update.flush()
		this.disposables.forEach((dispose) => dispose())
		this.disposables.clear()
	}
}<|MERGE_RESOLUTION|>--- conflicted
+++ resolved
@@ -333,28 +333,6 @@
 			areFairiesEnabled
 		return {
 			...components,
-<<<<<<< HEAD
-			Overlays: () => (
-				<>
-					<TldrawOverlays />
-					{canShowFairies ? (
-						<Suspense fallback={<div />}>
-							<FairyVision agents={agents} />
-							{/* <InCanvasTaskList agents={agents} /> */}
-							<RemoteFairies />
-							<Fairies agents={agents} />
-						</Suspense>
-					) : null}
-				</>
-			),
-			InFrontOfTheCanvas: () => (
-				<>
-					<Suspense fallback={<div />}>
-						{canShowFairies ? <FairyHUD agents={agents} /> : <FairyHUDTeaser />}
-					</Suspense>
-				</>
-			),
-=======
 			Overlays: () => {
 				return (
 					<>
@@ -390,7 +368,6 @@
 					</>
 				)
 			},
->>>>>>> f656e435
 			DebugMenu: () => <CustomDebugMenu />,
 		}
 	}, [
