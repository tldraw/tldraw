--- conflicted
+++ resolved
@@ -32,11 +32,7 @@
 import { ReadyWrapper, useSetIsReady } from '../../hooks/useIsReady'
 import { useTldrawUser } from '../../hooks/useUser'
 import { maybeSlurp } from '../../utils/slurping'
-<<<<<<< HEAD
-import { SneakyDarkModeSync } from './SneakyDarkModeSync'
 import { A11yAudit } from './TlaDebug'
-=======
->>>>>>> 9635d315
 import { TlaEditorWrapper } from './TlaEditorWrapper'
 import { TlaEditorErrorFallback } from './editor-components/TlaEditorErrorFallback'
 import { TlaEditorMenuPanel } from './editor-components/TlaEditorMenuPanel'
