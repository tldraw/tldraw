--- conflicted
+++ resolved
@@ -14,11 +14,8 @@
 	ExportFileContentSubMenu,
 	ExtrasGroup,
 	OfflineIndicator,
-<<<<<<< HEAD
+	PeopleMenu,
 	PreferencesGroup,
-=======
-	PeopleMenu,
->>>>>>> c8f7991f
 	TLComponents,
 	Tldraw,
 	TldrawUiMenuGroup,
