--- conflicted
+++ resolved
@@ -6,17 +6,13 @@
 	DefaultKeyboardShortcutsDialog,
 	DefaultKeyboardShortcutsDialogContent,
 	DefaultStylePanel,
-	EditSubmenu,
 	Editor,
-	ExportFileContentSubMenu,
-	ExtrasGroup,
 	OfflineIndicator,
 	PeopleMenu,
 	TLComponents,
 	Tldraw,
 	TldrawUiMenuGroup,
 	TldrawUiMenuItem,
-	ViewSubmenu,
 	tltime,
 	useActions,
 	useCollaborationStatus,
@@ -71,22 +67,6 @@
 		if (collaborationStatus === 'offline') return null
 		return <OfflineIndicator />
 	},
-<<<<<<< HEAD
-=======
-	QuickActions: () => {
-		return (
-			<DefaultQuickActions>
-				<DefaultMainMenu>
-					<EditSubmenu />
-					<ViewSubmenu />
-					<ExportFileContentSubMenu />
-					<ExtrasGroup />
-				</DefaultMainMenu>
-				<DefaultQuickActionsContent />
-			</DefaultQuickActions>
-		)
-	},
->>>>>>> d1ff2ffc
 }
 
 const anonComponents = {
