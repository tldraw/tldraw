--- conflicted
+++ resolved
@@ -298,15 +298,8 @@
 		agentsRef.current = agents
 	}, [agents])
 
-	const emailAddress = user?.clerkUser.emailAddresses[0].emailAddress ?? ''
-	const hasFairyAccess = !!user?.isTldraw || ['jake@firstloop.ai'].includes(emailAddress)
-
 	const instanceComponents = useMemo((): TLComponents => {
-<<<<<<< HEAD
-		const canShowFairies = app && agents && hasFairiesFlag && (hasFairyAccess || isDevelopmentEnv)
-=======
 		const canShowFairies = app && agents && hasFairyAccess
->>>>>>> c19e70c5
 
 		return {
 			...components,
@@ -329,17 +322,9 @@
 					</Suspense>
 				</>
 			),
-<<<<<<< HEAD
-			DebugMenu: () => (
-				<CustomDebugMenu showFairyFeatureFlags={hasFairyAccess || isDevelopmentEnv} />
-			),
-		}
-	}, [agents, hasFairiesFlag, hasFairyAccess, app])
-=======
 			DebugMenu: () => <CustomDebugMenu />,
 		}
 	}, [agents, hasFairyAccess, app])
->>>>>>> c19e70c5
 
 	return (
 		<TlaEditorWrapper>
