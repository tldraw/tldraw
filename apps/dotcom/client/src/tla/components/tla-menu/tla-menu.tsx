import classNames from 'classnames'
import { Select as _Select } from 'radix-ui'
import {
	ChangeEvent,
	createContext,
	HTMLAttributes,
	ReactNode,
	useCallback,
	useContext,
	useEffect,
	useState,
} from 'react'
import { TldrawUiButton, TldrawUiIcon } from 'tldraw'
<<<<<<< HEAD
import { TlaIcon } from '../TlaIcon/TlaIcon'
=======
import { defineMessages, useMsg } from '../../utils/i18n'
>>>>>>> cbdb3d4e
import {
	TlaTooltipArrow,
	TlaTooltipContent,
	TlaTooltipPortal,
	TlaTooltipRoot,
	TlaTooltipTrigger,
} from '../TlaTooltip/TlaTooltip'
import styles from './menu.module.css'

const messages = defineMessages({
	help: { defaultMessage: 'Help' },
})

// Used to section areas of the menu, ie links vs snapshots
export function TlaMenuSection({ children }: { children: ReactNode }) {
	return <div className={styles.menuSection}>{children}</div>
}

// Used to group together adjacent controls, ie switches or selects
export function TlaMenuControlGroup({ children }: { children: ReactNode }) {
	return <div className={styles.menuControlGroup}>{children}</div>
}

// A row for a single control, usually label + input
export function TlaMenuControl({ children, title }: { children: ReactNode; title?: string }) {
	return (
		<div className={classNames('tla-control', styles.menuControlRow)} title={title}>
			{children}
		</div>
	)
}

// An info button for a single control
export function TlaMenuControlInfoTooltip({
	href,
	children,
	onClick,
}: {
	href?: string
	onClick?(): void
	children: ReactNode
}) {
	const helpMsg = useMsg(messages.help)

	return (
<<<<<<< HEAD
		<div className={styles.menuInfoTriggerContainer}>
			<div className={styles.menuInfoTrigger}>
				<TlaTooltipRoot>
					<TlaTooltipTrigger dir="ltr" asChild>
						{href ? (
							<a
								onClick={onClick}
								href={href}
								target="_blank nofollow noreferrer"
								className={classNames(styles.menuInfoTrigger)}
							>
								<TldrawUiIcon icon="help-circle" small />
							</a>
						) : (
							<TldrawUiButton type="icon" className={styles.menuInfoTrigger}>
								<TldrawUiIcon icon="help-circle" small />
							</TldrawUiButton>
						)}
					</TlaTooltipTrigger>
					<TlaTooltipPortal>
						<TlaTooltipContent>
							{children}
							<TlaTooltipArrow />
						</TlaTooltipContent>
					</TlaTooltipPortal>
				</TlaTooltipRoot>
			</div>
=======
		<div className={styles.info}>
			<TlaTooltipRoot>
				<TlaTooltipTrigger dir="ltr" asChild>
					{href ? (
						<a
							onClick={onClick}
							href={href}
							target="_blank nofollow noreferrer"
							className={classNames('tlui-button tlui-button__icon', styles.info)}
						>
							<TldrawUiIcon label={helpMsg} icon="help-circle" small />
						</a>
					) : (
						<TldrawUiButton type="icon" className={styles.info}>
							<TldrawUiIcon label={helpMsg} icon="help-circle" small />
						</TldrawUiButton>
					)}
				</TlaTooltipTrigger>
				<TlaTooltipPortal>
					<TlaTooltipContent>
						{children}
						<TlaTooltipArrow />
					</TlaTooltipContent>
				</TlaTooltipPortal>
			</TlaTooltipRoot>
>>>>>>> cbdb3d4e
		</div>
	)
}

// A label for a control
export function TlaMenuControlLabel({ children }: { children: ReactNode }) {
	return <label className={classNames(styles.menuLabel, 'tla-text_ui__medium')}>{children}</label>
}

// A detail
export function TlaMenuDetail({ children }: { children: ReactNode }) {
	return (
		<div className={classNames(styles.menuDetailCentered, 'tla-text_ui__small')}>{children}</div>
	)
}

/* --------------------- Select --------------------- */

export function TlaMenuSelect<T extends string>({
	label,
	value,
	disabled,
	onChange,
	options,
	'data-testid': dataTestId,
}: {
	label: string
	value: T
	disabled?: boolean
	onChange(value: T): void
	options: { value: T; label: ReactNode }[]
	'data-testid'?: string
}) {
	const [isOpen, setIsOpen] = useState(false)
	const handleChange = useCallback(
		(value: string) => {
			onChange(value as T)
		},
		[onChange]
	)

	const handleOpenChange = (open: boolean) => {
		setIsOpen(open)
	}

	useEffect(() => {
		if (!isOpen) return
		// Close the select menu when the user clicks outside of it
		// This is a workaround for an issue in Radix Select when combined with a popper menu.
		const handlePointerDown = (event: MouseEvent) => {
			const target = event.target as HTMLElement
			if (!target.closest(`.${styles.menuSelectContent}`)) {
				setIsOpen(false)
			}
		}

		document.body.addEventListener('pointerdown', handlePointerDown, { capture: true })
		return () => {
			document.body.removeEventListener('pointerdown', handlePointerDown)
		}
	}, [isOpen])

	return (
		<div className={styles.menuSelectWrapper}>
			<_Select.Root
				open={isOpen}
				value={value}
				onOpenChange={handleOpenChange}
				onValueChange={handleChange}
			>
				<_Select.Trigger
					className={styles.menuSelectTrigger}
					disabled={disabled}
					aria-label={label}
					data-testid={dataTestId}
				>
					<_Select.Value className={styles.menuSelectLabel} placeholder={label} />
					<_Select.Icon>
						<TlaIcon icon="chevron-down" className={styles.menuSelectChevron} />
					</_Select.Icon>
				</_Select.Trigger>
				<_Select.Content className={styles.menuSelectContent}>
					<_Select.Viewport>
						{options.map((option) => (
							<_Select.Item
								key={option.value}
								className={styles.menuSelectOption}
								value={option.value}
							>
								<_Select.ItemText>{option.label}</_Select.ItemText>
								<_Select.ItemIndicator>
									<TlaIcon icon="check" />
								</_Select.ItemIndicator>
							</_Select.Item>
						))}
					</_Select.Viewport>
				</_Select.Content>
			</_Select.Root>
		</div>
	)
}

/* --------------------- Switch --------------------- */

export interface TlaMenuSwitchProps extends Omit<HTMLAttributes<HTMLInputElement>, 'onChange'> {
	checked: boolean
	onChange?(checked: boolean): void
	disabled?: boolean
}

export function TlaMenuSwitch({ checked, onChange, disabled, ...rest }: TlaMenuSwitchProps) {
	const handleChange = useCallback(
		(e: ChangeEvent<HTMLInputElement>) => {
			onChange?.(e.currentTarget.checked)
		},
		[onChange]
	)

	return (
		<div
			className={classNames(
				'tla-switch',
				styles.menuSwitchContainer,
				disabled && styles.menuSwitchDisabled
			)}
		>
			<div className={styles.menuSwitch} data-checked={checked} />
			<input
				name="shared"
				disabled={disabled}
				role="switch"
				type="checkbox"
				checked={checked}
				onChange={handleChange}
				{...rest}
			/>
		</div>
	)
}

/* ---------------------- Tabs ---------------------- */

/*
This is a set of primitives for creating tabs in the UI. Structure is:

<Root>
	<Tabs>
		<Tab/>
		...
	</Tabs>
	<Page/>
	...
</Root>
*/

interface TlaMenuTabsContext {
	activeTab: string
	onTabChange(tab: string): void
}

const tabsContext = createContext({} as TlaMenuTabsContext)

export function TlaMenuTabsRoot({
	activeTab,
	onTabChange,
	children,
}: TlaMenuTabsContext & { children: ReactNode }) {
	return <tabsContext.Provider value={{ activeTab, onTabChange }}>{children}</tabsContext.Provider>
}

export function TlaMenuTabsTabs({ children }: { children: ReactNode }) {
	return (
		<div className={styles.menuTabsTabs} role="tablist">
			{children}
			<div className={styles.menuTabsLine} />
		</div>
	)
}

export function TlaMenuTabsTab({
	id,
	disabled = false,
	...props
}: {
	id: string
	disabled?: boolean
	children: ReactNode
} & HTMLAttributes<HTMLButtonElement>) {
	const { activeTab, onTabChange } = useContext(tabsContext)

	const handleClick = useCallback(() => {
		onTabChange(id)
	}, [onTabChange, id])

	return (
		<button
			className={classNames(styles.menuTabsTab, 'tla-text_ui__medium')}
			data-active={activeTab === id}
			onClick={handleClick}
			disabled={disabled}
			aria-selected={activeTab === id}
			aria-controls={`tla-tabpanel-${id}`}
			role="tab"
			{...props}
		/>
	)
}

export function TlaMenuTabsPage({ id, ...props }: { id: string } & HTMLAttributes<HTMLDivElement>) {
	const { activeTab } = useContext(tabsContext)
	if (activeTab !== id) return null
	return <div id={`tla-tabpanel-${id}`} role="tabpanel" {...props} />
}<|MERGE_RESOLUTION|>--- conflicted
+++ resolved
@@ -11,11 +11,8 @@
 	useState,
 } from 'react'
 import { TldrawUiButton, TldrawUiIcon } from 'tldraw'
-<<<<<<< HEAD
+import { defineMessages, useMsg } from '../../utils/i18n'
 import { TlaIcon } from '../TlaIcon/TlaIcon'
-=======
-import { defineMessages, useMsg } from '../../utils/i18n'
->>>>>>> cbdb3d4e
 import {
 	TlaTooltipArrow,
 	TlaTooltipContent,
@@ -61,36 +58,7 @@
 	const helpMsg = useMsg(messages.help)
 
 	return (
-<<<<<<< HEAD
 		<div className={styles.menuInfoTriggerContainer}>
-			<div className={styles.menuInfoTrigger}>
-				<TlaTooltipRoot>
-					<TlaTooltipTrigger dir="ltr" asChild>
-						{href ? (
-							<a
-								onClick={onClick}
-								href={href}
-								target="_blank nofollow noreferrer"
-								className={classNames(styles.menuInfoTrigger)}
-							>
-								<TldrawUiIcon icon="help-circle" small />
-							</a>
-						) : (
-							<TldrawUiButton type="icon" className={styles.menuInfoTrigger}>
-								<TldrawUiIcon icon="help-circle" small />
-							</TldrawUiButton>
-						)}
-					</TlaTooltipTrigger>
-					<TlaTooltipPortal>
-						<TlaTooltipContent>
-							{children}
-							<TlaTooltipArrow />
-						</TlaTooltipContent>
-					</TlaTooltipPortal>
-				</TlaTooltipRoot>
-			</div>
-=======
-		<div className={styles.info}>
 			<TlaTooltipRoot>
 				<TlaTooltipTrigger dir="ltr" asChild>
 					{href ? (
@@ -98,12 +66,12 @@
 							onClick={onClick}
 							href={href}
 							target="_blank nofollow noreferrer"
-							className={classNames('tlui-button tlui-button__icon', styles.info)}
+							className={classNames('tlui-button tlui-button__icon', styles.menuInfoTrigger)}
 						>
 							<TldrawUiIcon label={helpMsg} icon="help-circle" small />
 						</a>
 					) : (
-						<TldrawUiButton type="icon" className={styles.info}>
+						<TldrawUiButton type="icon" className={styles.menuInfoTrigger}>
 							<TldrawUiIcon label={helpMsg} icon="help-circle" small />
 						</TldrawUiButton>
 					)}
@@ -115,7 +83,6 @@
 					</TlaTooltipContent>
 				</TlaTooltipPortal>
 			</TlaTooltipRoot>
->>>>>>> cbdb3d4e
 		</div>
 	)
 }
