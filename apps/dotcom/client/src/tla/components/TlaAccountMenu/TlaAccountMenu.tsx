import { useAuth } from '@clerk/clerk-react'
import { ReactNode, useCallback, useEffect, useState } from 'react'
import {
	PreferencesGroup,
	TldrawUiDropdownMenuContent,
	TldrawUiDropdownMenuRoot,
	TldrawUiDropdownMenuTrigger,
	TldrawUiMenuCheckboxItem,
	TldrawUiMenuContextProvider,
	TldrawUiMenuGroup,
	TldrawUiMenuItem,
	TldrawUiMenuSubmenu,
<<<<<<< HEAD
	useMaybeEditor,
	useValue,
} from 'tldraw'
import { Links } from '../../../components/Links'
import { useRaw } from '../../hooks/useRaw'
=======
	useValue,
} from 'tldraw'
import { Links } from '../../../components/Links'
import { globalEditor } from '../../../utils/globalEditor'
import { TLAppUiEventSource, useTldrawAppUiEvents } from '../../utils/app-ui-events'
>>>>>>> f28531a1

export function TlaAccountMenu({
	children,
	source,
<<<<<<< HEAD
	align,
}: {
	children: ReactNode
	source: string
	align?: 'end' | 'start' | 'center'
}) {
	const auth = useAuth()
	const maybeEditor = useMaybeEditor()
	const isDebugMode = useValue('debug', () => maybeEditor?.getInstanceState().isDebugMode, [
		maybeEditor,
	])

=======
}: {
	children: ReactNode
	source: TLAppUiEventSource
}) {
	const auth = useAuth()
	const trackEvent = useTldrawAppUiEvents()
>>>>>>> f28531a1
	const handleSignout = useCallback(() => {
		auth.signOut()
		trackEvent('sign-out-clicked', { source })
	}, [auth, trackEvent, source])

	const currentEditor = useValue('editor', () => globalEditor.get(), [])

	return (
		<TldrawUiDropdownMenuRoot id={`account-menu-${source}`}>
			<TldrawUiMenuContextProvider type="menu" sourceId="dialog">
				<TldrawUiDropdownMenuTrigger>{children}</TldrawUiDropdownMenuTrigger>
				<TldrawUiDropdownMenuContent
					className="tla-account-menu"
					side="bottom"
					align={align ?? 'end'}
					alignOffset={0}
					sideOffset={0}
				>
					{auth.isSignedIn && (
						<TldrawUiMenuGroup id="account-actions">
							<TldrawUiMenuItem label="Sign out" id="sign-out" onSelect={handleSignout} />
						</TldrawUiMenuGroup>
					)}
					<TldrawUiMenuGroup id="account-links">
						<TldrawUiMenuSubmenu id="help" label="menu.help">
							<Links />
						</TldrawUiMenuSubmenu>
					</TldrawUiMenuGroup>
<<<<<<< HEAD
					<PreferencesGroup />
					{isDebugMode && <AppDebugMenu />}
=======
					{currentEditor && <PreferencesGroup />}
>>>>>>> f28531a1
				</TldrawUiDropdownMenuContent>
			</TldrawUiMenuContextProvider>
		</TldrawUiDropdownMenuRoot>
	)
}

function AppDebugMenu() {
	const raw = useRaw()
	const editor = useMaybeEditor()
	const [shouldHighlightMissing, setShouldHighlightMissing] = useState(false)
	const debugLanguageFlags = [
		{ name: 'langAccented', locale: 'xx-AE' },
		{ name: 'langLongString', locale: 'xx-LS' },
		{ name: 'langHighlightMissing', locale: 'xx-MS' },
	]

	useEffect(() => {
		document.body.classList.toggle('tla-lang-highlight-missing', shouldHighlightMissing)
	}, [shouldHighlightMissing])

	return (
		<TldrawUiMenuGroup id="debug">
			<TldrawUiMenuSubmenu id="debug" label={raw('App debug flags')}>
				<TldrawUiMenuGroup id="debug app flags">
					{debugLanguageFlags.map((flag) => (
						<TldrawUiMenuCheckboxItem
							key={flag.name}
							id={flag.name}
							title={flag.name}
							label={flag.name
								.replace(/([a-z0-9])([A-Z])/g, (m) => `${m[0]} ${m[1].toLowerCase()}`)
								.replace(/^[a-z]/, (m) => m.toUpperCase())}
							checked={
								flag.locale === 'xx-MS'
									? shouldHighlightMissing
									: editor?.user.getLocale() === flag.locale
							}
							onSelect={() => {
								if (flag.locale === 'xx-MS') {
									setShouldHighlightMissing(!shouldHighlightMissing)
								} else {
									editor?.user.updateUserPreferences({ locale: flag.locale })
								}
							}}
						/>
					))}
				</TldrawUiMenuGroup>
			</TldrawUiMenuSubmenu>
		</TldrawUiMenuGroup>
	)
}<|MERGE_RESOLUTION|>--- conflicted
+++ resolved
@@ -10,28 +10,21 @@
 	TldrawUiMenuGroup,
 	TldrawUiMenuItem,
 	TldrawUiMenuSubmenu,
-<<<<<<< HEAD
 	useMaybeEditor,
 	useValue,
 } from 'tldraw'
 import { Links } from '../../../components/Links'
+import { globalEditor } from '../../../utils/globalEditor'
 import { useRaw } from '../../hooks/useRaw'
-=======
-	useValue,
-} from 'tldraw'
-import { Links } from '../../../components/Links'
-import { globalEditor } from '../../../utils/globalEditor'
 import { TLAppUiEventSource, useTldrawAppUiEvents } from '../../utils/app-ui-events'
->>>>>>> f28531a1
 
 export function TlaAccountMenu({
 	children,
 	source,
-<<<<<<< HEAD
 	align,
 }: {
 	children: ReactNode
-	source: string
+	source: TLAppUiEventSource
 	align?: 'end' | 'start' | 'center'
 }) {
 	const auth = useAuth()
@@ -39,15 +32,8 @@
 	const isDebugMode = useValue('debug', () => maybeEditor?.getInstanceState().isDebugMode, [
 		maybeEditor,
 	])
+	const trackEvent = useTldrawAppUiEvents()
 
-=======
-}: {
-	children: ReactNode
-	source: TLAppUiEventSource
-}) {
-	const auth = useAuth()
-	const trackEvent = useTldrawAppUiEvents()
->>>>>>> f28531a1
 	const handleSignout = useCallback(() => {
 		auth.signOut()
 		trackEvent('sign-out-clicked', { source })
@@ -68,7 +54,7 @@
 				>
 					{auth.isSignedIn && (
 						<TldrawUiMenuGroup id="account-actions">
-							<TldrawUiMenuItem label="Sign out" id="sign-out" onSelect={handleSignout} />
+							<TldrawUiMenuItem id="sign-out" label="Sign out" onSelect={handleSignout} />
 						</TldrawUiMenuGroup>
 					)}
 					<TldrawUiMenuGroup id="account-links">
@@ -76,12 +62,8 @@
 							<Links />
 						</TldrawUiMenuSubmenu>
 					</TldrawUiMenuGroup>
-<<<<<<< HEAD
-					<PreferencesGroup />
+					{currentEditor && <PreferencesGroup />}
 					{isDebugMode && <AppDebugMenu />}
-=======
-					{currentEditor && <PreferencesGroup />}
->>>>>>> f28531a1
 				</TldrawUiDropdownMenuContent>
 			</TldrawUiMenuContextProvider>
 		</TldrawUiDropdownMenuRoot>
