/* ---------------------- Menu ---------------------- */

import { TldrawAppFile } from '@tldraw/dotcom-shared'
import { ReactNode, useCallback } from 'react'
import { useNavigate } from 'react-router-dom'
import {
	TldrawUiDropdownMenuContent,
	TldrawUiDropdownMenuRoot,
	TldrawUiDropdownMenuTrigger,
	TldrawUiMenuContextProvider,
	TldrawUiMenuGroup,
	TldrawUiMenuItem,
	TldrawUiMenuSubmenu,
	tltime,
	useDialogs,
	useToasts,
} from 'tldraw'
import { useApp } from '../../hooks/useAppState'
import { useIsFileOwner } from '../../hooks/useIsFileOwner'
import { copyTextToClipboard } from '../../utils/copy'
import { getCurrentEditor } from '../../utils/getCurrentEditor'
import { getFilePath, getShareableFileUrl } from '../../utils/urls'
import { TlaDeleteFileDialog } from '../dialogs/TlaDeleteFileDialog'

export function TlaFileMenu({
	children,
	source,
	fileId,
	onRenameAction,
	trigger,
}: {
	children?: ReactNode
	source: string
	fileId: TldrawAppFile['id']
	onRenameAction(): void
	trigger: ReactNode
}) {
	const app = useApp()
	const { addDialog } = useDialogs()
	const navigate = useNavigate()
	const { addToast } = useToasts()

	const handleCopyLinkClick = useCallback(() => {
		const url = getShareableFileUrl(fileId)
		copyTextToClipboard(url)
		addToast({
			id: 'copied-link',
			title: 'Copied link',
		})
	}, [fileId, addToast])

	const handleDuplicateClick = useCallback(() => {
		const { newFile, editorStoreSnapshot } = app.duplicateFile(fileId)

		tltime.setTimeout(
			'app',
			() => {
				navigate(getFilePath(newFile.id))

				if (editorStoreSnapshot) {
					tltime.setTimeout(
						'app',
						() => {
							// TODO: this is very BK, we should do this server-side
							// this is the same in TlaEditor...we need to fix this
							getCurrentEditor()?.store.loadStoreSnapshot(editorStoreSnapshot)
						},
						1000
					)
				}
				// TODO: we need to get a better indicator of when this operation is ready
				// this is the same in TlaEditor...we need to fix this
			},
			1000
		)
	}, [app, navigate, fileId])

	const handleDeleteClick = useCallback(() => {
		addDialog({
			component: ({ onClose }) => <TlaDeleteFileDialog fileId={fileId} onClose={onClose} />,
		})
	}, [fileId, addDialog])

<<<<<<< HEAD
	const fileItems = (
		<>
			<TldrawUiMenuGroup id="file-actions">
				<TldrawUiMenuItem label="Copy link" id="copy-link" onSelect={handleCopyLinkClick} />
				<TldrawUiMenuItem label="Rename" id="copy-link" onSelect={onRenameAction} />
				<TldrawUiMenuItem label="Duplicate" id="copy-link" onSelect={handleDuplicateClick} />
				{/* <TldrawUiMenuItem label="Star" id="copy-link" onSelect={handleStarLinkClick} /> */}
			</TldrawUiMenuGroup>
			<TldrawUiMenuGroup id="file-delete">
				<TldrawUiMenuItem label="Delete" id="delete" onSelect={handleDeleteClick} />
			</TldrawUiMenuGroup>
		</>
	)

	const fileItemsWrapper = children ? (
		<TldrawUiMenuSubmenu id="file" label="menu.file">
			{fileItems}
		</TldrawUiMenuSubmenu>
	) : (
		fileItems
	)
=======
	const isOwner = useIsFileOwner(fileId)
>>>>>>> 3b3d028c

	return (
		<TldrawUiDropdownMenuRoot id={`file-menu-${fileId}-${source}`}>
			<TldrawUiMenuContextProvider type="menu" sourceId="dialog">
				<TldrawUiDropdownMenuTrigger>{trigger}</TldrawUiDropdownMenuTrigger>
				<TldrawUiDropdownMenuContent side="bottom" align="start" alignOffset={0} sideOffset={0}>
<<<<<<< HEAD
					{fileItemsWrapper}
					{children}
=======
					<TldrawUiMenuGroup id="file-actions">
						<TldrawUiMenuItem label="Copy link" id="copy-link" onSelect={handleCopyLinkClick} />
						{isOwner && (
							<TldrawUiMenuItem label="Rename" id="copy-link" onSelect={onRenameAction} />
						)}
						<TldrawUiMenuItem label="Duplicate" id="copy-link" onSelect={handleDuplicateClick} />
						{/* <TldrawUiMenuItem label="Star" id="copy-link" onSelect={handleStarLinkClick} /> */}
					</TldrawUiMenuGroup>
					<TldrawUiMenuGroup id="file-delete">
						<TldrawUiMenuItem
							label={isOwner ? 'Delete' : 'Forget'}
							id="delete"
							onSelect={handleDeleteClick}
						/>
					</TldrawUiMenuGroup>
>>>>>>> 3b3d028c
				</TldrawUiDropdownMenuContent>
			</TldrawUiMenuContextProvider>
		</TldrawUiDropdownMenuRoot>
	)
}<|MERGE_RESOLUTION|>--- conflicted
+++ resolved
@@ -81,17 +81,21 @@
 		})
 	}, [fileId, addDialog])
 
-<<<<<<< HEAD
+	const isOwner = useIsFileOwner(fileId)
 	const fileItems = (
 		<>
 			<TldrawUiMenuGroup id="file-actions">
 				<TldrawUiMenuItem label="Copy link" id="copy-link" onSelect={handleCopyLinkClick} />
-				<TldrawUiMenuItem label="Rename" id="copy-link" onSelect={onRenameAction} />
+				{isOwner && <TldrawUiMenuItem label="Rename" id="copy-link" onSelect={onRenameAction} />}
 				<TldrawUiMenuItem label="Duplicate" id="copy-link" onSelect={handleDuplicateClick} />
 				{/* <TldrawUiMenuItem label="Star" id="copy-link" onSelect={handleStarLinkClick} /> */}
 			</TldrawUiMenuGroup>
 			<TldrawUiMenuGroup id="file-delete">
-				<TldrawUiMenuItem label="Delete" id="delete" onSelect={handleDeleteClick} />
+				<TldrawUiMenuItem
+					label={isOwner ? 'Delete' : 'Forget'}
+					id="delete"
+					onSelect={handleDeleteClick}
+				/>
 			</TldrawUiMenuGroup>
 		</>
 	)
@@ -103,35 +107,14 @@
 	) : (
 		fileItems
 	)
-=======
-	const isOwner = useIsFileOwner(fileId)
->>>>>>> 3b3d028c
 
 	return (
 		<TldrawUiDropdownMenuRoot id={`file-menu-${fileId}-${source}`}>
 			<TldrawUiMenuContextProvider type="menu" sourceId="dialog">
 				<TldrawUiDropdownMenuTrigger>{trigger}</TldrawUiDropdownMenuTrigger>
 				<TldrawUiDropdownMenuContent side="bottom" align="start" alignOffset={0} sideOffset={0}>
-<<<<<<< HEAD
 					{fileItemsWrapper}
 					{children}
-=======
-					<TldrawUiMenuGroup id="file-actions">
-						<TldrawUiMenuItem label="Copy link" id="copy-link" onSelect={handleCopyLinkClick} />
-						{isOwner && (
-							<TldrawUiMenuItem label="Rename" id="copy-link" onSelect={onRenameAction} />
-						)}
-						<TldrawUiMenuItem label="Duplicate" id="copy-link" onSelect={handleDuplicateClick} />
-						{/* <TldrawUiMenuItem label="Star" id="copy-link" onSelect={handleStarLinkClick} /> */}
-					</TldrawUiMenuGroup>
-					<TldrawUiMenuGroup id="file-delete">
-						<TldrawUiMenuItem
-							label={isOwner ? 'Delete' : 'Forget'}
-							id="delete"
-							onSelect={handleDeleteClick}
-						/>
-					</TldrawUiMenuGroup>
->>>>>>> 3b3d028c
 				</TldrawUiDropdownMenuContent>
 			</TldrawUiMenuContextProvider>
 		</TldrawUiDropdownMenuRoot>
