/* ---------------------- Menu ---------------------- */

import { useAuth } from '@clerk/clerk-react'
import { TldrawAppFile } from '@tldraw/dotcom-shared'
import { ReactNode, useCallback } from 'react'
import { useNavigate } from 'react-router-dom'
import {
	TldrawUiDropdownMenuContent,
	TldrawUiDropdownMenuRoot,
	TldrawUiDropdownMenuTrigger,
	TldrawUiMenuContextProvider,
	TldrawUiMenuGroup,
	TldrawUiMenuItem,
	TldrawUiMenuSubmenu,
	useDialogs,
	useToasts,
} from 'tldraw'
import { useApp } from '../../hooks/useAppState'
import { useIsFileOwner } from '../../hooks/useIsFileOwner'
import { TLAppUiEventSource, useTldrawAppUiEvents } from '../../utils/app-ui-events'
import { copyTextToClipboard } from '../../utils/copy'
import { getFilePath, getShareableFileUrl } from '../../utils/urls'
import { TlaDeleteFileDialog } from '../dialogs/TlaDeleteFileDialog'

export function TlaFileMenu({
	children,
	source,
	fileId,
	onRenameAction,
	trigger,
}: {
	children?: ReactNode
	source: TLAppUiEventSource
	fileId: TldrawAppFile['id']
	onRenameAction(): void
	trigger: ReactNode
}) {
	const app = useApp()
	const { addDialog } = useDialogs()
	const navigate = useNavigate()
	const { addToast } = useToasts()
<<<<<<< HEAD
	const trackEvent = useTldrawAppUiEvents()
=======
	const auth = useAuth()
>>>>>>> d6246511

	const handleCopyLinkClick = useCallback(() => {
		const url = getShareableFileUrl(fileId)
		copyTextToClipboard(url)
		addToast({
			id: 'copied-link',
			title: 'Copied link',
		})
		trackEvent('copy-file-link', { source })
	}, [fileId, addToast, trackEvent, source])

	const handleDuplicateClick = useCallback(async () => {
		const token = await auth.getToken()
		if (!token) throw Error('no token')

		const res = await app.duplicateFile(fileId.split(':')[1], token)

		if (res.ok) {
			// If the user just duplicated their current file, navigate to the new file
			if (location.pathname.endsWith(fileId)) {
				navigate(getFilePath(res.value.slug))
			} else {
				// ...otherwise, stay where they are
			}
		} else {
			// do something to indicate failure
			console.error('Failed to duplicate file')
			console.error(res.error)
		}
	}, [app, auth, navigate, fileId])

	const handleDeleteClick = useCallback(() => {
		addDialog({
			component: ({ onClose }) => <TlaDeleteFileDialog fileId={fileId} onClose={onClose} />,
		})
	}, [fileId, addDialog])

	const isOwner = useIsFileOwner(fileId)
	const fileItems = (
		<>
			<TldrawUiMenuGroup id="file-actions">
				{/* todo: in published rooms, support copying link */}
				<TldrawUiMenuItem label="Copy link" id="copy-link" onSelect={handleCopyLinkClick} />
				{isOwner && <TldrawUiMenuItem label="Rename" id="copy-link" onSelect={onRenameAction} />}
				{/* todo: in published rooms, support duplication / forking */}
				<TldrawUiMenuItem label="Duplicate" id="copy-link" onSelect={handleDuplicateClick} />
				{/* <TldrawUiMenuItem label="Star" id="copy-link" onSelect={handleStarLinkClick} /> */}
			</TldrawUiMenuGroup>
			<TldrawUiMenuGroup id="file-delete">
				<TldrawUiMenuItem
					label={isOwner ? 'Delete' : 'Forget'}
					id="delete"
					onSelect={handleDeleteClick}
				/>
			</TldrawUiMenuGroup>
		</>
	)

	const fileItemsWrapper = children ? (
		<TldrawUiMenuSubmenu id="file" label="menu.file">
			{fileItems}
		</TldrawUiMenuSubmenu>
	) : (
		fileItems
	)

	return (
		<TldrawUiDropdownMenuRoot id={`file-menu-${fileId}-${source}`}>
			<TldrawUiMenuContextProvider type="menu" sourceId="dialog">
				<TldrawUiDropdownMenuTrigger>{trigger}</TldrawUiDropdownMenuTrigger>
				<TldrawUiDropdownMenuContent side="bottom" align="start" alignOffset={0} sideOffset={0}>
					{fileItemsWrapper}
					{children}
				</TldrawUiDropdownMenuContent>
			</TldrawUiMenuContextProvider>
		</TldrawUiDropdownMenuRoot>
	)
}<|MERGE_RESOLUTION|>--- conflicted
+++ resolved
@@ -39,11 +39,8 @@
 	const { addDialog } = useDialogs()
 	const navigate = useNavigate()
 	const { addToast } = useToasts()
-<<<<<<< HEAD
 	const trackEvent = useTldrawAppUiEvents()
-=======
 	const auth = useAuth()
->>>>>>> d6246511
 
 	const handleCopyLinkClick = useCallback(() => {
 		const url = getShareableFileUrl(fileId)
