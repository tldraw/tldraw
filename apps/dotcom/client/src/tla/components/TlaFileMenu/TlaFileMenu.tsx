--- conflicted
+++ resolved
@@ -95,17 +95,18 @@
 	const fileItems = (
 		<>
 			<TldrawUiMenuGroup id="file-actions">
-<<<<<<< HEAD
 				{/* todo: in published rooms, support copying link */}
 				<TldrawUiMenuItem
 					label={intl.formatMessage(messages.copyLink)}
 					id="copy-link"
+					readonlyOk
 					onSelect={handleCopyLinkClick}
 				/>
 				{isOwner && (
 					<TldrawUiMenuItem
 						label={intl.formatMessage(messages.rename)}
 						id="copy-link"
+						readonlyOk
 						onSelect={onRenameAction}
 					/>
 				)}
@@ -113,27 +114,10 @@
 				<TldrawUiMenuItem
 					label={intl.formatMessage(messages.duplicate)}
 					id="copy-link"
-					onSelect={handleDuplicateClick}
-				/>
-				{/* <TldrawUiMenuItem label={intl.formatMessage(messages.star)} id="copy-link" onSelect={handleStarLinkClick} /> */}
-=======
-				<TldrawUiMenuItem
-					label="Copy link"
-					id="copy-link"
-					readonlyOk
-					onSelect={handleCopyLinkClick}
-				/>
-				{isOwner && (
-					<TldrawUiMenuItem label="Rename" id="copy-link" readonlyOk onSelect={onRenameAction} />
-				)}
-				<TldrawUiMenuItem
-					label="Duplicate"
-					id="copy-link"
 					readonlyOk
 					onSelect={handleDuplicateClick}
 				/>
-				{/* <TldrawUiMenuItem label="Star" id="copy-link" onSelect={handleStarLinkClick} /> */}
->>>>>>> 6d6fac38
+				{/* <TldrawUiMenuItem label={intl.formatMessage(messages.star)} id="copy-link" readonlyOk onSelect={handleStarLinkClick} /> */}
 			</TldrawUiMenuGroup>
 			<TldrawUiMenuGroup id="file-delete">
 				<TldrawUiMenuItem
