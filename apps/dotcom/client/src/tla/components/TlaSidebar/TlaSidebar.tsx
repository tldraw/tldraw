--- conflicted
+++ resolved
@@ -1,22 +1,13 @@
 import { TldrawAppFile, TldrawAppFileRecordType } from '@tldraw/dotcom-shared'
 import classNames from 'classnames'
-<<<<<<< HEAD
-import { useCallback, useEffect, useRef } from 'react'
+import { memo, useCallback, useEffect, useRef } from 'react'
 import { Link, useNavigate, useParams } from 'react-router-dom'
-=======
-import { memo, useCallback, useEffect, useRef } from 'react'
-import { Link, useLocation, useNavigate, useParams } from 'react-router-dom'
->>>>>>> a9646eac
 import { preventDefault, useValue } from 'tldraw'
 import { TldrawApp } from '../../app/TldrawApp'
 import { useApp } from '../../hooks/useAppState'
 import { useRaw } from '../../hooks/useRaw'
 import { useTldrFileDrop } from '../../hooks/useTldrFileDrop'
-<<<<<<< HEAD
-=======
-import { TldrawApp } from '../../utils/TldrawApp'
 import { getLocalSessionState, updateLocalSessionState } from '../../utils/local-session-state'
->>>>>>> a9646eac
 import { getFileUrl } from '../../utils/urls'
 import { TlaAccountMenu } from '../TlaAccountMenu/TlaAccountMenu'
 import { TlaAvatar } from '../TlaAvatar/TlaAvatar'
@@ -130,36 +121,20 @@
 		[app]
 	)
 
-<<<<<<< HEAD
-	if (!result) throw Error('Could not get user')
+	if (!user) {
+		return null
+	}
 
 	return (
 		<TlaAccountMenu source="sidebar">
 			<div className={classNames(styles.user, styles.hoverable, 'tla-text_ui__regular')}>
-				<TlaAvatar img={result.user.avatar} />
-				<div className={styles.label}>{result.user.name}</div>
+				<TlaAvatar img={user.avatar} />
+				<div className={styles.label}>{user.name}</div>
 				<button className={styles.linkMenu}>
 					<TlaIcon icon="dots-vertical-strong" />
 				</button>
 			</div>
 		</TlaAccountMenu>
-=======
-	const location = useLocation()
-
-	if (!user) {
-		return null
-	}
-
-	return (
-		<div className={classNames(styles.user, styles.hoverable, 'tla-text_ui__regular')}>
-			<div className={styles.label}>{user.name}</div>
-			{/* <Link className="__link-button" to={getUserUrl(result.auth.userId)} /> */}
-			<Link className={styles.linkButton} to={'/q/profile'} state={{ background: location }} />
-			<Link className={styles.linkMenu} to={'/q/debug'} state={{ background: location }}>
-				<TlaIcon icon="dots-vertical-strong" />
-			</Link>
-		</div>
->>>>>>> a9646eac
 	)
 }
 
