import { TldrawAppFile, TldrawAppFileRecordType } from '@tldraw/dotcom-shared'
import classNames from 'classnames'
import { memo, useCallback, useEffect, useRef } from 'react'
import { Link, useNavigate, useParams } from 'react-router-dom'
import { preventDefault, useValue } from 'tldraw'
import { TldrawApp } from '../../app/TldrawApp'
import { useApp } from '../../hooks/useAppState'
import { useRaw } from '../../hooks/useRaw'
import { useTldrFileDrop } from '../../hooks/useTldrFileDrop'
import { getLocalSessionState, updateLocalSessionState } from '../../utils/local-session-state'
import { getFileUrl } from '../../utils/urls'
import { TlaAccountMenu } from '../TlaAccountMenu/TlaAccountMenu'
import { TlaAvatar } from '../TlaAvatar/TlaAvatar'
import { TlaFileMenu } from '../TlaFileMenu/TlaFileMenu'
import { TlaIcon, TlaIconWrapper } from '../TlaIcon/TlaIcon'
import { TlaSpacer } from '../TlaSpacer/TlaSpacer'
import styles from './sidebar.module.css'

export const TlaSidebar = memo(function TlaSidebar() {
	const app = useApp()
	const isSidebarOpen = useValue('sidebar open', () => getLocalSessionState().isSidebarOpen, [app])
	const isSidebarOpenMobile = useValue(
		'sidebar open mobile',
		() => getLocalSessionState().isSidebarOpenMobile,
		[app]
	)
	const sidebarRef = useRef<HTMLDivElement>(null)

	useEffect(() => {
		const sidebarEl = sidebarRef.current
		if (!sidebarEl) return

		function handleWheel(e: WheelEvent) {
			if (!sidebarEl) return
			// Ctrl/Meta key indicates a pinch event (funny, eh?)
			if (sidebarEl.contains(e.target as Node) && (e.ctrlKey || e.metaKey)) {
				preventDefault(e)
			}
		}

		sidebarEl.addEventListener('wheel', handleWheel, { passive: false })
		return () => sidebarEl.removeEventListener('wheel', handleWheel)
	}, [sidebarRef])

	const handleOverlayClick = useCallback(() => {
		updateLocalSessionState(() => ({ isSidebarOpenMobile: false }))
	}, [])

	const { onDrop, onDragOver, onDragEnter, onDragLeave, isDraggingOver } = useTldrFileDrop()

	return (
		<div ref={sidebarRef}>
			<button
				className={styles.sidebarOverlayMobile}
				data-visiblemobile={isSidebarOpenMobile}
				onClick={handleOverlayClick}
			/>
			<div
				className={styles.sidebar}
				data-visible={isSidebarOpen}
				data-visiblemobile={isSidebarOpenMobile}
				onDropCapture={onDrop}
				onDragOver={onDragOver}
				onDragEnter={onDragEnter}
				onDragLeave={onDragLeave}
				data-dragging={isDraggingOver}
			>
				<div className={styles.top}>
					<TlaSidebarWorkspaceLink />
					<TlaSidebarCreateFileButton />
				</div>
				<div className={styles.content}>
					<TlaSidebarRecentFiles />
				</div>
				<div className={styles.bottom}>
					<TlaSidebarUserLink />
				</div>
			</div>
		</div>
	)
})

function TlaSidebarWorkspaceLink() {
	const raw = useRaw()
	return (
		<div className={styles.workspace}>
			<TlaIconWrapper data-size="m">
				<TlaIcon className="tla-tldraw-sidebar-icon" icon="tldraw" />
			</TlaIconWrapper>
			<div className={classNames(styles.label, 'tla-text_ui__title')}>{raw('tldraw')}</div>
			<button className={styles.linkButton} />
		</div>
	)
}

function TlaSidebarCreateFileButton() {
	const app = useApp()
	const navigate = useNavigate()

	const handleSidebarCreate = useCallback(() => {
		const file = app.createFile()

		navigate(getFileUrl(file.id), { state: { isCreateMode: true } })
	}, [app, navigate])

	return (
		<button className={styles.create} onClick={handleSidebarCreate}>
			<TlaIcon icon="edit-strong" />
		</button>
	)
}

function TlaSidebarUserLink() {
	const app = useApp()

	const user = useValue(
		'auth',
		() => {
			return app.getCurrentUser()
		},
		[app]
	)

	if (!user) {
		return null
	}

	return (
		<TlaAccountMenu source="sidebar">
			<div className={classNames(styles.user, styles.hoverable, 'tla-text_ui__regular')}>
				<TlaAvatar img={user.avatar} />
				<div className={styles.label}>{user.name}</div>
				<button className={styles.linkMenu}>
					<TlaIcon icon="dots-vertical-strong" />
				</button>
			</div>
		</TlaAccountMenu>
	)
}

function TlaSidebarRecentFiles() {
	const app = useApp()
	const results = useValue(
		'recent user files',
		() => {
			const { auth, createdAt: sessionStart } = getLocalSessionState()
			if (!auth) return false

			return app.getUserRecentFiles(sessionStart)
		},
		[app]
	)

	if (!results) throw Error('Could not get files')

	// split the files into today, yesterday, this week, this month, and then by month
	const day = 1000 * 60 * 60 * 24
	const todayFiles: RecentFile[] = []
	const yesterdayFiles: RecentFile[] = []
	const thisWeekFiles: RecentFile[] = []
	const thisMonthFiles: RecentFile[] = []

	// todo: order by month
	const olderFiles: RecentFile[] = []

	const now = Date.now()

	for (const item of results) {
		const { date } = item
		if (date > now - day * 1) {
			todayFiles.push(item)
		} else if (date > now - day * 2) {
			yesterdayFiles.push(item)
		} else if (date > now - day * 7) {
			thisWeekFiles.push(item)
		} else if (date > now - day * 30) {
			thisMonthFiles.push(item)
		} else {
			olderFiles.push(item)
		}
	}

	return (
		<>
			{todayFiles.length ? <TlaSidebarFileSection title={'Today'} items={todayFiles} /> : null}
			{yesterdayFiles.length ? (
				<TlaSidebarFileSection title={'Yesterday'} items={yesterdayFiles} />
			) : null}
			{thisWeekFiles.length ? (
				<TlaSidebarFileSection title={'This week'} items={thisWeekFiles} />
			) : null}
			{thisMonthFiles.length ? (
				<TlaSidebarFileSection title={'This month'} items={thisMonthFiles} />
			) : null}
			{olderFiles.length ? <TlaSidebarFileSection title={'This year'} items={olderFiles} /> : null}
		</>
	)
}

function TlaSidebarFileSection({ title, items }: { title: string; items: RecentFile[] }) {
	return (
		<div className={styles.section}>
			<TlaSpacer height="8" />
			<div className={classNames(styles.sectionTitle, 'tla-text_ui__medium')}>{title}</div>
			{items.map((item) => (
				<TlaSidebarFileLink key={'recent_' + item.file.id} item={item} />
			))}
		</div>
	)
}

function TlaSidebarFileLink({ item }: { item: RecentFile }) {
	const { file, isOwnFile } = item
	const { fileSlug } = useParams()
	const isActive = TldrawAppFileRecordType.createId(fileSlug) === file.id
	return (
		<div className={classNames(styles.link, styles.hoverable)} data-active={isActive}>
			<div className={styles.linkContent}>
				<div className={classNames(styles.label, 'tla-text_ui__regular')}>
					{TldrawApp.getFileName(file)} {isOwnFile ? '' : '(Guest)'}
				</div>
			</div>
<<<<<<< HEAD
			<Link to={getFileUrl(id)} className={styles.linkButton} />
			<TlaSidebarFileLinkMenu fileId={file.id} />
=======
			<Link to={getFileUrl(file.id)} className={styles.linkButton} />
			<TlaSidebarFileLinkMenu />
>>>>>>> c8f7991f
		</div>
	)
}

/* ---------------------- Menu ---------------------- */

function TlaSidebarFileLinkMenu({ fileId }: { fileId: TldrawAppFile['id'] }) {
	return (
		<TlaFileMenu fileId={fileId} source="sidebar">
			<button className={styles.linkMenu}>
				<TlaIcon icon="dots-vertical-strong" />
			</button>
		</TlaFileMenu>
	)
}

export function TlaSidebarToggle() {
	return (
		<button
			className={styles.toggle}
			data-mobile={false}
			onClick={() => updateLocalSessionState((s) => ({ isSidebarOpen: !s.isSidebarOpen }))}
		>
			<TlaIcon icon="sidebar" />
		</button>
	)
}

export function TlaSidebarToggleMobile() {
	return (
		<button
			className={styles.toggle}
			data-mobile={true}
			onClick={() =>
				updateLocalSessionState((s) => ({ isSidebarOpenMobile: !s.isSidebarOpenMobile }))
			}
		>
			<TlaIcon icon="sidebar" />
		</button>
	)
}

interface RecentFile {
	file: TldrawAppFile
	date: number
	isOwnFile: boolean
}<|MERGE_RESOLUTION|>--- conflicted
+++ resolved
@@ -220,13 +220,8 @@
 					{TldrawApp.getFileName(file)} {isOwnFile ? '' : '(Guest)'}
 				</div>
 			</div>
-<<<<<<< HEAD
-			<Link to={getFileUrl(id)} className={styles.linkButton} />
+			<Link to={getFileUrl(file.id)} className={styles.linkButton} />
 			<TlaSidebarFileLinkMenu fileId={file.id} />
-=======
-			<Link to={getFileUrl(file.id)} className={styles.linkButton} />
-			<TlaSidebarFileLinkMenu />
->>>>>>> c8f7991f
 		</div>
 	)
 }
