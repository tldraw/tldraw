import { getLicenseKey } from '@tldraw/dotcom-shared'
import { ReactNode, useEffect } from 'react'
import {
	DefaultDebugMenu,
	DefaultDebugMenuContent,
	DefaultKeyboardShortcutsDialog,
	DefaultKeyboardShortcutsDialogContent,
	DefaultMainMenu,
	EditSubmenu,
	Editor,
	ExportFileContentSubMenu,
	ExtrasGroup,
	PreferencesGroup,
	TLComponents,
	Tldraw,
	TldrawOptions,
	TldrawUiButton,
	TldrawUiButtonLabel,
	TldrawUiDialogBody,
	TldrawUiDialogCloseButton,
	TldrawUiDialogFooter,
	TldrawUiDialogHeader,
	TldrawUiDialogTitle,
	TldrawUiMenuActionItem,
	TldrawUiMenuGroup,
	ViewSubmenu,
	getFromLocalStorage,
	setInLocalStorage,
	tipTapDefaultExtensions,
	useDialogs,
	useEditor,
	useEvent,
} from 'tldraw'
import { assetUrls } from '../utils/assetUrls'
import { createAssetFromUrl } from '../utils/createAssetFromUrl'
import { getScratchPersistenceKey } from '../utils/scratch-persistence-key'
import { useSharing } from '../utils/sharing'
import { OPEN_FILE_ACTION, SAVE_FILE_COPY_ACTION, useFileSystem } from '../utils/useFileSystem'
import { useHandleUiEvents } from '../utils/useHandleUiEvent'
import EmojiExtension from './Emojis/EmojiExtension'
import { LocalFileMenu } from './FileMenu'
import { LegacyLinks } from './Links'
import { ShareMenu } from './ShareMenu'
import { SneakyOnDropOverride } from './SneakyOnDropOverride'
import { ThemeUpdater } from './ThemeUpdater/ThemeUpdater'

const components: TLComponents = {
	ErrorFallback: ({ error }) => {
		throw error
	},
	MainMenu: () => (
		<DefaultMainMenu>
			<TldrawUiMenuGroup id="basic">
				<LocalFileMenu />
				<EditSubmenu />
				<ViewSubmenu />
				<ExportFileContentSubMenu />
				<ExtrasGroup />
			</TldrawUiMenuGroup>
			<PreferencesGroup />
			<LegacyLinks />
		</DefaultMainMenu>
	),
	KeyboardShortcutsDialog: (props) => {
		return (
			<DefaultKeyboardShortcutsDialog {...props}>
				<TldrawUiMenuGroup label="shortcuts-dialog.file" id="file">
					<TldrawUiMenuActionItem actionId={SAVE_FILE_COPY_ACTION} />
					<TldrawUiMenuActionItem actionId={OPEN_FILE_ACTION} />
				</TldrawUiMenuGroup>
				<DefaultKeyboardShortcutsDialogContent />
			</DefaultKeyboardShortcutsDialog>
		)
	},
	DebugMenu: () => {
		return (
			<DefaultDebugMenu>
				<DefaultDebugMenuContent />
			</DefaultDebugMenu>
		)
	},
	SharePanel: () => {
		return (
			<div className="tlui-share-zone" draggable={false}>
				<ShareMenu />
			</div>
		)
	},
}

export function LocalEditor({
	componentsOverride,
	onMount,
	children,
	persistenceKey,
	'data-testid': dataTestId,
	options,
}: {
	componentsOverride?: TLComponents
	onMount?(editor: Editor): void
	children?: ReactNode
	persistenceKey?: string
	'data-testid'?: string
	options?: Partial<TldrawOptions>
}) {
	const handleUiEvent = useHandleUiEvents()
	const sharingUiOverrides = useSharing()
	const fileSystemUiOverrides = useFileSystem({ isMultiplayer: false })

	const handleMount = useEvent((editor: Editor) => {
		;(window as any).app = editor
		;(window as any).editor = editor
		editor.registerExternalAssetHandler('url', createAssetFromUrl)
		return onMount?.(editor)
	})

	return (
		<div className="tldraw__editor" data-testid={dataTestId}>
			<Tldraw
				licenseKey={getLicenseKey()}
				assetUrls={assetUrls}
				persistenceKey={persistenceKey ?? getScratchPersistenceKey()}
				onMount={handleMount}
				overrides={[sharingUiOverrides, fileSystemUiOverrides]}
				onUiEvent={handleUiEvent}
				components={componentsOverride ?? components}
<<<<<<< HEAD
				textOptions={{
					tipTapConfig: {
						extensions: [...tipTapDefaultExtensions, EmojiExtension],
					},
				}}
=======
				options={options}
>>>>>>> ee196934
			>
				<SneakyOnDropOverride isMultiplayer={false} />
				<ThemeUpdater />
				<SneakyLocalSaveWarning />
				{children}
			</Tldraw>
		</div>
	)
}

const LOCAL_SAVE_WARNING_DISMISSED_KEY = 'local save warning dismissed 1'

function SneakyLocalSaveWarning() {
	const editor = useEditor()
	const { addDialog } = useDialogs()

	useEffect(() => {
		const hasConfirmedLocalSave = getFromLocalStorage(LOCAL_SAVE_WARNING_DISMISSED_KEY)

		if (hasConfirmedLocalSave) return

		if (editor.store.allRecords().length > 128) {
			// tell the user to save to the cloud or to desktop

			addDialog({
				component: ({ onClose }) => (
					<>
						<TldrawUiDialogHeader>
							<TldrawUiDialogTitle>
								<b>{`Don't forget to save!`}</b>
							</TldrawUiDialogTitle>
							<TldrawUiDialogCloseButton />
						</TldrawUiDialogHeader>
						<TldrawUiDialogBody
							style={{
								maxWidth: 350,
								display: 'flex',
								flexDirection: 'column',
								gap: 'var(--space-4)',
							}}
						>
							<p>
								Did you know that your tldraw project is being saved to your own computer? This
								means that if you clear your browser cache, you will also lose your project here.
							</p>
							<p>To keep things safe, you can either:</p>
							<ol>
								<li>
									Save your project as a .tldr file. From the Menu, choose <b>File</b> {`>`}{' '}
									<b>Save a copy</b>. You can open it back up again later with <b>File</b> {`>`}{' '}
									<b>Open file</b>.
								</li>
								<li>
									Share your project by clicking the <b>Share</b> button at the top right of your
									screen. Shared projects are hosted on the cloud for free. Just be sure to bookmark
									the new hosted project so that you can come back to it later.
								</li>
							</ol>
							<p>
								Have fun with tldraw! Have questions?{' '}
								<a href="https://discord.gg/rhsyWMUJxd">Ask here!</a>
							</p>
						</TldrawUiDialogBody>
						<TldrawUiDialogFooter className="tlui-dialog__footer__actions">
							<TldrawUiButton type="primary" onClick={() => onClose()}>
								<TldrawUiButtonLabel>Got it!</TldrawUiButtonLabel>
							</TldrawUiButton>
						</TldrawUiDialogFooter>
					</>
				),
				onClose() {
					setInLocalStorage(LOCAL_SAVE_WARNING_DISMISSED_KEY, 'true')
				},
			})
		}
	}, [editor, addDialog])

	return null
}<|MERGE_RESOLUTION|>--- conflicted
+++ resolved
@@ -124,15 +124,12 @@
 				overrides={[sharingUiOverrides, fileSystemUiOverrides]}
 				onUiEvent={handleUiEvent}
 				components={componentsOverride ?? components}
-<<<<<<< HEAD
 				textOptions={{
 					tipTapConfig: {
 						extensions: [...tipTapDefaultExtensions, EmojiExtension],
 					},
 				}}
-=======
 				options={options}
->>>>>>> ee196934
 			>
 				<SneakyOnDropOverride isMultiplayer={false} />
 				<ThemeUpdater />
