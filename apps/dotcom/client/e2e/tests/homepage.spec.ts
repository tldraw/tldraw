import { Locator } from '@playwright/test'
import { areUrlsEqual, getRandomName } from '../fixtures/helpers'
import { expect, expectBeforeAndAfterReload, test } from '../fixtures/tla-test'

test('can toggle sidebar', async ({ editor, sidebar }) => {
	await editor.ensureSidebarClosed()
	await expect(sidebar.sidebarLogo).not.toBeInViewport()
	await editor.toggleSidebar()
	await expect(sidebar.sidebarLogo).toBeInViewport()
})

test('can create new file', async ({ editor, sidebar, page }) => {
	await editor.ensureSidebarOpen()
	const currentCount = await sidebar.getNumberOfFiles()
	await sidebar.createNewDocument()
	await expectBeforeAndAfterReload(async () => {
		const newCount = await sidebar.getNumberOfFiles()
		expect(newCount).toBe(currentCount + 1)
	}, page)
})

test.describe('preferences', () => {
	test('can toggle dark mode', async ({ page, editor, sidebar }) => {
		await test.step('is light mode by default', async () => {
			await expect(page.locator('div.tla-theme__light.tl-theme__light')).toBeVisible()
			await expect(page.locator('div.tla-theme__dark.tl-theme__dark')).not.toBeVisible()
			await expect(page.locator('div.tl-background')).toHaveCSS(
				'background-color',
				'rgb(249, 250, 251)'
			)
			await expect(page.locator('div.tla-theme-container')).toHaveCSS(
				'background-color',
				'rgb(252, 252, 252)'
			)
		})
		await test.step('can toggle dark mode', async () => {
			await editor.ensureSidebarOpen()
			await sidebar.setDarkMode()
		})
		await test.step('is dark mode', async () => {
			await expectBeforeAndAfterReload(async () => {
				await expect(page.locator('div.tla-theme__light.tl-theme__light')).not.toBeVisible()
				await expect(page.locator('div.tla-theme__dark.tl-theme__dark')).toBeVisible()
				await expect(page.locator('div.tl-background')).toHaveCSS(
					'background-color',
					'rgb(16, 16, 17)'
				)
				await expect(page.locator('div.tla-theme-container')).toHaveCSS(
					'background-color',
					'rgb(13, 13, 13)'
				)
			}, page)
		})
	})

	test('can change language', async ({ sidebar, page, editor }) => {
		await editor.ensureSidebarOpen()
		await test.step('English by default', async () => {
			await sidebar.expectLanguageToBe('Language', 'English')
		})
		await sidebar.closeAccountMenu()
		await test.step('change language', async () => {
			await sidebar.setLanguage('Language', 'Français')
		})

		await test.step('changed to French', async () => {
			await sidebar.expectLanguageToBe('Langue', 'Français')
			await editor.openPageMenu()
			// Make sure the file / page menu is using the correct language
			await expect(page.getByText('Charger un média')).toBeVisible()
		})
	})
})

test.describe('sidebar actions', () => {
	test('rename the document via double click', async ({ sidebar, page }) => {
		let fileLink: Locator
		const currentName = await sidebar.getFirstFileName()
		await test.step('get the current file name', async () => {
			fileLink = sidebar.getFirstFileLink()
			await expect(fileLink).toBeVisible()
		})

		const newName = getRandomName()
		await test.step('change the name', async () => {
			await fileLink.dblclick()
			const input = page.getByRole('textbox')
			await input?.fill(newName)
			await page.keyboard.press('Enter')
		})

		await test.step('verify the name change', async () => {
			await expectBeforeAndAfterReload(async () => {
				const newFileText = await sidebar.getFirstFileName()
				expect(newFileText).toBe(newName)
				await expect(page.getByText(currentName)).not.toBeVisible()
			}, page)
		})
	})

	test('rename the document via file menu', async ({ sidebar, page }) => {
		const currentName = await sidebar.getFirstFileName()
		const newName = getRandomName()
		await sidebar.renameFile(0, newName)
		await expectBeforeAndAfterReload(async () => {
			expect(await sidebar.getFirstFileName()).toBe(newName)
			await expect(sidebar.sidebar.getByText(currentName)).not.toBeVisible()
		}, page)
	})

	test('delete the document via the file menu', async ({ sidebar, deleteFileDialog, page }) => {
		const url = page.url()
		const current = 'delete me'
		await test.step('rename the file', async () => {
			await sidebar.renameFile(0, current)
		})

		await test.step('delete the file', async () => {
			await sidebar.deleteFile(0)
			await deleteFileDialog.expectIsVisible()
			await deleteFileDialog.confirmDeletion()
			await deleteFileDialog.expectIsNotVisible()
		})

		await test.step('verify the file is deleted', async () => {
			await expectBeforeAndAfterReload(async () => {
				await expect(page.getByText(current)).not.toBeVisible()
			}, page)
			await page.goto(url)
			await expect(() => async () => {
				await expect(page.getByText('Not found')).toBeVisible()
			}).toPass()
		})
	})

	test('duplicate the document via the file menu', async ({ page, sidebar }) => {
		const fileName = getRandomName()
		expect(await sidebar.getNumberOfFiles()).toBe(1)
		await sidebar.renameFile(0, fileName)
		await sidebar.duplicateFile(0)
<<<<<<< HEAD
		await expectBeforeAndAfterReload(async () => {
			await expect(async () => {
				await expect(
					page.getByTestId('tla-file-name-0').getByText(`${fileName} 1`, { exact: true })
				).toBeVisible()
				await expect(
					page.getByTestId('tla-file-name-1').getByText(fileName, { exact: true })
				).toBeVisible()
				expect(await sidebar.getNumberOfFiles()).toBe(2)
			}).toPass()
		}, page)
=======
		await expect(async () => {
			await expect(
				page.getByTestId('tla-file-link-today-0').getByText(`${fileName} 1`, { exact: true })
			).toBeVisible()
			await expect(
				page.getByTestId('tla-file-link-today-1').getByText(fileName, { exact: true })
			).toBeVisible()
		}).toPass()
		expect(await sidebar.getNumberOfFiles()).toBe(2)
>>>>>>> 3ebf0a7b
	})

	test('can copy a file link from the file menu', async ({ page, context, sidebar }) => {
		await context.grantPermissions(['clipboard-read', 'clipboard-write'])
		const url = page.url()
		const copiedUrl = await sidebar.copyFileLink(0)

		expect(areUrlsEqual(url, copiedUrl)).toBe(true)
	})
})

// Menu bar

test('can rename a file name by clicking the name', async ({ editor, sidebar, page }) => {
	const originalName = await editor.getCurrentFileName()
	const newName = getRandomName()
	await expect(async () => {
		await sidebar.expectToContainText(originalName)
		await sidebar.expectNotToContainText(newName)
	}).toPass()

	await editor.rename(newName)

	await expectBeforeAndAfterReload(async () => {
		await sidebar.expectToContainText(newName)
		await sidebar.expectNotToContainText(originalName)
	}, page)
})<|MERGE_RESOLUTION|>--- conflicted
+++ resolved
@@ -138,29 +138,17 @@
 		expect(await sidebar.getNumberOfFiles()).toBe(1)
 		await sidebar.renameFile(0, fileName)
 		await sidebar.duplicateFile(0)
-<<<<<<< HEAD
 		await expectBeforeAndAfterReload(async () => {
 			await expect(async () => {
 				await expect(
-					page.getByTestId('tla-file-name-0').getByText(`${fileName} 1`, { exact: true })
+					page.getByTestId('tla-file-link-today-0').getByText(`${fileName} 1`, { exact: true })
 				).toBeVisible()
 				await expect(
-					page.getByTestId('tla-file-name-1').getByText(fileName, { exact: true })
+					page.getByTestId('tla-file-link-today-1').getByText(fileName, { exact: true })
 				).toBeVisible()
 				expect(await sidebar.getNumberOfFiles()).toBe(2)
 			}).toPass()
 		}, page)
-=======
-		await expect(async () => {
-			await expect(
-				page.getByTestId('tla-file-link-today-0').getByText(`${fileName} 1`, { exact: true })
-			).toBeVisible()
-			await expect(
-				page.getByTestId('tla-file-link-today-1').getByText(fileName, { exact: true })
-			).toBeVisible()
-		}).toPass()
-		expect(await sidebar.getNumberOfFiles()).toBe(2)
->>>>>>> 3ebf0a7b
 	})
 
 	test('can copy a file link from the file menu', async ({ page, context, sidebar }) => {
