--- conflicted
+++ resolved
@@ -130,17 +130,10 @@
 		await sidebar.duplicateFile(0)
 		await expect(async () => {
 			await expect(
-<<<<<<< HEAD
-				page.getByTestId('tla-file-name-today-0').getByText(`${fileName} 1`, { exact: true })
-			).toBeVisible()
-			await expect(
-				page.getByTestId('tla-file-name-today-1').getByText(fileName, { exact: true })
-=======
 				page.getByTestId('tla-file-link-today-0').getByText(`${fileName} 1`, { exact: true })
 			).toBeVisible()
 			await expect(
 				page.getByTestId('tla-file-link-today-1').getByText(fileName, { exact: true })
->>>>>>> 58c37575
 			).toBeVisible()
 		}).toPass()
 		expect(await sidebar.getNumberOfFiles()).toBe(2)
