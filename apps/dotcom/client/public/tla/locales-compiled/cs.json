--- conflicted
+++ resolved
@@ -1,5 +1,4 @@
 {
-<<<<<<< HEAD
   "0095a9fa74": [
     {
       "type": 0,
@@ -260,6 +259,12 @@
       "value": "Podíl"
     }
   ],
+  "5bcc12ace8": [
+    {
+      "type": 0,
+      "value": "Tato místnost je nyní pouze pro čtení"
+    }
+  ],
   "5bec508475": [
     {
       "type": 0,
@@ -488,6 +493,12 @@
       "value": "Přejmenovat soubor"
     }
   ],
+  "8b1946f965": [
+    {
+      "type": 0,
+      "value": "Chcete-li pokračovat v úpravách, zkopírujte prosím místnost do svých souborů."
+    }
+  ],
   "8eb2c00e96": [
     {
       "type": 0,
@@ -534,6 +545,12 @@
     {
       "type": 0,
       "value": "Smazat soubor"
+    }
+  ],
+  "9c258b8f88": [
+    {
+      "type": 0,
+      "value": "Tato anonymní multiplayerová místnost tldraw je nyní pouze pro čtení. Chcete-li pokračovat v úpravách, přihlaste se a zkopírujte ji do svých souborů."
     }
   ],
   "9ceb927baa": [
@@ -758,12 +775,6 @@
       "value": "Odhlaste se"
     }
   ],
-  "cbef7ba103": [
-    {
-      "type": 0,
-      "value": "Tato místnost bude brzy pouze pro čtení"
-    }
-  ],
   "cceaefbc20": [
     {
       "type": 0,
@@ -840,12 +851,6 @@
     {
       "type": 0,
       "value": "Připnout"
-    }
-  ],
-  "ea2301d01c": [
-    {
-      "type": 0,
-      "value": "Po 1. červenci 2025 bude tato anonymní multiplayerová místnost tldraw pouze pro čtení. Chcete-li v budoucnu pokračovat v úpravách, přihlaste se a zkopírujte ji do svých souborů."
     }
   ],
   "ea4788705e": [
@@ -964,148 +969,4 @@
       "value": "Importovat soubor…"
     }
   ]
-=======
-  "0095a9fa74": "Vývozní",
-  "03b3e13197": "Přetáhněte soubor na postranní panel na této stránce. Nebo vyberte možnost Importovat soubor z uživatelské nabídky.",
-  "043973ec1f": "Stále máte potíže? {GetHelpLink}",
-  "05596b840b": "Otevřete tldraw.",
-  "06b9281e39": "Auto",
-  "07dbd11b21": "Soubor bez názvu",
-  "08331c1710": "Překročen limit sazby, zkuste to znovu později.",
-  "08bd40c754": "Účet",
-  "0b27918290": "Soubor",
-  "0b9a4cde72": "Nabídka Soubor",
-  "0d1f2bb523": "Odeslat zpětnou vazbu",
-  "110a4b01be": "Publikovat",
-  "13ddd375ad": "Exportovat jako",
-  "181b90f889": "Vytvořit soubor",
-  "1da2e8106b": "Došlo k neočekávané chybě.",
-  "1dd1c5fb7f": "Dnes",
-  "250ddea65c": "O tldraw",
-  "299cb00a7a": "Nahrání se nezdařilo",
-  "31246941ad": "Chcete-li zobrazit tento soubor, musíte se přihlásit.",
-  "31418ce4ad": "i18n: Zvýraznění chybí",
-  "335defdafe": "Zkuste prosím obnovit stránku.",
-  "344a7f427f": "Editor",
-  "3bd1b98dbd": "Změny nelze publikovat.",
-  "3c5e891bff": "Připnuto",
-  "3d0238bf16": "Přijmout vše",
-  "42e53c47c1": "Kontaktujte vlastníka a požádejte o přístup.",
-  "44db318ee5": "Získejte pomoc na Discordu",
-  "46137245cd": "Děkujeme, že nám pomáháte zlepšovat tldraw!",
-  "47839e47a5": "tldraw",
-  "4908687e50": "Opravdu chcete tento soubor zapomenout?",
-  "4d0d3ddec9": "Tato stránka používá soubory cookie k fungování aplikace a ke shromažďování analytických údajů.",
-  "4d1c8263ba": "Znovu načíst",
-  "50db1b7e1e": "Publikování souboru nelze zrušit.",
-  "517bb809d9": "Nabídka stránek",
-  "54286b1d01": "Bylo dosaženo limitu spolupracovníků",
-  "54d240fa41": "Prosím zpomalte.",
-  "554a05155c": "Stále máte potíže? <a>Nahlásit problém</a>",
-  "55505ba281": "PNG",
-  "5677e381d2": "Pro zlepšení webu tldraw používáme analytické soubory cookie.",
-  "56c34c6410": "Zásady ochrany osobních údajů",
-  "5a95a425f7": "Podíl",
-  "5bcc12ace8": "Tato místnost je nyní pouze pro čtení",
-  "5bec508475": "Byl detekován starý prohlížeč. Pro použití této aplikace prosím aktualizujte prohlížeč.",
-  "5d26ae7550": "Nepodařilo se nám nahrát část obsahu, který jste vytvořili, než jste se přihlásili.",
-  "5f3c333678": "Odeslaná zpětná vazba",
-  "5fb63579fc": "Kopie",
-  "61057a0c84": "Později",
-  "625fd29749": "Starší",
-  "6609dd239e": "Něco se pokazilo",
-  "6637a98151": "K dispozici je nová verze tldraw. Chcete-li pokračovat, znovu načtěte stránku.",
-  "6a26f54883": "Pomoc",
-  "6dc0836c1b": "K provedení této akce nemáte potřebná oprávnění.",
-  "6dfc62f621": "Chcete-li obsah importovat ručně, postupujte takto:",
-  "70a6facb9d": "Tento týden",
-  "71a29b007b": "Máte chybu, problém nebo nápad ohledně tldraw? Dejte nám vědět!",
-  "73ab799383": "Tato verze tldraw již není podporována.",
-  "7408cf0d7b": "Načtěte stránku znovu",
-  "752b79f137": "Dosáhli jste maximálního počtu souborů. Před vytvořením nových je třeba odstranit staré soubory.",
-  "7573b8110a": "Žádný přístup",
-  "761e93ede9": "Spravovat soubory cookie",
-  "764671e008": "Chatujte s námi na Discordu",
-  "7697920637": "Načtěte znovu",
-  "777f9e90cf": "Neplatný požadavek.",
-  "797799f35e": "Odešlete problém na GitHub",
-  "7b1329f5ca": "Uživatelská příručka",
-  "7be10fc592": "Obnovit verzi",
-  "7cb5f8b4a5": "Zapomenout",
-  "7daeced9ff": "Publikovat změny",
-  "7fcdcc6455": "Zapomenout soubor",
-  "801ab24683": "Stáhnout",
-  "815e116a2e": "Máte chybu, problém nebo nápad ohledně tldraw? Dejte nám vědět! Vyplňte tento formulář a v případě potřeby se vám ozveme e-mailem. Můžete si také <discord>chatovat s námi na Discordu</discord> nebo <github>nahlásit problém na GitHubu</github>.",
-  "85a082de1b": "Po aktualizaci stránky získáte nejnovější verzi tldraw.",
-  "86353d2c41": "Byly přidány {total} soubory .tldr.",
-  "86c66437fd": "Přejmenovat soubor",
-  "8b1946f965": "Chcete-li pokračovat v úpravách, zkopírujte prosím místnost do svých souborů.",
-  "8eb2c00e96": "Sdíleno s vámi",
-  "8ff3d0a705": "Sazba omezená",
-  "902b0d55fd": "Chyba",
-  "904a830405": "Přejmenovat",
-  "91e49bb0eb": "Kopírovat do mých souborů",
-  "96165d6df5": "Tento měsíc",
-  "9914a0ce04": "Světlo",
-  "9bef626805": "Smazat soubor",
-  "9c258b8f88": "Tato anonymní multiplayerová místnost tldraw je nyní pouze pro čtení. Chcete-li pokračovat v úpravách, přihlaste se a zkopírujte ji do svých souborů.",
-  "9ceb927baa": "Publikovat tento soubor",
-  "9e076f5885": "Nenalezeno",
-  "9e93c98d88": "Odhlásit se",
-  "a0da245992": "Export obsahu jako souboru .tldr: V levé horní nabídce vyberte možnost „Stáhnout“.",
-  "a104439641": "Vycpávka",
-  "a18366b217": "Tmavý",
-  "a1c915578c": "Soubor, který hledáte, neexistuje.",
-  "a239905023": "Export obrázku",
-  "a3debabee7": "Zásady používání souborů cookie",
-  "a4d3b161ce": "Předložit",
-  "a6cc403d56": "Kdokoli s odkazem",
-  "a768caa988": "Analytics",
-  "a9ded1e5ce": "Pozadí",
-  "ab0df9ba36": "Byl dosažen limit souborů",
-  "af3dc88931": "Naposledy publikováno <date></date>",
-  "b028909917": "Hostující uživatel",
-  "b6d4223e60": "Přihlaste se",
-  "b758336699": "Zkopírujte odkaz",
-  "bb792693e2": "Odepnout",
-  "bbbcefd7ce": "{total, plural, one {Nahrávání souboru .tldr…} few {} many {} other {Nahrávání {uploaded} z {total} souborů .tldr…}}",
-  "bc88b0e89e": "Sdílel {ownerName}",
-  "bcb62136a3": "Nahrajte soubory .tldr",
-  "c2276c9127": "Další informace o sdílení.",
-  "c303bd1095": "Soubor nelze publikovat.",
-  "c4b39a1cc3": "Základní soubory cookie",
-  "c655b27b1e": "i18n: Dlouhá struna",
-  "c6a00f137b": "Pozvat",
-  "c87aacf567": "Odhlaste se",
-  "cceaefbc20": "Sdílet tento soubor",
-  "cd15a75c26": "SVG",
-  "cea291e45e": "Další informace o publikování.",
-  "d3d2e61733": "Blízko",
-  "d4bbf74f3e": "Přepnout postranní panel",
-  "d721757161": "Téma",
-  "d876a9fe1a": "Zkuste to znovu",
-  "d9100f3e10": "Přejděte sem a podívejte se na obsah",
-  "dbbebf3c03": "Pouze na pozvání",
-  "dfdb78a4e4": "Příznaky ladění aplikace",
-  "e2ae80a510": "Právní shrnutí",
-  "e404559826": "Podmínky služby",
-  "e78e14c5f1": "Připnout",
-  "ea4788705e": "Zrušit",
-  "ebfe9ce86e": "Včera",
-  "ec59b960ea": "Tento soubor dosáhl maximálního počtu aktivních spolupracovníků.",
-  "ec611e9a08": "Nabídka účtu",
-  "ed53713239": "i18n: s přízvukem",
-  "ed75712b0e": "Duplikát",
-  "ede55d955f": "Přečtěte si naše <a>zásady používání souborů cookie</a> a dozvíte se více.",
-  "f09b16bc5f": "Používáme soubory cookie, abychom vás udrželi přihlášené, synchronizovali vaše soubory a shromažďovali analytické údaje, které nám pomáhají vylepšovat tldraw.",
-  "f0e8bff6f9": "Uživatelská nastavení",
-  "f2569594b2": "Tyto soubory cookie používáme k ukládání vašich souborů a nastavení.",
-  "f2a6c498fb": "Vymazat",
-  "f43fb62093": "Zpět k tldraw.",
-  "f4f70727dc": "Nastavení",
-  "fb15c53f22": "Prohlížeč",
-  "fd1be3efcf": "Opravdu chcete tento soubor smazat?",
-  "fed5ec05eb": "Zkopírován odkaz",
-  "ffcd73e997": "Importovat soubor…"
->>>>>>> 7d95a2ea
 }