--- conflicted
+++ resolved
@@ -1,5 +1,4 @@
 {
-<<<<<<< HEAD
   "0095a9fa74": [
     {
       "type": 0,
@@ -260,6 +259,12 @@
       "value": "Dele"
     }
   ],
+  "5bcc12ace8": [
+    {
+      "type": 0,
+      "value": "Dette rommet er nå skrivebeskyttet"
+    }
+  ],
   "5bec508475": [
     {
       "type": 0,
@@ -488,6 +493,12 @@
       "value": "Gi nytt navn til filen"
     }
   ],
+  "8b1946f965": [
+    {
+      "type": 0,
+      "value": "For å fortsette redigeringen, kopier rommet til filene dine."
+    }
+  ],
   "8eb2c00e96": [
     {
       "type": 0,
@@ -534,6 +545,12 @@
     {
       "type": 0,
       "value": "Slett fil"
+    }
+  ],
+  "9c258b8f88": [
+    {
+      "type": 0,
+      "value": "Dette anonyme tldraw-flerspillerrommet er nå skrivebeskyttet. For å fortsette redigeringen, vennligst logg inn og kopier det til filene dine."
     }
   ],
   "9ceb927baa": [
@@ -750,12 +767,6 @@
       "value": "Logg ut"
     }
   ],
-  "cbef7ba103": [
-    {
-      "type": 0,
-      "value": "Dette rommet vil snart være skrivebeskyttet"
-    }
-  ],
   "cceaefbc20": [
     {
       "type": 0,
@@ -832,12 +843,6 @@
     {
       "type": 0,
       "value": "Pin"
-    }
-  ],
-  "ea2301d01c": [
-    {
-      "type": 0,
-      "value": "Etter 1. juli 2025 vil dette anonyme tldraw-flerspillerrommet bli skrivebeskyttet. For å fortsette å redigere i fremtiden, vennligst logg inn og kopier det til filene dine."
     }
   ],
   "ea4788705e": [
@@ -956,148 +961,4 @@
       "value": "Importer fil…"
     }
   ]
-=======
-  "0095a9fa74": "Eksport",
-  "03b3e13197": "Dra filen inn i sidefeltet på denne siden. Eller velg \"Importer fil\" fra brukermenyen.",
-  "043973ec1f": "Har du fortsatt problemer? {GetHelpLink}",
-  "05596b840b": "Åpne tldraw.",
-  "06b9281e39": "Auto",
-  "07dbd11b21": "Unavngitt fil",
-  "08331c1710": "Satsgrensen er overskredet. Prøv igjen senere.",
-  "08bd40c754": "Konto",
-  "0b27918290": "Fil",
-  "0b9a4cde72": "Fil-menyen",
-  "0d1f2bb523": "Send tilbakemelding",
-  "110a4b01be": "Utgi",
-  "13ddd375ad": "Eksporter som",
-  "181b90f889": "Opprett fil",
-  "1da2e8106b": "Det oppstod en uventet feil.",
-  "1dd1c5fb7f": "I dag",
-  "250ddea65c": "Om tldraw",
-  "299cb00a7a": "Opplasting mislyktes",
-  "31246941ad": "Du må logge på for å se denne filen.",
-  "31418ce4ad": "i18n: Utheving mangler",
-  "335defdafe": "Prøv å oppdatere siden.",
-  "344a7f427f": "Redaktør",
-  "3bd1b98dbd": "Kan ikke publisere endringene.",
-  "3c5e891bff": "Festet",
-  "3d0238bf16": "Godta alle",
-  "42e53c47c1": "Kontakt eieren for å be om tilgang.",
-  "44db318ee5": "Få hjelp på Discord",
-  "46137245cd": "Takk for at du hjelper oss med å forbedre tldraw!",
-  "47839e47a5": "tldra",
-  "4908687e50": "Er du sikker på at du vil glemme denne filen?",
-  "4d0d3ddec9": "Dette nettstedet bruker informasjonskapsler for å få appen til å fungere og for å samle inn analyser.",
-  "4d1c8263ba": "Last inn på nytt",
-  "50db1b7e1e": "Kan ikke oppheve publiseringen av filen.",
-  "517bb809d9": "Sidemeny",
-  "54286b1d01": "Grensen for samarbeidspartnere er nådd",
-  "54d240fa41": "Vennligst senke farten.",
-  "554a05155c": "Har du fortsatt problemer? <a>Rapporter et problem</a>",
-  "55505ba281": "PNG",
-  "5677e381d2": "Vi bruker analyseinformasjonskapsler for å gjøre tldraw bedre.",
-  "56c34c6410": "Personvernerklæring",
-  "5a95a425f7": "Dele",
-  "5bcc12ace8": "Dette rommet er nå skrivebeskyttet",
-  "5bec508475": "Gammel nettleser oppdaget. Oppdater nettleseren din for å bruke denne appen.",
-  "5d26ae7550": "Vi klarte ikke å laste opp noe av innholdet du opprettet før du logget på.",
-  "5f3c333678": "Tilbakemelding sendt",
-  "5fb63579fc": "Kopiere",
-  "61057a0c84": "Seinere",
-  "625fd29749": "Eldre",
-  "6609dd239e": "Noe gikk galt",
-  "6637a98151": "En ny versjon av tldraw er tilgjengelig. Last inn siden på nytt for å fortsette.",
-  "6a26f54883": "Hjelp",
-  "6dc0836c1b": "Du har ikke de nødvendige tillatelsene til å utføre denne handlingen.",
-  "6dfc62f621": "Følg disse trinnene for å importere innholdet manuelt:",
-  "70a6facb9d": "Denne uken",
-  "71a29b007b": "Har du en feil, et problem eller en idé for tldraw? Gi oss beskjed!",
-  "73ab799383": "Denne versjonen av tldraw støttes ikke lenger.",
-  "7408cf0d7b": "Last inn siden på nytt",
-  "752b79f137": "Du har nådd maksimalt antall filer. Du må slette gamle filer før du oppretter nye.",
-  "7573b8110a": "Ingen tilgang",
-  "761e93ede9": "Administrer informasjonskapsler",
-  "764671e008": "Chat med oss ​​på Discord",
-  "7697920637": "Last inn på nytt",
-  "777f9e90cf": "Ugyldig forespørsel.",
-  "797799f35e": "Send inn et problem på GitHub",
-  "7b1329f5ca": "Brukermanual",
-  "7be10fc592": "Gjenopprett versjon",
-  "7cb5f8b4a5": "Glemme",
-  "7daeced9ff": "Publiser endringer",
-  "7fcdcc6455": "Glem fil",
-  "801ab24683": "Last ned",
-  "815e116a2e": "Har du en feil, et problem eller en idé for tldraw? Gi oss beskjed! Fyll ut dette skjemaet, så følger vi opp via e-post om nødvendig. Du kan også <discord>chatte med oss ​​på Discord</discord> eller <github>sende inn et problem på GitHub</github>.",
-  "85a082de1b": "Oppdater siden for å få den nyeste versjonen av tldraw.",
-  "86353d2c41": "Lagt til {total} .tldr-filer.",
-  "86c66437fd": "Gi nytt navn til filen",
-  "8b1946f965": "For å fortsette redigeringen, kopier rommet til filene dine.",
-  "8eb2c00e96": "Delt med deg",
-  "8ff3d0a705": "Begrenset pris",
-  "902b0d55fd": "Feil",
-  "904a830405": "Gi nytt navn",
-  "91e49bb0eb": "Kopier til filene mine",
-  "96165d6df5": "Denne måneden",
-  "9914a0ce04": "Lys",
-  "9bef626805": "Slett fil",
-  "9c258b8f88": "Dette anonyme tldraw-flerspillerrommet er nå skrivebeskyttet. For å fortsette redigeringen, vennligst logg inn og kopier det til filene dine.",
-  "9ceb927baa": "Publiser denne filen",
-  "9e076f5885": "Ikke funnet",
-  "9e93c98d88": "Velg bort",
-  "a0da245992": "Eksporter innholdet som en .tldr-fil: Velg «Last ned» i menyen øverst til venstre.",
-  "a104439641": "Polstring",
-  "a18366b217": "Mørk",
-  "a1c915578c": "Filen du leter etter eksisterer ikke.",
-  "a239905023": "Eksporter bilde",
-  "a3debabee7": "Cookie policy",
-  "a4d3b161ce": "Send inn",
-  "a6cc403d56": "Alle med linken",
-  "a768caa988": "Analytics",
-  "a9ded1e5ce": "Bakgrunn",
-  "ab0df9ba36": "Filgrense nådd",
-  "af3dc88931": "Sist publisert <date></date>",
-  "b028909917": "Gjestebruker",
-  "b6d4223e60": "Logg på",
-  "b758336699": "Kopier lenken",
-  "bb792693e2": "Løsne",
-  "bbbcefd7ce": "{total, plural, one {Laster opp .tldr-fil …} other {Laster opp {uploaded} av {total} .tldr-filer …}}",
-  "bc88b0e89e": "Delt av {ownerName}",
-  "bcb62136a3": "Last opp .tldr-filer",
-  "c2276c9127": "Finn ut mer om deling.",
-  "c303bd1095": "Kan ikke publisere filen.",
-  "c4b39a1cc3": "Viktige informasjonskapsler",
-  "c655b27b1e": "i18n: Lang streng",
-  "c6a00f137b": "Invitere",
-  "c87aacf567": "Logg ut",
-  "cceaefbc20": "Del denne filen",
-  "cd15a75c26": "SVG",
-  "cea291e45e": "Finn ut mer om publisering.",
-  "d3d2e61733": "Lukke",
-  "d4bbf74f3e": "Bytt sidefelt",
-  "d721757161": "Tema",
-  "d876a9fe1a": "Prøv igjen",
-  "d9100f3e10": "Gå hit for å se innholdet",
-  "dbbebf3c03": "Kun invitasjon",
-  "dfdb78a4e4": "App-feilsøkingsflagg",
-  "e2ae80a510": "Juridisk sammendrag",
-  "e404559826": "Vilkår for bruk",
-  "e78e14c5f1": "Pin",
-  "ea4788705e": "Kansellere",
-  "ebfe9ce86e": "I går",
-  "ec59b960ea": "Denne filen har nådd maksimalt antall aktive samarbeidspartnere.",
-  "ec611e9a08": "Kontomeny",
-  "ed53713239": "i18n: Aksent",
-  "ed75712b0e": "Kopiere",
-  "ede55d955f": "Les vår <a>policy for informasjonskapsler</a> for å lære mer.",
-  "f09b16bc5f": "Vi bruker informasjonskapsler for å holde deg innlogget, for å synkronisere filene dine og for å samle inn analyser som hjelper oss med å forbedre tldraw.",
-  "f0e8bff6f9": "Brukerinnstillinger",
-  "f2569594b2": "Vi bruker disse informasjonskapslene for å lagre filene og innstillingene dine.",
-  "f2a6c498fb": "Slett",
-  "f43fb62093": "Tilbake til tldraw.",
-  "f4f70727dc": "Innstillinger",
-  "fb15c53f22": "Seer",
-  "fd1be3efcf": "Er du sikker på at du vil slette denne filen?",
-  "fed5ec05eb": "Kopiert lenke",
-  "ffcd73e997": "Importer fil…"
->>>>>>> 7d95a2ea
 }