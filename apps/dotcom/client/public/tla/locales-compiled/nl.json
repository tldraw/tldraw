--- conflicted
+++ resolved
@@ -1,5 +1,4 @@
 {
-<<<<<<< HEAD
   "0095a9fa74": [
     {
       "type": 0,
@@ -260,6 +259,12 @@
       "value": "Deel"
     }
   ],
+  "5bcc12ace8": [
+    {
+      "type": 0,
+      "value": "Deze kamer is nu alleen-lezen"
+    }
+  ],
   "5bec508475": [
     {
       "type": 0,
@@ -484,6 +489,12 @@
       "value": "Bestand hernoemen"
     }
   ],
+  "8b1946f965": [
+    {
+      "type": 0,
+      "value": "Om door te kunnen gaan met bewerken, kopieer je de kamer naar je bestanden."
+    }
+  ],
   "8eb2c00e96": [
     {
       "type": 0,
@@ -530,6 +541,12 @@
     {
       "type": 0,
       "value": "Bestand verwijderen"
+    }
+  ],
+  "9c258b8f88": [
+    {
+      "type": 0,
+      "value": "Deze anonieme tldraw-multiplayerroom is nu alleen-lezen. Om verder te gaan met bewerken, meld je aan en kopieer je de room naar je bestanden."
     }
   ],
   "9ceb927baa": [
@@ -746,12 +763,6 @@
       "value": "Afmelden"
     }
   ],
-  "cbef7ba103": [
-    {
-      "type": 0,
-      "value": "Deze kamer zal binnenkort alleen-lezen zijn"
-    }
-  ],
   "cceaefbc20": [
     {
       "type": 0,
@@ -828,12 +839,6 @@
     {
       "type": 0,
       "value": "Vastmaken"
-    }
-  ],
-  "ea2301d01c": [
-    {
-      "type": 0,
-      "value": "Na 1 juli 2025 wordt deze anonieme tldraw-multiplayerruimte alleen-lezen. Om in de toekomst te kunnen blijven bewerken, meld je aan en kopieer je de ruimte naar je bestanden."
     }
   ],
   "ea4788705e": [
@@ -952,148 +957,4 @@
       "value": "Bestand importeren…"
     }
   ]
-=======
-  "0095a9fa74": "Exporteren",
-  "03b3e13197": "Sleep het bestand naar de zijbalk op deze pagina. Of selecteer de optie 'Bestand importeren' in het gebruikersmenu.",
-  "043973ec1f": "Nog steeds problemen? {GetHelpLink}",
-  "05596b840b": "Open tldraw.",
-  "06b9281e39": "Auto",
-  "07dbd11b21": "Bestand zonder titel",
-  "08331c1710": "Tarieflimiet overschreden, probeer het later opnieuw.",
-  "08bd40c754": "Rekening",
-  "0b27918290": "Bestand",
-  "0b9a4cde72": "Bestandsmenu",
-  "0d1f2bb523": "Feedback sturen",
-  "110a4b01be": "Publiceren",
-  "13ddd375ad": "Exporteren als",
-  "181b90f889": "Bestand aanmaken",
-  "1da2e8106b": "Er is een onverwachte fout opgetreden.",
-  "1dd1c5fb7f": "Vandaag",
-  "250ddea65c": "Over tldraw",
-  "299cb00a7a": "Uploaden mislukt",
-  "31246941ad": "U moet zijn aangemeld om dit bestand te kunnen bekijken.",
-  "31418ce4ad": "i18n: Markering ontbreekt",
-  "335defdafe": "Probeer de pagina te vernieuwen.",
-  "344a7f427f": "Editor",
-  "3bd1b98dbd": "De wijzigingen konden niet worden gepubliceerd.",
-  "3c5e891bff": "Vastgemaakt",
-  "3d0238bf16": "Alles accepteren",
-  "42e53c47c1": "Neem contact op met de eigenaar om toegang aan te vragen.",
-  "44db318ee5": "Krijg hulp op Discord",
-  "46137245cd": "Bedankt voor uw hulp bij het verbeteren van tldraw!",
-  "47839e47a5": "tldraw",
-  "4908687e50": "Weet u zeker dat u dit bestand wilt vergeten?",
-  "4d0d3ddec9": "Deze site maakt gebruik van cookies om de app te laten werken en om analyses te verzamelen.",
-  "4d1c8263ba": "Opnieuw laden",
-  "50db1b7e1e": "De publicatie van het bestand kan niet ongedaan worden gemaakt.",
-  "517bb809d9": "Paginamenu",
-  "54286b1d01": "Limiet voor bijdragers bereikt",
-  "54d240fa41": "Doe rustig aan.",
-  "554a05155c": "Nog steeds problemen? <a>Meld een probleem</a>",
-  "55505ba281": "PNG",
-  "5677e381d2": "Wij gebruiken analytische cookies om tldraw te verbeteren.",
-  "56c34c6410": "Privacybeleid",
-  "5a95a425f7": "Deel",
-  "5bcc12ace8": "Deze kamer is nu alleen-lezen",
-  "5bec508475": "Oude browser gedetecteerd. Werk uw browser bij om deze app te gebruiken.",
-  "5d26ae7550": "Een deel van de content die u hebt gemaakt voordat u zich aanmeldde, is niet geüpload.",
-  "5f3c333678": "Feedback verzonden",
-  "5fb63579fc": "Kopiëren",
-  "61057a0c84": "Later",
-  "625fd29749": "Ouder",
-  "6609dd239e": "Er is iets fout gegaan",
-  "6637a98151": "Er is een nieuwe versie van tldraw beschikbaar. Laad de pagina opnieuw om verder te gaan.",
-  "6a26f54883": "Hulp",
-  "6dc0836c1b": "U beschikt niet over de benodigde machtigingen om deze actie uit te voeren.",
-  "6dfc62f621": "Volg deze stappen om de inhoud handmatig te importeren:",
-  "70a6facb9d": "Deze week",
-  "71a29b007b": "Heb je een bug, probleem of idee voor tldraw? Laat het ons weten!",
-  "73ab799383": "Deze versie van tldraw wordt niet langer ondersteund.",
-  "7408cf0d7b": "Laad de pagina opnieuw",
-  "752b79f137": "U hebt het maximum aantal bestanden bereikt. U moet oude bestanden verwijderen voordat u nieuwe bestanden maakt.",
-  "7573b8110a": "Geen toegang",
-  "761e93ede9": "Cookies beheren",
-  "764671e008": "Chat met ons op Discord",
-  "7697920637": "Gelieve opnieuw te laden",
-  "777f9e90cf": "Ongeldig verzoek.",
-  "797799f35e": "Een probleem melden op GitHub",
-  "7b1329f5ca": "Gebruikershandleiding",
-  "7be10fc592": "Versie herstellen",
-  "7cb5f8b4a5": "Vergeten",
-  "7daeced9ff": "Wijzigingen publiceren",
-  "7fcdcc6455": "Bestand vergeten",
-  "801ab24683": "Download",
-  "815e116a2e": "Heb je een bug, probleem of idee voor tldraw? Laat het ons weten! Vul dit formulier in en we nemen indien nodig per e-mail contact met je op. Je kunt ook <discord>met ons chatten op Discord</discord> of <github>een probleem melden op GitHub</github>.",
-  "85a082de1b": "Vernieuw de pagina om de nieuwste versie van tldraw te verkrijgen.",
-  "86353d2c41": "{total} .tldr-bestanden toegevoegd.",
-  "86c66437fd": "Bestand hernoemen",
-  "8b1946f965": "Om door te kunnen gaan met bewerken, kopieer je de kamer naar je bestanden.",
-  "8eb2c00e96": "Gedeeld met jou",
-  "8ff3d0a705": "Beperkt door limiet",
-  "902b0d55fd": "Fout",
-  "904a830405": "Hernoemen",
-  "91e49bb0eb": "Kopieer naar mijn bestanden",
-  "96165d6df5": "Deze maand",
-  "9914a0ce04": "Licht",
-  "9bef626805": "Bestand verwijderen",
-  "9c258b8f88": "Deze anonieme tldraw-multiplayerroom is nu alleen-lezen. Om verder te gaan met bewerken, meld je aan en kopieer je de room naar je bestanden.",
-  "9ceb927baa": "Publiceer dit bestand",
-  "9e076f5885": "Niet gevonden",
-  "9e93c98d88": "Afmelden",
-  "a0da245992": "Exporteer de inhoud als een .tldr-bestand: Selecteer 'Downloaden' in het menu linksboven.",
-  "a104439641": "Opvulling",
-  "a18366b217": "Donker",
-  "a1c915578c": "Het bestand dat u zoekt bestaat niet.",
-  "a239905023": "Afbeelding exporteren",
-  "a3debabee7": "Cookiebeleid",
-  "a4d3b161ce": "Verzenden",
-  "a6cc403d56": "Iedereen met de link",
-  "a768caa988": "Analyse",
-  "a9ded1e5ce": "Achtergrond",
-  "ab0df9ba36": "Bestandslimiet bereikt",
-  "af3dc88931": "Laatst gepubliceerd <date></date>",
-  "b028909917": "Gastgebruiker",
-  "b6d4223e60": "Aanmelden",
-  "b758336699": "Link kopiëren",
-  "bb792693e2": "Losmaken",
-  "bbbcefd7ce": "{total, plural, one {Uploaden van .tldr-bestand…} other {Uploaden van {uploaded} van {total} .tldr-bestanden…}}",
-  "bc88b0e89e": "Gedeeld door {ownerName}",
-  "bcb62136a3": "Upload .tldr-bestanden",
-  "c2276c9127": "Meer informatie over delen.",
-  "c303bd1095": "Het bestand kan niet worden gepubliceerd.",
-  "c4b39a1cc3": "Essentiële cookies",
-  "c655b27b1e": "i18n: Lange reeks",
-  "c6a00f137b": "Uitnodiging",
-  "c87aacf567": "Afmelden",
-  "cceaefbc20": "Deel dit bestand",
-  "cd15a75c26": "SVG",
-  "cea291e45e": "Meer informatie over publiceren.",
-  "d3d2e61733": "Sluiten",
-  "d4bbf74f3e": "Schakel zijbalk in",
-  "d721757161": "Thema",
-  "d876a9fe1a": "Probeer het opnieuw",
-  "d9100f3e10": "Ga hierheen om de inhoud te bekijken",
-  "dbbebf3c03": "Alleen op uitnodiging",
-  "dfdb78a4e4": "App-debug vlaggen",
-  "e2ae80a510": "Juridische samenvatting",
-  "e404559826": "Servicevoorwaarden",
-  "e78e14c5f1": "Vastmaken",
-  "ea4788705e": "Annuleren",
-  "ebfe9ce86e": "Gisteren",
-  "ec59b960ea": "Dit bestand heeft het maximale aantal actieve medewerkers bereikt.",
-  "ec611e9a08": "Accountmenu",
-  "ed53713239": "i18n: Geaccentueerd",
-  "ed75712b0e": "Duplicaat",
-  "ede55d955f": "Lees ons <a>cookiebeleid</a> voor meer informatie.",
-  "f09b16bc5f": "We gebruiken cookies om ervoor te zorgen dat u ingelogd blijft, om uw bestanden te synchroniseren en om analyses te verzamelen waarmee we tldraw kunnen verbeteren.",
-  "f0e8bff6f9": "Gebruikersinstellingen",
-  "f2569594b2": "Wij gebruiken deze cookies om uw bestanden en instellingen op te slaan.",
-  "f2a6c498fb": "Verwijderen",
-  "f43fb62093": "Terug naar tldraw.",
-  "f4f70727dc": "Instellingen",
-  "fb15c53f22": "Kijker",
-  "fd1be3efcf": "Weet u zeker dat u dit bestand wilt verwijderen?",
-  "fed5ec05eb": "Gekopieerde link",
-  "ffcd73e997": "Bestand importeren…"
->>>>>>> 7d95a2ea
 }