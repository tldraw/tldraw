--- conflicted
+++ resolved
@@ -1,5 +1,4 @@
 {
-<<<<<<< HEAD
   "0095a9fa74": [
     {
       "type": 0,
@@ -260,6 +259,12 @@
       "value": "Compartir"
     }
   ],
+  "5bcc12ace8": [
+    {
+      "type": 0,
+      "value": "Esta sala ahora es de solo lectura."
+    }
+  ],
   "5bec508475": [
     {
       "type": 0,
@@ -488,6 +493,12 @@
       "value": "Cambiar el nombre del archivo"
     }
   ],
+  "8b1946f965": [
+    {
+      "type": 0,
+      "value": "Para continuar editando, copie la sala a sus archivos."
+    }
+  ],
   "8eb2c00e96": [
     {
       "type": 0,
@@ -534,6 +545,12 @@
     {
       "type": 0,
       "value": "Eliminar archivo"
+    }
+  ],
+  "9c258b8f88": [
+    {
+      "type": 0,
+      "value": "Esta sala multijugador anónima de tldraw ahora es de solo lectura. Para continuar editando, inicia sesión y cópiala a tus archivos."
     }
   ],
   "9ceb927baa": [
@@ -750,12 +767,6 @@
       "value": "Cerrar sesión"
     }
   ],
-  "cbef7ba103": [
-    {
-      "type": 0,
-      "value": "Esta sala pronto será de solo lectura."
-    }
-  ],
   "cceaefbc20": [
     {
       "type": 0,
@@ -832,12 +843,6 @@
     {
       "type": 0,
       "value": "Anclar"
-    }
-  ],
-  "ea2301d01c": [
-    {
-      "type": 0,
-      "value": "A partir del 1 de julio de 2025, esta sala multijugador anónima de tldraw será de solo lectura. Para seguir editando, inicia sesión y cópiala en tus archivos."
     }
   ],
   "ea4788705e": [
@@ -956,148 +961,4 @@
       "value": "Importar archivo…"
     }
   ]
-=======
-  "0095a9fa74": "Exportar",
-  "03b3e13197": "Arrastre el archivo hasta la barra lateral de esta página o seleccione la opción \"Importar archivo\" del menú de usuario.",
-  "043973ec1f": "¿Sigue teniendo problemas? {GetHelpLink}",
-  "05596b840b": "Abrir tldraw.",
-  "06b9281e39": "Automático",
-  "07dbd11b21": "Archivo sin título",
-  "08331c1710": "Se ha superado el límite, inténtelo de nuevo más tarde.",
-  "08bd40c754": "Cuenta",
-  "0b27918290": "Archivo",
-  "0b9a4cde72": "Menú de archivo",
-  "0d1f2bb523": "Enviar comentarios",
-  "110a4b01be": "Publicar",
-  "13ddd375ad": "Exportar como",
-  "181b90f889": "Crear archivo",
-  "1da2e8106b": "Se ha producido un error inesperado.",
-  "1dd1c5fb7f": "Hoy",
-  "250ddea65c": "Acerca de tldraw",
-  "299cb00a7a": "Error al cargar",
-  "31246941ad": "Tiene que iniciar sesión para ver este archivo.",
-  "31418ce4ad": "i18n: falta resaltado",
-  "335defdafe": "Pruebe a actualizar la página.",
-  "344a7f427f": "Editor",
-  "3bd1b98dbd": "No se han podido publicar los cambios.",
-  "3c5e891bff": "Anclado",
-  "3d0238bf16": "Aceptar todo",
-  "42e53c47c1": "Póngase en contacto con el propietario para solicitar el acceso.",
-  "44db318ee5": "Obtenga ayuda en Discord",
-  "46137245cd": "¡Gracias por ayudarnos a mejorar tldraw!",
-  "47839e47a5": "tldraw",
-  "4908687e50": "¿Seguro que quiere olvidar este archivo?",
-  "4d0d3ddec9": "Este sitio utiliza cookies para que la aplicación funcione y para recopilar análisis.",
-  "4d1c8263ba": "Volver a cargar",
-  "50db1b7e1e": "No se ha podido anular la publicación del archivo.",
-  "517bb809d9": "Menú de página",
-  "54286b1d01": "Se ha alcanzado el límite de colaboradores",
-  "54d240fa41": "Más despacio.",
-  "554a05155c": "¿Aún tienes problemas? <a>Informar de un problema</a>",
-  "55505ba281": "PNG",
-  "5677e381d2": "Utilizamos cookies analíticas para mejorar tldraw.",
-  "56c34c6410": "Política de privacidad",
-  "5a95a425f7": "Compartir",
-  "5bcc12ace8": "Esta sala ahora es de solo lectura.",
-  "5bec508475": "Se detectó un navegador antiguo. Actualice su navegador para usar esta aplicación.",
-  "5d26ae7550": "No hemos podido subir parte del contenido que creó antes de iniciar sesión.",
-  "5f3c333678": "Comentarios enviados",
-  "5fb63579fc": "Copiar",
-  "61057a0c84": "Más tarde",
-  "625fd29749": "Más antiguo",
-  "6609dd239e": "Algo ha ido mal",
-  "6637a98151": "Hay una nueva versión de tldraw disponible. Vuelva a cargar la página para continuar.",
-  "6a26f54883": "Ayuda",
-  "6dc0836c1b": "No tiene los permisos necesarios para realizar esta acción.",
-  "6dfc62f621": "Siga estos pasos para importar el contenido de forma manual:",
-  "70a6facb9d": "Esta semana",
-  "71a29b007b": "¿Tienes algún error, problema o idea para tldraw? ¡Cuéntanoslo!",
-  "73ab799383": "Esta versión de tldraw ya no es compatible.",
-  "7408cf0d7b": "Vuelva a cargar la página",
-  "752b79f137": "Has alcanzado el número máximo de archivos. Debes eliminar los archivos antiguos antes de crear los nuevos.",
-  "7573b8110a": "Sin acceso",
-  "761e93ede9": "Administrar cookies",
-  "764671e008": "Chatea con nosotros en Discord",
-  "7697920637": "Por favor recarga",
-  "777f9e90cf": "Solicitud no válida.",
-  "797799f35e": "Enviar un problema en GitHub",
-  "7b1329f5ca": "Manual de usuario",
-  "7be10fc592": "Restaurar versión",
-  "7cb5f8b4a5": "Olvidar",
-  "7daeced9ff": "Publicar cambios",
-  "7fcdcc6455": "Olvidar archivo",
-  "801ab24683": "Descargar",
-  "815e116a2e": "¿Tienes algún error, problema o idea para tldraw? ¡Háznoslo saber! Completa este formulario y nos pondremos en contacto por correo electrónico si es necesario. También puedes <discord>chatear con nosotros en Discord</discord> o <github>enviar un problema en GitHub</github>.",
-  "85a082de1b": "Actualice la página para obtener la última versión de tldraw.",
-  "86353d2c41": "Se agregaron {total} archivos .tldr.",
-  "86c66437fd": "Cambiar el nombre del archivo",
-  "8b1946f965": "Para continuar editando, copie la sala a sus archivos.",
-  "8eb2c00e96": "Compartido con usted",
-  "8ff3d0a705": "Tarifa limitada",
-  "902b0d55fd": "Error",
-  "904a830405": "Renombrar",
-  "91e49bb0eb": "Copiar en mis archivos",
-  "96165d6df5": "Este mes",
-  "9914a0ce04": "Claro",
-  "9bef626805": "Eliminar archivo",
-  "9c258b8f88": "Esta sala multijugador anónima de tldraw ahora es de solo lectura. Para continuar editando, inicia sesión y cópiala a tus archivos.",
-  "9ceb927baa": "Publicar este archivo",
-  "9e076f5885": "No encontrado",
-  "9e93c98d88": "Darse de baja",
-  "a0da245992": "Exportar el contenido como un archivo .tldr: seleccione ‘Descargar’ en el menú superior izquierdo.",
-  "a104439641": "Relleno",
-  "a18366b217": "Oscuro",
-  "a1c915578c": "El archivo que busca no existe.",
-  "a239905023": "Exportar imagen",
-  "a3debabee7": "Política de cookies",
-  "a4d3b161ce": "Entregar",
-  "a6cc403d56": "Cualquiera con el enlace",
-  "a768caa988": "Analítica",
-  "a9ded1e5ce": "Fondo",
-  "ab0df9ba36": "Se alcanzó el límite de archivos",
-  "af3dc88931": "Publicado por última vez <date></date>",
-  "b028909917": "Usuario invitado",
-  "b6d4223e60": "Iniciar sesión",
-  "b758336699": "Copiar enlace",
-  "bb792693e2": "Desanclar",
-  "bbbcefd7ce": "{total, plural, one {Subiendo archivo .tldr…} other {Cargando {uploaded} de {total} archivos .tldr…}}",
-  "bc88b0e89e": "Compartido por {ownerName}",
-  "bcb62136a3": "Cargar archivos .tldr",
-  "c2276c9127": "Más información sobre el uso compartido.",
-  "c303bd1095": "No se ha podido publicar el archivo.",
-  "c4b39a1cc3": "Cookies esenciales",
-  "c655b27b1e": "i18n: cadena larga",
-  "c6a00f137b": "Invitar",
-  "c87aacf567": "Cerrar sesión",
-  "cceaefbc20": "Compartir este archivo",
-  "cd15a75c26": "SVG",
-  "cea291e45e": "Más información sobre publicaciones.",
-  "d3d2e61733": "Cerrar",
-  "d4bbf74f3e": "Alternar barra lateral",
-  "d721757161": "Tema",
-  "d876a9fe1a": "Inténtelo de nuevo",
-  "d9100f3e10": "Vaya aquí para ver el contenido",
-  "dbbebf3c03": "Solo invitar",
-  "dfdb78a4e4": "Indicadores de depuración de la aplicación",
-  "e2ae80a510": "Resumen legal",
-  "e404559826": "Condiciones de servicio",
-  "e78e14c5f1": "Anclar",
-  "ea4788705e": "Cancelar",
-  "ebfe9ce86e": "Ayer",
-  "ec59b960ea": "El archivo ha alcanzado el número máximo de colaboradores activos.",
-  "ec611e9a08": "Menú de la cuenta",
-  "ed53713239": "i18n: acentuado",
-  "ed75712b0e": "Duplicar",
-  "ede55d955f": "Lea nuestra <a>política de cookies</a> para obtener más información.",
-  "f09b16bc5f": "Usamos cookies para mantener su sesión iniciada, sincronizar sus archivos y recopilar análisis que nos ayuden a mejorar tldraw.",
-  "f0e8bff6f9": "Configuración de usuario",
-  "f2569594b2": "Utilizamos estas cookies para guardar sus archivos y configuraciones.",
-  "f2a6c498fb": "Eliminar",
-  "f43fb62093": "Volver a tldraw.",
-  "f4f70727dc": "Ajustes",
-  "fb15c53f22": "Espectador",
-  "fd1be3efcf": "¿Seguro que quiere eliminar este archivo?",
-  "fed5ec05eb": "Enlace copiado",
-  "ffcd73e997": "Importar archivo…"
->>>>>>> 7d95a2ea
 }