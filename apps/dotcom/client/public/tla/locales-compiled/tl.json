{
<<<<<<< HEAD
  "0095a9fa74": [
    {
      "type": 0,
      "value": "I-export"
    }
  ],
  "03b3e13197": [
    {
      "type": 0,
      "value": "I-drag ang file sa sidebar sa page na ito. O piliin ang opsyong 'Mag-import ng file' mula sa menu ng user."
    }
  ],
  "043973ec1f": [
    {
      "type": 0,
      "value": "Nahihirapan pa rin? "
    },
    {
      "type": 1,
      "value": "GetHelpLink"
    }
  ],
  "05596b840b": [
    {
      "type": 0,
      "value": "Buksan ang tldraw."
    }
  ],
  "06b9281e39": [
    {
      "type": 0,
      "value": "Auto"
    }
  ],
  "07dbd11b21": [
    {
      "type": 0,
      "value": "Walang pamagat na file"
    }
  ],
  "08331c1710": [
    {
      "type": 0,
      "value": "Lumampas sa limitasyon sa rate, subukang muli sa ibang pagkakataon."
    }
  ],
  "08bd40c754": [
    {
      "type": 0,
      "value": "Account"
    }
  ],
  "0b27918290": [
    {
      "type": 0,
      "value": "file"
    }
  ],
  "0b9a4cde72": [
    {
      "type": 0,
      "value": "Menu ng file"
    }
  ],
  "0d1f2bb523": [
    {
      "type": 0,
      "value": "Magpadala ng feedback"
    }
  ],
  "110a4b01be": [
    {
      "type": 0,
      "value": "I-publish"
    }
  ],
  "13ddd375ad": [
    {
      "type": 0,
      "value": "I-export bilang"
    }
  ],
  "181b90f889": [
    {
      "type": 0,
      "value": "Lumikha ng file"
    }
  ],
  "1da2e8106b": [
    {
      "type": 0,
      "value": "May naganap na hindi inaasahang error."
    }
  ],
  "1dd1c5fb7f": [
    {
      "type": 0,
      "value": "Ngayong araw"
    }
  ],
  "250ddea65c": [
    {
      "type": 0,
      "value": "Tungkol sa tldraw"
    }
  ],
  "299cb00a7a": [
    {
      "type": 0,
      "value": "Nabigo ang pag-upload"
    }
  ],
  "31246941ad": [
    {
      "type": 0,
      "value": "Kailangan mong mag-sign in upang tingnan ang file na ito."
    }
  ],
  "31418ce4ad": [
    {
      "type": 0,
      "value": "i18n: Nawawala ang Highlight"
    }
  ],
  "335defdafe": [
    {
      "type": 0,
      "value": "Pakisubukang i-refresh ang page."
    }
  ],
  "344a7f427f": [
    {
      "type": 0,
      "value": "Editor"
    }
  ],
  "3bd1b98dbd": [
    {
      "type": 0,
      "value": "Hindi ma-publish ang mga pagbabago."
    }
  ],
  "3c5e891bff": [
    {
      "type": 0,
      "value": "Naka-pin"
    }
  ],
  "3d0238bf16": [
    {
      "type": 0,
      "value": "Tanggapin lahat"
    }
  ],
  "42e53c47c1": [
    {
      "type": 0,
      "value": "Makipag-ugnayan sa may-ari para humiling ng access."
    }
  ],
  "44db318ee5": [
    {
      "type": 0,
      "value": "Humingi ng tulong sa Discord"
    }
  ],
  "46137245cd": [
    {
      "type": 0,
      "value": "Salamat sa pagtulong sa amin na mapabuti ang tldraw!"
    }
  ],
  "47839e47a5": [
    {
      "type": 0,
      "value": "tldraw"
    }
  ],
  "4908687e50": [
    {
      "type": 0,
      "value": "Sigurado ka bang gusto mong kalimutan ang file na ito?"
    }
  ],
  "4d0d3ddec9": [
    {
      "type": 0,
      "value": "Gumagamit ang site na ito ng cookies para gumana ang app at para mangolekta ng analytics."
    }
  ],
  "4d1c8263ba": [
    {
      "type": 0,
      "value": "I-reload"
    }
  ],
  "50db1b7e1e": [
    {
      "type": 0,
      "value": "Hindi ma-unpublish ang file."
    }
  ],
  "517bb809d9": [
    {
      "type": 0,
      "value": "Menu ng page"
    }
  ],
  "54286b1d01": [
    {
      "type": 0,
      "value": "Naabot na ang limitasyon ng collaborator"
    }
  ],
  "54d240fa41": [
    {
      "type": 0,
      "value": "Mangyaring magdahan-dahan."
    }
  ],
  "554a05155c": [
    {
      "type": 0,
      "value": "Nahihirapan pa rin? "
    },
    {
      "children": [
        {
          "type": 0,
          "value": "Mag-ulat ng problema"
        }
      ],
      "type": 8,
      "value": "a"
    }
  ],
  "55505ba281": [
    {
      "type": 0,
      "value": "PNG"
    }
  ],
  "5677e381d2": [
    {
      "type": 0,
      "value": "Gumagamit kami ng analytics cookies upang pagandahin ang tldraw."
    }
  ],
  "56c34c6410": [
    {
      "type": 0,
      "value": "Patakaran sa privacy"
    }
  ],
  "5a95a425f7": [
    {
      "type": 0,
      "value": "Ibahagi"
    }
  ],
  "5bec508475": [
    {
      "type": 0,
      "value": "Nakita ang lumang browser. Mangyaring i-update ang iyong browser upang magamit ang app na ito."
    }
  ],
  "5d26ae7550": [
    {
      "type": 0,
      "value": "Nabigo kaming mag-upload ng ilan sa nilalamang ginawa mo bago ka mag-sign in."
    }
  ],
  "5f3c333678": [
    {
      "type": 0,
      "value": "Naisumite ang feedback"
    }
  ],
  "5fb63579fc": [
    {
      "type": 0,
      "value": "Kopyahin"
    }
  ],
  "61057a0c84": [
    {
      "type": 0,
      "value": "Mamaya"
    }
  ],
  "625fd29749": [
    {
      "type": 0,
      "value": "Mas matanda"
    }
  ],
  "6609dd239e": [
    {
      "type": 0,
      "value": "Nagkaproblema"
    }
  ],
  "6637a98151": [
    {
      "type": 0,
      "value": "Available ang bagong bersyon ng tldraw. Paki-reload ang page para magpatuloy."
    }
  ],
  "6a26f54883": [
    {
      "type": 0,
      "value": "Tulong"
    }
  ],
  "6dc0836c1b": [
    {
      "type": 0,
      "value": "Wala kang mga kinakailangang pahintulot upang maisagawa ang pagkilos na ito."
    }
  ],
  "6dfc62f621": [
    {
      "type": 0,
      "value": "Sundin ang mga hakbang na ito upang manu-manong i-import ang nilalaman:"
    }
  ],
  "70a6facb9d": [
    {
      "type": 0,
      "value": "Ngayong linggo"
    }
  ],
  "71a29b007b": [
    {
      "type": 0,
      "value": "May bug, isyu, o ideya para sa tldraw? Ipaalam sa amin!"
    }
  ],
  "73ab799383": [
    {
      "type": 0,
      "value": "Ang bersyon na ito ng tldraw ay hindi na suportado."
    }
  ],
  "7408cf0d7b": [
    {
      "type": 0,
      "value": "Paki-reload ang page"
    }
  ],
  "752b79f137": [
    {
      "type": 0,
      "value": "Naabot mo na ang maximum na bilang ng mga file. Kailangan mong tanggalin ang mga lumang file bago gumawa ng mga bago."
    }
  ],
  "7573b8110a": [
    {
      "type": 0,
      "value": "Walang access"
    }
  ],
  "761e93ede9": [
    {
      "type": 0,
      "value": "Pamahalaan ang cookies"
    }
  ],
  "764671e008": [
    {
      "type": 0,
      "value": "Makipag-chat sa amin sa Discord"
    }
  ],
  "7697920637": [
    {
      "type": 0,
      "value": "Paki-reload"
    }
  ],
  "777f9e90cf": [
    {
      "type": 0,
      "value": "Di-wastong kahilingan."
    }
  ],
  "797799f35e": [
    {
      "type": 0,
      "value": "Magsumite ng isyu sa GitHub"
    }
  ],
  "7b1329f5ca": [
    {
      "type": 0,
      "value": "User manual"
    }
  ],
  "7be10fc592": [
    {
      "type": 0,
      "value": "Ibalik ang bersyon"
    }
  ],
  "7cb5f8b4a5": [
    {
      "type": 0,
      "value": "Kalimutan"
    }
  ],
  "7daeced9ff": [
    {
      "type": 0,
      "value": "I-publish ang mga pagbabago"
    }
  ],
  "7fcdcc6455": [
    {
      "type": 0,
      "value": "Kalimutan ang file"
    }
  ],
  "801ab24683": [
    {
      "type": 0,
      "value": "I-download"
    }
  ],
  "815e116a2e": [
    {
      "type": 0,
      "value": "May bug, isyu, o ideya para sa tldraw? Ipaalam sa amin! Punan ang form na ito at susubaybayan namin ang email kung kinakailangan. Maaari ka ring "
    },
    {
      "children": [
        {
          "type": 0,
          "value": "makipag-chat sa amin sa Discord"
        }
      ],
      "type": 8,
      "value": "discord"
    },
    {
      "type": 0,
      "value": " o "
    },
    {
      "children": [
        {
          "type": 0,
          "value": "magsumite ng isyu sa GitHub"
        }
      ],
      "type": 8,
      "value": "github"
    },
    {
      "type": 0,
      "value": "."
    }
  ],
  "85a082de1b": [
    {
      "type": 0,
      "value": "Paki-refresh ang page para makuha ang pinakabagong bersyon ng tldraw."
    }
  ],
  "86353d2c41": [
    {
      "type": 0,
      "value": "Nagdagdag ng "
    },
    {
      "type": 1,
      "value": "total"
    },
    {
      "type": 0,
      "value": " .tldr file."
    }
  ],
  "86c66437fd": [
    {
      "type": 0,
      "value": "Palitan ang pangalan ng file"
    }
  ],
  "8eb2c00e96": [
    {
      "type": 0,
      "value": "Ibinahagi sa iyo"
    }
  ],
  "8ff3d0a705": [
    {
      "type": 0,
      "value": "Limitado ang rate"
    }
  ],
  "902b0d55fd": [
    {
      "type": 0,
      "value": "Error"
    }
  ],
  "904a830405": [
    {
      "type": 0,
      "value": "Palitan ang pangalan"
    }
  ],
  "91e49bb0eb": [
    {
      "type": 0,
      "value": "Kopyahin sa aking mga file"
    }
  ],
  "96165d6df5": [
    {
      "type": 0,
      "value": "Ngayong buwan"
    }
  ],
  "9914a0ce04": [
    {
      "type": 0,
      "value": "Liwanag"
    }
  ],
  "9bef626805": [
    {
      "type": 0,
      "value": "Tanggalin ang file"
    }
  ],
  "9ceb927baa": [
    {
      "type": 0,
      "value": "I-publish ang file na ito"
    }
  ],
  "9e076f5885": [
    {
      "type": 0,
      "value": "Hindi nahanap"
    }
  ],
  "9e93c98d88": [
    {
      "type": 0,
      "value": "Mag-opt out"
    }
  ],
  "a0da245992": [
    {
      "type": 0,
      "value": "I-export ang nilalaman bilang isang .tldr file: Piliin ang 'I-download' sa kaliwang menu sa itaas."
    }
  ],
  "a104439641": [
    {
      "type": 0,
      "value": "Padding"
    }
  ],
  "a18366b217": [
    {
      "type": 0,
      "value": "Madilim"
    }
  ],
  "a1c915578c": [
    {
      "type": 0,
      "value": "Ang file na iyong hinahanap ay wala."
    }
  ],
  "a239905023": [
    {
      "type": 0,
      "value": "I-export ang larawan"
    }
  ],
  "a3debabee7": [
    {
      "type": 0,
      "value": "Patakaran sa cookie"
    }
  ],
  "a4d3b161ce": [
    {
      "type": 0,
      "value": "Isumite"
    }
  ],
  "a6cc403d56": [
    {
      "type": 0,
      "value": "Sinumang may link"
    }
  ],
  "a768caa988": [
    {
      "type": 0,
      "value": "Analytics"
    }
  ],
  "a9ded1e5ce": [
    {
      "type": 0,
      "value": "Background"
    }
  ],
  "ab0df9ba36": [
    {
      "type": 0,
      "value": "Naabot na ang limitasyon ng file"
    }
  ],
  "af3dc88931": [
    {
      "type": 0,
      "value": "Huling na-publish "
    },
    {
      "children": [
      ],
      "type": 8,
      "value": "date"
    }
  ],
  "b028909917": [
    {
      "type": 0,
      "value": "Guest user"
    }
  ],
  "b6d4223e60": [
    {
      "type": 0,
      "value": "Mag-sign in"
    }
  ],
  "b758336699": [
    {
      "type": 0,
      "value": "Kopyahin ang link"
    }
  ],
  "bb792693e2": [
    {
      "type": 0,
      "value": "I-unpin"
    }
  ],
  "bbbcefd7ce": [
    {
      "offset": 0,
      "options": {
        "few": {
          "value": [
          ]
        },
        "many": {
          "value": [
          ]
        },
        "one": {
          "value": [
            {
              "type": 0,
              "value": "Ina-upload ang .tldr file…"
            }
          ]
        },
        "other": {
          "value": [
            {
              "type": 0,
              "value": "Ina-upload ang "
            },
            {
              "type": 1,
              "value": "uploaded"
            },
            {
              "type": 0,
              "value": " ng "
            },
            {
              "type": 1,
              "value": "total"
            },
            {
              "type": 0,
              "value": " .tldr file…"
            }
          ]
        },
        "two": {
          "value": [
          ]
        },
        "zero": {
          "value": [
          ]
        }
      },
      "pluralType": "cardinal",
      "type": 6,
      "value": "total"
    }
  ],
  "bc88b0e89e": [
    {
      "type": 0,
      "value": "Ibinahagi ni "
    },
    {
      "type": 1,
      "value": "ownerName"
    }
  ],
  "bcb62136a3": [
    {
      "type": 0,
      "value": "Mag-upload ng mga .tldr na file"
    }
  ],
  "c2276c9127": [
    {
      "type": 0,
      "value": "Matuto pa tungkol sa pagbabahagi."
    }
  ],
  "c303bd1095": [
    {
      "type": 0,
      "value": "Hindi ma-publish ang file."
    }
  ],
  "c4b39a1cc3": [
    {
      "type": 0,
      "value": "Mahahalagang cookies"
    }
  ],
  "c655b27b1e": [
    {
      "type": 0,
      "value": "i18n: Mahabang String"
    }
  ],
  "c6a00f137b": [
    {
      "type": 0,
      "value": "Mag-imbita"
    }
  ],
  "c87aacf567": [
    {
      "type": 0,
      "value": "Mag-sign out"
    }
  ],
  "cbef7ba103": [
    {
      "type": 0,
      "value": "Malapit nang maging read-only ang kwartong ito"
    }
  ],
  "cceaefbc20": [
    {
      "type": 0,
      "value": "Ibahagi ang file na ito"
    }
  ],
  "cd15a75c26": [
    {
      "type": 0,
      "value": "SVG"
    }
  ],
  "cea291e45e": [
    {
      "type": 0,
      "value": "Matuto pa tungkol sa pag-publish."
    }
  ],
  "d3d2e61733": [
    {
      "type": 0,
      "value": "Isara"
    }
  ],
  "d4bbf74f3e": [
    {
      "type": 0,
      "value": "I-toggle ang sidebar"
    }
  ],
  "d721757161": [
    {
      "type": 0,
      "value": "Tema"
    }
  ],
  "d876a9fe1a": [
    {
      "type": 0,
      "value": "Subukan Muli"
    }
  ],
  "d9100f3e10": [
    {
      "type": 0,
      "value": "Pumunta dito upang makita ang nilalaman"
    }
  ],
  "dbbebf3c03": [
    {
      "type": 0,
      "value": "Mag-imbita lang"
    }
  ],
  "dfdb78a4e4": [
    {
      "type": 0,
      "value": "Mga flag ng pag-debug ng app"
    }
  ],
  "e2ae80a510": [
    {
      "type": 0,
      "value": "Legal na buod"
    }
  ],
  "e404559826": [
    {
      "type": 0,
      "value": "Mga tuntunin ng serbisyo"
    }
  ],
  "e78e14c5f1": [
    {
      "type": 0,
      "value": "Pin"
    }
  ],
  "ea2301d01c": [
    {
      "type": 0,
      "value": "Pagkatapos ng Hulyo 1, 2025, magiging read-only ang anonymous na tldraw multiplayer room na ito. Upang magpatuloy sa pag-edit sa hinaharap mangyaring mag-sign in at kopyahin ito sa iyong mga file."
    }
  ],
  "ea4788705e": [
    {
      "type": 0,
      "value": "Kanselahin"
    }
  ],
  "ebfe9ce86e": [
    {
      "type": 0,
      "value": "Kahapon"
    }
  ],
  "ec59b960ea": [
    {
      "type": 0,
      "value": "Naabot ng file na ito ang maximum na bilang ng mga aktibong collaborator."
    }
  ],
  "ec611e9a08": [
    {
      "type": 0,
      "value": "Menu ng account"
    }
  ],
  "ed53713239": [
    {
      "type": 0,
      "value": "i18n: Accented"
    }
  ],
  "ed75712b0e": [
    {
      "type": 0,
      "value": "Duplicate"
    }
  ],
  "ede55d955f": [
    {
      "type": 0,
      "value": "Basahin ang aming "
    },
    {
      "children": [
        {
          "type": 0,
          "value": "patakaran sa cookie"
        }
      ],
      "type": 8,
      "value": "a"
    },
    {
      "type": 0,
      "value": " upang matuto nang higit pa."
    }
  ],
  "f09b16bc5f": [
    {
      "type": 0,
      "value": "Gumagamit kami ng cookies upang panatilihin kang naka-log in, upang i-sync ang iyong mga file, at upang mangolekta ng analytics upang matulungan kaming mapabuti ang tldraw."
    }
  ],
  "f0e8bff6f9": [
    {
      "type": 0,
      "value": "Mga setting ng user"
    }
  ],
  "f2569594b2": [
    {
      "type": 0,
      "value": "Ginagamit namin ang cookies na ito para i-save ang iyong mga file at setting."
    }
  ],
  "f2a6c498fb": [
    {
      "type": 0,
      "value": "Tanggalin"
    }
  ],
  "f43fb62093": [
    {
      "type": 0,
      "value": "Bumalik sa tldraw."
    }
  ],
  "f4f70727dc": [
    {
      "type": 0,
      "value": "Mga setting"
    }
  ],
  "fb15c53f22": [
    {
      "type": 0,
      "value": "manonood"
    }
  ],
  "fd1be3efcf": [
    {
      "type": 0,
      "value": "Sigurado ka bang gusto mong tanggalin ang file na ito?"
    }
  ],
  "fed5ec05eb": [
    {
      "type": 0,
      "value": "Kinopya ang link"
    }
  ],
  "ffcd73e997": [
    {
      "type": 0,
      "value": "Mag-import ng file…"
    }
  ]
=======
  "0095a9fa74": "I-export",
  "03b3e13197": "I-drag ang file sa sidebar sa page na ito. O piliin ang opsyong 'Mag-import ng file' mula sa menu ng user.",
  "043973ec1f": "Nahihirapan pa rin? {GetHelpLink}",
  "05596b840b": "Buksan ang tldraw.",
  "06b9281e39": "Auto",
  "07dbd11b21": "Walang pamagat na file",
  "08331c1710": "Lumampas sa limitasyon sa rate, subukang muli sa ibang pagkakataon.",
  "08bd40c754": "Account",
  "0b27918290": "file",
  "0b9a4cde72": "Menu ng file",
  "0d1f2bb523": "Magpadala ng feedback",
  "110a4b01be": "I-publish",
  "13ddd375ad": "I-export bilang",
  "181b90f889": "Lumikha ng file",
  "1da2e8106b": "May naganap na hindi inaasahang error.",
  "1dd1c5fb7f": "Ngayong araw",
  "250ddea65c": "Tungkol sa tldraw",
  "299cb00a7a": "Nabigo ang pag-upload",
  "31246941ad": "Kailangan mong mag-sign in upang tingnan ang file na ito.",
  "31418ce4ad": "i18n: Nawawala ang Highlight",
  "335defdafe": "Pakisubukang i-refresh ang page.",
  "344a7f427f": "Editor",
  "3bd1b98dbd": "Hindi ma-publish ang mga pagbabago.",
  "3c5e891bff": "Naka-pin",
  "3d0238bf16": "Tanggapin lahat",
  "42e53c47c1": "Makipag-ugnayan sa may-ari para humiling ng access.",
  "44db318ee5": "Humingi ng tulong sa Discord",
  "46137245cd": "Salamat sa pagtulong sa amin na mapabuti ang tldraw!",
  "47839e47a5": "tldraw",
  "4908687e50": "Sigurado ka bang gusto mong kalimutan ang file na ito?",
  "4d0d3ddec9": "Gumagamit ang site na ito ng cookies para gumana ang app at para mangolekta ng analytics.",
  "4d1c8263ba": "I-reload",
  "50db1b7e1e": "Hindi ma-unpublish ang file.",
  "517bb809d9": "Menu ng page",
  "54286b1d01": "Naabot na ang limitasyon ng collaborator",
  "54d240fa41": "Mangyaring magdahan-dahan.",
  "554a05155c": "Nahihirapan pa rin? <a>Mag-ulat ng problema</a>",
  "55505ba281": "PNG",
  "5677e381d2": "Gumagamit kami ng analytics cookies upang pagandahin ang tldraw.",
  "56c34c6410": "Patakaran sa privacy",
  "5a95a425f7": "Ibahagi",
  "5bcc12ace8": "Read-only na ang kwartong ito",
  "5bec508475": "Nakita ang lumang browser. Mangyaring i-update ang iyong browser upang magamit ang app na ito.",
  "5d26ae7550": "Nabigo kaming mag-upload ng ilan sa nilalamang ginawa mo bago ka mag-sign in.",
  "5f3c333678": "Naisumite ang feedback",
  "5fb63579fc": "Kopyahin",
  "61057a0c84": "Mamaya",
  "625fd29749": "Mas matanda",
  "6609dd239e": "Nagkaproblema",
  "6637a98151": "Available ang bagong bersyon ng tldraw. Paki-reload ang page para magpatuloy.",
  "6a26f54883": "Tulong",
  "6dc0836c1b": "Wala kang mga kinakailangang pahintulot upang maisagawa ang pagkilos na ito.",
  "6dfc62f621": "Sundin ang mga hakbang na ito upang manu-manong i-import ang nilalaman:",
  "70a6facb9d": "Ngayong linggo",
  "71a29b007b": "May bug, isyu, o ideya para sa tldraw? Ipaalam sa amin!",
  "73ab799383": "Ang bersyon na ito ng tldraw ay hindi na suportado.",
  "7408cf0d7b": "Paki-reload ang page",
  "752b79f137": "Naabot mo na ang maximum na bilang ng mga file. Kailangan mong tanggalin ang mga lumang file bago gumawa ng mga bago.",
  "7573b8110a": "Walang access",
  "761e93ede9": "Pamahalaan ang cookies",
  "764671e008": "Makipag-chat sa amin sa Discord",
  "7697920637": "Paki-reload",
  "777f9e90cf": "Di-wastong kahilingan.",
  "797799f35e": "Magsumite ng isyu sa GitHub",
  "7b1329f5ca": "User manual",
  "7be10fc592": "Ibalik ang bersyon",
  "7cb5f8b4a5": "Kalimutan",
  "7daeced9ff": "I-publish ang mga pagbabago",
  "7fcdcc6455": "Kalimutan ang file",
  "801ab24683": "I-download",
  "815e116a2e": "May bug, isyu, o ideya para sa tldraw? Ipaalam sa amin! Punan ang form na ito at susubaybayan namin ang email kung kinakailangan. Maaari ka ring <discord>makipag-chat sa amin sa Discord</discord> o <github>magsumite ng isyu sa GitHub</github>.",
  "85a082de1b": "Paki-refresh ang page para makuha ang pinakabagong bersyon ng tldraw.",
  "86353d2c41": "Nagdagdag ng {total} .tldr file.",
  "86c66437fd": "Palitan ang pangalan ng file",
  "8b1946f965": "Para magpatuloy sa pag-edit, pakikopya ang kwarto sa iyong mga file.",
  "8eb2c00e96": "Ibinahagi sa iyo",
  "8ff3d0a705": "Limitado ang rate",
  "902b0d55fd": "Error",
  "904a830405": "Palitan ang pangalan",
  "91e49bb0eb": "Kopyahin sa aking mga file",
  "96165d6df5": "Ngayong buwan",
  "9914a0ce04": "Liwanag",
  "9bef626805": "Tanggalin ang file",
  "9c258b8f88": "Read-only na ang anonymous na tldraw multiplayer room na ito. Upang magpatuloy sa pag-edit, mangyaring mag-sign in at kopyahin ito sa iyong mga file.",
  "9ceb927baa": "I-publish ang file na ito",
  "9e076f5885": "Hindi nahanap",
  "9e93c98d88": "Mag-opt out",
  "a0da245992": "I-export ang nilalaman bilang isang .tldr file: Piliin ang 'I-download' sa kaliwang menu sa itaas.",
  "a104439641": "Padding",
  "a18366b217": "Madilim",
  "a1c915578c": "Ang file na iyong hinahanap ay wala.",
  "a239905023": "I-export ang larawan",
  "a3debabee7": "Patakaran sa cookie",
  "a4d3b161ce": "Isumite",
  "a6cc403d56": "Sinumang may link",
  "a768caa988": "Analytics",
  "a9ded1e5ce": "Background",
  "ab0df9ba36": "Naabot na ang limitasyon ng file",
  "af3dc88931": "Huling na-publish <date></date>",
  "b028909917": "Guest user",
  "b6d4223e60": "Mag-sign in",
  "b758336699": "Kopyahin ang link",
  "bb792693e2": "I-unpin",
  "bbbcefd7ce": "{total, plural, zero {} one {Ina-upload ang .tldr file…} two {} few {} many {} other {Ina-upload ang {uploaded} ng {total} .tldr file…}}",
  "bc88b0e89e": "Ibinahagi ni {ownerName}",
  "bcb62136a3": "Mag-upload ng mga .tldr na file",
  "c2276c9127": "Matuto pa tungkol sa pagbabahagi.",
  "c303bd1095": "Hindi ma-publish ang file.",
  "c4b39a1cc3": "Mahahalagang cookies",
  "c655b27b1e": "i18n: Mahabang String",
  "c6a00f137b": "Mag-imbita",
  "c87aacf567": "Mag-sign out",
  "cceaefbc20": "Ibahagi ang file na ito",
  "cd15a75c26": "SVG",
  "cea291e45e": "Matuto pa tungkol sa pag-publish.",
  "d3d2e61733": "Isara",
  "d4bbf74f3e": "I-toggle ang sidebar",
  "d721757161": "Tema",
  "d876a9fe1a": "Subukan Muli",
  "d9100f3e10": "Pumunta dito upang makita ang nilalaman",
  "dbbebf3c03": "Mag-imbita lang",
  "dfdb78a4e4": "Mga flag ng pag-debug ng app",
  "e2ae80a510": "Legal na buod",
  "e404559826": "Mga tuntunin ng serbisyo",
  "e78e14c5f1": "Pin",
  "ea4788705e": "Kanselahin",
  "ebfe9ce86e": "Kahapon",
  "ec59b960ea": "Naabot ng file na ito ang maximum na bilang ng mga aktibong collaborator.",
  "ec611e9a08": "Menu ng account",
  "ed53713239": "i18n: Accented",
  "ed75712b0e": "Duplicate",
  "ede55d955f": "Basahin ang aming <a>patakaran sa cookie</a> upang matuto nang higit pa.",
  "f09b16bc5f": "Gumagamit kami ng cookies upang panatilihin kang naka-log in, upang i-sync ang iyong mga file, at upang mangolekta ng analytics upang matulungan kaming mapabuti ang tldraw.",
  "f0e8bff6f9": "Mga setting ng user",
  "f2569594b2": "Ginagamit namin ang cookies na ito para i-save ang iyong mga file at setting.",
  "f2a6c498fb": "Tanggalin",
  "f43fb62093": "Bumalik sa tldraw.",
  "f4f70727dc": "Mga setting",
  "fb15c53f22": "manonood",
  "fd1be3efcf": "Sigurado ka bang gusto mong tanggalin ang file na ito?",
  "fed5ec05eb": "Kinopya ang link",
  "ffcd73e997": "Mag-import ng file…"
>>>>>>> 7d95a2ea
}<|MERGE_RESOLUTION|>--- conflicted
+++ resolved
@@ -1,5 +1,4 @@
 {
-<<<<<<< HEAD
   "0095a9fa74": [
     {
       "type": 0,
@@ -260,6 +259,12 @@
       "value": "Ibahagi"
     }
   ],
+  "5bcc12ace8": [
+    {
+      "type": 0,
+      "value": "Read-only na ang kwartong ito"
+    }
+  ],
   "5bec508475": [
     {
       "type": 0,
@@ -488,6 +493,12 @@
       "value": "Palitan ang pangalan ng file"
     }
   ],
+  "8b1946f965": [
+    {
+      "type": 0,
+      "value": "Para magpatuloy sa pag-edit, pakikopya ang kwarto sa iyong mga file."
+    }
+  ],
   "8eb2c00e96": [
     {
       "type": 0,
@@ -534,6 +545,12 @@
     {
       "type": 0,
       "value": "Tanggalin ang file"
+    }
+  ],
+  "9c258b8f88": [
+    {
+      "type": 0,
+      "value": "Read-only na ang anonymous na tldraw multiplayer room na ito. Upang magpatuloy sa pag-edit, mangyaring mag-sign in at kopyahin ito sa iyong mga file."
     }
   ],
   "9ceb927baa": [
@@ -766,12 +783,6 @@
       "value": "Mag-sign out"
     }
   ],
-  "cbef7ba103": [
-    {
-      "type": 0,
-      "value": "Malapit nang maging read-only ang kwartong ito"
-    }
-  ],
   "cceaefbc20": [
     {
       "type": 0,
@@ -848,12 +859,6 @@
     {
       "type": 0,
       "value": "Pin"
-    }
-  ],
-  "ea2301d01c": [
-    {
-      "type": 0,
-      "value": "Pagkatapos ng Hulyo 1, 2025, magiging read-only ang anonymous na tldraw multiplayer room na ito. Upang magpatuloy sa pag-edit sa hinaharap mangyaring mag-sign in at kopyahin ito sa iyong mga file."
     }
   ],
   "ea4788705e": [
@@ -972,148 +977,4 @@
       "value": "Mag-import ng file…"
     }
   ]
-=======
-  "0095a9fa74": "I-export",
-  "03b3e13197": "I-drag ang file sa sidebar sa page na ito. O piliin ang opsyong 'Mag-import ng file' mula sa menu ng user.",
-  "043973ec1f": "Nahihirapan pa rin? {GetHelpLink}",
-  "05596b840b": "Buksan ang tldraw.",
-  "06b9281e39": "Auto",
-  "07dbd11b21": "Walang pamagat na file",
-  "08331c1710": "Lumampas sa limitasyon sa rate, subukang muli sa ibang pagkakataon.",
-  "08bd40c754": "Account",
-  "0b27918290": "file",
-  "0b9a4cde72": "Menu ng file",
-  "0d1f2bb523": "Magpadala ng feedback",
-  "110a4b01be": "I-publish",
-  "13ddd375ad": "I-export bilang",
-  "181b90f889": "Lumikha ng file",
-  "1da2e8106b": "May naganap na hindi inaasahang error.",
-  "1dd1c5fb7f": "Ngayong araw",
-  "250ddea65c": "Tungkol sa tldraw",
-  "299cb00a7a": "Nabigo ang pag-upload",
-  "31246941ad": "Kailangan mong mag-sign in upang tingnan ang file na ito.",
-  "31418ce4ad": "i18n: Nawawala ang Highlight",
-  "335defdafe": "Pakisubukang i-refresh ang page.",
-  "344a7f427f": "Editor",
-  "3bd1b98dbd": "Hindi ma-publish ang mga pagbabago.",
-  "3c5e891bff": "Naka-pin",
-  "3d0238bf16": "Tanggapin lahat",
-  "42e53c47c1": "Makipag-ugnayan sa may-ari para humiling ng access.",
-  "44db318ee5": "Humingi ng tulong sa Discord",
-  "46137245cd": "Salamat sa pagtulong sa amin na mapabuti ang tldraw!",
-  "47839e47a5": "tldraw",
-  "4908687e50": "Sigurado ka bang gusto mong kalimutan ang file na ito?",
-  "4d0d3ddec9": "Gumagamit ang site na ito ng cookies para gumana ang app at para mangolekta ng analytics.",
-  "4d1c8263ba": "I-reload",
-  "50db1b7e1e": "Hindi ma-unpublish ang file.",
-  "517bb809d9": "Menu ng page",
-  "54286b1d01": "Naabot na ang limitasyon ng collaborator",
-  "54d240fa41": "Mangyaring magdahan-dahan.",
-  "554a05155c": "Nahihirapan pa rin? <a>Mag-ulat ng problema</a>",
-  "55505ba281": "PNG",
-  "5677e381d2": "Gumagamit kami ng analytics cookies upang pagandahin ang tldraw.",
-  "56c34c6410": "Patakaran sa privacy",
-  "5a95a425f7": "Ibahagi",
-  "5bcc12ace8": "Read-only na ang kwartong ito",
-  "5bec508475": "Nakita ang lumang browser. Mangyaring i-update ang iyong browser upang magamit ang app na ito.",
-  "5d26ae7550": "Nabigo kaming mag-upload ng ilan sa nilalamang ginawa mo bago ka mag-sign in.",
-  "5f3c333678": "Naisumite ang feedback",
-  "5fb63579fc": "Kopyahin",
-  "61057a0c84": "Mamaya",
-  "625fd29749": "Mas matanda",
-  "6609dd239e": "Nagkaproblema",
-  "6637a98151": "Available ang bagong bersyon ng tldraw. Paki-reload ang page para magpatuloy.",
-  "6a26f54883": "Tulong",
-  "6dc0836c1b": "Wala kang mga kinakailangang pahintulot upang maisagawa ang pagkilos na ito.",
-  "6dfc62f621": "Sundin ang mga hakbang na ito upang manu-manong i-import ang nilalaman:",
-  "70a6facb9d": "Ngayong linggo",
-  "71a29b007b": "May bug, isyu, o ideya para sa tldraw? Ipaalam sa amin!",
-  "73ab799383": "Ang bersyon na ito ng tldraw ay hindi na suportado.",
-  "7408cf0d7b": "Paki-reload ang page",
-  "752b79f137": "Naabot mo na ang maximum na bilang ng mga file. Kailangan mong tanggalin ang mga lumang file bago gumawa ng mga bago.",
-  "7573b8110a": "Walang access",
-  "761e93ede9": "Pamahalaan ang cookies",
-  "764671e008": "Makipag-chat sa amin sa Discord",
-  "7697920637": "Paki-reload",
-  "777f9e90cf": "Di-wastong kahilingan.",
-  "797799f35e": "Magsumite ng isyu sa GitHub",
-  "7b1329f5ca": "User manual",
-  "7be10fc592": "Ibalik ang bersyon",
-  "7cb5f8b4a5": "Kalimutan",
-  "7daeced9ff": "I-publish ang mga pagbabago",
-  "7fcdcc6455": "Kalimutan ang file",
-  "801ab24683": "I-download",
-  "815e116a2e": "May bug, isyu, o ideya para sa tldraw? Ipaalam sa amin! Punan ang form na ito at susubaybayan namin ang email kung kinakailangan. Maaari ka ring <discord>makipag-chat sa amin sa Discord</discord> o <github>magsumite ng isyu sa GitHub</github>.",
-  "85a082de1b": "Paki-refresh ang page para makuha ang pinakabagong bersyon ng tldraw.",
-  "86353d2c41": "Nagdagdag ng {total} .tldr file.",
-  "86c66437fd": "Palitan ang pangalan ng file",
-  "8b1946f965": "Para magpatuloy sa pag-edit, pakikopya ang kwarto sa iyong mga file.",
-  "8eb2c00e96": "Ibinahagi sa iyo",
-  "8ff3d0a705": "Limitado ang rate",
-  "902b0d55fd": "Error",
-  "904a830405": "Palitan ang pangalan",
-  "91e49bb0eb": "Kopyahin sa aking mga file",
-  "96165d6df5": "Ngayong buwan",
-  "9914a0ce04": "Liwanag",
-  "9bef626805": "Tanggalin ang file",
-  "9c258b8f88": "Read-only na ang anonymous na tldraw multiplayer room na ito. Upang magpatuloy sa pag-edit, mangyaring mag-sign in at kopyahin ito sa iyong mga file.",
-  "9ceb927baa": "I-publish ang file na ito",
-  "9e076f5885": "Hindi nahanap",
-  "9e93c98d88": "Mag-opt out",
-  "a0da245992": "I-export ang nilalaman bilang isang .tldr file: Piliin ang 'I-download' sa kaliwang menu sa itaas.",
-  "a104439641": "Padding",
-  "a18366b217": "Madilim",
-  "a1c915578c": "Ang file na iyong hinahanap ay wala.",
-  "a239905023": "I-export ang larawan",
-  "a3debabee7": "Patakaran sa cookie",
-  "a4d3b161ce": "Isumite",
-  "a6cc403d56": "Sinumang may link",
-  "a768caa988": "Analytics",
-  "a9ded1e5ce": "Background",
-  "ab0df9ba36": "Naabot na ang limitasyon ng file",
-  "af3dc88931": "Huling na-publish <date></date>",
-  "b028909917": "Guest user",
-  "b6d4223e60": "Mag-sign in",
-  "b758336699": "Kopyahin ang link",
-  "bb792693e2": "I-unpin",
-  "bbbcefd7ce": "{total, plural, zero {} one {Ina-upload ang .tldr file…} two {} few {} many {} other {Ina-upload ang {uploaded} ng {total} .tldr file…}}",
-  "bc88b0e89e": "Ibinahagi ni {ownerName}",
-  "bcb62136a3": "Mag-upload ng mga .tldr na file",
-  "c2276c9127": "Matuto pa tungkol sa pagbabahagi.",
-  "c303bd1095": "Hindi ma-publish ang file.",
-  "c4b39a1cc3": "Mahahalagang cookies",
-  "c655b27b1e": "i18n: Mahabang String",
-  "c6a00f137b": "Mag-imbita",
-  "c87aacf567": "Mag-sign out",
-  "cceaefbc20": "Ibahagi ang file na ito",
-  "cd15a75c26": "SVG",
-  "cea291e45e": "Matuto pa tungkol sa pag-publish.",
-  "d3d2e61733": "Isara",
-  "d4bbf74f3e": "I-toggle ang sidebar",
-  "d721757161": "Tema",
-  "d876a9fe1a": "Subukan Muli",
-  "d9100f3e10": "Pumunta dito upang makita ang nilalaman",
-  "dbbebf3c03": "Mag-imbita lang",
-  "dfdb78a4e4": "Mga flag ng pag-debug ng app",
-  "e2ae80a510": "Legal na buod",
-  "e404559826": "Mga tuntunin ng serbisyo",
-  "e78e14c5f1": "Pin",
-  "ea4788705e": "Kanselahin",
-  "ebfe9ce86e": "Kahapon",
-  "ec59b960ea": "Naabot ng file na ito ang maximum na bilang ng mga aktibong collaborator.",
-  "ec611e9a08": "Menu ng account",
-  "ed53713239": "i18n: Accented",
-  "ed75712b0e": "Duplicate",
-  "ede55d955f": "Basahin ang aming <a>patakaran sa cookie</a> upang matuto nang higit pa.",
-  "f09b16bc5f": "Gumagamit kami ng cookies upang panatilihin kang naka-log in, upang i-sync ang iyong mga file, at upang mangolekta ng analytics upang matulungan kaming mapabuti ang tldraw.",
-  "f0e8bff6f9": "Mga setting ng user",
-  "f2569594b2": "Ginagamit namin ang cookies na ito para i-save ang iyong mga file at setting.",
-  "f2a6c498fb": "Tanggalin",
-  "f43fb62093": "Bumalik sa tldraw.",
-  "f4f70727dc": "Mga setting",
-  "fb15c53f22": "manonood",
-  "fd1be3efcf": "Sigurado ka bang gusto mong tanggalin ang file na ito?",
-  "fed5ec05eb": "Kinopya ang link",
-  "ffcd73e997": "Mag-import ng file…"
->>>>>>> 7d95a2ea
 }