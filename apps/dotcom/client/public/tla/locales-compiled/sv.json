--- conflicted
+++ resolved
@@ -1,5 +1,4 @@
 {
-<<<<<<< HEAD
   "0095a9fa74": [
     {
       "type": 0,
@@ -260,6 +259,12 @@
       "value": "Dela"
     }
   ],
+  "5bcc12ace8": [
+    {
+      "type": 0,
+      "value": "Det här rummet är nu skrivskyddat"
+    }
+  ],
   "5bec508475": [
     {
       "type": 0,
@@ -488,6 +493,12 @@
       "value": "Byt namn på filen"
     }
   ],
+  "8b1946f965": [
+    {
+      "type": 0,
+      "value": "För att fortsätta redigera, kopiera rummet till dina filer."
+    }
+  ],
   "8eb2c00e96": [
     {
       "type": 0,
@@ -534,6 +545,12 @@
     {
       "type": 0,
       "value": "Ta bort fil"
+    }
+  ],
+  "9c258b8f88": [
+    {
+      "type": 0,
+      "value": "Detta anonyma tldraw-multiplayerrum är nu skrivskyddat. För att fortsätta redigera, vänligen logga in och kopiera det till dina filer."
     }
   ],
   "9ceb927baa": [
@@ -750,12 +767,6 @@
       "value": "Logga ut"
     }
   ],
-  "cbef7ba103": [
-    {
-      "type": 0,
-      "value": "Det här rummet kommer snart att vara skrivskyddat"
-    }
-  ],
   "cceaefbc20": [
     {
       "type": 0,
@@ -832,12 +843,6 @@
     {
       "type": 0,
       "value": "Nåla fast"
-    }
-  ],
-  "ea2301d01c": [
-    {
-      "type": 0,
-      "value": "Efter den 1 juli 2025 kommer detta anonyma tldraw-multiplayerrum att bli skrivskyddat. För att fortsätta redigera i framtiden, vänligen logga in och kopiera det till dina filer."
     }
   ],
   "ea4788705e": [
@@ -956,148 +961,4 @@
       "value": "Importera fil…"
     }
   ]
-=======
-  "0095a9fa74": "Exportera",
-  "03b3e13197": "Dra filen till sidofältet på den här sidan. Eller välj alternativet 'Importera fil' från användarmenyn.",
-  "043973ec1f": "Har du fortfarande problem? {GetHelpLink}",
-  "05596b840b": "Öppna tldraw.",
-  "06b9281e39": "Auto",
-  "07dbd11b21": "Namnlös fil",
-  "08331c1710": "Hastighetsgränsen har överskridits, försök igen senare.",
-  "08bd40c754": "Konto",
-  "0b27918290": "Fil",
-  "0b9a4cde72": "Arkivmenyn",
-  "0d1f2bb523": "Skicka feedback",
-  "110a4b01be": "Publicera",
-  "13ddd375ad": "Exportera som",
-  "181b90f889": "Skapa fil",
-  "1da2e8106b": "Ett oväntat fel inträffade.",
-  "1dd1c5fb7f": "Idag",
-  "250ddea65c": "Om tldraw",
-  "299cb00a7a": "Uppladdningen misslyckades",
-  "31246941ad": "Du måste logga in för att se den här filen.",
-  "31418ce4ad": "i18n: Markering saknas",
-  "335defdafe": "Försök att uppdatera sidan.",
-  "344a7f427f": "Redigeringsverktyg",
-  "3bd1b98dbd": "Det gick inte att publicera ändringarna.",
-  "3c5e891bff": "Fastnålad",
-  "3d0238bf16": "Acceptera alla",
-  "42e53c47c1": "Kontakta ägaren för att begära åtkomst.",
-  "44db318ee5": "Få hjälp med Discord",
-  "46137245cd": "Tack för att du hjälper oss att förbättra tldraw!",
-  "47839e47a5": "tldraw",
-  "4908687e50": "Är du säker på att du vill glömma den här filen?",
-  "4d0d3ddec9": "Den här webbplatsen använder cookies för att appen ska fungera och för att samla in analyser.",
-  "4d1c8263ba": "Ladda om",
-  "50db1b7e1e": "Det gick inte att avpublicera filen.",
-  "517bb809d9": "Sidmenyn",
-  "54286b1d01": "Medarbetargräns har nåtts",
-  "54d240fa41": "Vänligen sakta ner.",
-  "554a05155c": "Har du fortfarande problem? <a>Rapportera ett problem</a>",
-  "55505ba281": "PNG",
-  "5677e381d2": "Vi använder analyscookies för att förbättra tldraw.",
-  "56c34c6410": "Sekretesspolicy",
-  "5a95a425f7": "Dela",
-  "5bcc12ace8": "Det här rummet är nu skrivskyddat",
-  "5bec508475": "Gammal webbläsare upptäckt. Uppdatera din webbläsare för att använda den här appen.",
-  "5d26ae7550": "Vi kunde inte ladda upp en del av innehållet du skapade innan du loggade in.",
-  "5f3c333678": "Feedback har skickats",
-  "5fb63579fc": "Kopiera",
-  "61057a0c84": "Senare",
-  "625fd29749": "Äldre",
-  "6609dd239e": "Något gick fel",
-  "6637a98151": "En ny version av tldraw är tillgänglig. Ladda om sidan för att fortsätta.",
-  "6a26f54883": "Hjälp",
-  "6dc0836c1b": "Du har inte de nödvändiga behörigheterna för att utföra den här åtgärden.",
-  "6dfc62f621": "Följ dessa steg för att importera innehållet manuellt:",
-  "70a6facb9d": "Denna vecka",
-  "71a29b007b": "Har du en bugg, ett problem eller en idé för tldraw? Låt oss veta!",
-  "73ab799383": "Denna version av tldraw stöds inte längre.",
-  "7408cf0d7b": "Vänligen ladda om sidan",
-  "752b79f137": "Du har nått det maximala antalet filer. Du måste ta bort gamla filer innan du skapar nya.",
-  "7573b8110a": "Ingen tillgång",
-  "761e93ede9": "Hantera cookies",
-  "764671e008": "Chatta med oss ​​på Discord",
-  "7697920637": "Vänligen ladda om",
-  "777f9e90cf": "Ogiltig begäran.",
-  "797799f35e": "Skicka ett problem på GitHub",
-  "7b1329f5ca": "Användarmanual",
-  "7be10fc592": "Återställ version",
-  "7cb5f8b4a5": "Glöm",
-  "7daeced9ff": "Publicera ändringar",
-  "7fcdcc6455": "Glöm filen",
-  "801ab24683": "Ladda ner",
-  "815e116a2e": "Har du en bugg, ett problem eller en idé för tldraw? Låt oss veta! Fyll i det här formuläret så återkommer vi via e-post om det behövs. Du kan också <discord>chatta med oss ​​på Discord</discord> eller <github>skicka in ett ärende på GitHub</github>.",
-  "85a082de1b": "Uppdatera sidan för att få den senaste versionen av tldraw.",
-  "86353d2c41": "Lade till {total} .tldr-filer.",
-  "86c66437fd": "Byt namn på filen",
-  "8b1946f965": "För att fortsätta redigera, kopiera rummet till dina filer.",
-  "8eb2c00e96": "Delas med dig",
-  "8ff3d0a705": "Begränsad hastighet",
-  "902b0d55fd": "Fel",
-  "904a830405": "Döp om",
-  "91e49bb0eb": "Kopiera till mina filer",
-  "96165d6df5": "Denna månad",
-  "9914a0ce04": "Ljus",
-  "9bef626805": "Ta bort fil",
-  "9c258b8f88": "Detta anonyma tldraw-multiplayerrum är nu skrivskyddat. För att fortsätta redigera, vänligen logga in och kopiera det till dina filer.",
-  "9ceb927baa": "Publicera den här filen",
-  "9e076f5885": "Hittades inte",
-  "9e93c98d88": "Välj bort",
-  "a0da245992": "Exportera innehållet som en .tldr-fil: Välj \"Ladda ner\" i menyn uppe till vänster.",
-  "a104439641": "Utfyllnad",
-  "a18366b217": "Mörk",
-  "a1c915578c": "Filen du letar efter finns inte.",
-  "a239905023": "Exportera bild",
-  "a3debabee7": "Cookiepolicy",
-  "a4d3b161ce": "Överlämna",
-  "a6cc403d56": "Alla som har länken",
-  "a768caa988": "Analytics",
-  "a9ded1e5ce": "Bakgrund",
-  "ab0df9ba36": "Filgränsen har nåtts",
-  "af3dc88931": "Senast publicerad <date></date>",
-  "b028909917": "Gästanvändare",
-  "b6d4223e60": "Logga in",
-  "b758336699": "Kopiera länk",
-  "bb792693e2": "Ta bort nål",
-  "bbbcefd7ce": "{total, plural, one {Laddar upp .tldr-fil...} other {Laddar upp {uploaded} av {total} .tldr-filer...}}",
-  "bc88b0e89e": "Delas av {ownerName}",
-  "bcb62136a3": "Ladda upp .tldr-filer",
-  "c2276c9127": "Läs mer om delning.",
-  "c303bd1095": "Det gick inte att publicera filen.",
-  "c4b39a1cc3": "Viktiga cookies",
-  "c655b27b1e": "i18n: Lång sträng",
-  "c6a00f137b": "Bjud in",
-  "c87aacf567": "Logga ut",
-  "cceaefbc20": "Dela den här filen",
-  "cd15a75c26": "SVG",
-  "cea291e45e": "Läs mer om publicering.",
-  "d3d2e61733": "Stäng",
-  "d4bbf74f3e": "Aktivera sidofältet",
-  "d721757161": "Tema",
-  "d876a9fe1a": "Försök igen",
-  "d9100f3e10": "Gå hit för att se innehållet",
-  "dbbebf3c03": "Endast inbjudan",
-  "dfdb78a4e4": "Appfelsökningsflaggor",
-  "e2ae80a510": "Juridisk sammanfattning",
-  "e404559826": "Användarvillkor",
-  "e78e14c5f1": "Nåla fast",
-  "ea4788705e": "Avbryt",
-  "ebfe9ce86e": "Igår",
-  "ec59b960ea": "Den här filen har nått det maximala antalet aktiva medarbetare.",
-  "ec611e9a08": "Kontomeny",
-  "ed53713239": "i18n: Accentuerad",
-  "ed75712b0e": "Duplicera",
-  "ede55d955f": "Läs vår <a>cookiepolicy</a> för att lära dig mer.",
-  "f09b16bc5f": "Vi använder cookies för att hålla dig inloggad, för att synkronisera dina filer och för att samla in analyser som hjälper oss att förbättra tldraw.",
-  "f0e8bff6f9": "Användarinställningar",
-  "f2569594b2": "Vi använder dessa cookies för att spara dina filer och inställningar.",
-  "f2a6c498fb": "Radera",
-  "f43fb62093": "Tillbaka till tldraw.",
-  "f4f70727dc": "Inställningar",
-  "fb15c53f22": "Visningsverktyg",
-  "fd1be3efcf": "Är du säker på att du vill ta bort den här filen?",
-  "fed5ec05eb": "Länk kopierad",
-  "ffcd73e997": "Importera fil…"
->>>>>>> 7d95a2ea
 }