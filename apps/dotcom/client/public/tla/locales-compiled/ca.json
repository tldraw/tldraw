{
<<<<<<< HEAD
  "0095a9fa74": [
    {
      "type": 0,
      "value": "Exporta"
    }
  ],
  "03b3e13197": [
    {
      "type": 0,
      "value": "Arrossegueu el fitxer a la barra lateral d'aquesta pàgina. O seleccioneu l'opció \"Importa fitxer\" al menú d'usuari."
    }
  ],
  "043973ec1f": [
    {
      "type": 0,
      "value": "Encara tens problemes? "
    },
    {
      "type": 1,
      "value": "GetHelpLink"
    }
  ],
  "05596b840b": [
    {
      "type": 0,
      "value": "Obriu tldraw."
    }
  ],
  "06b9281e39": [
    {
      "type": 0,
      "value": "Automàtic"
    }
  ],
  "07dbd11b21": [
    {
      "type": 0,
      "value": "Fitxer sense títol"
    }
  ],
  "08331c1710": [
    {
      "type": 0,
      "value": "S'ha superat el límit de tarifa; torna-ho a provar més tard."
    }
  ],
  "08bd40c754": [
    {
      "type": 0,
      "value": "Compte"
    }
  ],
  "0b27918290": [
    {
      "type": 0,
      "value": "Fitxer"
    }
  ],
  "0b9a4cde72": [
    {
      "type": 0,
      "value": "Menú Fitxer"
    }
  ],
  "0d1f2bb523": [
    {
      "type": 0,
      "value": "Enviar comentaris"
    }
  ],
  "110a4b01be": [
    {
      "type": 0,
      "value": "Publicar"
    }
  ],
  "13ddd375ad": [
    {
      "type": 0,
      "value": "Exporta com a"
    }
  ],
  "181b90f889": [
    {
      "type": 0,
      "value": "Crea un fitxer"
    }
  ],
  "1da2e8106b": [
    {
      "type": 0,
      "value": "S'ha produït un error inesperat."
    }
  ],
  "1dd1c5fb7f": [
    {
      "type": 0,
      "value": "Avui"
    }
  ],
  "250ddea65c": [
    {
      "type": 0,
      "value": "Sobre tldraw"
    }
  ],
  "299cb00a7a": [
    {
      "type": 0,
      "value": "La càrrega ha fallat"
    }
  ],
  "31246941ad": [
    {
      "type": 0,
      "value": "Heu d'iniciar la sessió per veure aquest fitxer."
    }
  ],
  "31418ce4ad": [
    {
      "type": 0,
      "value": "i18n: Ressaltar que falta"
    }
  ],
  "335defdafe": [
    {
      "type": 0,
      "value": "Si us plau, prova d'actualitzar la pàgina."
    }
  ],
  "344a7f427f": [
    {
      "type": 0,
      "value": "Editor"
    }
  ],
  "3bd1b98dbd": [
    {
      "type": 0,
      "value": "No es poden publicar els canvis."
    }
  ],
  "3c5e891bff": [
    {
      "type": 0,
      "value": "Fixat"
    }
  ],
  "3d0238bf16": [
    {
      "type": 0,
      "value": "Accepta-ho tot"
    }
  ],
  "42e53c47c1": [
    {
      "type": 0,
      "value": "Contacta amb el propietari per sol·licitar accés."
    }
  ],
  "44db318ee5": [
    {
      "type": 0,
      "value": "Obteniu ajuda a Discord"
    }
  ],
  "46137245cd": [
    {
      "type": 0,
      "value": "Gràcies per ajudar-nos a millorar tldraw!"
    }
  ],
  "47839e47a5": [
    {
      "type": 0,
      "value": "tldraw"
    }
  ],
  "4908687e50": [
    {
      "type": 0,
      "value": "Esteu segur que voleu oblidar aquest fitxer?"
    }
  ],
  "4d0d3ddec9": [
    {
      "type": 0,
      "value": "Aquest lloc web utilitza cookies per fer que l'aplicació funcioni i per recopilar dades analítiques."
    }
  ],
  "4d1c8263ba": [
    {
      "type": 0,
      "value": "Torna a carregar"
    }
  ],
  "50db1b7e1e": [
    {
      "type": 0,
      "value": "No es pot anul·lar la publicació del fitxer."
    }
  ],
  "517bb809d9": [
    {
      "type": 0,
      "value": "Menú de pàgina"
    }
  ],
  "54286b1d01": [
    {
      "type": 0,
      "value": "S'ha arribat al límit de col·laboradors"
    }
  ],
  "54d240fa41": [
    {
      "type": 0,
      "value": "Si us plau, alentiu."
    }
  ],
  "554a05155c": [
    {
      "type": 0,
      "value": "Encara tens problemes? "
    },
    {
      "children": [
        {
          "type": 0,
          "value": "Informa d'un problema"
        }
      ],
      "type": 8,
      "value": "a"
    }
  ],
  "55505ba281": [
    {
      "type": 0,
      "value": "PNG"
    }
  ],
  "5677e381d2": [
    {
      "type": 0,
      "value": "Fem servir cookies analítiques per millorar tldraw."
    }
  ],
  "56c34c6410": [
    {
      "type": 0,
      "value": "Política de privadesa"
    }
  ],
  "5a95a425f7": [
    {
      "type": 0,
      "value": "Comparteix"
    }
  ],
  "5bec508475": [
    {
      "type": 0,
      "value": "S'ha detectat un navegador antic. Actualitzeu el navegador per utilitzar aquesta aplicació."
    }
  ],
  "5d26ae7550": [
    {
      "type": 0,
      "value": "No hem pogut penjar part del contingut que vas crear abans d'iniciar la sessió."
    }
  ],
  "5f3c333678": [
    {
      "type": 0,
      "value": "S'ha enviat comentaris"
    }
  ],
  "5fb63579fc": [
    {
      "type": 0,
      "value": "Còpia"
    }
  ],
  "61057a0c84": [
    {
      "type": 0,
      "value": "Més tard"
    }
  ],
  "625fd29749": [
    {
      "type": 0,
      "value": "Més vell"
    }
  ],
  "6609dd239e": [
    {
      "type": 0,
      "value": "Alguna cosa va fallar"
    }
  ],
  "6637a98151": [
    {
      "type": 0,
      "value": "Hi ha disponible una nova versió de tldraw. Torneu a carregar la pàgina per continuar."
    }
  ],
  "6a26f54883": [
    {
      "type": 0,
      "value": "Ajuda"
    }
  ],
  "6dc0836c1b": [
    {
      "type": 0,
      "value": "No teniu els permisos necessaris per dur a terme aquesta acció."
    }
  ],
  "6dfc62f621": [
    {
      "type": 0,
      "value": "Seguiu aquests passos per importar el contingut manualment:"
    }
  ],
  "70a6facb9d": [
    {
      "type": 0,
      "value": "Aquesta setmana"
    }
  ],
  "71a29b007b": [
    {
      "type": 0,
      "value": "Tens algun error, problema o idea per a tldraw? Fes-nos-ho saber!"
    }
  ],
  "73ab799383": [
    {
      "type": 0,
      "value": "Aquesta versió de tldraw ja no és compatible."
    }
  ],
  "7408cf0d7b": [
    {
      "type": 0,
      "value": "Torneu a carregar la pàgina"
    }
  ],
  "752b79f137": [
    {
      "type": 0,
      "value": "Heu arribat al nombre màxim de fitxers. Heu de suprimir fitxers antics abans de crear-ne de nous."
    }
  ],
  "7573b8110a": [
    {
      "type": 0,
      "value": "Sense accés"
    }
  ],
  "761e93ede9": [
    {
      "type": 0,
      "value": "Gestionar cookies"
    }
  ],
  "764671e008": [
    {
      "type": 0,
      "value": "Xateja amb nosaltres a Discord"
    }
  ],
  "7697920637": [
    {
      "type": 0,
      "value": "Torneu a carregar"
    }
  ],
  "777f9e90cf": [
    {
      "type": 0,
      "value": "Sol·licitud no vàlida."
    }
  ],
  "797799f35e": [
    {
      "type": 0,
      "value": "Envieu un problema a GitHub"
    }
  ],
  "7b1329f5ca": [
    {
      "type": 0,
      "value": "Manual d'usuari"
    }
  ],
  "7be10fc592": [
    {
      "type": 0,
      "value": "Restaurar versió"
    }
  ],
  "7cb5f8b4a5": [
    {
      "type": 0,
      "value": "Oblida't"
    }
  ],
  "7daeced9ff": [
    {
      "type": 0,
      "value": "Publicar els canvis"
    }
  ],
  "7fcdcc6455": [
    {
      "type": 0,
      "value": "Oblida el fitxer"
    }
  ],
  "801ab24683": [
    {
      "type": 0,
      "value": "Descarrega"
    }
  ],
  "815e116a2e": [
    {
      "type": 0,
      "value": "Tens algun error, problema o idea per a tldraw? Fes-nos-ho saber! Emplena aquest formulari i et contactarem per correu electrònic si cal. També pots "
    },
    {
      "children": [
        {
          "type": 0,
          "value": "xatejar amb nosaltres a Discord"
        }
      ],
      "type": 8,
      "value": "discord"
    },
    {
      "type": 0,
      "value": " o "
    },
    {
      "children": [
        {
          "type": 0,
          "value": "enviar un problema a GitHub"
        }
      ],
      "type": 8,
      "value": "github"
    },
    {
      "type": 0,
      "value": "."
    }
  ],
  "85a082de1b": [
    {
      "type": 0,
      "value": "Actualitzeu la pàgina per obtenir la darrera versió de tldraw."
    }
  ],
  "86353d2c41": [
    {
      "type": 0,
      "value": "S'han afegit "
    },
    {
      "type": 1,
      "value": "total"
    },
    {
      "type": 0,
      "value": " fitxers .tldr."
    }
  ],
  "86c66437fd": [
    {
      "type": 0,
      "value": "Canvia el nom del fitxer"
    }
  ],
  "8eb2c00e96": [
    {
      "type": 0,
      "value": "Compartit amb tu"
    }
  ],
  "8ff3d0a705": [
    {
      "type": 0,
      "value": "Tarifa limitada"
    }
  ],
  "902b0d55fd": [
    {
      "type": 0,
      "value": "Error"
    }
  ],
  "904a830405": [
    {
      "type": 0,
      "value": "Canvia el nom"
    }
  ],
  "91e49bb0eb": [
    {
      "type": 0,
      "value": "Copia als meus fitxers"
    }
  ],
  "96165d6df5": [
    {
      "type": 0,
      "value": "Aquest mes"
    }
  ],
  "9914a0ce04": [
    {
      "type": 0,
      "value": "Llum"
    }
  ],
  "9bef626805": [
    {
      "type": 0,
      "value": "Esborra el fitxer"
    }
  ],
  "9ceb927baa": [
    {
      "type": 0,
      "value": "Publica aquest fitxer"
    }
  ],
  "9e076f5885": [
    {
      "type": 0,
      "value": "No s'ha trobat"
    }
  ],
  "9e93c98d88": [
    {
      "type": 0,
      "value": "Desactivar"
    }
  ],
  "a0da245992": [
    {
      "type": 0,
      "value": "Exporteu el contingut com a fitxer .tldr: seleccioneu \"Descarrega\" al menú superior esquerre."
    }
  ],
  "a104439641": [
    {
      "type": 0,
      "value": "Encoixinat"
    }
  ],
  "a18366b217": [
    {
      "type": 0,
      "value": "Fosc"
    }
  ],
  "a1c915578c": [
    {
      "type": 0,
      "value": "El fitxer que busqueu no existeix."
    }
  ],
  "a239905023": [
    {
      "type": 0,
      "value": "Exportar imatge"
    }
  ],
  "a3debabee7": [
    {
      "type": 0,
      "value": "Política de cookies"
    }
  ],
  "a4d3b161ce": [
    {
      "type": 0,
      "value": "Envia"
    }
  ],
  "a6cc403d56": [
    {
      "type": 0,
      "value": "Qualsevol persona amb l'enllaç"
    }
  ],
  "a768caa988": [
    {
      "type": 0,
      "value": "Analítica"
    }
  ],
  "a9ded1e5ce": [
    {
      "type": 0,
      "value": "Fons"
    }
  ],
  "ab0df9ba36": [
    {
      "type": 0,
      "value": "S'ha arribat al límit de fitxers"
    }
  ],
  "af3dc88931": [
    {
      "type": 0,
      "value": "Darrera publicació "
    },
    {
      "children": [
      ],
      "type": 8,
      "value": "date"
    }
  ],
  "b028909917": [
    {
      "type": 0,
      "value": "Usuari convidat"
    }
  ],
  "b6d4223e60": [
    {
      "type": 0,
      "value": "Inicia sessió"
    }
  ],
  "b758336699": [
    {
      "type": 0,
      "value": "Copia l'enllaç"
    }
  ],
  "bb792693e2": [
    {
      "type": 0,
      "value": "Desenganxa"
    }
  ],
  "bbbcefd7ce": [
    {
      "offset": 0,
      "options": {
        "one": {
          "value": [
            {
              "type": 0,
              "value": "S'està penjant el fitxer .tldr..."
            }
          ]
        },
        "other": {
          "value": [
            {
              "type": 0,
              "value": "S'estan penjant "
            },
            {
              "type": 1,
              "value": "uploaded"
            },
            {
              "type": 0,
              "value": " de "
            },
            {
              "type": 1,
              "value": "total"
            },
            {
              "type": 0,
              "value": " fitxers .tldr..."
            }
          ]
        }
      },
      "pluralType": "cardinal",
      "type": 6,
      "value": "total"
    }
  ],
  "bc88b0e89e": [
    {
      "type": 0,
      "value": "Compartit per "
    },
    {
      "type": 1,
      "value": "ownerName"
    }
  ],
  "bcb62136a3": [
    {
      "type": 0,
      "value": "Carregueu fitxers .tldr"
    }
  ],
  "c2276c9127": [
    {
      "type": 0,
      "value": "Més informació sobre com compartir."
    }
  ],
  "c303bd1095": [
    {
      "type": 0,
      "value": "No es pot publicar el fitxer."
    }
  ],
  "c4b39a1cc3": [
    {
      "type": 0,
      "value": "Galetes essencials"
    }
  ],
  "c655b27b1e": [
    {
      "type": 0,
      "value": "i18n: cadena llarga"
    }
  ],
  "c6a00f137b": [
    {
      "type": 0,
      "value": "Convidar"
    }
  ],
  "c87aacf567": [
    {
      "type": 0,
      "value": "Tanca la sessió"
    }
  ],
  "cbef7ba103": [
    {
      "type": 0,
      "value": "Aquesta sala aviat serà de només lectura"
    }
  ],
  "cceaefbc20": [
    {
      "type": 0,
      "value": "Comparteix aquest fitxer"
    }
  ],
  "cd15a75c26": [
    {
      "type": 0,
      "value": "SVG"
    }
  ],
  "cea291e45e": [
    {
      "type": 0,
      "value": "Més informació sobre la publicació."
    }
  ],
  "d3d2e61733": [
    {
      "type": 0,
      "value": "Tancar"
    }
  ],
  "d4bbf74f3e": [
    {
      "type": 0,
      "value": "Canvia la barra lateral"
    }
  ],
  "d721757161": [
    {
      "type": 0,
      "value": "Tema"
    }
  ],
  "d876a9fe1a": [
    {
      "type": 0,
      "value": "Torna-ho a provar"
    }
  ],
  "d9100f3e10": [
    {
      "type": 0,
      "value": "Entra aquí per veure el contingut"
    }
  ],
  "dbbebf3c03": [
    {
      "type": 0,
      "value": "Només convidar"
    }
  ],
  "dfdb78a4e4": [
    {
      "type": 0,
      "value": "Senyals de depuració d'aplicacions"
    }
  ],
  "e2ae80a510": [
    {
      "type": 0,
      "value": "Resum legal"
    }
  ],
  "e404559826": [
    {
      "type": 0,
      "value": "Condicions del servei"
    }
  ],
  "e78e14c5f1": [
    {
      "type": 0,
      "value": "Pin"
    }
  ],
  "ea2301d01c": [
    {
      "type": 0,
      "value": "Després de l'1 de juliol de 2025, aquesta sala multijugador anònima de tldraw passarà a ser de només lectura. Per continuar editant-la en el futur, inicia la sessió i copia-la als teus fitxers."
    }
  ],
  "ea4788705e": [
    {
      "type": 0,
      "value": "Cancel·la"
    }
  ],
  "ebfe9ce86e": [
    {
      "type": 0,
      "value": "Ahir"
    }
  ],
  "ec59b960ea": [
    {
      "type": 0,
      "value": "Aquest fitxer ha arribat al nombre màxim de col·laboradors actius."
    }
  ],
  "ec611e9a08": [
    {
      "type": 0,
      "value": "Menú del compte"
    }
  ],
  "ed53713239": [
    {
      "type": 0,
      "value": "i18n: Accentuat"
    }
  ],
  "ed75712b0e": [
    {
      "type": 0,
      "value": "Duplicat"
    }
  ],
  "ede55d955f": [
    {
      "type": 0,
      "value": "Llegiu la nostra "
    },
    {
      "children": [
        {
          "type": 0,
          "value": "política de cookies"
        }
      ],
      "type": 8,
      "value": "a"
    },
    {
      "type": 0,
      "value": " per obtenir més informació."
    }
  ],
  "f09b16bc5f": [
    {
      "type": 0,
      "value": "Fem servir galetes per mantenir la sessió iniciada, sincronitzar els vostres fitxers i recopilar dades analítiques que ens ajudin a millorar tldraw."
    }
  ],
  "f0e8bff6f9": [
    {
      "type": 0,
      "value": "Configuració de l'usuari"
    }
  ],
  "f2569594b2": [
    {
      "type": 0,
      "value": "Fem servir aquestes galetes per desar els vostres fitxers i la configuració."
    }
  ],
  "f2a6c498fb": [
    {
      "type": 0,
      "value": "Suprimeix"
    }
  ],
  "f43fb62093": [
    {
      "type": 0,
      "value": "Torna a tldraw."
    }
  ],
  "f4f70727dc": [
    {
      "type": 0,
      "value": "Configuració"
    }
  ],
  "fb15c53f22": [
    {
      "type": 0,
      "value": "Visor"
    }
  ],
  "fd1be3efcf": [
    {
      "type": 0,
      "value": "Esteu segur que voleu suprimir aquest fitxer?"
    }
  ],
  "fed5ec05eb": [
    {
      "type": 0,
      "value": "Enllaç copiat"
    }
  ],
  "ffcd73e997": [
    {
      "type": 0,
      "value": "Importa el fitxer…"
    }
  ]
=======
  "0095a9fa74": "Exporta",
  "03b3e13197": "Arrossegueu el fitxer a la barra lateral d'aquesta pàgina. O seleccioneu l'opció \"Importa fitxer\" al menú d'usuari.",
  "043973ec1f": "Encara tens problemes? {GetHelpLink}",
  "05596b840b": "Obriu tldraw.",
  "06b9281e39": "Automàtic",
  "07dbd11b21": "Fitxer sense títol",
  "08331c1710": "S'ha superat el límit de tarifa; torna-ho a provar més tard.",
  "08bd40c754": "Compte",
  "0b27918290": "Fitxer",
  "0b9a4cde72": "Menú Fitxer",
  "0d1f2bb523": "Enviar comentaris",
  "110a4b01be": "Publicar",
  "13ddd375ad": "Exporta com a",
  "181b90f889": "Crea un fitxer",
  "1da2e8106b": "S'ha produït un error inesperat.",
  "1dd1c5fb7f": "Avui",
  "250ddea65c": "Sobre tldraw",
  "299cb00a7a": "La càrrega ha fallat",
  "31246941ad": "Heu d'iniciar la sessió per veure aquest fitxer.",
  "31418ce4ad": "i18n: Ressaltar que falta",
  "335defdafe": "Si us plau, prova d'actualitzar la pàgina.",
  "344a7f427f": "Editor",
  "3bd1b98dbd": "No es poden publicar els canvis.",
  "3c5e891bff": "Fixat",
  "3d0238bf16": "Accepta-ho tot",
  "42e53c47c1": "Contacta amb el propietari per sol·licitar accés.",
  "44db318ee5": "Obteniu ajuda a Discord",
  "46137245cd": "Gràcies per ajudar-nos a millorar tldraw!",
  "47839e47a5": "tldraw",
  "4908687e50": "Esteu segur que voleu oblidar aquest fitxer?",
  "4d0d3ddec9": "Aquest lloc web utilitza cookies per fer que l'aplicació funcioni i per recopilar dades analítiques.",
  "4d1c8263ba": "Torna a carregar",
  "50db1b7e1e": "No es pot anul·lar la publicació del fitxer.",
  "517bb809d9": "Menú de pàgina",
  "54286b1d01": "S'ha arribat al límit de col·laboradors",
  "54d240fa41": "Si us plau, alentiu.",
  "554a05155c": "Encara tens problemes? <a>Informa d'un problema</a>",
  "55505ba281": "PNG",
  "5677e381d2": "Fem servir cookies analítiques per millorar tldraw.",
  "56c34c6410": "Política de privadesa",
  "5a95a425f7": "Comparteix",
  "5bcc12ace8": "Aquesta sala ara és de només lectura",
  "5bec508475": "S'ha detectat un navegador antic. Actualitzeu el navegador per utilitzar aquesta aplicació.",
  "5d26ae7550": "No hem pogut penjar part del contingut que vas crear abans d'iniciar la sessió.",
  "5f3c333678": "S'ha enviat comentaris",
  "5fb63579fc": "Còpia",
  "61057a0c84": "Més tard",
  "625fd29749": "Més vell",
  "6609dd239e": "Alguna cosa va fallar",
  "6637a98151": "Hi ha disponible una nova versió de tldraw. Torneu a carregar la pàgina per continuar.",
  "6a26f54883": "Ajuda",
  "6dc0836c1b": "No teniu els permisos necessaris per dur a terme aquesta acció.",
  "6dfc62f621": "Seguiu aquests passos per importar el contingut manualment:",
  "70a6facb9d": "Aquesta setmana",
  "71a29b007b": "Tens algun error, problema o idea per a tldraw? Fes-nos-ho saber!",
  "73ab799383": "Aquesta versió de tldraw ja no és compatible.",
  "7408cf0d7b": "Torneu a carregar la pàgina",
  "752b79f137": "Heu arribat al nombre màxim de fitxers. Heu de suprimir fitxers antics abans de crear-ne de nous.",
  "7573b8110a": "Sense accés",
  "761e93ede9": "Gestionar cookies",
  "764671e008": "Xateja amb nosaltres a Discord",
  "7697920637": "Torneu a carregar",
  "777f9e90cf": "Sol·licitud no vàlida.",
  "797799f35e": "Envieu un problema a GitHub",
  "7b1329f5ca": "Manual d'usuari",
  "7be10fc592": "Restaurar versió",
  "7cb5f8b4a5": "Oblida't",
  "7daeced9ff": "Publicar els canvis",
  "7fcdcc6455": "Oblida el fitxer",
  "801ab24683": "Descarrega",
  "815e116a2e": "Tens algun error, problema o idea per a tldraw? Fes-nos-ho saber! Emplena aquest formulari i et contactarem per correu electrònic si cal. També pots <discord>xatejar amb nosaltres a Discord</discord> o <github>enviar un problema a GitHub</github>.",
  "85a082de1b": "Actualitzeu la pàgina per obtenir la darrera versió de tldraw.",
  "86353d2c41": "S'han afegit {total} fitxers .tldr.",
  "86c66437fd": "Canvia el nom del fitxer",
  "8b1946f965": "Per continuar editant, copieu la sala als vostres fitxers.",
  "8eb2c00e96": "Compartit amb tu",
  "8ff3d0a705": "Tarifa limitada",
  "902b0d55fd": "Error",
  "904a830405": "Canvia el nom",
  "91e49bb0eb": "Copia als meus fitxers",
  "96165d6df5": "Aquest mes",
  "9914a0ce04": "Llum",
  "9bef626805": "Esborra el fitxer",
  "9c258b8f88": "Aquesta sala multijugador anònima de tldraw ara és de només lectura. Per continuar editant-la, inicia la sessió i copia-la als teus fitxers.",
  "9ceb927baa": "Publica aquest fitxer",
  "9e076f5885": "No s'ha trobat",
  "9e93c98d88": "Desactivar",
  "a0da245992": "Exporteu el contingut com a fitxer .tldr: seleccioneu \"Descarrega\" al menú superior esquerre.",
  "a104439641": "Encoixinat",
  "a18366b217": "Fosc",
  "a1c915578c": "El fitxer que busqueu no existeix.",
  "a239905023": "Exportar imatge",
  "a3debabee7": "Política de cookies",
  "a4d3b161ce": "Envia",
  "a6cc403d56": "Qualsevol persona amb l'enllaç",
  "a768caa988": "Analítica",
  "a9ded1e5ce": "Fons",
  "ab0df9ba36": "S'ha arribat al límit de fitxers",
  "af3dc88931": "Darrera publicació <date></date>",
  "b028909917": "Usuari convidat",
  "b6d4223e60": "Inicia sessió",
  "b758336699": "Copia l'enllaç",
  "bb792693e2": "Desenganxa",
  "bbbcefd7ce": "{total, plural, one {S'està penjant el fitxer .tldr...} other {S'estan penjant {uploaded} de {total} fitxers .tldr...}}",
  "bc88b0e89e": "Compartit per {ownerName}",
  "bcb62136a3": "Carregueu fitxers .tldr",
  "c2276c9127": "Més informació sobre com compartir.",
  "c303bd1095": "No es pot publicar el fitxer.",
  "c4b39a1cc3": "Galetes essencials",
  "c655b27b1e": "i18n: cadena llarga",
  "c6a00f137b": "Convidar",
  "c87aacf567": "Tanca la sessió",
  "cceaefbc20": "Comparteix aquest fitxer",
  "cd15a75c26": "SVG",
  "cea291e45e": "Més informació sobre la publicació.",
  "d3d2e61733": "Tancar",
  "d4bbf74f3e": "Canvia la barra lateral",
  "d721757161": "Tema",
  "d876a9fe1a": "Torna-ho a provar",
  "d9100f3e10": "Entra aquí per veure el contingut",
  "dbbebf3c03": "Només convidar",
  "dfdb78a4e4": "Senyals de depuració d'aplicacions",
  "e2ae80a510": "Resum legal",
  "e404559826": "Condicions del servei",
  "e78e14c5f1": "Pin",
  "ea4788705e": "Cancel·la",
  "ebfe9ce86e": "Ahir",
  "ec59b960ea": "Aquest fitxer ha arribat al nombre màxim de col·laboradors actius.",
  "ec611e9a08": "Menú del compte",
  "ed53713239": "i18n: Accentuat",
  "ed75712b0e": "Duplicat",
  "ede55d955f": "Llegiu la nostra <a>política de cookies</a> per obtenir més informació.",
  "f09b16bc5f": "Fem servir galetes per mantenir la sessió iniciada, sincronitzar els vostres fitxers i recopilar dades analítiques que ens ajudin a millorar tldraw.",
  "f0e8bff6f9": "Configuració de l'usuari",
  "f2569594b2": "Fem servir aquestes galetes per desar els vostres fitxers i la configuració.",
  "f2a6c498fb": "Suprimeix",
  "f43fb62093": "Torna a tldraw.",
  "f4f70727dc": "Configuració",
  "fb15c53f22": "Visor",
  "fd1be3efcf": "Esteu segur que voleu suprimir aquest fitxer?",
  "fed5ec05eb": "Enllaç copiat",
  "ffcd73e997": "Importa el fitxer…"
>>>>>>> 7d95a2ea
}<|MERGE_RESOLUTION|>--- conflicted
+++ resolved
@@ -1,5 +1,4 @@
 {
-<<<<<<< HEAD
   "0095a9fa74": [
     {
       "type": 0,
@@ -260,6 +259,12 @@
       "value": "Comparteix"
     }
   ],
+  "5bcc12ace8": [
+    {
+      "type": 0,
+      "value": "Aquesta sala ara és de només lectura"
+    }
+  ],
   "5bec508475": [
     {
       "type": 0,
@@ -488,6 +493,12 @@
       "value": "Canvia el nom del fitxer"
     }
   ],
+  "8b1946f965": [
+    {
+      "type": 0,
+      "value": "Per continuar editant, copieu la sala als vostres fitxers."
+    }
+  ],
   "8eb2c00e96": [
     {
       "type": 0,
@@ -534,6 +545,12 @@
     {
       "type": 0,
       "value": "Esborra el fitxer"
+    }
+  ],
+  "9c258b8f88": [
+    {
+      "type": 0,
+      "value": "Aquesta sala multijugador anònima de tldraw ara és de només lectura. Per continuar editant-la, inicia la sessió i copia-la als teus fitxers."
     }
   ],
   "9ceb927baa": [
@@ -750,12 +767,6 @@
       "value": "Tanca la sessió"
     }
   ],
-  "cbef7ba103": [
-    {
-      "type": 0,
-      "value": "Aquesta sala aviat serà de només lectura"
-    }
-  ],
   "cceaefbc20": [
     {
       "type": 0,
@@ -832,12 +843,6 @@
     {
       "type": 0,
       "value": "Pin"
-    }
-  ],
-  "ea2301d01c": [
-    {
-      "type": 0,
-      "value": "Després de l'1 de juliol de 2025, aquesta sala multijugador anònima de tldraw passarà a ser de només lectura. Per continuar editant-la en el futur, inicia la sessió i copia-la als teus fitxers."
     }
   ],
   "ea4788705e": [
@@ -956,148 +961,4 @@
       "value": "Importa el fitxer…"
     }
   ]
-=======
-  "0095a9fa74": "Exporta",
-  "03b3e13197": "Arrossegueu el fitxer a la barra lateral d'aquesta pàgina. O seleccioneu l'opció \"Importa fitxer\" al menú d'usuari.",
-  "043973ec1f": "Encara tens problemes? {GetHelpLink}",
-  "05596b840b": "Obriu tldraw.",
-  "06b9281e39": "Automàtic",
-  "07dbd11b21": "Fitxer sense títol",
-  "08331c1710": "S'ha superat el límit de tarifa; torna-ho a provar més tard.",
-  "08bd40c754": "Compte",
-  "0b27918290": "Fitxer",
-  "0b9a4cde72": "Menú Fitxer",
-  "0d1f2bb523": "Enviar comentaris",
-  "110a4b01be": "Publicar",
-  "13ddd375ad": "Exporta com a",
-  "181b90f889": "Crea un fitxer",
-  "1da2e8106b": "S'ha produït un error inesperat.",
-  "1dd1c5fb7f": "Avui",
-  "250ddea65c": "Sobre tldraw",
-  "299cb00a7a": "La càrrega ha fallat",
-  "31246941ad": "Heu d'iniciar la sessió per veure aquest fitxer.",
-  "31418ce4ad": "i18n: Ressaltar que falta",
-  "335defdafe": "Si us plau, prova d'actualitzar la pàgina.",
-  "344a7f427f": "Editor",
-  "3bd1b98dbd": "No es poden publicar els canvis.",
-  "3c5e891bff": "Fixat",
-  "3d0238bf16": "Accepta-ho tot",
-  "42e53c47c1": "Contacta amb el propietari per sol·licitar accés.",
-  "44db318ee5": "Obteniu ajuda a Discord",
-  "46137245cd": "Gràcies per ajudar-nos a millorar tldraw!",
-  "47839e47a5": "tldraw",
-  "4908687e50": "Esteu segur que voleu oblidar aquest fitxer?",
-  "4d0d3ddec9": "Aquest lloc web utilitza cookies per fer que l'aplicació funcioni i per recopilar dades analítiques.",
-  "4d1c8263ba": "Torna a carregar",
-  "50db1b7e1e": "No es pot anul·lar la publicació del fitxer.",
-  "517bb809d9": "Menú de pàgina",
-  "54286b1d01": "S'ha arribat al límit de col·laboradors",
-  "54d240fa41": "Si us plau, alentiu.",
-  "554a05155c": "Encara tens problemes? <a>Informa d'un problema</a>",
-  "55505ba281": "PNG",
-  "5677e381d2": "Fem servir cookies analítiques per millorar tldraw.",
-  "56c34c6410": "Política de privadesa",
-  "5a95a425f7": "Comparteix",
-  "5bcc12ace8": "Aquesta sala ara és de només lectura",
-  "5bec508475": "S'ha detectat un navegador antic. Actualitzeu el navegador per utilitzar aquesta aplicació.",
-  "5d26ae7550": "No hem pogut penjar part del contingut que vas crear abans d'iniciar la sessió.",
-  "5f3c333678": "S'ha enviat comentaris",
-  "5fb63579fc": "Còpia",
-  "61057a0c84": "Més tard",
-  "625fd29749": "Més vell",
-  "6609dd239e": "Alguna cosa va fallar",
-  "6637a98151": "Hi ha disponible una nova versió de tldraw. Torneu a carregar la pàgina per continuar.",
-  "6a26f54883": "Ajuda",
-  "6dc0836c1b": "No teniu els permisos necessaris per dur a terme aquesta acció.",
-  "6dfc62f621": "Seguiu aquests passos per importar el contingut manualment:",
-  "70a6facb9d": "Aquesta setmana",
-  "71a29b007b": "Tens algun error, problema o idea per a tldraw? Fes-nos-ho saber!",
-  "73ab799383": "Aquesta versió de tldraw ja no és compatible.",
-  "7408cf0d7b": "Torneu a carregar la pàgina",
-  "752b79f137": "Heu arribat al nombre màxim de fitxers. Heu de suprimir fitxers antics abans de crear-ne de nous.",
-  "7573b8110a": "Sense accés",
-  "761e93ede9": "Gestionar cookies",
-  "764671e008": "Xateja amb nosaltres a Discord",
-  "7697920637": "Torneu a carregar",
-  "777f9e90cf": "Sol·licitud no vàlida.",
-  "797799f35e": "Envieu un problema a GitHub",
-  "7b1329f5ca": "Manual d'usuari",
-  "7be10fc592": "Restaurar versió",
-  "7cb5f8b4a5": "Oblida't",
-  "7daeced9ff": "Publicar els canvis",
-  "7fcdcc6455": "Oblida el fitxer",
-  "801ab24683": "Descarrega",
-  "815e116a2e": "Tens algun error, problema o idea per a tldraw? Fes-nos-ho saber! Emplena aquest formulari i et contactarem per correu electrònic si cal. També pots <discord>xatejar amb nosaltres a Discord</discord> o <github>enviar un problema a GitHub</github>.",
-  "85a082de1b": "Actualitzeu la pàgina per obtenir la darrera versió de tldraw.",
-  "86353d2c41": "S'han afegit {total} fitxers .tldr.",
-  "86c66437fd": "Canvia el nom del fitxer",
-  "8b1946f965": "Per continuar editant, copieu la sala als vostres fitxers.",
-  "8eb2c00e96": "Compartit amb tu",
-  "8ff3d0a705": "Tarifa limitada",
-  "902b0d55fd": "Error",
-  "904a830405": "Canvia el nom",
-  "91e49bb0eb": "Copia als meus fitxers",
-  "96165d6df5": "Aquest mes",
-  "9914a0ce04": "Llum",
-  "9bef626805": "Esborra el fitxer",
-  "9c258b8f88": "Aquesta sala multijugador anònima de tldraw ara és de només lectura. Per continuar editant-la, inicia la sessió i copia-la als teus fitxers.",
-  "9ceb927baa": "Publica aquest fitxer",
-  "9e076f5885": "No s'ha trobat",
-  "9e93c98d88": "Desactivar",
-  "a0da245992": "Exporteu el contingut com a fitxer .tldr: seleccioneu \"Descarrega\" al menú superior esquerre.",
-  "a104439641": "Encoixinat",
-  "a18366b217": "Fosc",
-  "a1c915578c": "El fitxer que busqueu no existeix.",
-  "a239905023": "Exportar imatge",
-  "a3debabee7": "Política de cookies",
-  "a4d3b161ce": "Envia",
-  "a6cc403d56": "Qualsevol persona amb l'enllaç",
-  "a768caa988": "Analítica",
-  "a9ded1e5ce": "Fons",
-  "ab0df9ba36": "S'ha arribat al límit de fitxers",
-  "af3dc88931": "Darrera publicació <date></date>",
-  "b028909917": "Usuari convidat",
-  "b6d4223e60": "Inicia sessió",
-  "b758336699": "Copia l'enllaç",
-  "bb792693e2": "Desenganxa",
-  "bbbcefd7ce": "{total, plural, one {S'està penjant el fitxer .tldr...} other {S'estan penjant {uploaded} de {total} fitxers .tldr...}}",
-  "bc88b0e89e": "Compartit per {ownerName}",
-  "bcb62136a3": "Carregueu fitxers .tldr",
-  "c2276c9127": "Més informació sobre com compartir.",
-  "c303bd1095": "No es pot publicar el fitxer.",
-  "c4b39a1cc3": "Galetes essencials",
-  "c655b27b1e": "i18n: cadena llarga",
-  "c6a00f137b": "Convidar",
-  "c87aacf567": "Tanca la sessió",
-  "cceaefbc20": "Comparteix aquest fitxer",
-  "cd15a75c26": "SVG",
-  "cea291e45e": "Més informació sobre la publicació.",
-  "d3d2e61733": "Tancar",
-  "d4bbf74f3e": "Canvia la barra lateral",
-  "d721757161": "Tema",
-  "d876a9fe1a": "Torna-ho a provar",
-  "d9100f3e10": "Entra aquí per veure el contingut",
-  "dbbebf3c03": "Només convidar",
-  "dfdb78a4e4": "Senyals de depuració d'aplicacions",
-  "e2ae80a510": "Resum legal",
-  "e404559826": "Condicions del servei",
-  "e78e14c5f1": "Pin",
-  "ea4788705e": "Cancel·la",
-  "ebfe9ce86e": "Ahir",
-  "ec59b960ea": "Aquest fitxer ha arribat al nombre màxim de col·laboradors actius.",
-  "ec611e9a08": "Menú del compte",
-  "ed53713239": "i18n: Accentuat",
-  "ed75712b0e": "Duplicat",
-  "ede55d955f": "Llegiu la nostra <a>política de cookies</a> per obtenir més informació.",
-  "f09b16bc5f": "Fem servir galetes per mantenir la sessió iniciada, sincronitzar els vostres fitxers i recopilar dades analítiques que ens ajudin a millorar tldraw.",
-  "f0e8bff6f9": "Configuració de l'usuari",
-  "f2569594b2": "Fem servir aquestes galetes per desar els vostres fitxers i la configuració.",
-  "f2a6c498fb": "Suprimeix",
-  "f43fb62093": "Torna a tldraw.",
-  "f4f70727dc": "Configuració",
-  "fb15c53f22": "Visor",
-  "fd1be3efcf": "Esteu segur que voleu suprimir aquest fitxer?",
-  "fed5ec05eb": "Enllaç copiat",
-  "ffcd73e997": "Importa el fitxer…"
->>>>>>> 7d95a2ea
 }