{
<<<<<<< HEAD
  "0095a9fa74": [
    {
      "type": 0,
      "value": "Exportar"
    }
  ],
  "03b3e13197": [
    {
      "type": 0,
      "value": "Arrastra o ficheiro á barra lateral desta páxina. Ou selecciona a opción \"Importar ficheiro\" no menú de usuario."
    }
  ],
  "043973ec1f": [
    {
      "type": 0,
      "value": "Aínda tes problemas? "
    },
    {
      "type": 1,
      "value": "GetHelpLink"
    }
  ],
  "05596b840b": [
    {
      "type": 0,
      "value": "Abre tldraw."
    }
  ],
  "06b9281e39": [
    {
      "type": 0,
      "value": "Automático"
    }
  ],
  "07dbd11b21": [
    {
      "type": 0,
      "value": "Ficheiro sen título"
    }
  ],
  "08331c1710": [
    {
      "type": 0,
      "value": "Superouse o límite de taxas. Téntao de novo máis tarde."
    }
  ],
  "08bd40c754": [
    {
      "type": 0,
      "value": "Conta"
    }
  ],
  "0b27918290": [
    {
      "type": 0,
      "value": "Arquivo"
    }
  ],
  "0b9a4cde72": [
    {
      "type": 0,
      "value": "Menú Ficheiro"
    }
  ],
  "0d1f2bb523": [
    {
      "type": 0,
      "value": "Enviar comentarios"
    }
  ],
  "110a4b01be": [
    {
      "type": 0,
      "value": "Publicar"
    }
  ],
  "13ddd375ad": [
    {
      "type": 0,
      "value": "Exportar como"
    }
  ],
  "181b90f889": [
    {
      "type": 0,
      "value": "Crear ficheiro"
    }
  ],
  "1da2e8106b": [
    {
      "type": 0,
      "value": "Produciuse un erro inesperado."
    }
  ],
  "1dd1c5fb7f": [
    {
      "type": 0,
      "value": "Hoxe"
    }
  ],
  "250ddea65c": [
    {
      "type": 0,
      "value": "Acerca de tldraw"
    }
  ],
  "299cb00a7a": [
    {
      "type": 0,
      "value": "Produciuse un erro na carga"
    }
  ],
  "31246941ad": [
    {
      "type": 0,
      "value": "Debes iniciar sesión para ver este ficheiro."
    }
  ],
  "31418ce4ad": [
    {
      "type": 0,
      "value": "i18n: Falta resaltar"
    }
  ],
  "335defdafe": [
    {
      "type": 0,
      "value": "Proba a actualizar a páxina."
    }
  ],
  "344a7f427f": [
    {
      "type": 0,
      "value": "Editor"
    }
  ],
  "3bd1b98dbd": [
    {
      "type": 0,
      "value": "Non se poden publicar os cambios."
    }
  ],
  "3c5e891bff": [
    {
      "type": 0,
      "value": "Fixado"
    }
  ],
  "3d0238bf16": [
    {
      "type": 0,
      "value": "Aceptar todo"
    }
  ],
  "42e53c47c1": [
    {
      "type": 0,
      "value": "Ponte en contacto co propietario para solicitar acceso."
    }
  ],
  "44db318ee5": [
    {
      "type": 0,
      "value": "Obtén axuda en Discord"
    }
  ],
  "46137245cd": [
    {
      "type": 0,
      "value": "Grazas por axudarnos a mellorar tldraw!"
    }
  ],
  "47839e47a5": [
    {
      "type": 0,
      "value": "tldraw"
    }
  ],
  "4908687e50": [
    {
      "type": 0,
      "value": "Estás seguro de que queres esquecer este ficheiro?"
    }
  ],
  "4d0d3ddec9": [
    {
      "type": 0,
      "value": "Este sitio usa cookies para que a aplicación funcione e para recompilar análises."
    }
  ],
  "4d1c8263ba": [
    {
      "type": 0,
      "value": "Recarga"
    }
  ],
  "50db1b7e1e": [
    {
      "type": 0,
      "value": "Non se puido anular a publicación do ficheiro."
    }
  ],
  "517bb809d9": [
    {
      "type": 0,
      "value": "Menú da páxina"
    }
  ],
  "54286b1d01": [
    {
      "type": 0,
      "value": "Alcanzouse o límite de colaboradores"
    }
  ],
  "54d240fa41": [
    {
      "type": 0,
      "value": "Por favor, abranda."
    }
  ],
  "554a05155c": [
    {
      "type": 0,
      "value": "Aínda tes problemas? "
    },
    {
      "children": [
        {
          "type": 0,
          "value": "Informar dun problema"
        }
      ],
      "type": 8,
      "value": "a"
    }
  ],
  "55505ba281": [
    {
      "type": 0,
      "value": "PNG"
    }
  ],
  "5677e381d2": [
    {
      "type": 0,
      "value": "Usamos cookies analíticas para mellorar tldraw."
    }
  ],
  "56c34c6410": [
    {
      "type": 0,
      "value": "Política de privacidade"
    }
  ],
  "5a95a425f7": [
    {
      "type": 0,
      "value": "Compartir"
    }
  ],
  "5bec508475": [
    {
      "type": 0,
      "value": "Detectouse un navegador antigo. Actualízao para usar esta aplicación."
    }
  ],
  "5d26ae7550": [
    {
      "type": 0,
      "value": "Non puidemos cargar parte do contido que creaches antes de iniciar sesión."
    }
  ],
  "5f3c333678": [
    {
      "type": 0,
      "value": "Comentarios enviados"
    }
  ],
  "5fb63579fc": [
    {
      "type": 0,
      "value": "Copiar"
    }
  ],
  "61057a0c84": [
    {
      "type": 0,
      "value": "Máis tarde"
    }
  ],
  "625fd29749": [
    {
      "type": 0,
      "value": "Máis vello"
    }
  ],
  "6609dd239e": [
    {
      "type": 0,
      "value": "Algo saíu mal"
    }
  ],
  "6637a98151": [
    {
      "type": 0,
      "value": "Hai unha nova versión de tldraw dispoñible. Volve cargar a páxina para continuar."
    }
  ],
  "6a26f54883": [
    {
      "type": 0,
      "value": "Axuda"
    }
  ],
  "6dc0836c1b": [
    {
      "type": 0,
      "value": "Non tes os permisos necesarios para realizar esta acción."
    }
  ],
  "6dfc62f621": [
    {
      "type": 0,
      "value": "Siga estes pasos para importar o contido manualmente:"
    }
  ],
  "70a6facb9d": [
    {
      "type": 0,
      "value": "Esta semana"
    }
  ],
  "71a29b007b": [
    {
      "type": 0,
      "value": "Tes algún erro, problema ou idea para tldraw? Avísanos!"
    }
  ],
  "73ab799383": [
    {
      "type": 0,
      "value": "Esta versión de tldraw xa non é compatible."
    }
  ],
  "7408cf0d7b": [
    {
      "type": 0,
      "value": "Volve cargar a páxina"
    }
  ],
  "752b79f137": [
    {
      "type": 0,
      "value": "Alcanzaches o número máximo de ficheiros. Debes eliminar ficheiros antigos antes de crear outros novos."
    }
  ],
  "7573b8110a": [
    {
      "type": 0,
      "value": "Sen acceso"
    }
  ],
  "761e93ede9": [
    {
      "type": 0,
      "value": "Xestionar cookies"
    }
  ],
  "764671e008": [
    {
      "type": 0,
      "value": "Chatea connosco en Discord"
    }
  ],
  "7697920637": [
    {
      "type": 0,
      "value": "Volve cargar"
    }
  ],
  "777f9e90cf": [
    {
      "type": 0,
      "value": "Solicitude non válida."
    }
  ],
  "797799f35e": [
    {
      "type": 0,
      "value": "Envía un problema en GitHub"
    }
  ],
  "7b1329f5ca": [
    {
      "type": 0,
      "value": "Manual do usuario"
    }
  ],
  "7be10fc592": [
    {
      "type": 0,
      "value": "Restaurar versión"
    }
  ],
  "7cb5f8b4a5": [
    {
      "type": 0,
      "value": "Esquece"
    }
  ],
  "7daeced9ff": [
    {
      "type": 0,
      "value": "Publicar cambios"
    }
  ],
  "7fcdcc6455": [
    {
      "type": 0,
      "value": "Esquece o ficheiro"
    }
  ],
  "801ab24683": [
    {
      "type": 0,
      "value": "Descargar"
    }
  ],
  "815e116a2e": [
    {
      "type": 0,
      "value": "Tes algún erro, problema ou idea para tldraw? Avísanos! Completa este formulario e poñerémonos en contacto connosco por correo electrónico se é necesario. Tamén podes "
    },
    {
      "children": [
        {
          "type": 0,
          "value": "chatear connosco en Discord"
        }
      ],
      "type": 8,
      "value": "discord"
    },
    {
      "type": 0,
      "value": " ou "
    },
    {
      "children": [
        {
          "type": 0,
          "value": "enviar un problema en GitHub"
        }
      ],
      "type": 8,
      "value": "github"
    },
    {
      "type": 0,
      "value": "."
    }
  ],
  "85a082de1b": [
    {
      "type": 0,
      "value": "Actualiza a páxina para obter a última versión de tldraw."
    }
  ],
  "86353d2c41": [
    {
      "type": 0,
      "value": "Engadíronse "
    },
    {
      "type": 1,
      "value": "total"
    },
    {
      "type": 0,
      "value": " ficheiros .tldr."
    }
  ],
  "86c66437fd": [
    {
      "type": 0,
      "value": "Cambiar o nome do ficheiro"
    }
  ],
  "8eb2c00e96": [
    {
      "type": 0,
      "value": "Compartido contigo"
    }
  ],
  "8ff3d0a705": [
    {
      "type": 0,
      "value": "Tarifa limitada"
    }
  ],
  "902b0d55fd": [
    {
      "type": 0,
      "value": "Erro"
    }
  ],
  "904a830405": [
    {
      "type": 0,
      "value": "Cambiar o nome"
    }
  ],
  "91e49bb0eb": [
    {
      "type": 0,
      "value": "Copiar nos meus ficheiros"
    }
  ],
  "96165d6df5": [
    {
      "type": 0,
      "value": "Este mes"
    }
  ],
  "9914a0ce04": [
    {
      "type": 0,
      "value": "Luz"
    }
  ],
  "9bef626805": [
    {
      "type": 0,
      "value": "Eliminar ficheiro"
    }
  ],
  "9ceb927baa": [
    {
      "type": 0,
      "value": "Publicar este ficheiro"
    }
  ],
  "9e076f5885": [
    {
      "type": 0,
      "value": "Non atopado"
    }
  ],
  "9e93c98d88": [
    {
      "type": 0,
      "value": "Desactivar"
    }
  ],
  "a0da245992": [
    {
      "type": 0,
      "value": "Exportar o contido como un ficheiro .tldr: selecciona \"Descargar\" no menú superior esquerdo."
    }
  ],
  "a104439641": [
    {
      "type": 0,
      "value": "Acolchado"
    }
  ],
  "a18366b217": [
    {
      "type": 0,
      "value": "Escuro"
    }
  ],
  "a1c915578c": [
    {
      "type": 0,
      "value": "O ficheiro que busca non existe."
    }
  ],
  "a239905023": [
    {
      "type": 0,
      "value": "Exportar imaxe"
    }
  ],
  "a3debabee7": [
    {
      "type": 0,
      "value": "Política de cookies"
    }
  ],
  "a4d3b161ce": [
    {
      "type": 0,
      "value": "Enviar"
    }
  ],
  "a6cc403d56": [
    {
      "type": 0,
      "value": "Calquera persoa coa ligazón"
    }
  ],
  "a768caa988": [
    {
      "type": 0,
      "value": "Analítica"
    }
  ],
  "a9ded1e5ce": [
    {
      "type": 0,
      "value": "Fondo"
    }
  ],
  "ab0df9ba36": [
    {
      "type": 0,
      "value": "Alcanzouse o límite de ficheiros"
    }
  ],
  "af3dc88931": [
    {
      "type": 0,
      "value": "Última publicación "
    },
    {
      "children": [
      ],
      "type": 8,
      "value": "date"
    }
  ],
  "b028909917": [
    {
      "type": 0,
      "value": "Usuario convidado"
    }
  ],
  "b6d4223e60": [
    {
      "type": 0,
      "value": "Inicia sesión"
    }
  ],
  "b758336699": [
    {
      "type": 0,
      "value": "Copiar ligazón"
    }
  ],
  "bb792693e2": [
    {
      "type": 0,
      "value": "Desfixo"
    }
  ],
  "bbbcefd7ce": [
    {
      "offset": 0,
      "options": {
        "one": {
          "value": [
            {
              "type": 0,
              "value": "Cargando ficheiro .tldr..."
            }
          ]
        },
        "other": {
          "value": [
            {
              "type": 0,
              "value": "Cargando "
            },
            {
              "type": 1,
              "value": "uploaded"
            },
            {
              "type": 0,
              "value": " de "
            },
            {
              "type": 1,
              "value": "total"
            },
            {
              "type": 0,
              "value": " ficheiros .tldr..."
            }
          ]
        }
      },
      "pluralType": "cardinal",
      "type": 6,
      "value": "total"
    }
  ],
  "bc88b0e89e": [
    {
      "type": 0,
      "value": "Compartido por "
    },
    {
      "type": 1,
      "value": "ownerName"
    }
  ],
  "bcb62136a3": [
    {
      "type": 0,
      "value": "Carga ficheiros .tldr"
    }
  ],
  "c2276c9127": [
    {
      "type": 0,
      "value": "Obtén máis información sobre como compartir."
    }
  ],
  "c303bd1095": [
    {
      "type": 0,
      "value": "Non se puido publicar o ficheiro."
    }
  ],
  "c4b39a1cc3": [
    {
      "type": 0,
      "value": "Galletas esenciais"
    }
  ],
  "c655b27b1e": [
    {
      "type": 0,
      "value": "i18n: Corda longa"
    }
  ],
  "c6a00f137b": [
    {
      "type": 0,
      "value": "Invitar"
    }
  ],
  "c87aacf567": [
    {
      "type": 0,
      "value": "Pechar sesión"
    }
  ],
  "cbef7ba103": [
    {
      "type": 0,
      "value": "Esta sala será de só lectura en breve"
    }
  ],
  "cceaefbc20": [
    {
      "type": 0,
      "value": "Comparte este ficheiro"
    }
  ],
  "cd15a75c26": [
    {
      "type": 0,
      "value": "SVG"
    }
  ],
  "cea291e45e": [
    {
      "type": 0,
      "value": "Máis información sobre a publicación."
    }
  ],
  "d3d2e61733": [
    {
      "type": 0,
      "value": "Pechar"
    }
  ],
  "d4bbf74f3e": [
    {
      "type": 0,
      "value": "Alterna a barra lateral"
    }
  ],
  "d721757161": [
    {
      "type": 0,
      "value": "Tema"
    }
  ],
  "d876a9fe1a": [
    {
      "type": 0,
      "value": "Téntao de novo"
    }
  ],
  "d9100f3e10": [
    {
      "type": 0,
      "value": "Entra aquí para ver o contido"
    }
  ],
  "dbbebf3c03": [
    {
      "type": 0,
      "value": "Só invitar"
    }
  ],
  "dfdb78a4e4": [
    {
      "type": 0,
      "value": "Marcadores de depuración de aplicacións"
    }
  ],
  "e2ae80a510": [
    {
      "type": 0,
      "value": "Resumo legal"
    }
  ],
  "e404559826": [
    {
      "type": 0,
      "value": "Condicións do servizo"
    }
  ],
  "e78e14c5f1": [
    {
      "type": 0,
      "value": "Pin"
    }
  ],
  "ea2301d01c": [
    {
      "type": 0,
      "value": "Despois do 1 de xullo de 2025, esta sala multixogador anónima de tldraw pasará a ser de só lectura. Para continuar editándoa no futuro, inicia sesión e cópiaa nos teus ficheiros."
    }
  ],
  "ea4788705e": [
    {
      "type": 0,
      "value": "Cancelar"
    }
  ],
  "ebfe9ce86e": [
    {
      "type": 0,
      "value": "Onte"
    }
  ],
  "ec59b960ea": [
    {
      "type": 0,
      "value": "Este ficheiro alcanzou o número máximo de colaboradores activos."
    }
  ],
  "ec611e9a08": [
    {
      "type": 0,
      "value": "Menú de conta"
    }
  ],
  "ed53713239": [
    {
      "type": 0,
      "value": "i18n: acentuado"
    }
  ],
  "ed75712b0e": [
    {
      "type": 0,
      "value": "Duplicar"
    }
  ],
  "ede55d955f": [
    {
      "type": 0,
      "value": "Lea a nosa "
    },
    {
      "children": [
        {
          "type": 0,
          "value": "política de cookies"
        }
      ],
      "type": 8,
      "value": "a"
    },
    {
      "type": 0,
      "value": " para obter máis información."
    }
  ],
  "f09b16bc5f": [
    {
      "type": 0,
      "value": "Usamos cookies para manter a sesión iniciada, sincronizar os teus ficheiros e recompilar análises que nos axuden a mellorar tldraw."
    }
  ],
  "f0e8bff6f9": [
    {
      "type": 0,
      "value": "Configuración do usuario"
    }
  ],
  "f2569594b2": [
    {
      "type": 0,
      "value": "Usamos estas cookies para gardar os teus ficheiros e a túa configuración."
    }
  ],
  "f2a6c498fb": [
    {
      "type": 0,
      "value": "Eliminar"
    }
  ],
  "f43fb62093": [
    {
      "type": 0,
      "value": "Volver a tldraw."
    }
  ],
  "f4f70727dc": [
    {
      "type": 0,
      "value": "Configuración"
    }
  ],
  "fb15c53f22": [
    {
      "type": 0,
      "value": "Visor"
    }
  ],
  "fd1be3efcf": [
    {
      "type": 0,
      "value": "Estás seguro de que queres eliminar este ficheiro?"
    }
  ],
  "fed5ec05eb": [
    {
      "type": 0,
      "value": "Ligazón copiada"
    }
  ],
  "ffcd73e997": [
    {
      "type": 0,
      "value": "Importar ficheiro…"
    }
  ]
=======
  "0095a9fa74": "Exportar",
  "03b3e13197": "Arrastra o ficheiro á barra lateral desta páxina. Ou selecciona a opción \"Importar ficheiro\" no menú de usuario.",
  "043973ec1f": "Aínda tes problemas? {GetHelpLink}",
  "05596b840b": "Abre tldraw.",
  "06b9281e39": "Automático",
  "07dbd11b21": "Ficheiro sen título",
  "08331c1710": "Superouse o límite de taxas. Téntao de novo máis tarde.",
  "08bd40c754": "Conta",
  "0b27918290": "Arquivo",
  "0b9a4cde72": "Menú Ficheiro",
  "0d1f2bb523": "Enviar comentarios",
  "110a4b01be": "Publicar",
  "13ddd375ad": "Exportar como",
  "181b90f889": "Crear ficheiro",
  "1da2e8106b": "Produciuse un erro inesperado.",
  "1dd1c5fb7f": "Hoxe",
  "250ddea65c": "Acerca de tldraw",
  "299cb00a7a": "Produciuse un erro na carga",
  "31246941ad": "Debes iniciar sesión para ver este ficheiro.",
  "31418ce4ad": "i18n: Falta resaltar",
  "335defdafe": "Proba a actualizar a páxina.",
  "344a7f427f": "Editor",
  "3bd1b98dbd": "Non se poden publicar os cambios.",
  "3c5e891bff": "Fixado",
  "3d0238bf16": "Aceptar todo",
  "42e53c47c1": "Ponte en contacto co propietario para solicitar acceso.",
  "44db318ee5": "Obtén axuda en Discord",
  "46137245cd": "Grazas por axudarnos a mellorar tldraw!",
  "47839e47a5": "tldraw",
  "4908687e50": "Estás seguro de que queres esquecer este ficheiro?",
  "4d0d3ddec9": "Este sitio usa cookies para que a aplicación funcione e para recompilar análises.",
  "4d1c8263ba": "Recarga",
  "50db1b7e1e": "Non se puido anular a publicación do ficheiro.",
  "517bb809d9": "Menú da páxina",
  "54286b1d01": "Alcanzouse o límite de colaboradores",
  "54d240fa41": "Por favor, abranda.",
  "554a05155c": "Aínda tes problemas? <a>Informar dun problema</a>",
  "55505ba281": "PNG",
  "5677e381d2": "Usamos cookies analíticas para mellorar tldraw.",
  "56c34c6410": "Política de privacidade",
  "5a95a425f7": "Compartir",
  "5bcc12ace8": "Esta sala agora é de só lectura",
  "5bec508475": "Detectouse un navegador antigo. Actualízao para usar esta aplicación.",
  "5d26ae7550": "Non puidemos cargar parte do contido que creaches antes de iniciar sesión.",
  "5f3c333678": "Comentarios enviados",
  "5fb63579fc": "Copiar",
  "61057a0c84": "Máis tarde",
  "625fd29749": "Máis vello",
  "6609dd239e": "Algo saíu mal",
  "6637a98151": "Hai unha nova versión de tldraw dispoñible. Volve cargar a páxina para continuar.",
  "6a26f54883": "Axuda",
  "6dc0836c1b": "Non tes os permisos necesarios para realizar esta acción.",
  "6dfc62f621": "Siga estes pasos para importar o contido manualmente:",
  "70a6facb9d": "Esta semana",
  "71a29b007b": "Tes algún erro, problema ou idea para tldraw? Avísanos!",
  "73ab799383": "Esta versión de tldraw xa non é compatible.",
  "7408cf0d7b": "Volve cargar a páxina",
  "752b79f137": "Alcanzaches o número máximo de ficheiros. Debes eliminar ficheiros antigos antes de crear outros novos.",
  "7573b8110a": "Sen acceso",
  "761e93ede9": "Xestionar cookies",
  "764671e008": "Chatea connosco en Discord",
  "7697920637": "Volve cargar",
  "777f9e90cf": "Solicitude non válida.",
  "797799f35e": "Envía un problema en GitHub",
  "7b1329f5ca": "Manual do usuario",
  "7be10fc592": "Restaurar versión",
  "7cb5f8b4a5": "Esquece",
  "7daeced9ff": "Publicar cambios",
  "7fcdcc6455": "Esquece o ficheiro",
  "801ab24683": "Descargar",
  "815e116a2e": "Tes algún erro, problema ou idea para tldraw? Avísanos! Completa este formulario e poñerémonos en contacto connosco por correo electrónico se é necesario. Tamén podes <discord>chatear connosco en Discord</discord> ou <github>enviar un problema en GitHub</github>.",
  "85a082de1b": "Actualiza a páxina para obter a última versión de tldraw.",
  "86353d2c41": "Engadíronse {total} ficheiros .tldr.",
  "86c66437fd": "Cambiar o nome do ficheiro",
  "8b1946f965": "Para continuar coa edición, copia a sala nos teus ficheiros.",
  "8eb2c00e96": "Compartido contigo",
  "8ff3d0a705": "Tarifa limitada",
  "902b0d55fd": "Erro",
  "904a830405": "Cambiar o nome",
  "91e49bb0eb": "Copiar nos meus ficheiros",
  "96165d6df5": "Este mes",
  "9914a0ce04": "Luz",
  "9bef626805": "Eliminar ficheiro",
  "9c258b8f88": "Esta sala multixogador anónima de tldraw agora é de só lectura. Para continuar editándoa, inicia sesión e cópiaa nos teus ficheiros.",
  "9ceb927baa": "Publicar este ficheiro",
  "9e076f5885": "Non atopado",
  "9e93c98d88": "Desactivar",
  "a0da245992": "Exportar o contido como un ficheiro .tldr: selecciona \"Descargar\" no menú superior esquerdo.",
  "a104439641": "Acolchado",
  "a18366b217": "Escuro",
  "a1c915578c": "O ficheiro que busca non existe.",
  "a239905023": "Exportar imaxe",
  "a3debabee7": "Política de cookies",
  "a4d3b161ce": "Enviar",
  "a6cc403d56": "Calquera persoa coa ligazón",
  "a768caa988": "Analítica",
  "a9ded1e5ce": "Fondo",
  "ab0df9ba36": "Alcanzouse o límite de ficheiros",
  "af3dc88931": "Última publicación <date></date>",
  "b028909917": "Usuario convidado",
  "b6d4223e60": "Inicia sesión",
  "b758336699": "Copiar ligazón",
  "bb792693e2": "Desfixo",
  "bbbcefd7ce": "{total, plural, one {Cargando ficheiro .tldr...} other {Cargando {uploaded} de {total} ficheiros .tldr...}}",
  "bc88b0e89e": "Compartido por {ownerName}",
  "bcb62136a3": "Carga ficheiros .tldr",
  "c2276c9127": "Obtén máis información sobre como compartir.",
  "c303bd1095": "Non se puido publicar o ficheiro.",
  "c4b39a1cc3": "Galletas esenciais",
  "c655b27b1e": "i18n: Corda longa",
  "c6a00f137b": "Invitar",
  "c87aacf567": "Pechar sesión",
  "cceaefbc20": "Comparte este ficheiro",
  "cd15a75c26": "SVG",
  "cea291e45e": "Máis información sobre a publicación.",
  "d3d2e61733": "Pechar",
  "d4bbf74f3e": "Alterna a barra lateral",
  "d721757161": "Tema",
  "d876a9fe1a": "Téntao de novo",
  "d9100f3e10": "Entra aquí para ver o contido",
  "dbbebf3c03": "Só invitar",
  "dfdb78a4e4": "Marcadores de depuración de aplicacións",
  "e2ae80a510": "Resumo legal",
  "e404559826": "Condicións do servizo",
  "e78e14c5f1": "Pin",
  "ea4788705e": "Cancelar",
  "ebfe9ce86e": "Onte",
  "ec59b960ea": "Este ficheiro alcanzou o número máximo de colaboradores activos.",
  "ec611e9a08": "Menú de conta",
  "ed53713239": "i18n: acentuado",
  "ed75712b0e": "Duplicar",
  "ede55d955f": "Lea a nosa <a>política de cookies</a> para obter máis información.",
  "f09b16bc5f": "Usamos cookies para manter a sesión iniciada, sincronizar os teus ficheiros e recompilar análises que nos axuden a mellorar tldraw.",
  "f0e8bff6f9": "Configuración do usuario",
  "f2569594b2": "Usamos estas cookies para gardar os teus ficheiros e a túa configuración.",
  "f2a6c498fb": "Eliminar",
  "f43fb62093": "Volver a tldraw.",
  "f4f70727dc": "Configuración",
  "fb15c53f22": "Visor",
  "fd1be3efcf": "Estás seguro de que queres eliminar este ficheiro?",
  "fed5ec05eb": "Ligazón copiada",
  "ffcd73e997": "Importar ficheiro…"
>>>>>>> 7d95a2ea
}<|MERGE_RESOLUTION|>--- conflicted
+++ resolved
@@ -1,5 +1,4 @@
 {
-<<<<<<< HEAD
   "0095a9fa74": [
     {
       "type": 0,
@@ -260,6 +259,12 @@
       "value": "Compartir"
     }
   ],
+  "5bcc12ace8": [
+    {
+      "type": 0,
+      "value": "Esta sala agora é de só lectura"
+    }
+  ],
   "5bec508475": [
     {
       "type": 0,
@@ -488,6 +493,12 @@
       "value": "Cambiar o nome do ficheiro"
     }
   ],
+  "8b1946f965": [
+    {
+      "type": 0,
+      "value": "Para continuar coa edición, copia a sala nos teus ficheiros."
+    }
+  ],
   "8eb2c00e96": [
     {
       "type": 0,
@@ -534,6 +545,12 @@
     {
       "type": 0,
       "value": "Eliminar ficheiro"
+    }
+  ],
+  "9c258b8f88": [
+    {
+      "type": 0,
+      "value": "Esta sala multixogador anónima de tldraw agora é de só lectura. Para continuar editándoa, inicia sesión e cópiaa nos teus ficheiros."
     }
   ],
   "9ceb927baa": [
@@ -750,12 +767,6 @@
       "value": "Pechar sesión"
     }
   ],
-  "cbef7ba103": [
-    {
-      "type": 0,
-      "value": "Esta sala será de só lectura en breve"
-    }
-  ],
   "cceaefbc20": [
     {
       "type": 0,
@@ -832,12 +843,6 @@
     {
       "type": 0,
       "value": "Pin"
-    }
-  ],
-  "ea2301d01c": [
-    {
-      "type": 0,
-      "value": "Despois do 1 de xullo de 2025, esta sala multixogador anónima de tldraw pasará a ser de só lectura. Para continuar editándoa no futuro, inicia sesión e cópiaa nos teus ficheiros."
     }
   ],
   "ea4788705e": [
@@ -956,148 +961,4 @@
       "value": "Importar ficheiro…"
     }
   ]
-=======
-  "0095a9fa74": "Exportar",
-  "03b3e13197": "Arrastra o ficheiro á barra lateral desta páxina. Ou selecciona a opción \"Importar ficheiro\" no menú de usuario.",
-  "043973ec1f": "Aínda tes problemas? {GetHelpLink}",
-  "05596b840b": "Abre tldraw.",
-  "06b9281e39": "Automático",
-  "07dbd11b21": "Ficheiro sen título",
-  "08331c1710": "Superouse o límite de taxas. Téntao de novo máis tarde.",
-  "08bd40c754": "Conta",
-  "0b27918290": "Arquivo",
-  "0b9a4cde72": "Menú Ficheiro",
-  "0d1f2bb523": "Enviar comentarios",
-  "110a4b01be": "Publicar",
-  "13ddd375ad": "Exportar como",
-  "181b90f889": "Crear ficheiro",
-  "1da2e8106b": "Produciuse un erro inesperado.",
-  "1dd1c5fb7f": "Hoxe",
-  "250ddea65c": "Acerca de tldraw",
-  "299cb00a7a": "Produciuse un erro na carga",
-  "31246941ad": "Debes iniciar sesión para ver este ficheiro.",
-  "31418ce4ad": "i18n: Falta resaltar",
-  "335defdafe": "Proba a actualizar a páxina.",
-  "344a7f427f": "Editor",
-  "3bd1b98dbd": "Non se poden publicar os cambios.",
-  "3c5e891bff": "Fixado",
-  "3d0238bf16": "Aceptar todo",
-  "42e53c47c1": "Ponte en contacto co propietario para solicitar acceso.",
-  "44db318ee5": "Obtén axuda en Discord",
-  "46137245cd": "Grazas por axudarnos a mellorar tldraw!",
-  "47839e47a5": "tldraw",
-  "4908687e50": "Estás seguro de que queres esquecer este ficheiro?",
-  "4d0d3ddec9": "Este sitio usa cookies para que a aplicación funcione e para recompilar análises.",
-  "4d1c8263ba": "Recarga",
-  "50db1b7e1e": "Non se puido anular a publicación do ficheiro.",
-  "517bb809d9": "Menú da páxina",
-  "54286b1d01": "Alcanzouse o límite de colaboradores",
-  "54d240fa41": "Por favor, abranda.",
-  "554a05155c": "Aínda tes problemas? <a>Informar dun problema</a>",
-  "55505ba281": "PNG",
-  "5677e381d2": "Usamos cookies analíticas para mellorar tldraw.",
-  "56c34c6410": "Política de privacidade",
-  "5a95a425f7": "Compartir",
-  "5bcc12ace8": "Esta sala agora é de só lectura",
-  "5bec508475": "Detectouse un navegador antigo. Actualízao para usar esta aplicación.",
-  "5d26ae7550": "Non puidemos cargar parte do contido que creaches antes de iniciar sesión.",
-  "5f3c333678": "Comentarios enviados",
-  "5fb63579fc": "Copiar",
-  "61057a0c84": "Máis tarde",
-  "625fd29749": "Máis vello",
-  "6609dd239e": "Algo saíu mal",
-  "6637a98151": "Hai unha nova versión de tldraw dispoñible. Volve cargar a páxina para continuar.",
-  "6a26f54883": "Axuda",
-  "6dc0836c1b": "Non tes os permisos necesarios para realizar esta acción.",
-  "6dfc62f621": "Siga estes pasos para importar o contido manualmente:",
-  "70a6facb9d": "Esta semana",
-  "71a29b007b": "Tes algún erro, problema ou idea para tldraw? Avísanos!",
-  "73ab799383": "Esta versión de tldraw xa non é compatible.",
-  "7408cf0d7b": "Volve cargar a páxina",
-  "752b79f137": "Alcanzaches o número máximo de ficheiros. Debes eliminar ficheiros antigos antes de crear outros novos.",
-  "7573b8110a": "Sen acceso",
-  "761e93ede9": "Xestionar cookies",
-  "764671e008": "Chatea connosco en Discord",
-  "7697920637": "Volve cargar",
-  "777f9e90cf": "Solicitude non válida.",
-  "797799f35e": "Envía un problema en GitHub",
-  "7b1329f5ca": "Manual do usuario",
-  "7be10fc592": "Restaurar versión",
-  "7cb5f8b4a5": "Esquece",
-  "7daeced9ff": "Publicar cambios",
-  "7fcdcc6455": "Esquece o ficheiro",
-  "801ab24683": "Descargar",
-  "815e116a2e": "Tes algún erro, problema ou idea para tldraw? Avísanos! Completa este formulario e poñerémonos en contacto connosco por correo electrónico se é necesario. Tamén podes <discord>chatear connosco en Discord</discord> ou <github>enviar un problema en GitHub</github>.",
-  "85a082de1b": "Actualiza a páxina para obter a última versión de tldraw.",
-  "86353d2c41": "Engadíronse {total} ficheiros .tldr.",
-  "86c66437fd": "Cambiar o nome do ficheiro",
-  "8b1946f965": "Para continuar coa edición, copia a sala nos teus ficheiros.",
-  "8eb2c00e96": "Compartido contigo",
-  "8ff3d0a705": "Tarifa limitada",
-  "902b0d55fd": "Erro",
-  "904a830405": "Cambiar o nome",
-  "91e49bb0eb": "Copiar nos meus ficheiros",
-  "96165d6df5": "Este mes",
-  "9914a0ce04": "Luz",
-  "9bef626805": "Eliminar ficheiro",
-  "9c258b8f88": "Esta sala multixogador anónima de tldraw agora é de só lectura. Para continuar editándoa, inicia sesión e cópiaa nos teus ficheiros.",
-  "9ceb927baa": "Publicar este ficheiro",
-  "9e076f5885": "Non atopado",
-  "9e93c98d88": "Desactivar",
-  "a0da245992": "Exportar o contido como un ficheiro .tldr: selecciona \"Descargar\" no menú superior esquerdo.",
-  "a104439641": "Acolchado",
-  "a18366b217": "Escuro",
-  "a1c915578c": "O ficheiro que busca non existe.",
-  "a239905023": "Exportar imaxe",
-  "a3debabee7": "Política de cookies",
-  "a4d3b161ce": "Enviar",
-  "a6cc403d56": "Calquera persoa coa ligazón",
-  "a768caa988": "Analítica",
-  "a9ded1e5ce": "Fondo",
-  "ab0df9ba36": "Alcanzouse o límite de ficheiros",
-  "af3dc88931": "Última publicación <date></date>",
-  "b028909917": "Usuario convidado",
-  "b6d4223e60": "Inicia sesión",
-  "b758336699": "Copiar ligazón",
-  "bb792693e2": "Desfixo",
-  "bbbcefd7ce": "{total, plural, one {Cargando ficheiro .tldr...} other {Cargando {uploaded} de {total} ficheiros .tldr...}}",
-  "bc88b0e89e": "Compartido por {ownerName}",
-  "bcb62136a3": "Carga ficheiros .tldr",
-  "c2276c9127": "Obtén máis información sobre como compartir.",
-  "c303bd1095": "Non se puido publicar o ficheiro.",
-  "c4b39a1cc3": "Galletas esenciais",
-  "c655b27b1e": "i18n: Corda longa",
-  "c6a00f137b": "Invitar",
-  "c87aacf567": "Pechar sesión",
-  "cceaefbc20": "Comparte este ficheiro",
-  "cd15a75c26": "SVG",
-  "cea291e45e": "Máis información sobre a publicación.",
-  "d3d2e61733": "Pechar",
-  "d4bbf74f3e": "Alterna a barra lateral",
-  "d721757161": "Tema",
-  "d876a9fe1a": "Téntao de novo",
-  "d9100f3e10": "Entra aquí para ver o contido",
-  "dbbebf3c03": "Só invitar",
-  "dfdb78a4e4": "Marcadores de depuración de aplicacións",
-  "e2ae80a510": "Resumo legal",
-  "e404559826": "Condicións do servizo",
-  "e78e14c5f1": "Pin",
-  "ea4788705e": "Cancelar",
-  "ebfe9ce86e": "Onte",
-  "ec59b960ea": "Este ficheiro alcanzou o número máximo de colaboradores activos.",
-  "ec611e9a08": "Menú de conta",
-  "ed53713239": "i18n: acentuado",
-  "ed75712b0e": "Duplicar",
-  "ede55d955f": "Lea a nosa <a>política de cookies</a> para obter máis información.",
-  "f09b16bc5f": "Usamos cookies para manter a sesión iniciada, sincronizar os teus ficheiros e recompilar análises que nos axuden a mellorar tldraw.",
-  "f0e8bff6f9": "Configuración do usuario",
-  "f2569594b2": "Usamos estas cookies para gardar os teus ficheiros e a túa configuración.",
-  "f2a6c498fb": "Eliminar",
-  "f43fb62093": "Volver a tldraw.",
-  "f4f70727dc": "Configuración",
-  "fb15c53f22": "Visor",
-  "fd1be3efcf": "Estás seguro de que queres eliminar este ficheiro?",
-  "fed5ec05eb": "Ligazón copiada",
-  "ffcd73e997": "Importar ficheiro…"
->>>>>>> 7d95a2ea
 }