{
<<<<<<< HEAD
  "0095a9fa74": [
    {
      "type": 0,
      "value": "Eksportuj"
    }
  ],
  "03b3e13197": [
    {
      "type": 0,
      "value": "Przeciągnij plik na pasek boczny na tej stronie lub wybierz opcję „Importuj plik” z menu użytkownika."
    }
  ],
  "043973ec1f": [
    {
      "type": 0,
      "value": "Nadal masz problem? "
    },
    {
      "type": 1,
      "value": "GetHelpLink"
    }
  ],
  "05596b840b": [
    {
      "type": 0,
      "value": "Otwórz tldraw."
    }
  ],
  "06b9281e39": [
    {
      "type": 0,
      "value": "Automatyczny"
    }
  ],
  "07dbd11b21": [
    {
      "type": 0,
      "value": "Plik bez tytułu"
    }
  ],
  "08331c1710": [
    {
      "type": 0,
      "value": "Przekroczono limit szybkości. Spróbuj ponownie później."
    }
  ],
  "08bd40c754": [
    {
      "type": 0,
      "value": "Konto"
    }
  ],
  "0b27918290": [
    {
      "type": 0,
      "value": "Plik"
    }
  ],
  "0b9a4cde72": [
    {
      "type": 0,
      "value": "Menu pliku"
    }
  ],
  "0d1f2bb523": [
    {
      "type": 0,
      "value": "Wyślij opinię"
    }
  ],
  "110a4b01be": [
    {
      "type": 0,
      "value": "Opublikuj"
    }
  ],
  "13ddd375ad": [
    {
      "type": 0,
      "value": "Eksportuj jako"
    }
  ],
  "181b90f889": [
    {
      "type": 0,
      "value": "Utwórz plik"
    }
  ],
  "1da2e8106b": [
    {
      "type": 0,
      "value": "Wystąpił nieoczekiwany błąd."
    }
  ],
  "1dd1c5fb7f": [
    {
      "type": 0,
      "value": "Dzisiaj"
    }
  ],
  "250ddea65c": [
    {
      "type": 0,
      "value": "O tldraw"
    }
  ],
  "299cb00a7a": [
    {
      "type": 0,
      "value": "Przesyłanie nie powiodło się"
    }
  ],
  "31246941ad": [
    {
      "type": 0,
      "value": "Musisz się zalogować, aby zobaczyć ten plik."
    }
  ],
  "31418ce4ad": [
    {
      "type": 0,
      "value": "i18n: Brak wyróżnienia"
    }
  ],
  "335defdafe": [
    {
      "type": 0,
      "value": "Spróbuj odświeżyć stronę."
    }
  ],
  "344a7f427f": [
    {
      "type": 0,
      "value": "Edytor"
    }
  ],
  "3bd1b98dbd": [
    {
      "type": 0,
      "value": "Nie można opublikować zmian."
    }
  ],
  "3c5e891bff": [
    {
      "type": 0,
      "value": "Przypięte"
    }
  ],
  "3d0238bf16": [
    {
      "type": 0,
      "value": "Akceptuj wszystko"
    }
  ],
  "42e53c47c1": [
    {
      "type": 0,
      "value": "Skontaktuj się z właścicielem, aby poprosić o dostęp."
    }
  ],
  "44db318ee5": [
    {
      "type": 0,
      "value": "Uzyskaj pomoc na Discordzie"
    }
  ],
  "46137245cd": [
    {
      "type": 0,
      "value": "Dziękujemy za pomoc w ulepszaniu tldraw!"
    }
  ],
  "47839e47a5": [
    {
      "type": 0,
      "value": "tldraw"
    }
  ],
  "4908687e50": [
    {
      "type": 0,
      "value": "Czy na pewno chcesz zapomnieć ten plik?"
    }
  ],
  "4d0d3ddec9": [
    {
      "type": 0,
      "value": "Ta strona korzysta z plików cookie, aby umożliwić działanie aplikacji i zbierać dane analityczne."
    }
  ],
  "4d1c8263ba": [
    {
      "type": 0,
      "value": "Załaduj ponownie"
    }
  ],
  "50db1b7e1e": [
    {
      "type": 0,
      "value": "Nie można cofnąć publikacji pliku."
    }
  ],
  "517bb809d9": [
    {
      "type": 0,
      "value": "Menu strony"
    }
  ],
  "54286b1d01": [
    {
      "type": 0,
      "value": "Osiągnięto limit współpracowników"
    }
  ],
  "54d240fa41": [
    {
      "type": 0,
      "value": "Należy zwolnić."
    }
  ],
  "554a05155c": [
    {
      "type": 0,
      "value": "Nadal masz problem? "
    },
    {
      "children": [
        {
          "type": 0,
          "value": "Zgłoś problem"
        }
      ],
      "type": 8,
      "value": "a"
    }
  ],
  "55505ba281": [
    {
      "type": 0,
      "value": "PNG"
    }
  ],
  "5677e381d2": [
    {
      "type": 0,
      "value": "Używamy plików cookie analitycznych w celu ulepszenia serwisu tldraw."
    }
  ],
  "56c34c6410": [
    {
      "type": 0,
      "value": "Polityka prywatności"
    }
  ],
  "5a95a425f7": [
    {
      "type": 0,
      "value": "Podziel się"
    }
  ],
  "5bec508475": [
    {
      "type": 0,
      "value": "Wykryto starą przeglądarkę. Zaktualizuj przeglądarkę, aby korzystać z tej aplikacji."
    }
  ],
  "5d26ae7550": [
    {
      "type": 0,
      "value": "Nie udało nam się przesłać części treści utworzonych przed zalogowaniem."
    }
  ],
  "5f3c333678": [
    {
      "type": 0,
      "value": "Opinia wysłana"
    }
  ],
  "5fb63579fc": [
    {
      "type": 0,
      "value": "Kopia"
    }
  ],
  "61057a0c84": [
    {
      "type": 0,
      "value": "Później"
    }
  ],
  "625fd29749": [
    {
      "type": 0,
      "value": "Starszy"
    }
  ],
  "6609dd239e": [
    {
      "type": 0,
      "value": "Coś poszło nie tak"
    }
  ],
  "6637a98151": [
    {
      "type": 0,
      "value": "Dostępna jest nowa wersja tldraw. Aby kontynuować, odśwież stronę."
    }
  ],
  "6a26f54883": [
    {
      "type": 0,
      "value": "Pomoc"
    }
  ],
  "6dc0836c1b": [
    {
      "type": 0,
      "value": "Nie masz uprawnień do wykonania tej czynności."
    }
  ],
  "6dfc62f621": [
    {
      "type": 0,
      "value": "Aby ręcznie zaimportować zawartość, wykonaj następujące czynności:"
    }
  ],
  "70a6facb9d": [
    {
      "type": 0,
      "value": "W tym tygodniu"
    }
  ],
  "71a29b007b": [
    {
      "type": 0,
      "value": "Masz błąd, problem lub pomysł na tldraw? Daj nam znać!"
    }
  ],
  "73ab799383": [
    {
      "type": 0,
      "value": "Ta wersja tldraw nie jest już obsługiwana."
    }
  ],
  "7408cf0d7b": [
    {
      "type": 0,
      "value": "Odśwież stronę"
    }
  ],
  "752b79f137": [
    {
      "type": 0,
      "value": "Osiągnięto maksymalną liczbę plików. Musisz usunąć stare pliki przed utworzeniem nowych."
    }
  ],
  "7573b8110a": [
    {
      "type": 0,
      "value": "Brak dostępu"
    }
  ],
  "761e93ede9": [
    {
      "type": 0,
      "value": "Zarządzaj plikami cookie"
    }
  ],
  "764671e008": [
    {
      "type": 0,
      "value": "Porozmawiaj z nami na Discordzie"
    }
  ],
  "7697920637": [
    {
      "type": 0,
      "value": "Proszę odświeżyć"
    }
  ],
  "777f9e90cf": [
    {
      "type": 0,
      "value": "Nieprawidłowe żądanie."
    }
  ],
  "797799f35e": [
    {
      "type": 0,
      "value": "Prześlij problem na GitHub"
    }
  ],
  "7b1329f5ca": [
    {
      "type": 0,
      "value": "Instrukcja obsługi"
    }
  ],
  "7be10fc592": [
    {
      "type": 0,
      "value": "Przywróć wersję"
    }
  ],
  "7cb5f8b4a5": [
    {
      "type": 0,
      "value": "Zapomnij"
    }
  ],
  "7daeced9ff": [
    {
      "type": 0,
      "value": "Opublikuj zmiany"
    }
  ],
  "7fcdcc6455": [
    {
      "type": 0,
      "value": "Zapomnij plik"
    }
  ],
  "801ab24683": [
    {
      "type": 0,
      "value": "Pobierać"
    }
  ],
  "815e116a2e": [
    {
      "type": 0,
      "value": "Masz błąd, problem lub pomysł na tldraw? Daj nam znać! Wypełnij ten formularz, a my skontaktujemy się z Tobą przez e-mail, jeśli będzie to konieczne. Możesz również "
    },
    {
      "children": [
        {
          "type": 0,
          "value": "porozmawiać z nami na Discordzie"
        }
      ],
      "type": 8,
      "value": "discord"
    },
    {
      "type": 0,
      "value": " lub "
    },
    {
      "children": [
        {
          "type": 0,
          "value": "zgłosić problem na GitHub"
        }
      ],
      "type": 8,
      "value": "github"
    },
    {
      "type": 0,
      "value": "."
    }
  ],
  "85a082de1b": [
    {
      "type": 0,
      "value": "Odśwież stronę, aby pobrać najnowszą wersję tldraw."
    }
  ],
  "86353d2c41": [
    {
      "type": 0,
      "value": "Dodano pliki "
    },
    {
      "type": 1,
      "value": "total"
    },
    {
      "type": 0,
      "value": " .tldr."
    }
  ],
  "86c66437fd": [
    {
      "type": 0,
      "value": "Zmień nazwę pliku"
    }
  ],
  "8eb2c00e96": [
    {
      "type": 0,
      "value": "Udostępniono Tobie"
    }
  ],
  "8ff3d0a705": [
    {
      "type": 0,
      "value": "Ograniczona szybkość"
    }
  ],
  "902b0d55fd": [
    {
      "type": 0,
      "value": "Błąd"
    }
  ],
  "904a830405": [
    {
      "type": 0,
      "value": "Zmień nazwę"
    }
  ],
  "91e49bb0eb": [
    {
      "type": 0,
      "value": "Kopiuj do moich plików"
    }
  ],
  "96165d6df5": [
    {
      "type": 0,
      "value": "W tym miesiącu"
    }
  ],
  "9914a0ce04": [
    {
      "type": 0,
      "value": "Jasny"
    }
  ],
  "9bef626805": [
    {
      "type": 0,
      "value": "Usuń plik"
    }
  ],
  "9ceb927baa": [
    {
      "type": 0,
      "value": "Opublikuj ten plik"
    }
  ],
  "9e076f5885": [
    {
      "type": 0,
      "value": "Nie znaleziono"
    }
  ],
  "9e93c98d88": [
    {
      "type": 0,
      "value": "Zrezygnuj"
    }
  ],
  "a0da245992": [
    {
      "type": 0,
      "value": "Eksportuj zawartość jako plik .tldr: Wybierz „Pobierz” w menu u góry po lewej stronie."
    }
  ],
  "a104439641": [
    {
      "type": 0,
      "value": "Wypełnienie"
    }
  ],
  "a18366b217": [
    {
      "type": 0,
      "value": "Ciemny"
    }
  ],
  "a1c915578c": [
    {
      "type": 0,
      "value": "Szukany plik nie istnieje."
    }
  ],
  "a239905023": [
    {
      "type": 0,
      "value": "Eksportuj obraz"
    }
  ],
  "a3debabee7": [
    {
      "type": 0,
      "value": "Polityka plików cookie"
    }
  ],
  "a4d3b161ce": [
    {
      "type": 0,
      "value": "Składać"
    }
  ],
  "a6cc403d56": [
    {
      "type": 0,
      "value": "Każda osoba mająca link"
    }
  ],
  "a768caa988": [
    {
      "type": 0,
      "value": "Analityka"
    }
  ],
  "a9ded1e5ce": [
    {
      "type": 0,
      "value": "Tło"
    }
  ],
  "ab0df9ba36": [
    {
      "type": 0,
      "value": "Osiągnięto limit plików"
    }
  ],
  "af3dc88931": [
    {
      "type": 0,
      "value": "Ostatnio opublikowano "
    },
    {
      "children": [
      ],
      "type": 8,
      "value": "date"
    }
  ],
  "b028909917": [
    {
      "type": 0,
      "value": "Użytkownik gość"
    }
  ],
  "b6d4223e60": [
    {
      "type": 0,
      "value": "Zaloguj się"
    }
  ],
  "b758336699": [
    {
      "type": 0,
      "value": "Kopiuj link"
    }
  ],
  "bb792693e2": [
    {
      "type": 0,
      "value": "Odepnij"
    }
  ],
  "bbbcefd7ce": [
    {
      "offset": 0,
      "options": {
        "few": {
          "value": [
          ]
        },
        "many": {
          "value": [
          ]
        },
        "one": {
          "value": [
            {
              "type": 0,
              "value": "Przesyłanie pliku .tldr…"
            }
          ]
        },
        "other": {
          "value": [
            {
              "type": 0,
              "value": "Przesyłanie "
            },
            {
              "type": 1,
              "value": "uploaded"
            },
            {
              "type": 0,
              "value": " z "
            },
            {
              "type": 1,
              "value": "total"
            },
            {
              "type": 0,
              "value": " plików .tldr…"
            }
          ]
        }
      },
      "pluralType": "cardinal",
      "type": 6,
      "value": "total"
    }
  ],
  "bc88b0e89e": [
    {
      "type": 0,
      "value": "Udostępniono przez "
    },
    {
      "type": 1,
      "value": "ownerName"
    }
  ],
  "bcb62136a3": [
    {
      "type": 0,
      "value": "Prześlij pliki .tldr"
    }
  ],
  "c2276c9127": [
    {
      "type": 0,
      "value": "Dowiedz się więcej o udostępnianiu."
    }
  ],
  "c303bd1095": [
    {
      "type": 0,
      "value": "Nie można opublikować pliku."
    }
  ],
  "c4b39a1cc3": [
    {
      "type": 0,
      "value": "Niezbędne pliki cookie"
    }
  ],
  "c655b27b1e": [
    {
      "type": 0,
      "value": "i18n: Długi ciąg"
    }
  ],
  "c6a00f137b": [
    {
      "type": 0,
      "value": "Zaproś"
    }
  ],
  "c87aacf567": [
    {
      "type": 0,
      "value": "Wyloguj się"
    }
  ],
  "cbef7ba103": [
    {
      "type": 0,
      "value": "Ten pokój wkrótce będzie dostępny tylko do odczytu"
    }
  ],
  "cceaefbc20": [
    {
      "type": 0,
      "value": "Udostępnij ten plik"
    }
  ],
  "cd15a75c26": [
    {
      "type": 0,
      "value": "SVG"
    }
  ],
  "cea291e45e": [
    {
      "type": 0,
      "value": "Dowiedz się więcej o publikowaniu."
    }
  ],
  "d3d2e61733": [
    {
      "type": 0,
      "value": "Zamknij"
    }
  ],
  "d4bbf74f3e": [
    {
      "type": 0,
      "value": "Przełącz pasek boczny"
    }
  ],
  "d721757161": [
    {
      "type": 0,
      "value": "Temat"
    }
  ],
  "d876a9fe1a": [
    {
      "type": 0,
      "value": "Spróbuj ponownie"
    }
  ],
  "d9100f3e10": [
    {
      "type": 0,
      "value": "Kliknij tutaj, aby zobaczyć zawartość"
    }
  ],
  "dbbebf3c03": [
    {
      "type": 0,
      "value": "Tylko z zaproszeniem"
    }
  ],
  "dfdb78a4e4": [
    {
      "type": 0,
      "value": "Oznaczenia debugowania aplikacji"
    }
  ],
  "e2ae80a510": [
    {
      "type": 0,
      "value": "Podsumowanie prawne"
    }
  ],
  "e404559826": [
    {
      "type": 0,
      "value": "Warunki korzystania z usługi"
    }
  ],
  "e78e14c5f1": [
    {
      "type": 0,
      "value": "Pinezka"
    }
  ],
  "ea2301d01c": [
    {
      "type": 0,
      "value": "Po 1 lipca 2025 r. ten anonimowy pokój wieloosobowy tldraw stanie się tylko do odczytu. Aby kontynuować edycję w przyszłości, zaloguj się i skopiuj go do swoich plików."
    }
  ],
  "ea4788705e": [
    {
      "type": 0,
      "value": "Anuluj"
    }
  ],
  "ebfe9ce86e": [
    {
      "type": 0,
      "value": "Wczoraj"
    }
  ],
  "ec59b960ea": [
    {
      "type": 0,
      "value": "Maksymalna liczba aktywnych współpracowników dla tego pliku została osiągnięta."
    }
  ],
  "ec611e9a08": [
    {
      "type": 0,
      "value": "Menu konta"
    }
  ],
  "ed53713239": [
    {
      "type": 0,
      "value": "i18n: akcentowany"
    }
  ],
  "ed75712b0e": [
    {
      "type": 0,
      "value": "Duplikat"
    }
  ],
  "ede55d955f": [
    {
      "type": 0,
      "value": "Aby dowiedzieć się więcej, przeczytaj naszą "
    },
    {
      "children": [
        {
          "type": 0,
          "value": "politykę plików cookie"
        }
      ],
      "type": 8,
      "value": "a"
    },
    {
      "type": 0,
      "value": "."
    }
  ],
  "f09b16bc5f": [
    {
      "type": 0,
      "value": "Używamy plików cookie, aby umożliwić Ci pozostanie zalogowanym, synchronizację plików i zbieranie danych analitycznych, które pomagają nam w ulepszaniu tldraw."
    }
  ],
  "f0e8bff6f9": [
    {
      "type": 0,
      "value": "Ustawienia użytkownika"
    }
  ],
  "f2569594b2": [
    {
      "type": 0,
      "value": "Używamy tych plików cookie, aby zapisać Twoje pliki i ustawienia."
    }
  ],
  "f2a6c498fb": [
    {
      "type": 0,
      "value": "Usuń"
    }
  ],
  "f43fb62093": [
    {
      "type": 0,
      "value": "Powrót do tldraw."
    }
  ],
  "f4f70727dc": [
    {
      "type": 0,
      "value": "Ustawienia"
    }
  ],
  "fb15c53f22": [
    {
      "type": 0,
      "value": "Oglądający"
    }
  ],
  "fd1be3efcf": [
    {
      "type": 0,
      "value": "Czy na pewno chcesz usunąć ten plik?"
    }
  ],
  "fed5ec05eb": [
    {
      "type": 0,
      "value": "Skopiowany link"
    }
  ],
  "ffcd73e997": [
    {
      "type": 0,
      "value": "Importuj plik…"
    }
  ]
=======
  "0095a9fa74": "Eksportuj",
  "03b3e13197": "Przeciągnij plik na pasek boczny na tej stronie lub wybierz opcję „Importuj plik” z menu użytkownika.",
  "043973ec1f": "Nadal masz problem? {GetHelpLink}",
  "05596b840b": "Otwórz tldraw.",
  "06b9281e39": "Automatyczny",
  "07dbd11b21": "Plik bez tytułu",
  "08331c1710": "Przekroczono limit szybkości. Spróbuj ponownie później.",
  "08bd40c754": "Konto",
  "0b27918290": "Plik",
  "0b9a4cde72": "Menu pliku",
  "0d1f2bb523": "Wyślij opinię",
  "110a4b01be": "Opublikuj",
  "13ddd375ad": "Eksportuj jako",
  "181b90f889": "Utwórz plik",
  "1da2e8106b": "Wystąpił nieoczekiwany błąd.",
  "1dd1c5fb7f": "Dzisiaj",
  "250ddea65c": "O tldraw",
  "299cb00a7a": "Przesyłanie nie powiodło się",
  "31246941ad": "Musisz się zalogować, aby zobaczyć ten plik.",
  "31418ce4ad": "i18n: Brak wyróżnienia",
  "335defdafe": "Spróbuj odświeżyć stronę.",
  "344a7f427f": "Edytor",
  "3bd1b98dbd": "Nie można opublikować zmian.",
  "3c5e891bff": "Przypięte",
  "3d0238bf16": "Akceptuj wszystko",
  "42e53c47c1": "Skontaktuj się z właścicielem, aby poprosić o dostęp.",
  "44db318ee5": "Uzyskaj pomoc na Discordzie",
  "46137245cd": "Dziękujemy za pomoc w ulepszaniu tldraw!",
  "47839e47a5": "tldraw",
  "4908687e50": "Czy na pewno chcesz zapomnieć ten plik?",
  "4d0d3ddec9": "Ta strona korzysta z plików cookie, aby umożliwić działanie aplikacji i zbierać dane analityczne.",
  "4d1c8263ba": "Załaduj ponownie",
  "50db1b7e1e": "Nie można cofnąć publikacji pliku.",
  "517bb809d9": "Menu strony",
  "54286b1d01": "Osiągnięto limit współpracowników",
  "54d240fa41": "Należy zwolnić.",
  "554a05155c": "Nadal masz problem? <a>Zgłoś problem</a>",
  "55505ba281": "PNG",
  "5677e381d2": "Używamy plików cookie analitycznych w celu ulepszenia serwisu tldraw.",
  "56c34c6410": "Polityka prywatności",
  "5a95a425f7": "Podziel się",
  "5bcc12ace8": "Ten pokój jest teraz tylko do odczytu",
  "5bec508475": "Wykryto starą przeglądarkę. Zaktualizuj przeglądarkę, aby korzystać z tej aplikacji.",
  "5d26ae7550": "Nie udało nam się przesłać części treści utworzonych przed zalogowaniem.",
  "5f3c333678": "Opinia wysłana",
  "5fb63579fc": "Kopia",
  "61057a0c84": "Później",
  "625fd29749": "Starszy",
  "6609dd239e": "Coś poszło nie tak",
  "6637a98151": "Dostępna jest nowa wersja tldraw. Aby kontynuować, odśwież stronę.",
  "6a26f54883": "Pomoc",
  "6dc0836c1b": "Nie masz uprawnień do wykonania tej czynności.",
  "6dfc62f621": "Aby ręcznie zaimportować zawartość, wykonaj następujące czynności:",
  "70a6facb9d": "W tym tygodniu",
  "71a29b007b": "Masz błąd, problem lub pomysł na tldraw? Daj nam znać!",
  "73ab799383": "Ta wersja tldraw nie jest już obsługiwana.",
  "7408cf0d7b": "Odśwież stronę",
  "752b79f137": "Osiągnięto maksymalną liczbę plików. Musisz usunąć stare pliki przed utworzeniem nowych.",
  "7573b8110a": "Brak dostępu",
  "761e93ede9": "Zarządzaj plikami cookie",
  "764671e008": "Porozmawiaj z nami na Discordzie",
  "7697920637": "Proszę odświeżyć",
  "777f9e90cf": "Nieprawidłowe żądanie.",
  "797799f35e": "Prześlij problem na GitHub",
  "7b1329f5ca": "Instrukcja obsługi",
  "7be10fc592": "Przywróć wersję",
  "7cb5f8b4a5": "Zapomnij",
  "7daeced9ff": "Opublikuj zmiany",
  "7fcdcc6455": "Zapomnij plik",
  "801ab24683": "Pobierać",
  "815e116a2e": "Masz błąd, problem lub pomysł na tldraw? Daj nam znać! Wypełnij ten formularz, a my skontaktujemy się z Tobą przez e-mail, jeśli będzie to konieczne. Możesz również <discord>porozmawiać z nami na Discordzie</discord> lub <github>zgłosić problem na GitHub</github>.",
  "85a082de1b": "Odśwież stronę, aby pobrać najnowszą wersję tldraw.",
  "86353d2c41": "Dodano pliki {total} .tldr.",
  "86c66437fd": "Zmień nazwę pliku",
  "8b1946f965": "Aby kontynuować edycję, skopiuj pokój do swoich plików.",
  "8eb2c00e96": "Udostępniono Tobie",
  "8ff3d0a705": "Ograniczona szybkość",
  "902b0d55fd": "Błąd",
  "904a830405": "Zmień nazwę",
  "91e49bb0eb": "Kopiuj do moich plików",
  "96165d6df5": "W tym miesiącu",
  "9914a0ce04": "Jasny",
  "9bef626805": "Usuń plik",
  "9c258b8f88": "Ten anonimowy pokój wieloosobowy tldraw jest teraz tylko do odczytu. Aby kontynuować edycję, zaloguj się i skopiuj go do swoich plików.",
  "9ceb927baa": "Opublikuj ten plik",
  "9e076f5885": "Nie znaleziono",
  "9e93c98d88": "Zrezygnuj",
  "a0da245992": "Eksportuj zawartość jako plik .tldr: Wybierz „Pobierz” w menu u góry po lewej stronie.",
  "a104439641": "Wypełnienie",
  "a18366b217": "Ciemny",
  "a1c915578c": "Szukany plik nie istnieje.",
  "a239905023": "Eksportuj obraz",
  "a3debabee7": "Polityka plików cookie",
  "a4d3b161ce": "Składać",
  "a6cc403d56": "Każda osoba mająca link",
  "a768caa988": "Analityka",
  "a9ded1e5ce": "Tło",
  "ab0df9ba36": "Osiągnięto limit plików",
  "af3dc88931": "Ostatnio opublikowano <date></date>",
  "b028909917": "Użytkownik gość",
  "b6d4223e60": "Zaloguj się",
  "b758336699": "Kopiuj link",
  "bb792693e2": "Odepnij",
  "bbbcefd7ce": "{total, plural, one {Przesyłanie pliku .tldr…} few {} many {} other {Przesyłanie {uploaded} z {total} plików .tldr…}}",
  "bc88b0e89e": "Udostępniono przez {ownerName}",
  "bcb62136a3": "Prześlij pliki .tldr",
  "c2276c9127": "Dowiedz się więcej o udostępnianiu.",
  "c303bd1095": "Nie można opublikować pliku.",
  "c4b39a1cc3": "Niezbędne pliki cookie",
  "c655b27b1e": "i18n: Długi ciąg",
  "c6a00f137b": "Zaproś",
  "c87aacf567": "Wyloguj się",
  "cceaefbc20": "Udostępnij ten plik",
  "cd15a75c26": "SVG",
  "cea291e45e": "Dowiedz się więcej o publikowaniu.",
  "d3d2e61733": "Zamknij",
  "d4bbf74f3e": "Przełącz pasek boczny",
  "d721757161": "Temat",
  "d876a9fe1a": "Spróbuj ponownie",
  "d9100f3e10": "Kliknij tutaj, aby zobaczyć zawartość",
  "dbbebf3c03": "Tylko z zaproszeniem",
  "dfdb78a4e4": "Oznaczenia debugowania aplikacji",
  "e2ae80a510": "Podsumowanie prawne",
  "e404559826": "Warunki korzystania z usługi",
  "e78e14c5f1": "Pinezka",
  "ea4788705e": "Anuluj",
  "ebfe9ce86e": "Wczoraj",
  "ec59b960ea": "Maksymalna liczba aktywnych współpracowników dla tego pliku została osiągnięta.",
  "ec611e9a08": "Menu konta",
  "ed53713239": "i18n: akcentowany",
  "ed75712b0e": "Duplikat",
  "ede55d955f": "Aby dowiedzieć się więcej, przeczytaj naszą <a>politykę plików cookie</a>.",
  "f09b16bc5f": "Używamy plików cookie, aby umożliwić Ci pozostanie zalogowanym, synchronizację plików i zbieranie danych analitycznych, które pomagają nam w ulepszaniu tldraw.",
  "f0e8bff6f9": "Ustawienia użytkownika",
  "f2569594b2": "Używamy tych plików cookie, aby zapisać Twoje pliki i ustawienia.",
  "f2a6c498fb": "Usuń",
  "f43fb62093": "Powrót do tldraw.",
  "f4f70727dc": "Ustawienia",
  "fb15c53f22": "Oglądający",
  "fd1be3efcf": "Czy na pewno chcesz usunąć ten plik?",
  "fed5ec05eb": "Skopiowany link",
  "ffcd73e997": "Importuj plik…"
>>>>>>> 7d95a2ea
}<|MERGE_RESOLUTION|>--- conflicted
+++ resolved
@@ -1,5 +1,4 @@
 {
-<<<<<<< HEAD
   "0095a9fa74": [
     {
       "type": 0,
@@ -260,6 +259,12 @@
       "value": "Podziel się"
     }
   ],
+  "5bcc12ace8": [
+    {
+      "type": 0,
+      "value": "Ten pokój jest teraz tylko do odczytu"
+    }
+  ],
   "5bec508475": [
     {
       "type": 0,
@@ -488,6 +493,12 @@
       "value": "Zmień nazwę pliku"
     }
   ],
+  "8b1946f965": [
+    {
+      "type": 0,
+      "value": "Aby kontynuować edycję, skopiuj pokój do swoich plików."
+    }
+  ],
   "8eb2c00e96": [
     {
       "type": 0,
@@ -534,6 +545,12 @@
     {
       "type": 0,
       "value": "Usuń plik"
+    }
+  ],
+  "9c258b8f88": [
+    {
+      "type": 0,
+      "value": "Ten anonimowy pokój wieloosobowy tldraw jest teraz tylko do odczytu. Aby kontynuować edycję, zaloguj się i skopiuj go do swoich plików."
     }
   ],
   "9ceb927baa": [
@@ -758,12 +775,6 @@
       "value": "Wyloguj się"
     }
   ],
-  "cbef7ba103": [
-    {
-      "type": 0,
-      "value": "Ten pokój wkrótce będzie dostępny tylko do odczytu"
-    }
-  ],
   "cceaefbc20": [
     {
       "type": 0,
@@ -840,12 +851,6 @@
     {
       "type": 0,
       "value": "Pinezka"
-    }
-  ],
-  "ea2301d01c": [
-    {
-      "type": 0,
-      "value": "Po 1 lipca 2025 r. ten anonimowy pokój wieloosobowy tldraw stanie się tylko do odczytu. Aby kontynuować edycję w przyszłości, zaloguj się i skopiuj go do swoich plików."
     }
   ],
   "ea4788705e": [
@@ -964,148 +969,4 @@
       "value": "Importuj plik…"
     }
   ]
-=======
-  "0095a9fa74": "Eksportuj",
-  "03b3e13197": "Przeciągnij plik na pasek boczny na tej stronie lub wybierz opcję „Importuj plik” z menu użytkownika.",
-  "043973ec1f": "Nadal masz problem? {GetHelpLink}",
-  "05596b840b": "Otwórz tldraw.",
-  "06b9281e39": "Automatyczny",
-  "07dbd11b21": "Plik bez tytułu",
-  "08331c1710": "Przekroczono limit szybkości. Spróbuj ponownie później.",
-  "08bd40c754": "Konto",
-  "0b27918290": "Plik",
-  "0b9a4cde72": "Menu pliku",
-  "0d1f2bb523": "Wyślij opinię",
-  "110a4b01be": "Opublikuj",
-  "13ddd375ad": "Eksportuj jako",
-  "181b90f889": "Utwórz plik",
-  "1da2e8106b": "Wystąpił nieoczekiwany błąd.",
-  "1dd1c5fb7f": "Dzisiaj",
-  "250ddea65c": "O tldraw",
-  "299cb00a7a": "Przesyłanie nie powiodło się",
-  "31246941ad": "Musisz się zalogować, aby zobaczyć ten plik.",
-  "31418ce4ad": "i18n: Brak wyróżnienia",
-  "335defdafe": "Spróbuj odświeżyć stronę.",
-  "344a7f427f": "Edytor",
-  "3bd1b98dbd": "Nie można opublikować zmian.",
-  "3c5e891bff": "Przypięte",
-  "3d0238bf16": "Akceptuj wszystko",
-  "42e53c47c1": "Skontaktuj się z właścicielem, aby poprosić o dostęp.",
-  "44db318ee5": "Uzyskaj pomoc na Discordzie",
-  "46137245cd": "Dziękujemy za pomoc w ulepszaniu tldraw!",
-  "47839e47a5": "tldraw",
-  "4908687e50": "Czy na pewno chcesz zapomnieć ten plik?",
-  "4d0d3ddec9": "Ta strona korzysta z plików cookie, aby umożliwić działanie aplikacji i zbierać dane analityczne.",
-  "4d1c8263ba": "Załaduj ponownie",
-  "50db1b7e1e": "Nie można cofnąć publikacji pliku.",
-  "517bb809d9": "Menu strony",
-  "54286b1d01": "Osiągnięto limit współpracowników",
-  "54d240fa41": "Należy zwolnić.",
-  "554a05155c": "Nadal masz problem? <a>Zgłoś problem</a>",
-  "55505ba281": "PNG",
-  "5677e381d2": "Używamy plików cookie analitycznych w celu ulepszenia serwisu tldraw.",
-  "56c34c6410": "Polityka prywatności",
-  "5a95a425f7": "Podziel się",
-  "5bcc12ace8": "Ten pokój jest teraz tylko do odczytu",
-  "5bec508475": "Wykryto starą przeglądarkę. Zaktualizuj przeglądarkę, aby korzystać z tej aplikacji.",
-  "5d26ae7550": "Nie udało nam się przesłać części treści utworzonych przed zalogowaniem.",
-  "5f3c333678": "Opinia wysłana",
-  "5fb63579fc": "Kopia",
-  "61057a0c84": "Później",
-  "625fd29749": "Starszy",
-  "6609dd239e": "Coś poszło nie tak",
-  "6637a98151": "Dostępna jest nowa wersja tldraw. Aby kontynuować, odśwież stronę.",
-  "6a26f54883": "Pomoc",
-  "6dc0836c1b": "Nie masz uprawnień do wykonania tej czynności.",
-  "6dfc62f621": "Aby ręcznie zaimportować zawartość, wykonaj następujące czynności:",
-  "70a6facb9d": "W tym tygodniu",
-  "71a29b007b": "Masz błąd, problem lub pomysł na tldraw? Daj nam znać!",
-  "73ab799383": "Ta wersja tldraw nie jest już obsługiwana.",
-  "7408cf0d7b": "Odśwież stronę",
-  "752b79f137": "Osiągnięto maksymalną liczbę plików. Musisz usunąć stare pliki przed utworzeniem nowych.",
-  "7573b8110a": "Brak dostępu",
-  "761e93ede9": "Zarządzaj plikami cookie",
-  "764671e008": "Porozmawiaj z nami na Discordzie",
-  "7697920637": "Proszę odświeżyć",
-  "777f9e90cf": "Nieprawidłowe żądanie.",
-  "797799f35e": "Prześlij problem na GitHub",
-  "7b1329f5ca": "Instrukcja obsługi",
-  "7be10fc592": "Przywróć wersję",
-  "7cb5f8b4a5": "Zapomnij",
-  "7daeced9ff": "Opublikuj zmiany",
-  "7fcdcc6455": "Zapomnij plik",
-  "801ab24683": "Pobierać",
-  "815e116a2e": "Masz błąd, problem lub pomysł na tldraw? Daj nam znać! Wypełnij ten formularz, a my skontaktujemy się z Tobą przez e-mail, jeśli będzie to konieczne. Możesz również <discord>porozmawiać z nami na Discordzie</discord> lub <github>zgłosić problem na GitHub</github>.",
-  "85a082de1b": "Odśwież stronę, aby pobrać najnowszą wersję tldraw.",
-  "86353d2c41": "Dodano pliki {total} .tldr.",
-  "86c66437fd": "Zmień nazwę pliku",
-  "8b1946f965": "Aby kontynuować edycję, skopiuj pokój do swoich plików.",
-  "8eb2c00e96": "Udostępniono Tobie",
-  "8ff3d0a705": "Ograniczona szybkość",
-  "902b0d55fd": "Błąd",
-  "904a830405": "Zmień nazwę",
-  "91e49bb0eb": "Kopiuj do moich plików",
-  "96165d6df5": "W tym miesiącu",
-  "9914a0ce04": "Jasny",
-  "9bef626805": "Usuń plik",
-  "9c258b8f88": "Ten anonimowy pokój wieloosobowy tldraw jest teraz tylko do odczytu. Aby kontynuować edycję, zaloguj się i skopiuj go do swoich plików.",
-  "9ceb927baa": "Opublikuj ten plik",
-  "9e076f5885": "Nie znaleziono",
-  "9e93c98d88": "Zrezygnuj",
-  "a0da245992": "Eksportuj zawartość jako plik .tldr: Wybierz „Pobierz” w menu u góry po lewej stronie.",
-  "a104439641": "Wypełnienie",
-  "a18366b217": "Ciemny",
-  "a1c915578c": "Szukany plik nie istnieje.",
-  "a239905023": "Eksportuj obraz",
-  "a3debabee7": "Polityka plików cookie",
-  "a4d3b161ce": "Składać",
-  "a6cc403d56": "Każda osoba mająca link",
-  "a768caa988": "Analityka",
-  "a9ded1e5ce": "Tło",
-  "ab0df9ba36": "Osiągnięto limit plików",
-  "af3dc88931": "Ostatnio opublikowano <date></date>",
-  "b028909917": "Użytkownik gość",
-  "b6d4223e60": "Zaloguj się",
-  "b758336699": "Kopiuj link",
-  "bb792693e2": "Odepnij",
-  "bbbcefd7ce": "{total, plural, one {Przesyłanie pliku .tldr…} few {} many {} other {Przesyłanie {uploaded} z {total} plików .tldr…}}",
-  "bc88b0e89e": "Udostępniono przez {ownerName}",
-  "bcb62136a3": "Prześlij pliki .tldr",
-  "c2276c9127": "Dowiedz się więcej o udostępnianiu.",
-  "c303bd1095": "Nie można opublikować pliku.",
-  "c4b39a1cc3": "Niezbędne pliki cookie",
-  "c655b27b1e": "i18n: Długi ciąg",
-  "c6a00f137b": "Zaproś",
-  "c87aacf567": "Wyloguj się",
-  "cceaefbc20": "Udostępnij ten plik",
-  "cd15a75c26": "SVG",
-  "cea291e45e": "Dowiedz się więcej o publikowaniu.",
-  "d3d2e61733": "Zamknij",
-  "d4bbf74f3e": "Przełącz pasek boczny",
-  "d721757161": "Temat",
-  "d876a9fe1a": "Spróbuj ponownie",
-  "d9100f3e10": "Kliknij tutaj, aby zobaczyć zawartość",
-  "dbbebf3c03": "Tylko z zaproszeniem",
-  "dfdb78a4e4": "Oznaczenia debugowania aplikacji",
-  "e2ae80a510": "Podsumowanie prawne",
-  "e404559826": "Warunki korzystania z usługi",
-  "e78e14c5f1": "Pinezka",
-  "ea4788705e": "Anuluj",
-  "ebfe9ce86e": "Wczoraj",
-  "ec59b960ea": "Maksymalna liczba aktywnych współpracowników dla tego pliku została osiągnięta.",
-  "ec611e9a08": "Menu konta",
-  "ed53713239": "i18n: akcentowany",
-  "ed75712b0e": "Duplikat",
-  "ede55d955f": "Aby dowiedzieć się więcej, przeczytaj naszą <a>politykę plików cookie</a>.",
-  "f09b16bc5f": "Używamy plików cookie, aby umożliwić Ci pozostanie zalogowanym, synchronizację plików i zbieranie danych analitycznych, które pomagają nam w ulepszaniu tldraw.",
-  "f0e8bff6f9": "Ustawienia użytkownika",
-  "f2569594b2": "Używamy tych plików cookie, aby zapisać Twoje pliki i ustawienia.",
-  "f2a6c498fb": "Usuń",
-  "f43fb62093": "Powrót do tldraw.",
-  "f4f70727dc": "Ustawienia",
-  "fb15c53f22": "Oglądający",
-  "fd1be3efcf": "Czy na pewno chcesz usunąć ten plik?",
-  "fed5ec05eb": "Skopiowany link",
-  "ffcd73e997": "Importuj plik…"
->>>>>>> 7d95a2ea
 }