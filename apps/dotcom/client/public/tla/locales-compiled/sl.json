{
<<<<<<< HEAD
  "0095a9fa74": [
    {
      "type": 0,
      "value": "Izvozi"
    }
  ],
  "03b3e13197": [
    {
      "type": 0,
      "value": "Povlecite datoteko v stransko vrstico na tej strani. Ali pa v uporabniškem meniju izberite možnost 'Uvozi datoteko'."
    }
  ],
  "043973ec1f": [
    {
      "type": 0,
      "value": "Še vedno imate težave? "
    },
    {
      "type": 1,
      "value": "GetHelpLink"
    }
  ],
  "05596b840b": [
    {
      "type": 0,
      "value": "Odpri tldraw."
    }
  ],
  "06b9281e39": [
    {
      "type": 0,
      "value": "Auto"
    }
  ],
  "07dbd11b21": [
    {
      "type": 0,
      "value": "Datoteka brez naslova"
    }
  ],
  "08331c1710": [
    {
      "type": 0,
      "value": "Omejitev stopnje je presežena, poskusite znova pozneje."
    }
  ],
  "08bd40c754": [
    {
      "type": 0,
      "value": "Račun"
    }
  ],
  "0b27918290": [
    {
      "type": 0,
      "value": "Datoteka"
    }
  ],
  "0b9a4cde72": [
    {
      "type": 0,
      "value": "Meni datoteke"
    }
  ],
  "0d1f2bb523": [
    {
      "type": 0,
      "value": "Pošlji povratne informacije"
    }
  ],
  "110a4b01be": [
    {
      "type": 0,
      "value": "Objavi"
    }
  ],
  "13ddd375ad": [
    {
      "type": 0,
      "value": "Izvozi kot"
    }
  ],
  "181b90f889": [
    {
      "type": 0,
      "value": "Ustvari datoteko"
    }
  ],
  "1da2e8106b": [
    {
      "type": 0,
      "value": "Prišlo je do nepričakovane napake."
    }
  ],
  "1dd1c5fb7f": [
    {
      "type": 0,
      "value": "Danes"
    }
  ],
  "250ddea65c": [
    {
      "type": 0,
      "value": "O tldrawu"
    }
  ],
  "299cb00a7a": [
    {
      "type": 0,
      "value": "Nalaganje ni uspelo"
    }
  ],
  "31246941ad": [
    {
      "type": 0,
      "value": "Za ogled te datoteke se morate prijaviti."
    }
  ],
  "31418ce4ad": [
    {
      "type": 0,
      "value": "i18n: Oznaka manjka"
    }
  ],
  "335defdafe": [
    {
      "type": 0,
      "value": "Poskusite osvežiti stran."
    }
  ],
  "344a7f427f": [
    {
      "type": 0,
      "value": "Urednik"
    }
  ],
  "3bd1b98dbd": [
    {
      "type": 0,
      "value": "Ni mogoče objaviti sprememb."
    }
  ],
  "3c5e891bff": [
    {
      "type": 0,
      "value": "Pripeto"
    }
  ],
  "3d0238bf16": [
    {
      "type": 0,
      "value": "Sprejmi vse"
    }
  ],
  "42e53c47c1": [
    {
      "type": 0,
      "value": "Za dostop zaprosite lastnika."
    }
  ],
  "44db318ee5": [
    {
      "type": 0,
      "value": "Poiščite pomoč pri Discordu"
    }
  ],
  "46137245cd": [
    {
      "type": 0,
      "value": "Hvala, ker nam pomagate izboljšati tldraw!"
    }
  ],
  "47839e47a5": [
    {
      "type": 0,
      "value": "tldraw"
    }
  ],
  "4908687e50": [
    {
      "type": 0,
      "value": "Ali ste prepričani, da želite pozabiti to datoteko?"
    }
  ],
  "4d0d3ddec9": [
    {
      "type": 0,
      "value": "To spletno mesto uporablja piškotke za delovanje aplikacije in zbiranje analitičnih podatkov."
    }
  ],
  "4d1c8263ba": [
    {
      "type": 0,
      "value": "Ponovno naloži"
    }
  ],
  "50db1b7e1e": [
    {
      "type": 0,
      "value": "Ni mogoče preklicati objave datoteke."
    }
  ],
  "517bb809d9": [
    {
      "type": 0,
      "value": "Meni strani"
    }
  ],
  "54286b1d01": [
    {
      "type": 0,
      "value": "Dosežena je omejitev sodelavcev"
    }
  ],
  "54d240fa41": [
    {
      "type": 0,
      "value": "Prosim, upočasnite."
    }
  ],
  "554a05155c": [
    {
      "type": 0,
      "value": "Še vedno imate težave? "
    },
    {
      "children": [
        {
          "type": 0,
          "value": "Prijavite težavo"
        }
      ],
      "type": 8,
      "value": "a"
    }
  ],
  "55505ba281": [
    {
      "type": 0,
      "value": "PNG"
    }
  ],
  "5677e381d2": [
    {
      "type": 0,
      "value": "Za izboljšanje spletnega mesta tldraw uporabljamo analitične piškotke."
    }
  ],
  "56c34c6410": [
    {
      "type": 0,
      "value": "Politika zasebnosti"
    }
  ],
  "5a95a425f7": [
    {
      "type": 0,
      "value": "Deli"
    }
  ],
  "5bec508475": [
    {
      "type": 0,
      "value": "Zaznan je bil star brskalnik. Za uporabo te aplikacije posodobite brskalnik."
    }
  ],
  "5d26ae7550": [
    {
      "type": 0,
      "value": "Nekatere vsebine, ki ste jo ustvarili, preden ste se prijavili, nismo uspeli naložiti."
    }
  ],
  "5f3c333678": [
    {
      "type": 0,
      "value": "Povratne informacije so poslane"
    }
  ],
  "5fb63579fc": [
    {
      "type": 0,
      "value": "Kopiraj"
    }
  ],
  "61057a0c84": [
    {
      "type": 0,
      "value": "Kasneje"
    }
  ],
  "625fd29749": [
    {
      "type": 0,
      "value": "Starejši"
    }
  ],
  "6609dd239e": [
    {
      "type": 0,
      "value": "Nekaj je šlo narobe"
    }
  ],
  "6637a98151": [
    {
      "type": 0,
      "value": "Na voljo je nova različica tldraw. Za nadaljevanje znova naložite stran."
    }
  ],
  "6a26f54883": [
    {
      "type": 0,
      "value": "Pomoč"
    }
  ],
  "6dc0836c1b": [
    {
      "type": 0,
      "value": "Nimate potrebnih dovoljenj za izvedbo tega dejanja."
    }
  ],
  "6dfc62f621": [
    {
      "type": 0,
      "value": "Za ročni uvoz vsebine sledite tem korakom:"
    }
  ],
  "70a6facb9d": [
    {
      "type": 0,
      "value": "Ta teden"
    }
  ],
  "71a29b007b": [
    {
      "type": 0,
      "value": "Imate hrošča, težavo ali idejo za tldraw? Sporočite nam!"
    }
  ],
  "73ab799383": [
    {
      "type": 0,
      "value": "Ta različica tldraw ni več podprta."
    }
  ],
  "7408cf0d7b": [
    {
      "type": 0,
      "value": "Ponovno naložite stran"
    }
  ],
  "752b79f137": [
    {
      "type": 0,
      "value": "Dosegli ste največje število datotek. Preden ustvarite nove, morate izbrisati stare datoteke."
    }
  ],
  "7573b8110a": [
    {
      "type": 0,
      "value": "Ni dostopa"
    }
  ],
  "761e93ede9": [
    {
      "type": 0,
      "value": "Upravljanje piškotkov"
    }
  ],
  "764671e008": [
    {
      "type": 0,
      "value": "Klepetajte z nami na Discordu"
    }
  ],
  "7697920637": [
    {
      "type": 0,
      "value": "Ponovno naložite"
    }
  ],
  "777f9e90cf": [
    {
      "type": 0,
      "value": "Neveljavna zahteva."
    }
  ],
  "797799f35e": [
    {
      "type": 0,
      "value": "Predložite težavo na GitHub"
    }
  ],
  "7b1329f5ca": [
    {
      "type": 0,
      "value": "Uporabniški priročnik"
    }
  ],
  "7be10fc592": [
    {
      "type": 0,
      "value": "Obnovi različico"
    }
  ],
  "7cb5f8b4a5": [
    {
      "type": 0,
      "value": "Pozabi"
    }
  ],
  "7daeced9ff": [
    {
      "type": 0,
      "value": "Objavi spremembe"
    }
  ],
  "7fcdcc6455": [
    {
      "type": 0,
      "value": "Pozabi datoteko"
    }
  ],
  "801ab24683": [
    {
      "type": 0,
      "value": "Prenesi"
    }
  ],
  "815e116a2e": [
    {
      "type": 0,
      "value": "Imate hrošča, težavo ali idejo za tldraw? Sporočite nam! Izpolnite ta obrazec in po potrebi se vam bomo oglasili po e-pošti. Lahko pa tudi "
    },
    {
      "children": [
        {
          "type": 0,
          "value": "klepetate z nami na Discordu"
        }
      ],
      "type": 8,
      "value": "discord"
    },
    {
      "type": 0,
      "value": " ali "
    },
    {
      "children": [
        {
          "type": 0,
          "value": "oddate težavo na GitHubu"
        }
      ],
      "type": 8,
      "value": "github"
    },
    {
      "type": 0,
      "value": "."
    }
  ],
  "85a082de1b": [
    {
      "type": 0,
      "value": "Prosimo, osvežite stran, da dobite najnovejšo različico tldraw."
    }
  ],
  "86353d2c41": [
    {
      "type": 0,
      "value": "Dodane "
    },
    {
      "type": 1,
      "value": "total"
    },
    {
      "type": 0,
      "value": " datoteke .tldr."
    }
  ],
  "86c66437fd": [
    {
      "type": 0,
      "value": "Preimenuj datoteko"
    }
  ],
  "8eb2c00e96": [
    {
      "type": 0,
      "value": "V skupni rabi z vami"
    }
  ],
  "8ff3d0a705": [
    {
      "type": 0,
      "value": "Omejili smo število akcij"
    }
  ],
  "902b0d55fd": [
    {
      "type": 0,
      "value": "Napaka"
    }
  ],
  "904a830405": [
    {
      "type": 0,
      "value": "Preimenuj"
    }
  ],
  "91e49bb0eb": [
    {
      "type": 0,
      "value": "Kopiraj v moje datoteke"
    }
  ],
  "96165d6df5": [
    {
      "type": 0,
      "value": "Ta mesec"
    }
  ],
  "9914a0ce04": [
    {
      "type": 0,
      "value": "Svetlo"
    }
  ],
  "9bef626805": [
    {
      "type": 0,
      "value": "Izbriši datoteko"
    }
  ],
  "9ceb927baa": [
    {
      "type": 0,
      "value": "Objavite to datoteko"
    }
  ],
  "9e076f5885": [
    {
      "type": 0,
      "value": "Ni najdeno"
    }
  ],
  "9e93c98d88": [
    {
      "type": 0,
      "value": "Odjavi se"
    }
  ],
  "a0da245992": [
    {
      "type": 0,
      "value": "Izvozite vsebino kot datoteko .tldr: V zgornjem levem meniju izberite »Prenesi«."
    }
  ],
  "a104439641": [
    {
      "type": 0,
      "value": "Obroba"
    }
  ],
  "a18366b217": [
    {
      "type": 0,
      "value": "Temno"
    }
  ],
  "a1c915578c": [
    {
      "type": 0,
      "value": "Datoteka, ki jo iščete, ne obstaja."
    }
  ],
  "a239905023": [
    {
      "type": 0,
      "value": "Izvozi sliko"
    }
  ],
  "a3debabee7": [
    {
      "type": 0,
      "value": "Politika piškotkov"
    }
  ],
  "a4d3b161ce": [
    {
      "type": 0,
      "value": "Predloži"
    }
  ],
  "a6cc403d56": [
    {
      "type": 0,
      "value": "Vsak s povezavo"
    }
  ],
  "a768caa988": [
    {
      "type": 0,
      "value": "analitika"
    }
  ],
  "a9ded1e5ce": [
    {
      "type": 0,
      "value": "Ozadje"
    }
  ],
  "ab0df9ba36": [
    {
      "type": 0,
      "value": "Dosežena je omejitev datotek"
    }
  ],
  "af3dc88931": [
    {
      "type": 0,
      "value": "Nazadnje objavljeno "
    },
    {
      "children": [
      ],
      "type": 8,
      "value": "date"
    }
  ],
  "b028909917": [
    {
      "type": 0,
      "value": "Gostujoči uporabnik"
    }
  ],
  "b6d4223e60": [
    {
      "type": 0,
      "value": "Prijava"
    }
  ],
  "b758336699": [
    {
      "type": 0,
      "value": "Kopiraj povezavo"
    }
  ],
  "bb792693e2": [
    {
      "type": 0,
      "value": "Odpni"
    }
  ],
  "bbbcefd7ce": [
    {
      "offset": 0,
      "options": {
        "few": {
          "value": [
          ]
        },
        "one": {
          "value": [
            {
              "type": 0,
              "value": "Nalaganje datoteke .tldr …"
            }
          ]
        },
        "other": {
          "value": [
            {
              "type": 0,
              "value": "Nalaganje "
            },
            {
              "type": 1,
              "value": "uploaded"
            },
            {
              "type": 0,
              "value": " od "
            },
            {
              "type": 1,
              "value": "total"
            },
            {
              "type": 0,
              "value": " datotek .tldr …"
            }
          ]
        },
        "two": {
          "value": [
          ]
        }
      },
      "pluralType": "cardinal",
      "type": 6,
      "value": "total"
    }
  ],
  "bc88b0e89e": [
    {
      "type": 0,
      "value": "Delil "
    },
    {
      "type": 1,
      "value": "ownerName"
    }
  ],
  "bcb62136a3": [
    {
      "type": 0,
      "value": "Naložite datoteke .tldr"
    }
  ],
  "c2276c9127": [
    {
      "type": 0,
      "value": "Preberite več o skupni rabi."
    }
  ],
  "c303bd1095": [
    {
      "type": 0,
      "value": "Datoteke ni mogoče objaviti."
    }
  ],
  "c4b39a1cc3": [
    {
      "type": 0,
      "value": "Bistveni piškotki"
    }
  ],
  "c655b27b1e": [
    {
      "type": 0,
      "value": "i18n: dolg niz"
    }
  ],
  "c6a00f137b": [
    {
      "type": 0,
      "value": "Povabi"
    }
  ],
  "c87aacf567": [
    {
      "type": 0,
      "value": "Odjava"
    }
  ],
  "cbef7ba103": [
    {
      "type": 0,
      "value": "Ta soba bo kmalu samo za branje"
    }
  ],
  "cceaefbc20": [
    {
      "type": 0,
      "value": "Delite to datoteko"
    }
  ],
  "cd15a75c26": [
    {
      "type": 0,
      "value": "SVG"
    }
  ],
  "cea291e45e": [
    {
      "type": 0,
      "value": "Preberite več o objavljanju."
    }
  ],
  "d3d2e61733": [
    {
      "type": 0,
      "value": "Zapri"
    }
  ],
  "d4bbf74f3e": [
    {
      "type": 0,
      "value": "Preklopi stransko vrstico"
    }
  ],
  "d721757161": [
    {
      "type": 0,
      "value": "Tema"
    }
  ],
  "d876a9fe1a": [
    {
      "type": 0,
      "value": "Poskusi znova"
    }
  ],
  "d9100f3e10": [
    {
      "type": 0,
      "value": "Za ogled vsebine pojdite sem"
    }
  ],
  "dbbebf3c03": [
    {
      "type": 0,
      "value": "Samo povabljeni"
    }
  ],
  "dfdb78a4e4": [
    {
      "type": 0,
      "value": "Zastavice za odpravljanje napak v aplikaciji"
    }
  ],
  "e2ae80a510": [
    {
      "type": 0,
      "value": "Pravni povzetek"
    }
  ],
  "e404559826": [
    {
      "type": 0,
      "value": "Pogoji storitve"
    }
  ],
  "e78e14c5f1": [
    {
      "type": 0,
      "value": "Pin"
    }
  ],
  "ea2301d01c": [
    {
      "type": 0,
      "value": "Po 1. juliju 2025 bo ta anonimna soba za več igralcev tldraw postala samo za branje. Če želite v prihodnje nadaljevati z urejanjem, se prijavite in jo kopirajte v svoje datoteke."
    }
  ],
  "ea4788705e": [
    {
      "type": 0,
      "value": "Prekliči"
    }
  ],
  "ebfe9ce86e": [
    {
      "type": 0,
      "value": "Včeraj"
    }
  ],
  "ec59b960ea": [
    {
      "type": 0,
      "value": "Ta datoteka je dosegla največje dovoljeno število aktivnih sodelavcev."
    }
  ],
  "ec611e9a08": [
    {
      "type": 0,
      "value": "Meni računa"
    }
  ],
  "ed53713239": [
    {
      "type": 0,
      "value": "i18n: Naglašeno"
    }
  ],
  "ed75712b0e": [
    {
      "type": 0,
      "value": "Podvoji"
    }
  ],
  "ede55d955f": [
    {
      "type": 0,
      "value": "Za več informacij preberite našo "
    },
    {
      "children": [
        {
          "type": 0,
          "value": "pravilnik o piškotkih"
        }
      ],
      "type": 8,
      "value": "a"
    },
    {
      "type": 0,
      "value": "."
    }
  ],
  "f09b16bc5f": [
    {
      "type": 0,
      "value": "Piškotke uporabljamo za ohranjanje vaše prijave, sinhronizacijo datotek in zbiranje analitičnih podatkov, ki nam pomagajo izboljšati tldraw."
    }
  ],
  "f0e8bff6f9": [
    {
      "type": 0,
      "value": "Uporabniške nastavitve"
    }
  ],
  "f2569594b2": [
    {
      "type": 0,
      "value": "Te piškotke uporabljamo za shranjevanje vaših datotek in nastavitev."
    }
  ],
  "f2a6c498fb": [
    {
      "type": 0,
      "value": "Izbriši"
    }
  ],
  "f43fb62093": [
    {
      "type": 0,
      "value": "Nazaj na tldraw."
    }
  ],
  "f4f70727dc": [
    {
      "type": 0,
      "value": "Nastavitve"
    }
  ],
  "fb15c53f22": [
    {
      "type": 0,
      "value": "Gledalec"
    }
  ],
  "fd1be3efcf": [
    {
      "type": 0,
      "value": "Ali ste prepričani, da želite izbrisati to datoteko?"
    }
  ],
  "fed5ec05eb": [
    {
      "type": 0,
      "value": "Povezava kopirana"
    }
  ],
  "ffcd73e997": [
    {
      "type": 0,
      "value": "Uvozi datoteko …"
    }
  ]
=======
  "0095a9fa74": "Izvozi",
  "03b3e13197": "Povlecite datoteko v stransko vrstico na tej strani. Ali pa v uporabniškem meniju izberite možnost 'Uvozi datoteko'.",
  "043973ec1f": "Še vedno imate težave? {GetHelpLink}",
  "05596b840b": "Odpri tldraw.",
  "06b9281e39": "Auto",
  "07dbd11b21": "Datoteka brez naslova",
  "08331c1710": "Omejitev stopnje je presežena, poskusite znova pozneje.",
  "08bd40c754": "Račun",
  "0b27918290": "Datoteka",
  "0b9a4cde72": "Meni datoteke",
  "0d1f2bb523": "Pošlji povratne informacije",
  "110a4b01be": "Objavi",
  "13ddd375ad": "Izvozi kot",
  "181b90f889": "Ustvari datoteko",
  "1da2e8106b": "Prišlo je do nepričakovane napake.",
  "1dd1c5fb7f": "Danes",
  "250ddea65c": "O tldrawu",
  "299cb00a7a": "Nalaganje ni uspelo",
  "31246941ad": "Za ogled te datoteke se morate prijaviti.",
  "31418ce4ad": "i18n: Oznaka manjka",
  "335defdafe": "Poskusite osvežiti stran.",
  "344a7f427f": "Urednik",
  "3bd1b98dbd": "Ni mogoče objaviti sprememb.",
  "3c5e891bff": "Pripeto",
  "3d0238bf16": "Sprejmi vse",
  "42e53c47c1": "Za dostop zaprosite lastnika.",
  "44db318ee5": "Poiščite pomoč pri Discordu",
  "46137245cd": "Hvala, ker nam pomagate izboljšati tldraw!",
  "47839e47a5": "tldraw",
  "4908687e50": "Ali ste prepričani, da želite pozabiti to datoteko?",
  "4d0d3ddec9": "To spletno mesto uporablja piškotke za delovanje aplikacije in zbiranje analitičnih podatkov.",
  "4d1c8263ba": "Ponovno naloži",
  "50db1b7e1e": "Ni mogoče preklicati objave datoteke.",
  "517bb809d9": "Meni strani",
  "54286b1d01": "Dosežena je omejitev sodelavcev",
  "54d240fa41": "Prosim, upočasnite.",
  "554a05155c": "Še vedno imate težave? <a>Prijavite težavo</a>",
  "55505ba281": "PNG",
  "5677e381d2": "Za izboljšanje spletnega mesta tldraw uporabljamo analitične piškotke.",
  "56c34c6410": "Politika zasebnosti",
  "5a95a425f7": "Deli",
  "5bcc12ace8": "Ta soba je zdaj samo za branje",
  "5bec508475": "Zaznan je bil star brskalnik. Za uporabo te aplikacije posodobite brskalnik.",
  "5d26ae7550": "Nekatere vsebine, ki ste jo ustvarili, preden ste se prijavili, nismo uspeli naložiti.",
  "5f3c333678": "Povratne informacije so poslane",
  "5fb63579fc": "Kopiraj",
  "61057a0c84": "Kasneje",
  "625fd29749": "Starejši",
  "6609dd239e": "Nekaj je šlo narobe",
  "6637a98151": "Na voljo je nova različica tldraw. Za nadaljevanje znova naložite stran.",
  "6a26f54883": "Pomoč",
  "6dc0836c1b": "Nimate potrebnih dovoljenj za izvedbo tega dejanja.",
  "6dfc62f621": "Za ročni uvoz vsebine sledite tem korakom:",
  "70a6facb9d": "Ta teden",
  "71a29b007b": "Imate hrošča, težavo ali idejo za tldraw? Sporočite nam!",
  "73ab799383": "Ta različica tldraw ni več podprta.",
  "7408cf0d7b": "Ponovno naložite stran",
  "752b79f137": "Dosegli ste največje število datotek. Preden ustvarite nove, morate izbrisati stare datoteke.",
  "7573b8110a": "Ni dostopa",
  "761e93ede9": "Upravljanje piškotkov",
  "764671e008": "Klepetajte z nami na Discordu",
  "7697920637": "Ponovno naložite",
  "777f9e90cf": "Neveljavna zahteva.",
  "797799f35e": "Predložite težavo na GitHub",
  "7b1329f5ca": "Uporabniški priročnik",
  "7be10fc592": "Obnovi različico",
  "7cb5f8b4a5": "Pozabi",
  "7daeced9ff": "Objavi spremembe",
  "7fcdcc6455": "Pozabi datoteko",
  "801ab24683": "Prenesi",
  "815e116a2e": "Imate hrošča, težavo ali idejo za tldraw? Sporočite nam! Izpolnite ta obrazec in po potrebi se vam bomo oglasili po e-pošti. Lahko pa tudi <discord>klepetate z nami na Discordu</discord> ali <github>oddate težavo na GitHubu</github>.",
  "85a082de1b": "Prosimo, osvežite stran, da dobite najnovejšo različico tldraw.",
  "86353d2c41": "Dodane {total} datoteke .tldr.",
  "86c66437fd": "Preimenuj datoteko",
  "8b1946f965": "Za nadaljevanje urejanja kopirajte sobo v svoje datoteke.",
  "8eb2c00e96": "V skupni rabi z vami",
  "8ff3d0a705": "Omejili smo število akcij",
  "902b0d55fd": "Napaka",
  "904a830405": "Preimenuj",
  "91e49bb0eb": "Kopiraj v moje datoteke",
  "96165d6df5": "Ta mesec",
  "9914a0ce04": "Svetlo",
  "9bef626805": "Izbriši datoteko",
  "9c258b8f88": "Ta anonimna soba za več igralcev tldraw je zdaj samo za branje. Če želite nadaljevati z urejanjem, se prijavite in jo kopirajte v svoje datoteke.",
  "9ceb927baa": "Objavite to datoteko",
  "9e076f5885": "Ni najdeno",
  "9e93c98d88": "Odjavi se",
  "a0da245992": "Izvozite vsebino kot datoteko .tldr: V zgornjem levem meniju izberite »Prenesi«.",
  "a104439641": "Obroba",
  "a18366b217": "Temno",
  "a1c915578c": "Datoteka, ki jo iščete, ne obstaja.",
  "a239905023": "Izvozi sliko",
  "a3debabee7": "Politika piškotkov",
  "a4d3b161ce": "Predloži",
  "a6cc403d56": "Vsak s povezavo",
  "a768caa988": "analitika",
  "a9ded1e5ce": "Ozadje",
  "ab0df9ba36": "Dosežena je omejitev datotek",
  "af3dc88931": "Nazadnje objavljeno <date></date>",
  "b028909917": "Gostujoči uporabnik",
  "b6d4223e60": "Prijava",
  "b758336699": "Kopiraj povezavo",
  "bb792693e2": "Odpni",
  "bbbcefd7ce": "{total, plural, one {Nalaganje datoteke .tldr …} two {} few {} other {Nalaganje {uploaded} od {total} datotek .tldr …}}",
  "bc88b0e89e": "Delil {ownerName}",
  "bcb62136a3": "Naložite datoteke .tldr",
  "c2276c9127": "Preberite več o skupni rabi.",
  "c303bd1095": "Datoteke ni mogoče objaviti.",
  "c4b39a1cc3": "Bistveni piškotki",
  "c655b27b1e": "i18n: dolg niz",
  "c6a00f137b": "Povabi",
  "c87aacf567": "Odjava",
  "cceaefbc20": "Delite to datoteko",
  "cd15a75c26": "SVG",
  "cea291e45e": "Preberite več o objavljanju.",
  "d3d2e61733": "Zapri",
  "d4bbf74f3e": "Preklopi stransko vrstico",
  "d721757161": "Tema",
  "d876a9fe1a": "Poskusi znova",
  "d9100f3e10": "Za ogled vsebine pojdite sem",
  "dbbebf3c03": "Samo povabljeni",
  "dfdb78a4e4": "Zastavice za odpravljanje napak v aplikaciji",
  "e2ae80a510": "Pravni povzetek",
  "e404559826": "Pogoji storitve",
  "e78e14c5f1": "Pin",
  "ea4788705e": "Prekliči",
  "ebfe9ce86e": "Včeraj",
  "ec59b960ea": "Ta datoteka je dosegla največje dovoljeno število aktivnih sodelavcev.",
  "ec611e9a08": "Meni računa",
  "ed53713239": "i18n: Naglašeno",
  "ed75712b0e": "Podvoji",
  "ede55d955f": "Za več informacij preberite našo <a>pravilnik o piškotkih</a>.",
  "f09b16bc5f": "Piškotke uporabljamo za ohranjanje vaše prijave, sinhronizacijo datotek in zbiranje analitičnih podatkov, ki nam pomagajo izboljšati tldraw.",
  "f0e8bff6f9": "Uporabniške nastavitve",
  "f2569594b2": "Te piškotke uporabljamo za shranjevanje vaših datotek in nastavitev.",
  "f2a6c498fb": "Izbriši",
  "f43fb62093": "Nazaj na tldraw.",
  "f4f70727dc": "Nastavitve",
  "fb15c53f22": "Gledalec",
  "fd1be3efcf": "Ali ste prepričani, da želite izbrisati to datoteko?",
  "fed5ec05eb": "Povezava kopirana",
  "ffcd73e997": "Uvozi datoteko …"
>>>>>>> 7d95a2ea
}<|MERGE_RESOLUTION|>--- conflicted
+++ resolved
@@ -1,5 +1,4 @@
 {
-<<<<<<< HEAD
   "0095a9fa74": [
     {
       "type": 0,
@@ -260,6 +259,12 @@
       "value": "Deli"
     }
   ],
+  "5bcc12ace8": [
+    {
+      "type": 0,
+      "value": "Ta soba je zdaj samo za branje"
+    }
+  ],
   "5bec508475": [
     {
       "type": 0,
@@ -488,6 +493,12 @@
       "value": "Preimenuj datoteko"
     }
   ],
+  "8b1946f965": [
+    {
+      "type": 0,
+      "value": "Za nadaljevanje urejanja kopirajte sobo v svoje datoteke."
+    }
+  ],
   "8eb2c00e96": [
     {
       "type": 0,
@@ -534,6 +545,12 @@
     {
       "type": 0,
       "value": "Izbriši datoteko"
+    }
+  ],
+  "9c258b8f88": [
+    {
+      "type": 0,
+      "value": "Ta anonimna soba za več igralcev tldraw je zdaj samo za branje. Če želite nadaljevati z urejanjem, se prijavite in jo kopirajte v svoje datoteke."
     }
   ],
   "9ceb927baa": [
@@ -758,12 +775,6 @@
       "value": "Odjava"
     }
   ],
-  "cbef7ba103": [
-    {
-      "type": 0,
-      "value": "Ta soba bo kmalu samo za branje"
-    }
-  ],
   "cceaefbc20": [
     {
       "type": 0,
@@ -840,12 +851,6 @@
     {
       "type": 0,
       "value": "Pin"
-    }
-  ],
-  "ea2301d01c": [
-    {
-      "type": 0,
-      "value": "Po 1. juliju 2025 bo ta anonimna soba za več igralcev tldraw postala samo za branje. Če želite v prihodnje nadaljevati z urejanjem, se prijavite in jo kopirajte v svoje datoteke."
     }
   ],
   "ea4788705e": [
@@ -964,148 +969,4 @@
       "value": "Uvozi datoteko …"
     }
   ]
-=======
-  "0095a9fa74": "Izvozi",
-  "03b3e13197": "Povlecite datoteko v stransko vrstico na tej strani. Ali pa v uporabniškem meniju izberite možnost 'Uvozi datoteko'.",
-  "043973ec1f": "Še vedno imate težave? {GetHelpLink}",
-  "05596b840b": "Odpri tldraw.",
-  "06b9281e39": "Auto",
-  "07dbd11b21": "Datoteka brez naslova",
-  "08331c1710": "Omejitev stopnje je presežena, poskusite znova pozneje.",
-  "08bd40c754": "Račun",
-  "0b27918290": "Datoteka",
-  "0b9a4cde72": "Meni datoteke",
-  "0d1f2bb523": "Pošlji povratne informacije",
-  "110a4b01be": "Objavi",
-  "13ddd375ad": "Izvozi kot",
-  "181b90f889": "Ustvari datoteko",
-  "1da2e8106b": "Prišlo je do nepričakovane napake.",
-  "1dd1c5fb7f": "Danes",
-  "250ddea65c": "O tldrawu",
-  "299cb00a7a": "Nalaganje ni uspelo",
-  "31246941ad": "Za ogled te datoteke se morate prijaviti.",
-  "31418ce4ad": "i18n: Oznaka manjka",
-  "335defdafe": "Poskusite osvežiti stran.",
-  "344a7f427f": "Urednik",
-  "3bd1b98dbd": "Ni mogoče objaviti sprememb.",
-  "3c5e891bff": "Pripeto",
-  "3d0238bf16": "Sprejmi vse",
-  "42e53c47c1": "Za dostop zaprosite lastnika.",
-  "44db318ee5": "Poiščite pomoč pri Discordu",
-  "46137245cd": "Hvala, ker nam pomagate izboljšati tldraw!",
-  "47839e47a5": "tldraw",
-  "4908687e50": "Ali ste prepričani, da želite pozabiti to datoteko?",
-  "4d0d3ddec9": "To spletno mesto uporablja piškotke za delovanje aplikacije in zbiranje analitičnih podatkov.",
-  "4d1c8263ba": "Ponovno naloži",
-  "50db1b7e1e": "Ni mogoče preklicati objave datoteke.",
-  "517bb809d9": "Meni strani",
-  "54286b1d01": "Dosežena je omejitev sodelavcev",
-  "54d240fa41": "Prosim, upočasnite.",
-  "554a05155c": "Še vedno imate težave? <a>Prijavite težavo</a>",
-  "55505ba281": "PNG",
-  "5677e381d2": "Za izboljšanje spletnega mesta tldraw uporabljamo analitične piškotke.",
-  "56c34c6410": "Politika zasebnosti",
-  "5a95a425f7": "Deli",
-  "5bcc12ace8": "Ta soba je zdaj samo za branje",
-  "5bec508475": "Zaznan je bil star brskalnik. Za uporabo te aplikacije posodobite brskalnik.",
-  "5d26ae7550": "Nekatere vsebine, ki ste jo ustvarili, preden ste se prijavili, nismo uspeli naložiti.",
-  "5f3c333678": "Povratne informacije so poslane",
-  "5fb63579fc": "Kopiraj",
-  "61057a0c84": "Kasneje",
-  "625fd29749": "Starejši",
-  "6609dd239e": "Nekaj je šlo narobe",
-  "6637a98151": "Na voljo je nova različica tldraw. Za nadaljevanje znova naložite stran.",
-  "6a26f54883": "Pomoč",
-  "6dc0836c1b": "Nimate potrebnih dovoljenj za izvedbo tega dejanja.",
-  "6dfc62f621": "Za ročni uvoz vsebine sledite tem korakom:",
-  "70a6facb9d": "Ta teden",
-  "71a29b007b": "Imate hrošča, težavo ali idejo za tldraw? Sporočite nam!",
-  "73ab799383": "Ta različica tldraw ni več podprta.",
-  "7408cf0d7b": "Ponovno naložite stran",
-  "752b79f137": "Dosegli ste največje število datotek. Preden ustvarite nove, morate izbrisati stare datoteke.",
-  "7573b8110a": "Ni dostopa",
-  "761e93ede9": "Upravljanje piškotkov",
-  "764671e008": "Klepetajte z nami na Discordu",
-  "7697920637": "Ponovno naložite",
-  "777f9e90cf": "Neveljavna zahteva.",
-  "797799f35e": "Predložite težavo na GitHub",
-  "7b1329f5ca": "Uporabniški priročnik",
-  "7be10fc592": "Obnovi različico",
-  "7cb5f8b4a5": "Pozabi",
-  "7daeced9ff": "Objavi spremembe",
-  "7fcdcc6455": "Pozabi datoteko",
-  "801ab24683": "Prenesi",
-  "815e116a2e": "Imate hrošča, težavo ali idejo za tldraw? Sporočite nam! Izpolnite ta obrazec in po potrebi se vam bomo oglasili po e-pošti. Lahko pa tudi <discord>klepetate z nami na Discordu</discord> ali <github>oddate težavo na GitHubu</github>.",
-  "85a082de1b": "Prosimo, osvežite stran, da dobite najnovejšo različico tldraw.",
-  "86353d2c41": "Dodane {total} datoteke .tldr.",
-  "86c66437fd": "Preimenuj datoteko",
-  "8b1946f965": "Za nadaljevanje urejanja kopirajte sobo v svoje datoteke.",
-  "8eb2c00e96": "V skupni rabi z vami",
-  "8ff3d0a705": "Omejili smo število akcij",
-  "902b0d55fd": "Napaka",
-  "904a830405": "Preimenuj",
-  "91e49bb0eb": "Kopiraj v moje datoteke",
-  "96165d6df5": "Ta mesec",
-  "9914a0ce04": "Svetlo",
-  "9bef626805": "Izbriši datoteko",
-  "9c258b8f88": "Ta anonimna soba za več igralcev tldraw je zdaj samo za branje. Če želite nadaljevati z urejanjem, se prijavite in jo kopirajte v svoje datoteke.",
-  "9ceb927baa": "Objavite to datoteko",
-  "9e076f5885": "Ni najdeno",
-  "9e93c98d88": "Odjavi se",
-  "a0da245992": "Izvozite vsebino kot datoteko .tldr: V zgornjem levem meniju izberite »Prenesi«.",
-  "a104439641": "Obroba",
-  "a18366b217": "Temno",
-  "a1c915578c": "Datoteka, ki jo iščete, ne obstaja.",
-  "a239905023": "Izvozi sliko",
-  "a3debabee7": "Politika piškotkov",
-  "a4d3b161ce": "Predloži",
-  "a6cc403d56": "Vsak s povezavo",
-  "a768caa988": "analitika",
-  "a9ded1e5ce": "Ozadje",
-  "ab0df9ba36": "Dosežena je omejitev datotek",
-  "af3dc88931": "Nazadnje objavljeno <date></date>",
-  "b028909917": "Gostujoči uporabnik",
-  "b6d4223e60": "Prijava",
-  "b758336699": "Kopiraj povezavo",
-  "bb792693e2": "Odpni",
-  "bbbcefd7ce": "{total, plural, one {Nalaganje datoteke .tldr …} two {} few {} other {Nalaganje {uploaded} od {total} datotek .tldr …}}",
-  "bc88b0e89e": "Delil {ownerName}",
-  "bcb62136a3": "Naložite datoteke .tldr",
-  "c2276c9127": "Preberite več o skupni rabi.",
-  "c303bd1095": "Datoteke ni mogoče objaviti.",
-  "c4b39a1cc3": "Bistveni piškotki",
-  "c655b27b1e": "i18n: dolg niz",
-  "c6a00f137b": "Povabi",
-  "c87aacf567": "Odjava",
-  "cceaefbc20": "Delite to datoteko",
-  "cd15a75c26": "SVG",
-  "cea291e45e": "Preberite več o objavljanju.",
-  "d3d2e61733": "Zapri",
-  "d4bbf74f3e": "Preklopi stransko vrstico",
-  "d721757161": "Tema",
-  "d876a9fe1a": "Poskusi znova",
-  "d9100f3e10": "Za ogled vsebine pojdite sem",
-  "dbbebf3c03": "Samo povabljeni",
-  "dfdb78a4e4": "Zastavice za odpravljanje napak v aplikaciji",
-  "e2ae80a510": "Pravni povzetek",
-  "e404559826": "Pogoji storitve",
-  "e78e14c5f1": "Pin",
-  "ea4788705e": "Prekliči",
-  "ebfe9ce86e": "Včeraj",
-  "ec59b960ea": "Ta datoteka je dosegla največje dovoljeno število aktivnih sodelavcev.",
-  "ec611e9a08": "Meni računa",
-  "ed53713239": "i18n: Naglašeno",
-  "ed75712b0e": "Podvoji",
-  "ede55d955f": "Za več informacij preberite našo <a>pravilnik o piškotkih</a>.",
-  "f09b16bc5f": "Piškotke uporabljamo za ohranjanje vaše prijave, sinhronizacijo datotek in zbiranje analitičnih podatkov, ki nam pomagajo izboljšati tldraw.",
-  "f0e8bff6f9": "Uporabniške nastavitve",
-  "f2569594b2": "Te piškotke uporabljamo za shranjevanje vaših datotek in nastavitev.",
-  "f2a6c498fb": "Izbriši",
-  "f43fb62093": "Nazaj na tldraw.",
-  "f4f70727dc": "Nastavitve",
-  "fb15c53f22": "Gledalec",
-  "fd1be3efcf": "Ali ste prepričani, da želite izbrisati to datoteko?",
-  "fed5ec05eb": "Povezava kopirana",
-  "ffcd73e997": "Uvozi datoteko …"
->>>>>>> 7d95a2ea
 }