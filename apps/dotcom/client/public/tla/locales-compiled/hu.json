--- conflicted
+++ resolved
@@ -1,5 +1,4 @@
 {
-<<<<<<< HEAD
   "0095a9fa74": [
     {
       "type": 0,
@@ -260,6 +259,12 @@
       "value": "Részesedés"
     }
   ],
+  "5bcc12ace8": [
+    {
+      "type": 0,
+      "value": "Ez a szoba mostantól írásvédett"
+    }
+  ],
   "5bec508475": [
     {
       "type": 0,
@@ -484,6 +489,12 @@
       "value": "Fájl átnevezése"
     }
   ],
+  "8b1946f965": [
+    {
+      "type": 0,
+      "value": "A szerkesztés folytatásához másold át a szobát a fájljaid közé."
+    }
+  ],
   "8eb2c00e96": [
     {
       "type": 0,
@@ -530,6 +541,12 @@
     {
       "type": 0,
       "value": "Fájl törlése"
+    }
+  ],
+  "9c258b8f88": [
+    {
+      "type": 0,
+      "value": "Ez az anonim tldraw többjátékos szoba mostantól csak olvasható. A szerkesztés folytatásához jelentkezzen be, és másolja át a fájljai közé."
     }
   ],
   "9ceb927baa": [
@@ -742,12 +759,6 @@
       "value": "Jelentkezzen ki"
     }
   ],
-  "cbef7ba103": [
-    {
-      "type": 0,
-      "value": "Ez a szoba hamarosan csak olvasható lesz"
-    }
-  ],
   "cceaefbc20": [
     {
       "type": 0,
@@ -824,12 +835,6 @@
     {
       "type": 0,
       "value": "Pin"
-    }
-  ],
-  "ea2301d01c": [
-    {
-      "type": 0,
-      "value": "2025. július 1. után ez az anonim tldraw többjátékos szoba írásvédetté válik. A jövőbeni szerkesztés folytatásához kérjük, jelentkezzen be, és másolja át a fájljai közé."
     }
   ],
   "ea4788705e": [
@@ -948,148 +953,4 @@
       "value": "Fájl importálása…"
     }
   ]
-=======
-  "0095a9fa74": "Export",
-  "03b3e13197": "Húzza a fájlt az oldal oldalsávjába. Vagy válassza a „Fájl importálása” opciót a felhasználói menüből.",
-  "043973ec1f": "Még mindig gondja van? {GetHelpLink}",
-  "05596b840b": "Nyissa meg a tldraw-t.",
-  "06b9281e39": "Auto",
-  "07dbd11b21": "Névtelen fájl",
-  "08331c1710": "Túllépte a díjkorlátot, próbálkozzon újra később.",
-  "08bd40c754": "Fiók",
-  "0b27918290": "Fájl",
-  "0b9a4cde72": "Fájl menü",
-  "0d1f2bb523": "Visszajelzés küldése",
-  "110a4b01be": "Közzététel",
-  "13ddd375ad": "Exportálás másként",
-  "181b90f889": "Fájl létrehozása",
-  "1da2e8106b": "Váratlan hiba történt.",
-  "1dd1c5fb7f": "Ma",
-  "250ddea65c": "A tldraw-ról",
-  "299cb00a7a": "A feltöltés sikertelen",
-  "31246941ad": "A fájl megtekintéséhez be kell jelentkeznie.",
-  "31418ce4ad": "i18n: Hiányzó kiemelés",
-  "335defdafe": "Kérjük, próbálja meg frissíteni az oldalt.",
-  "344a7f427f": "Szerkesztő",
-  "3bd1b98dbd": "Nem sikerült közzétenni a változtatásokat.",
-  "3c5e891bff": "Rögzítve",
-  "3d0238bf16": "Összes elfogadása",
-  "42e53c47c1": "Hozzáférés kéréséhez forduljon a tulajdonoshoz.",
-  "44db318ee5": "Kérjen segítséget a Discordhoz",
-  "46137245cd": "Köszönjük, hogy segít a tldraw fejlesztésében!",
-  "47839e47a5": "tldraw",
-  "4908687e50": "Biztosan elfelejti ezt a fájlt?",
-  "4d0d3ddec9": "Ez az oldal sütiket használ az alkalmazás működéséhez és elemzések gyűjtéséhez.",
-  "4d1c8263ba": "Újratöltés",
-  "50db1b7e1e": "Nem lehet visszavonni a fájl közzétételét.",
-  "517bb809d9": "Oldal menü",
-  "54286b1d01": "Elérte az együttműködők korlátját",
-  "54d240fa41": "Kérlek lassíts.",
-  "554a05155c": "Még mindig gondja van? <a>Hibabejelentés</a>",
-  "55505ba281": "PNG",
-  "5677e381d2": "Analitikai sütiket használunk a tldraw jobbá tételéhez.",
-  "56c34c6410": "Adatvédelmi szabályzat",
-  "5a95a425f7": "Részesedés",
-  "5bcc12ace8": "Ez a szoba mostantól írásvédett",
-  "5bec508475": "Régi böngésző észlelve. Kérjük, frissítse böngészőjét az alkalmazás használatához.",
-  "5d26ae7550": "Nem sikerült feltöltenünk a bejelentkezés előtt létrehozott tartalmak egy részét.",
-  "5f3c333678": "Visszajelzés elküldve",
-  "5fb63579fc": "Másolat",
-  "61057a0c84": "Később",
-  "625fd29749": "Régebbi",
-  "6609dd239e": "Valami elromlott",
-  "6637a98151": "Elérhető a tldraw új verziója. A folytatáshoz töltse be újra az oldalt.",
-  "6a26f54883": "Segítség",
-  "6dc0836c1b": "Nem rendelkezik a szükséges engedélyekkel a művelet végrehajtásához.",
-  "6dfc62f621": "Kövesse az alábbi lépéseket a tartalom kézi importálásához:",
-  "70a6facb9d": "Ezen a héten",
-  "71a29b007b": "Van egy hibád, problémád vagy ötleted a tldraw-val kapcsolatban? Tudasd velünk!",
-  "73ab799383": "A tldraw ezen verziója már nem támogatott.",
-  "7408cf0d7b": "Kérjük, töltse be újra az oldalt",
-  "752b79f137": "Elérte a fájlok maximális számát. Újak létrehozása előtt törölnie kell a régi fájlokat.",
-  "7573b8110a": "Nincs hozzáférés",
-  "761e93ede9": "Cookie-k kezelése",
-  "764671e008": "Csevegés velünk a Discordon",
-  "7697920637": "Kérjük, töltse újra",
-  "777f9e90cf": "Érvénytelen kérés.",
-  "797799f35e": "Probléma benyújtása a GitHubon",
-  "7b1329f5ca": "Felhasználói kézikönyv",
-  "7be10fc592": "Verzió visszaállítása",
-  "7cb5f8b4a5": "Felejtsd el",
-  "7daeced9ff": "Módosítások közzététele",
-  "7fcdcc6455": "Felejtsd el a fájlt",
-  "801ab24683": "Letöltés",
-  "815e116a2e": "Van hibád, problémád vagy ötleted a tldraw-val kapcsolatban? Tudasd velünk! Töltsd ki ezt az űrlapot, és szükség esetén e-mailben felvesszük veled a kapcsolatot. <discord>cseveghetsz velünk a Discordon</discord> vagy <github>beküldhetsz egy problémát a GitHubon</github>.",
-  "85a082de1b": "Kérjük, frissítse az oldalt a tldraw legújabb verziójának letöltéséhez.",
-  "86353d2c41": "{total} .tldr fájl hozzáadva.",
-  "86c66437fd": "Fájl átnevezése",
-  "8b1946f965": "A szerkesztés folytatásához másold át a szobát a fájljaid közé.",
-  "8eb2c00e96": "Megosztva veled",
-  "8ff3d0a705": "Ára korlátozott",
-  "902b0d55fd": "Hiba",
-  "904a830405": "Átnevezés",
-  "91e49bb0eb": "Másolás a fájljaim közé",
-  "96165d6df5": "Ebben a hónapban",
-  "9914a0ce04": "Fény",
-  "9bef626805": "Fájl törlése",
-  "9c258b8f88": "Ez az anonim tldraw többjátékos szoba mostantól csak olvasható. A szerkesztés folytatásához jelentkezzen be, és másolja át a fájljai közé.",
-  "9ceb927baa": "Tegye közzé ezt a fájlt",
-  "9e076f5885": "Nem található",
-  "9e93c98d88": "Leiratkozás",
-  "a0da245992": "Exportáld a tartalmat .tldr fájlként: Válaszd a „Letöltés” ​​lehetőséget a bal felső menüben.",
-  "a104439641": "Párnázás",
-  "a18366b217": "Sötét",
-  "a1c915578c": "A keresett fájl nem létezik.",
-  "a239905023": "Kép exportálása",
-  "a3debabee7": "Cookie-szabályzat",
-  "a4d3b161ce": "Beküld",
-  "a6cc403d56": "Bárki, akinek van linkje",
-  "a768caa988": "Analitika",
-  "a9ded1e5ce": "Háttér",
-  "ab0df9ba36": "Elérte a fájlkorlátot",
-  "af3dc88931": "Utolsó közzététel: <date></date>",
-  "b028909917": "Vendégfelhasználó",
-  "b6d4223e60": "Jelentkezzen be",
-  "b758336699": "Link másolása",
-  "bb792693e2": "Kibont",
-  "bbbcefd7ce": "{total, plural, one {.tldr fájl feltöltése…} other {{total} .tldr fájlból {uploaded} feltöltése…}}",
-  "bc88b0e89e": "Megosztva: {ownerName}",
-  "bcb62136a3": "Töltsön fel .tldr fájlokat",
-  "c2276c9127": "További információ a megosztásról.",
-  "c303bd1095": "Nem lehet közzétenni a fájlt.",
-  "c4b39a1cc3": "Alapvető sütik",
-  "c655b27b1e": "i18n: Hosszú karakterlánc",
-  "c6a00f137b": "Meghív",
-  "c87aacf567": "Jelentkezzen ki",
-  "cceaefbc20": "Ossza meg ezt a fájlt",
-  "cd15a75c26": "SVG",
-  "cea291e45e": "További információ a közzétételről.",
-  "d3d2e61733": "Közeli",
-  "d4bbf74f3e": "Oldalsáv váltása",
-  "d721757161": "Téma",
-  "d876a9fe1a": "Próbáld újra",
-  "d9100f3e10": "Menjen ide a tartalom megtekintéséhez",
-  "dbbebf3c03": "Csak meghívással",
-  "dfdb78a4e4": "Alkalmazás-hibakeresési jelzők",
-  "e2ae80a510": "Jogi összefoglaló",
-  "e404559826": "Szolgáltatási feltételek",
-  "e78e14c5f1": "Pin",
-  "ea4788705e": "Mégsem",
-  "ebfe9ce86e": "Tegnap",
-  "ec59b960ea": "Ez a fájl elérte az aktív együttműködők maximális számát.",
-  "ec611e9a08": "Fiók menü",
-  "ed53713239": "i18n: Ékezetes",
-  "ed75712b0e": "Másolat",
-  "ede55d955f": "További információért olvassa el <a>süti szabályzatunkat</a>.",
-  "f09b16bc5f": "Sütiket használunk a bejelentkezéshez, a fájlok szinkronizálásához és a tldraw fejlesztését segítő elemzések gyűjtéséhez.",
-  "f0e8bff6f9": "Felhasználói beállítások",
-  "f2569594b2": "Ezeket a sütiket a fájljaid és beállításaidat mentjük.",
-  "f2a6c498fb": "Töröl",
-  "f43fb62093": "Vissza a tldraw-hoz.",
-  "f4f70727dc": "Beállítások",
-  "fb15c53f22": "Néző",
-  "fd1be3efcf": "Biztosan törli ezt a fájlt?",
-  "fed5ec05eb": "Link másolva",
-  "ffcd73e997": "Fájl importálása…"
->>>>>>> 7d95a2ea
 }