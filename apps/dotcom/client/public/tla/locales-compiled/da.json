{
<<<<<<< HEAD
  "0095a9fa74": [
    {
      "type": 0,
      "value": "Eksportere"
    }
  ],
  "03b3e13197": [
    {
      "type": 0,
      "value": "Træk filen ind i sidebjælken på denne side. Eller vælg indstillingen 'Importer fil' fra brugermenuen."
    }
  ],
  "043973ec1f": [
    {
      "type": 0,
      "value": "Har du stadig problemer? "
    },
    {
      "type": 1,
      "value": "GetHelpLink"
    }
  ],
  "05596b840b": [
    {
      "type": 0,
      "value": "Åbn tldraw."
    }
  ],
  "06b9281e39": [
    {
      "type": 0,
      "value": "Auto"
    }
  ],
  "07dbd11b21": [
    {
      "type": 0,
      "value": "Unavngivet fil"
    }
  ],
  "08331c1710": [
    {
      "type": 0,
      "value": "Satsgrænsen er overskredet. Prøv igen senere."
    }
  ],
  "08bd40c754": [
    {
      "type": 0,
      "value": "Konto"
    }
  ],
  "0b27918290": [
    {
      "type": 0,
      "value": "Fil"
    }
  ],
  "0b9a4cde72": [
    {
      "type": 0,
      "value": "Fil menu"
    }
  ],
  "0d1f2bb523": [
    {
      "type": 0,
      "value": "Send feedback"
    }
  ],
  "110a4b01be": [
    {
      "type": 0,
      "value": "Offentliggøre"
    }
  ],
  "13ddd375ad": [
    {
      "type": 0,
      "value": "Eksporter som"
    }
  ],
  "181b90f889": [
    {
      "type": 0,
      "value": "Opret fil"
    }
  ],
  "1da2e8106b": [
    {
      "type": 0,
      "value": "Der opstod en uventet fejl."
    }
  ],
  "1dd1c5fb7f": [
    {
      "type": 0,
      "value": "I dag"
    }
  ],
  "250ddea65c": [
    {
      "type": 0,
      "value": "Om tldraw"
    }
  ],
  "299cb00a7a": [
    {
      "type": 0,
      "value": "Upload mislykkedes"
    }
  ],
  "31246941ad": [
    {
      "type": 0,
      "value": "Du skal logge ind for at se denne fil."
    }
  ],
  "31418ce4ad": [
    {
      "type": 0,
      "value": "i18n: Fremhæv mangler"
    }
  ],
  "335defdafe": [
    {
      "type": 0,
      "value": "Prøv venligst at opdatere siden."
    }
  ],
  "344a7f427f": [
    {
      "type": 0,
      "value": "Redaktør"
    }
  ],
  "3bd1b98dbd": [
    {
      "type": 0,
      "value": "Ændringerne kunne ikke offentliggøres."
    }
  ],
  "3c5e891bff": [
    {
      "type": 0,
      "value": "Fastgjort"
    }
  ],
  "3d0238bf16": [
    {
      "type": 0,
      "value": "Accepter alle"
    }
  ],
  "42e53c47c1": [
    {
      "type": 0,
      "value": "Kontakt ejeren for at anmode om adgang."
    }
  ],
  "44db318ee5": [
    {
      "type": 0,
      "value": "Få hjælp til Discord"
    }
  ],
  "46137245cd": [
    {
      "type": 0,
      "value": "Tak, fordi du hjælper os med at forbedre tldraw!"
    }
  ],
  "47839e47a5": [
    {
      "type": 0,
      "value": "tltegn"
    }
  ],
  "4908687e50": [
    {
      "type": 0,
      "value": "Er du sikker på, at du vil glemme denne fil?"
    }
  ],
  "4d0d3ddec9": [
    {
      "type": 0,
      "value": "Dette websted bruger cookies til at få appen til at fungere og til at indsamle analyser."
    }
  ],
  "4d1c8263ba": [
    {
      "type": 0,
      "value": "Genindlæs"
    }
  ],
  "50db1b7e1e": [
    {
      "type": 0,
      "value": "Filen kunne ikke fjernes."
    }
  ],
  "517bb809d9": [
    {
      "type": 0,
      "value": "Sidemenu"
    }
  ],
  "54286b1d01": [
    {
      "type": 0,
      "value": "Samarbejdsgrænsen er nået"
    }
  ],
  "54d240fa41": [
    {
      "type": 0,
      "value": "Sæt farten ned."
    }
  ],
  "554a05155c": [
    {
      "type": 0,
      "value": "Har du stadig problemer? "
    },
    {
      "children": [
        {
          "type": 0,
          "value": "Rapportér et problem"
        }
      ],
      "type": 8,
      "value": "a"
    }
  ],
  "55505ba281": [
    {
      "type": 0,
      "value": "PNG"
    }
  ],
  "5677e381d2": [
    {
      "type": 0,
      "value": "Vi bruger analysecookies til at forbedre tldraw."
    }
  ],
  "56c34c6410": [
    {
      "type": 0,
      "value": "Privatlivspolitik"
    }
  ],
  "5a95a425f7": [
    {
      "type": 0,
      "value": "Dele"
    }
  ],
  "5bec508475": [
    {
      "type": 0,
      "value": "Gammel browser fundet. Opdater venligst din browser for at bruge denne app."
    }
  ],
  "5d26ae7550": [
    {
      "type": 0,
      "value": "Vi kunne ikke uploade noget af det indhold, du oprettede, før du loggede ind."
    }
  ],
  "5f3c333678": [
    {
      "type": 0,
      "value": "Feedback indsendt"
    }
  ],
  "5fb63579fc": [
    {
      "type": 0,
      "value": "Kopi"
    }
  ],
  "61057a0c84": [
    {
      "type": 0,
      "value": "Senere"
    }
  ],
  "625fd29749": [
    {
      "type": 0,
      "value": "Ældre"
    }
  ],
  "6609dd239e": [
    {
      "type": 0,
      "value": "Noget gik galt"
    }
  ],
  "6637a98151": [
    {
      "type": 0,
      "value": "En ny version af tldraw er tilgængelig. Genindlæs siden for at fortsætte."
    }
  ],
  "6a26f54883": [
    {
      "type": 0,
      "value": "Hjælp"
    }
  ],
  "6dc0836c1b": [
    {
      "type": 0,
      "value": "Du har ikke de nødvendige tilladelser til at udføre denne handling."
    }
  ],
  "6dfc62f621": [
    {
      "type": 0,
      "value": "Følg disse trin for at importere indholdet manuelt:"
    }
  ],
  "70a6facb9d": [
    {
      "type": 0,
      "value": "Denne uge"
    }
  ],
  "71a29b007b": [
    {
      "type": 0,
      "value": "Har du en fejl, et problem eller en idé til tldraw? Fortæl os det!"
    }
  ],
  "73ab799383": [
    {
      "type": 0,
      "value": "Denne version af tldraw understøttes ikke længere."
    }
  ],
  "7408cf0d7b": [
    {
      "type": 0,
      "value": "Genindlæs venligst siden"
    }
  ],
  "752b79f137": [
    {
      "type": 0,
      "value": "Du har nået det maksimale antal filer. Du skal slette gamle filer, før du opretter nye."
    }
  ],
  "7573b8110a": [
    {
      "type": 0,
      "value": "Ingen adgang"
    }
  ],
  "761e93ede9": [
    {
      "type": 0,
      "value": "Administrer cookies"
    }
  ],
  "764671e008": [
    {
      "type": 0,
      "value": "Chat med os på Discord"
    }
  ],
  "7697920637": [
    {
      "type": 0,
      "value": "Genindlæs venligst"
    }
  ],
  "777f9e90cf": [
    {
      "type": 0,
      "value": "Ugyldig anmodning."
    }
  ],
  "797799f35e": [
    {
      "type": 0,
      "value": "Indsend et problem på GitHub"
    }
  ],
  "7b1329f5ca": [
    {
      "type": 0,
      "value": "Brugermanual"
    }
  ],
  "7be10fc592": [
    {
      "type": 0,
      "value": "Gendan version"
    }
  ],
  "7cb5f8b4a5": [
    {
      "type": 0,
      "value": "Glemme"
    }
  ],
  "7daeced9ff": [
    {
      "type": 0,
      "value": "Udgiv ændringer"
    }
  ],
  "7fcdcc6455": [
    {
      "type": 0,
      "value": "Glem fil"
    }
  ],
  "801ab24683": [
    {
      "type": 0,
      "value": "Download"
    }
  ],
  "815e116a2e": [
    {
      "type": 0,
      "value": "Har du en fejl, et problem eller en idé til tldraw? Fortæl os det! Udfyld denne formular, så følger vi op via e-mail, hvis det er nødvendigt. Du kan også "
    },
    {
      "children": [
        {
          "type": 0,
          "value": "chatte med os på Discord"
        }
      ],
      "type": 8,
      "value": "discord"
    },
    {
      "type": 0,
      "value": " eller "
    },
    {
      "children": [
        {
          "type": 0,
          "value": "indsende et problem på GitHub"
        }
      ],
      "type": 8,
      "value": "github"
    },
    {
      "type": 0,
      "value": "."
    }
  ],
  "85a082de1b": [
    {
      "type": 0,
      "value": "Opdater siden for at få den seneste version af tldraw."
    }
  ],
  "86353d2c41": [
    {
      "type": 0,
      "value": "Tilføjet "
    },
    {
      "type": 1,
      "value": "total"
    },
    {
      "type": 0,
      "value": " .tldr-filer."
    }
  ],
  "86c66437fd": [
    {
      "type": 0,
      "value": "Omdøb fil"
    }
  ],
  "8eb2c00e96": [
    {
      "type": 0,
      "value": "Delt med dig"
    }
  ],
  "8ff3d0a705": [
    {
      "type": 0,
      "value": "Sats begrænset"
    }
  ],
  "902b0d55fd": [
    {
      "type": 0,
      "value": "Fejl"
    }
  ],
  "904a830405": [
    {
      "type": 0,
      "value": "Omdøb"
    }
  ],
  "91e49bb0eb": [
    {
      "type": 0,
      "value": "Kopier til mine filer"
    }
  ],
  "96165d6df5": [
    {
      "type": 0,
      "value": "Denne måned"
    }
  ],
  "9914a0ce04": [
    {
      "type": 0,
      "value": "Lys"
    }
  ],
  "9bef626805": [
    {
      "type": 0,
      "value": "Slet fil"
    }
  ],
  "9ceb927baa": [
    {
      "type": 0,
      "value": "Udgiv denne fil"
    }
  ],
  "9e076f5885": [
    {
      "type": 0,
      "value": "Ikke fundet"
    }
  ],
  "9e93c98d88": [
    {
      "type": 0,
      "value": "Fravælg"
    }
  ],
  "a0da245992": [
    {
      "type": 0,
      "value": "Eksporter indholdet som en .tldr-fil: Vælg 'Download' i menuen øverst til venstre."
    }
  ],
  "a104439641": [
    {
      "type": 0,
      "value": "Polstring"
    }
  ],
  "a18366b217": [
    {
      "type": 0,
      "value": "Mørk"
    }
  ],
  "a1c915578c": [
    {
      "type": 0,
      "value": "Filen du leder efter findes ikke."
    }
  ],
  "a239905023": [
    {
      "type": 0,
      "value": "Eksporter billede"
    }
  ],
  "a3debabee7": [
    {
      "type": 0,
      "value": "Cookie politik"
    }
  ],
  "a4d3b161ce": [
    {
      "type": 0,
      "value": "Indsend"
    }
  ],
  "a6cc403d56": [
    {
      "type": 0,
      "value": "Enhver med linket"
    }
  ],
  "a768caa988": [
    {
      "type": 0,
      "value": "Analytics"
    }
  ],
  "a9ded1e5ce": [
    {
      "type": 0,
      "value": "Baggrund"
    }
  ],
  "ab0df9ba36": [
    {
      "type": 0,
      "value": "Filgrænsen er nået"
    }
  ],
  "af3dc88931": [
    {
      "type": 0,
      "value": "Sidst offentliggjort "
    },
    {
      "children": [
      ],
      "type": 8,
      "value": "date"
    }
  ],
  "b028909917": [
    {
      "type": 0,
      "value": "Gæstebruger"
    }
  ],
  "b6d4223e60": [
    {
      "type": 0,
      "value": "Log ind"
    }
  ],
  "b758336699": [
    {
      "type": 0,
      "value": "Kopiér link"
    }
  ],
  "bb792693e2": [
    {
      "type": 0,
      "value": "Frigør"
    }
  ],
  "bbbcefd7ce": [
    {
      "offset": 0,
      "options": {
        "one": {
          "value": [
            {
              "type": 0,
              "value": "Uploader .tldr-fil..."
            }
          ]
        },
        "other": {
          "value": [
            {
              "type": 0,
              "value": "Uploader "
            },
            {
              "type": 1,
              "value": "uploaded"
            },
            {
              "type": 0,
              "value": " af "
            },
            {
              "type": 1,
              "value": "total"
            },
            {
              "type": 0,
              "value": " .tldr-filer..."
            }
          ]
        }
      },
      "pluralType": "cardinal",
      "type": 6,
      "value": "total"
    }
  ],
  "bc88b0e89e": [
    {
      "type": 0,
      "value": "Delt af "
    },
    {
      "type": 1,
      "value": "ownerName"
    }
  ],
  "bcb62136a3": [
    {
      "type": 0,
      "value": "Upload .tldr-filer"
    }
  ],
  "c2276c9127": [
    {
      "type": 0,
      "value": "Få mere at vide om deling."
    }
  ],
  "c303bd1095": [
    {
      "type": 0,
      "value": "Filen kunne ikke udgives."
    }
  ],
  "c4b39a1cc3": [
    {
      "type": 0,
      "value": "Vigtige cookies"
    }
  ],
  "c655b27b1e": [
    {
      "type": 0,
      "value": "i18n: Lang streng"
    }
  ],
  "c6a00f137b": [
    {
      "type": 0,
      "value": "Invitere"
    }
  ],
  "c87aacf567": [
    {
      "type": 0,
      "value": "Log ud"
    }
  ],
  "cbef7ba103": [
    {
      "type": 0,
      "value": "Dette rum vil snart være skrivebeskyttet"
    }
  ],
  "cceaefbc20": [
    {
      "type": 0,
      "value": "Del denne fil"
    }
  ],
  "cd15a75c26": [
    {
      "type": 0,
      "value": "SVG"
    }
  ],
  "cea291e45e": [
    {
      "type": 0,
      "value": "Få mere at vide om udgivelse."
    }
  ],
  "d3d2e61733": [
    {
      "type": 0,
      "value": "Tæt"
    }
  ],
  "d4bbf74f3e": [
    {
      "type": 0,
      "value": "Skift sidebjælke"
    }
  ],
  "d721757161": [
    {
      "type": 0,
      "value": "Tema"
    }
  ],
  "d876a9fe1a": [
    {
      "type": 0,
      "value": "Prøv igen"
    }
  ],
  "d9100f3e10": [
    {
      "type": 0,
      "value": "Gå her for at se indholdet"
    }
  ],
  "dbbebf3c03": [
    {
      "type": 0,
      "value": "Kun invitation"
    }
  ],
  "dfdb78a4e4": [
    {
      "type": 0,
      "value": "App debug flag"
    }
  ],
  "e2ae80a510": [
    {
      "type": 0,
      "value": "Juridisk resumé"
    }
  ],
  "e404559826": [
    {
      "type": 0,
      "value": "Servicevilkår"
    }
  ],
  "e78e14c5f1": [
    {
      "type": 0,
      "value": "Stift"
    }
  ],
  "ea2301d01c": [
    {
      "type": 0,
      "value": "Efter 1. juli 2025 vil dette anonyme tldraw multiplayer-rum blive skrivebeskyttet. For at fortsætte med at redigere i fremtiden skal du logge ind og kopiere det til dine filer."
    }
  ],
  "ea4788705e": [
    {
      "type": 0,
      "value": "Ophæve"
    }
  ],
  "ebfe9ce86e": [
    {
      "type": 0,
      "value": "I går"
    }
  ],
  "ec59b960ea": [
    {
      "type": 0,
      "value": "Denne fil har nået det maksimale antal aktive samarbejdspartnere."
    }
  ],
  "ec611e9a08": [
    {
      "type": 0,
      "value": "Konto menu"
    }
  ],
  "ed53713239": [
    {
      "type": 0,
      "value": "i18n: Accent"
    }
  ],
  "ed75712b0e": [
    {
      "type": 0,
      "value": "Duplikere"
    }
  ],
  "ede55d955f": [
    {
      "type": 0,
      "value": "Læs vores "
    },
    {
      "children": [
        {
          "type": 0,
          "value": "cookiepolitik"
        }
      ],
      "type": 8,
      "value": "a"
    },
    {
      "type": 0,
      "value": " for at få mere at vide."
    }
  ],
  "f09b16bc5f": [
    {
      "type": 0,
      "value": "Vi bruger cookies til at holde dig logget ind, synkronisere dine filer og indsamle analyser, der kan hjælpe os med at forbedre tldraw."
    }
  ],
  "f0e8bff6f9": [
    {
      "type": 0,
      "value": "Brugerindstillinger"
    }
  ],
  "f2569594b2": [
    {
      "type": 0,
      "value": "Vi bruger disse cookies til at gemme dine filer og indstillinger."
    }
  ],
  "f2a6c498fb": [
    {
      "type": 0,
      "value": "Slet"
    }
  ],
  "f43fb62093": [
    {
      "type": 0,
      "value": "Tilbage til tldraw."
    }
  ],
  "f4f70727dc": [
    {
      "type": 0,
      "value": "Indstillinger"
    }
  ],
  "fb15c53f22": [
    {
      "type": 0,
      "value": "Seer"
    }
  ],
  "fd1be3efcf": [
    {
      "type": 0,
      "value": "Er du sikker på, at du vil slette denne fil?"
    }
  ],
  "fed5ec05eb": [
    {
      "type": 0,
      "value": "Kopieret link"
    }
  ],
  "ffcd73e997": [
    {
      "type": 0,
      "value": "Importér fil…"
    }
  ]
=======
  "0095a9fa74": "Eksportere",
  "03b3e13197": "Træk filen ind i sidebjælken på denne side. Eller vælg indstillingen 'Importer fil' fra brugermenuen.",
  "043973ec1f": "Har du stadig problemer? {GetHelpLink}",
  "05596b840b": "Åbn tldraw.",
  "06b9281e39": "Auto",
  "07dbd11b21": "Unavngivet fil",
  "08331c1710": "Satsgrænsen er overskredet. Prøv igen senere.",
  "08bd40c754": "Konto",
  "0b27918290": "Fil",
  "0b9a4cde72": "Fil menu",
  "0d1f2bb523": "Send feedback",
  "110a4b01be": "Offentliggøre",
  "13ddd375ad": "Eksporter som",
  "181b90f889": "Opret fil",
  "1da2e8106b": "Der opstod en uventet fejl.",
  "1dd1c5fb7f": "I dag",
  "250ddea65c": "Om tldraw",
  "299cb00a7a": "Upload mislykkedes",
  "31246941ad": "Du skal logge ind for at se denne fil.",
  "31418ce4ad": "i18n: Fremhæv mangler",
  "335defdafe": "Prøv venligst at opdatere siden.",
  "344a7f427f": "Redaktør",
  "3bd1b98dbd": "Ændringerne kunne ikke offentliggøres.",
  "3c5e891bff": "Fastgjort",
  "3d0238bf16": "Accepter alle",
  "42e53c47c1": "Kontakt ejeren for at anmode om adgang.",
  "44db318ee5": "Få hjælp til Discord",
  "46137245cd": "Tak, fordi du hjælper os med at forbedre tldraw!",
  "47839e47a5": "tltegn",
  "4908687e50": "Er du sikker på, at du vil glemme denne fil?",
  "4d0d3ddec9": "Dette websted bruger cookies til at få appen til at fungere og til at indsamle analyser.",
  "4d1c8263ba": "Genindlæs",
  "50db1b7e1e": "Filen kunne ikke fjernes.",
  "517bb809d9": "Sidemenu",
  "54286b1d01": "Samarbejdsgrænsen er nået",
  "54d240fa41": "Sæt farten ned.",
  "554a05155c": "Har du stadig problemer? <a>Rapportér et problem</a>",
  "55505ba281": "PNG",
  "5677e381d2": "Vi bruger analysecookies til at forbedre tldraw.",
  "56c34c6410": "Privatlivspolitik",
  "5a95a425f7": "Dele",
  "5bcc12ace8": "Dette rum er nu skrivebeskyttet",
  "5bec508475": "Gammel browser fundet. Opdater venligst din browser for at bruge denne app.",
  "5d26ae7550": "Vi kunne ikke uploade noget af det indhold, du oprettede, før du loggede ind.",
  "5f3c333678": "Feedback indsendt",
  "5fb63579fc": "Kopi",
  "61057a0c84": "Senere",
  "625fd29749": "Ældre",
  "6609dd239e": "Noget gik galt",
  "6637a98151": "En ny version af tldraw er tilgængelig. Genindlæs siden for at fortsætte.",
  "6a26f54883": "Hjælp",
  "6dc0836c1b": "Du har ikke de nødvendige tilladelser til at udføre denne handling.",
  "6dfc62f621": "Følg disse trin for at importere indholdet manuelt:",
  "70a6facb9d": "Denne uge",
  "71a29b007b": "Har du en fejl, et problem eller en idé til tldraw? Fortæl os det!",
  "73ab799383": "Denne version af tldraw understøttes ikke længere.",
  "7408cf0d7b": "Genindlæs venligst siden",
  "752b79f137": "Du har nået det maksimale antal filer. Du skal slette gamle filer, før du opretter nye.",
  "7573b8110a": "Ingen adgang",
  "761e93ede9": "Administrer cookies",
  "764671e008": "Chat med os på Discord",
  "7697920637": "Genindlæs venligst",
  "777f9e90cf": "Ugyldig anmodning.",
  "797799f35e": "Indsend et problem på GitHub",
  "7b1329f5ca": "Brugermanual",
  "7be10fc592": "Gendan version",
  "7cb5f8b4a5": "Glemme",
  "7daeced9ff": "Udgiv ændringer",
  "7fcdcc6455": "Glem fil",
  "801ab24683": "Download",
  "815e116a2e": "Har du en fejl, et problem eller en idé til tldraw? Fortæl os det! Udfyld denne formular, så følger vi op via e-mail, hvis det er nødvendigt. Du kan også <discord>chatte med os på Discord</discord> eller <github>indsende et problem på GitHub</github>.",
  "85a082de1b": "Opdater siden for at få den seneste version af tldraw.",
  "86353d2c41": "Tilføjet {total} .tldr-filer.",
  "86c66437fd": "Omdøb fil",
  "8b1946f965": "For at fortsætte redigeringen skal du kopiere rummet til dine filer.",
  "8eb2c00e96": "Delt med dig",
  "8ff3d0a705": "Sats begrænset",
  "902b0d55fd": "Fejl",
  "904a830405": "Omdøb",
  "91e49bb0eb": "Kopier til mine filer",
  "96165d6df5": "Denne måned",
  "9914a0ce04": "Lys",
  "9bef626805": "Slet fil",
  "9c258b8f88": "Dette anonyme tldraw multiplayer-rum er nu skrivebeskyttet. For at fortsætte med at redigere, skal du logge ind og kopiere det til dine filer.",
  "9ceb927baa": "Udgiv denne fil",
  "9e076f5885": "Ikke fundet",
  "9e93c98d88": "Fravælg",
  "a0da245992": "Eksporter indholdet som en .tldr-fil: Vælg 'Download' i menuen øverst til venstre.",
  "a104439641": "Polstring",
  "a18366b217": "Mørk",
  "a1c915578c": "Filen du leder efter findes ikke.",
  "a239905023": "Eksporter billede",
  "a3debabee7": "Cookie politik",
  "a4d3b161ce": "Indsend",
  "a6cc403d56": "Enhver med linket",
  "a768caa988": "Analytics",
  "a9ded1e5ce": "Baggrund",
  "ab0df9ba36": "Filgrænsen er nået",
  "af3dc88931": "Sidst offentliggjort <date></date>",
  "b028909917": "Gæstebruger",
  "b6d4223e60": "Log ind",
  "b758336699": "Kopiér link",
  "bb792693e2": "Frigør",
  "bbbcefd7ce": "{total, plural, one {Uploader .tldr-fil...} other {Uploader {uploaded} af {total} .tldr-filer...}}",
  "bc88b0e89e": "Delt af {ownerName}",
  "bcb62136a3": "Upload .tldr-filer",
  "c2276c9127": "Få mere at vide om deling.",
  "c303bd1095": "Filen kunne ikke udgives.",
  "c4b39a1cc3": "Vigtige cookies",
  "c655b27b1e": "i18n: Lang streng",
  "c6a00f137b": "Invitere",
  "c87aacf567": "Log ud",
  "cceaefbc20": "Del denne fil",
  "cd15a75c26": "SVG",
  "cea291e45e": "Få mere at vide om udgivelse.",
  "d3d2e61733": "Tæt",
  "d4bbf74f3e": "Skift sidebjælke",
  "d721757161": "Tema",
  "d876a9fe1a": "Prøv igen",
  "d9100f3e10": "Gå her for at se indholdet",
  "dbbebf3c03": "Kun invitation",
  "dfdb78a4e4": "App debug flag",
  "e2ae80a510": "Juridisk resumé",
  "e404559826": "Servicevilkår",
  "e78e14c5f1": "Stift",
  "ea4788705e": "Ophæve",
  "ebfe9ce86e": "I går",
  "ec59b960ea": "Denne fil har nået det maksimale antal aktive samarbejdspartnere.",
  "ec611e9a08": "Konto menu",
  "ed53713239": "i18n: Accent",
  "ed75712b0e": "Duplikere",
  "ede55d955f": "Læs vores <a>cookiepolitik</a> for at få mere at vide.",
  "f09b16bc5f": "Vi bruger cookies til at holde dig logget ind, synkronisere dine filer og indsamle analyser, der kan hjælpe os med at forbedre tldraw.",
  "f0e8bff6f9": "Brugerindstillinger",
  "f2569594b2": "Vi bruger disse cookies til at gemme dine filer og indstillinger.",
  "f2a6c498fb": "Slet",
  "f43fb62093": "Tilbage til tldraw.",
  "f4f70727dc": "Indstillinger",
  "fb15c53f22": "Seer",
  "fd1be3efcf": "Er du sikker på, at du vil slette denne fil?",
  "fed5ec05eb": "Kopieret link",
  "ffcd73e997": "Importér fil…"
>>>>>>> 7d95a2ea
}<|MERGE_RESOLUTION|>--- conflicted
+++ resolved
@@ -1,5 +1,4 @@
 {
-<<<<<<< HEAD
   "0095a9fa74": [
     {
       "type": 0,
@@ -260,6 +259,12 @@
       "value": "Dele"
     }
   ],
+  "5bcc12ace8": [
+    {
+      "type": 0,
+      "value": "Dette rum er nu skrivebeskyttet"
+    }
+  ],
   "5bec508475": [
     {
       "type": 0,
@@ -488,6 +493,12 @@
       "value": "Omdøb fil"
     }
   ],
+  "8b1946f965": [
+    {
+      "type": 0,
+      "value": "For at fortsætte redigeringen skal du kopiere rummet til dine filer."
+    }
+  ],
   "8eb2c00e96": [
     {
       "type": 0,
@@ -534,6 +545,12 @@
     {
       "type": 0,
       "value": "Slet fil"
+    }
+  ],
+  "9c258b8f88": [
+    {
+      "type": 0,
+      "value": "Dette anonyme tldraw multiplayer-rum er nu skrivebeskyttet. For at fortsætte med at redigere, skal du logge ind og kopiere det til dine filer."
     }
   ],
   "9ceb927baa": [
@@ -750,12 +767,6 @@
       "value": "Log ud"
     }
   ],
-  "cbef7ba103": [
-    {
-      "type": 0,
-      "value": "Dette rum vil snart være skrivebeskyttet"
-    }
-  ],
   "cceaefbc20": [
     {
       "type": 0,
@@ -832,12 +843,6 @@
     {
       "type": 0,
       "value": "Stift"
-    }
-  ],
-  "ea2301d01c": [
-    {
-      "type": 0,
-      "value": "Efter 1. juli 2025 vil dette anonyme tldraw multiplayer-rum blive skrivebeskyttet. For at fortsætte med at redigere i fremtiden skal du logge ind og kopiere det til dine filer."
     }
   ],
   "ea4788705e": [
@@ -956,148 +961,4 @@
       "value": "Importér fil…"
     }
   ]
-=======
-  "0095a9fa74": "Eksportere",
-  "03b3e13197": "Træk filen ind i sidebjælken på denne side. Eller vælg indstillingen 'Importer fil' fra brugermenuen.",
-  "043973ec1f": "Har du stadig problemer? {GetHelpLink}",
-  "05596b840b": "Åbn tldraw.",
-  "06b9281e39": "Auto",
-  "07dbd11b21": "Unavngivet fil",
-  "08331c1710": "Satsgrænsen er overskredet. Prøv igen senere.",
-  "08bd40c754": "Konto",
-  "0b27918290": "Fil",
-  "0b9a4cde72": "Fil menu",
-  "0d1f2bb523": "Send feedback",
-  "110a4b01be": "Offentliggøre",
-  "13ddd375ad": "Eksporter som",
-  "181b90f889": "Opret fil",
-  "1da2e8106b": "Der opstod en uventet fejl.",
-  "1dd1c5fb7f": "I dag",
-  "250ddea65c": "Om tldraw",
-  "299cb00a7a": "Upload mislykkedes",
-  "31246941ad": "Du skal logge ind for at se denne fil.",
-  "31418ce4ad": "i18n: Fremhæv mangler",
-  "335defdafe": "Prøv venligst at opdatere siden.",
-  "344a7f427f": "Redaktør",
-  "3bd1b98dbd": "Ændringerne kunne ikke offentliggøres.",
-  "3c5e891bff": "Fastgjort",
-  "3d0238bf16": "Accepter alle",
-  "42e53c47c1": "Kontakt ejeren for at anmode om adgang.",
-  "44db318ee5": "Få hjælp til Discord",
-  "46137245cd": "Tak, fordi du hjælper os med at forbedre tldraw!",
-  "47839e47a5": "tltegn",
-  "4908687e50": "Er du sikker på, at du vil glemme denne fil?",
-  "4d0d3ddec9": "Dette websted bruger cookies til at få appen til at fungere og til at indsamle analyser.",
-  "4d1c8263ba": "Genindlæs",
-  "50db1b7e1e": "Filen kunne ikke fjernes.",
-  "517bb809d9": "Sidemenu",
-  "54286b1d01": "Samarbejdsgrænsen er nået",
-  "54d240fa41": "Sæt farten ned.",
-  "554a05155c": "Har du stadig problemer? <a>Rapportér et problem</a>",
-  "55505ba281": "PNG",
-  "5677e381d2": "Vi bruger analysecookies til at forbedre tldraw.",
-  "56c34c6410": "Privatlivspolitik",
-  "5a95a425f7": "Dele",
-  "5bcc12ace8": "Dette rum er nu skrivebeskyttet",
-  "5bec508475": "Gammel browser fundet. Opdater venligst din browser for at bruge denne app.",
-  "5d26ae7550": "Vi kunne ikke uploade noget af det indhold, du oprettede, før du loggede ind.",
-  "5f3c333678": "Feedback indsendt",
-  "5fb63579fc": "Kopi",
-  "61057a0c84": "Senere",
-  "625fd29749": "Ældre",
-  "6609dd239e": "Noget gik galt",
-  "6637a98151": "En ny version af tldraw er tilgængelig. Genindlæs siden for at fortsætte.",
-  "6a26f54883": "Hjælp",
-  "6dc0836c1b": "Du har ikke de nødvendige tilladelser til at udføre denne handling.",
-  "6dfc62f621": "Følg disse trin for at importere indholdet manuelt:",
-  "70a6facb9d": "Denne uge",
-  "71a29b007b": "Har du en fejl, et problem eller en idé til tldraw? Fortæl os det!",
-  "73ab799383": "Denne version af tldraw understøttes ikke længere.",
-  "7408cf0d7b": "Genindlæs venligst siden",
-  "752b79f137": "Du har nået det maksimale antal filer. Du skal slette gamle filer, før du opretter nye.",
-  "7573b8110a": "Ingen adgang",
-  "761e93ede9": "Administrer cookies",
-  "764671e008": "Chat med os på Discord",
-  "7697920637": "Genindlæs venligst",
-  "777f9e90cf": "Ugyldig anmodning.",
-  "797799f35e": "Indsend et problem på GitHub",
-  "7b1329f5ca": "Brugermanual",
-  "7be10fc592": "Gendan version",
-  "7cb5f8b4a5": "Glemme",
-  "7daeced9ff": "Udgiv ændringer",
-  "7fcdcc6455": "Glem fil",
-  "801ab24683": "Download",
-  "815e116a2e": "Har du en fejl, et problem eller en idé til tldraw? Fortæl os det! Udfyld denne formular, så følger vi op via e-mail, hvis det er nødvendigt. Du kan også <discord>chatte med os på Discord</discord> eller <github>indsende et problem på GitHub</github>.",
-  "85a082de1b": "Opdater siden for at få den seneste version af tldraw.",
-  "86353d2c41": "Tilføjet {total} .tldr-filer.",
-  "86c66437fd": "Omdøb fil",
-  "8b1946f965": "For at fortsætte redigeringen skal du kopiere rummet til dine filer.",
-  "8eb2c00e96": "Delt med dig",
-  "8ff3d0a705": "Sats begrænset",
-  "902b0d55fd": "Fejl",
-  "904a830405": "Omdøb",
-  "91e49bb0eb": "Kopier til mine filer",
-  "96165d6df5": "Denne måned",
-  "9914a0ce04": "Lys",
-  "9bef626805": "Slet fil",
-  "9c258b8f88": "Dette anonyme tldraw multiplayer-rum er nu skrivebeskyttet. For at fortsætte med at redigere, skal du logge ind og kopiere det til dine filer.",
-  "9ceb927baa": "Udgiv denne fil",
-  "9e076f5885": "Ikke fundet",
-  "9e93c98d88": "Fravælg",
-  "a0da245992": "Eksporter indholdet som en .tldr-fil: Vælg 'Download' i menuen øverst til venstre.",
-  "a104439641": "Polstring",
-  "a18366b217": "Mørk",
-  "a1c915578c": "Filen du leder efter findes ikke.",
-  "a239905023": "Eksporter billede",
-  "a3debabee7": "Cookie politik",
-  "a4d3b161ce": "Indsend",
-  "a6cc403d56": "Enhver med linket",
-  "a768caa988": "Analytics",
-  "a9ded1e5ce": "Baggrund",
-  "ab0df9ba36": "Filgrænsen er nået",
-  "af3dc88931": "Sidst offentliggjort <date></date>",
-  "b028909917": "Gæstebruger",
-  "b6d4223e60": "Log ind",
-  "b758336699": "Kopiér link",
-  "bb792693e2": "Frigør",
-  "bbbcefd7ce": "{total, plural, one {Uploader .tldr-fil...} other {Uploader {uploaded} af {total} .tldr-filer...}}",
-  "bc88b0e89e": "Delt af {ownerName}",
-  "bcb62136a3": "Upload .tldr-filer",
-  "c2276c9127": "Få mere at vide om deling.",
-  "c303bd1095": "Filen kunne ikke udgives.",
-  "c4b39a1cc3": "Vigtige cookies",
-  "c655b27b1e": "i18n: Lang streng",
-  "c6a00f137b": "Invitere",
-  "c87aacf567": "Log ud",
-  "cceaefbc20": "Del denne fil",
-  "cd15a75c26": "SVG",
-  "cea291e45e": "Få mere at vide om udgivelse.",
-  "d3d2e61733": "Tæt",
-  "d4bbf74f3e": "Skift sidebjælke",
-  "d721757161": "Tema",
-  "d876a9fe1a": "Prøv igen",
-  "d9100f3e10": "Gå her for at se indholdet",
-  "dbbebf3c03": "Kun invitation",
-  "dfdb78a4e4": "App debug flag",
-  "e2ae80a510": "Juridisk resumé",
-  "e404559826": "Servicevilkår",
-  "e78e14c5f1": "Stift",
-  "ea4788705e": "Ophæve",
-  "ebfe9ce86e": "I går",
-  "ec59b960ea": "Denne fil har nået det maksimale antal aktive samarbejdspartnere.",
-  "ec611e9a08": "Konto menu",
-  "ed53713239": "i18n: Accent",
-  "ed75712b0e": "Duplikere",
-  "ede55d955f": "Læs vores <a>cookiepolitik</a> for at få mere at vide.",
-  "f09b16bc5f": "Vi bruger cookies til at holde dig logget ind, synkronisere dine filer og indsamle analyser, der kan hjælpe os med at forbedre tldraw.",
-  "f0e8bff6f9": "Brugerindstillinger",
-  "f2569594b2": "Vi bruger disse cookies til at gemme dine filer og indstillinger.",
-  "f2a6c498fb": "Slet",
-  "f43fb62093": "Tilbage til tldraw.",
-  "f4f70727dc": "Indstillinger",
-  "fb15c53f22": "Seer",
-  "fd1be3efcf": "Er du sikker på, at du vil slette denne fil?",
-  "fed5ec05eb": "Kopieret link",
-  "ffcd73e997": "Importér fil…"
->>>>>>> 7d95a2ea
 }