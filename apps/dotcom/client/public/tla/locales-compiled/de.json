{
<<<<<<< HEAD
  "0095a9fa74": [
    {
      "type": 0,
      "value": "Exportieren"
    }
  ],
  "03b3e13197": [
    {
      "type": 0,
      "value": "Ziehen Sie die Datei in die Seitenleiste auf dieser Seite. Oder wählen Sie im Benutzermenü Option „Datei importieren“."
    }
  ],
  "043973ec1f": [
    {
      "type": 0,
      "value": "Immer noch Probleme? "
    },
    {
      "type": 1,
      "value": "GetHelpLink"
    }
  ],
  "05596b840b": [
    {
      "type": 0,
      "value": "tldraw öffnen."
    }
  ],
  "06b9281e39": [
    {
      "type": 0,
      "value": "Automatisch"
    }
  ],
  "07dbd11b21": [
    {
      "type": 0,
      "value": "Datei ohne Titel"
    }
  ],
  "08331c1710": [
    {
      "type": 0,
      "value": "Ratenbegrenzung überschritten, bitte versuchen Sie es später."
    }
  ],
  "08bd40c754": [
    {
      "type": 0,
      "value": "Konto"
    }
  ],
  "0b27918290": [
    {
      "type": 0,
      "value": "Datei"
    }
  ],
  "0b9a4cde72": [
    {
      "type": 0,
      "value": "Dateimenü"
    }
  ],
  "0d1f2bb523": [
    {
      "type": 0,
      "value": "Feedback senden"
    }
  ],
  "110a4b01be": [
    {
      "type": 0,
      "value": "Veröffentlichen"
    }
  ],
  "13ddd375ad": [
    {
      "type": 0,
      "value": "Exportieren als"
    }
  ],
  "181b90f889": [
    {
      "type": 0,
      "value": "Datei erstellen"
    }
  ],
  "1da2e8106b": [
    {
      "type": 0,
      "value": "Es ist ein unerwarteter Fehler aufgetreten."
    }
  ],
  "1dd1c5fb7f": [
    {
      "type": 0,
      "value": "Heute"
    }
  ],
  "250ddea65c": [
    {
      "type": 0,
      "value": "Über tldraw"
    }
  ],
  "299cb00a7a": [
    {
      "type": 0,
      "value": "Hochladen fehlgeschlagen"
    }
  ],
  "31246941ad": [
    {
      "type": 0,
      "value": "Um diese Datei anzuzeigen, müssen Sie sich anmelden."
    }
  ],
  "31418ce4ad": [
    {
      "type": 0,
      "value": "i18n: Markierung fehlt"
    }
  ],
  "335defdafe": [
    {
      "type": 0,
      "value": "Versuchen Sie bitte, die Seite neu zu laden."
    }
  ],
  "344a7f427f": [
    {
      "type": 0,
      "value": "Editor"
    }
  ],
  "3bd1b98dbd": [
    {
      "type": 0,
      "value": "Die Änderungen können nicht veröffentlicht werden."
    }
  ],
  "3c5e891bff": [
    {
      "type": 0,
      "value": "Angeheftet"
    }
  ],
  "3d0238bf16": [
    {
      "type": 0,
      "value": "Alle akzeptieren"
    }
  ],
  "42e53c47c1": [
    {
      "type": 0,
      "value": "Kontaktieren Sie den Eigentümer, um Zugriff anzufordern."
    }
  ],
  "44db318ee5": [
    {
      "type": 0,
      "value": "Holen Sie sich Hilfe auf Discord"
    }
  ],
  "46137245cd": [
    {
      "type": 0,
      "value": "Danke, dass Sie uns helfen, tldraw zu verbessern!"
    }
  ],
  "47839e47a5": [
    {
      "type": 0,
      "value": "tldraw"
    }
  ],
  "4908687e50": [
    {
      "type": 0,
      "value": "Möchten Sie diese Datei wirklich vergessen?"
    }
  ],
  "4d0d3ddec9": [
    {
      "type": 0,
      "value": "Diese Site verwendet Cookies, damit die App funktioniert und um Analysen zu sammeln."
    }
  ],
  "4d1c8263ba": [
    {
      "type": 0,
      "value": "Neu laden"
    }
  ],
  "50db1b7e1e": [
    {
      "type": 0,
      "value": "Die Veröffentlichung für diese Datei kann nicht aufgehoben werden."
    }
  ],
  "517bb809d9": [
    {
      "type": 0,
      "value": "Seitenmenü"
    }
  ],
  "54286b1d01": [
    {
      "type": 0,
      "value": "Limit für Mitwirkende erreicht"
    }
  ],
  "54d240fa41": [
    {
      "type": 0,
      "value": "Bitte arbeiten Sie langsamer."
    }
  ],
  "554a05155c": [
    {
      "type": 0,
      "value": "Immer noch Probleme? "
    },
    {
      "children": [
        {
          "type": 0,
          "value": "Problem melden"
        }
      ],
      "type": 8,
      "value": "a"
    }
  ],
  "55505ba281": [
    {
      "type": 0,
      "value": "PNG"
    }
  ],
  "5677e381d2": [
    {
      "type": 0,
      "value": "Wir verwenden Analyse-Cookies, um tldraw zu verbessern."
    }
  ],
  "56c34c6410": [
    {
      "type": 0,
      "value": "Datenschutzrichtlinie"
    }
  ],
  "5a95a425f7": [
    {
      "type": 0,
      "value": "Teilen"
    }
  ],
  "5bec508475": [
    {
      "type": 0,
      "value": "Alter Browser erkannt. Bitte aktualisieren Sie Ihren Browser, um diese App zu verwenden."
    }
  ],
  "5d26ae7550": [
    {
      "type": 0,
      "value": "Wir konnten den von Ihnen vor Ihrer Anmeldung erstellten Inhalt teilweise nicht hochladen."
    }
  ],
  "5f3c333678": [
    {
      "type": 0,
      "value": "Feedback gesendet"
    }
  ],
  "5fb63579fc": [
    {
      "type": 0,
      "value": "Kopieren"
    }
  ],
  "61057a0c84": [
    {
      "type": 0,
      "value": "Später"
    }
  ],
  "625fd29749": [
    {
      "type": 0,
      "value": "Älter"
    }
  ],
  "6609dd239e": [
    {
      "type": 0,
      "value": "Es ist ein Fehler aufgetreten"
    }
  ],
  "6637a98151": [
    {
      "type": 0,
      "value": "Eine neue Version von tldraw ist verfügbar. Bitte laden Sie die Seite neu, um fortzufahren."
    }
  ],
  "6a26f54883": [
    {
      "type": 0,
      "value": "Hilfe"
    }
  ],
  "6dc0836c1b": [
    {
      "type": 0,
      "value": "Sie haben nicht die erforderlichen Berechtigungen zur Durchführung dieser Aktion."
    }
  ],
  "6dfc62f621": [
    {
      "type": 0,
      "value": "Befolgen Sie diese Schritte, um den Inhalt manuell zu importieren:"
    }
  ],
  "70a6facb9d": [
    {
      "type": 0,
      "value": "Diese Woche"
    }
  ],
  "71a29b007b": [
    {
      "type": 0,
      "value": "Haben Sie einen Fehler, ein Problem oder eine Idee für tldraw? Lassen Sie es uns wissen!"
    }
  ],
  "73ab799383": [
    {
      "type": 0,
      "value": "Diese Version von tldraw wird nicht mehr unterstützt."
    }
  ],
  "7408cf0d7b": [
    {
      "type": 0,
      "value": "Bitte laden Sie die Seite neu"
    }
  ],
  "752b79f137": [
    {
      "type": 0,
      "value": "Sie haben die maximale Anzahl an Dateien erreicht. Sie müssen alte Dateien löschen, bevor Sie neue erstellen können."
    }
  ],
  "7573b8110a": [
    {
      "type": 0,
      "value": "Kein Zugriff"
    }
  ],
  "761e93ede9": [
    {
      "type": 0,
      "value": "Cookies anpassen"
    }
  ],
  "764671e008": [
    {
      "type": 0,
      "value": "Chatten Sie mit uns auf Discord"
    }
  ],
  "7697920637": [
    {
      "type": 0,
      "value": "Bitte neu laden"
    }
  ],
  "777f9e90cf": [
    {
      "type": 0,
      "value": "Ungültige Anfrage."
    }
  ],
  "797799f35e": [
    {
      "type": 0,
      "value": "Senden Sie ein Problem auf GitHub"
    }
  ],
  "7b1329f5ca": [
    {
      "type": 0,
      "value": "Benutzerhandbuch"
    }
  ],
  "7be10fc592": [
    {
      "type": 0,
      "value": "Version wiederherstellen"
    }
  ],
  "7cb5f8b4a5": [
    {
      "type": 0,
      "value": "Vergessen"
    }
  ],
  "7daeced9ff": [
    {
      "type": 0,
      "value": "Änderungen veröffentlichen"
    }
  ],
  "7fcdcc6455": [
    {
      "type": 0,
      "value": "Datei vergessen"
    }
  ],
  "801ab24683": [
    {
      "type": 0,
      "value": "Herunterladen"
    }
  ],
  "815e116a2e": [
    {
      "type": 0,
      "value": "Haben Sie einen Fehler, ein Problem oder eine Idee für tldraw? Lassen Sie es uns wissen! Füllen Sie dieses Formular aus und wir melden uns bei Bedarf per E-Mail. Sie können auch "
    },
    {
      "children": [
        {
          "type": 0,
          "value": "mit uns auf Discord chatten"
        }
      ],
      "type": 8,
      "value": "discord"
    },
    {
      "type": 0,
      "value": " oder "
    },
    {
      "children": [
        {
          "type": 0,
          "value": "ein Problem auf GitHub melden"
        }
      ],
      "type": 8,
      "value": "github"
    },
    {
      "type": 0,
      "value": "."
    }
  ],
  "85a082de1b": [
    {
      "type": 0,
      "value": "Bitte aktualisieren Sie die Seite und holden Sie sich die neueste Version von tldraw."
    }
  ],
  "86353d2c41": [
    {
      "type": 1,
      "value": "total"
    },
    {
      "type": 0,
      "value": " .tldr-Dateien hinzugefügt."
    }
  ],
  "86c66437fd": [
    {
      "type": 0,
      "value": "Datei umbenennen"
    }
  ],
  "8eb2c00e96": [
    {
      "type": 0,
      "value": "Mit Ihnen geteilt"
    }
  ],
  "8ff3d0a705": [
    {
      "type": 0,
      "value": "Rate begrenzt"
    }
  ],
  "902b0d55fd": [
    {
      "type": 0,
      "value": "Fehler"
    }
  ],
  "904a830405": [
    {
      "type": 0,
      "value": "Umbenennen"
    }
  ],
  "91e49bb0eb": [
    {
      "type": 0,
      "value": "In meine Dateien kopieren"
    }
  ],
  "96165d6df5": [
    {
      "type": 0,
      "value": "Diesen Monat"
    }
  ],
  "9914a0ce04": [
    {
      "type": 0,
      "value": "Hell"
    }
  ],
  "9bef626805": [
    {
      "type": 0,
      "value": "Datei löschen"
    }
  ],
  "9ceb927baa": [
    {
      "type": 0,
      "value": "Diese Datei veröffentlichen"
    }
  ],
  "9e076f5885": [
    {
      "type": 0,
      "value": "Nicht gefunden"
    }
  ],
  "9e93c98d88": [
    {
      "type": 0,
      "value": "Opt-out"
    }
  ],
  "a0da245992": [
    {
      "type": 0,
      "value": "Exportieren Sie den Inhalt als .tldr-Datei: Wählen Sie im Menü oben links „Herunterladen“."
    }
  ],
  "a104439641": [
    {
      "type": 0,
      "value": "Füllung"
    }
  ],
  "a18366b217": [
    {
      "type": 0,
      "value": "Dunkel"
    }
  ],
  "a1c915578c": [
    {
      "type": 0,
      "value": "Die von Ihnen gesuchte Datei existiert nicht."
    }
  ],
  "a239905023": [
    {
      "type": 0,
      "value": "Bild exportieren"
    }
  ],
  "a3debabee7": [
    {
      "type": 0,
      "value": "Cookie-Richtlinie"
    }
  ],
  "a4d3b161ce": [
    {
      "type": 0,
      "value": "Einreichen"
    }
  ],
  "a6cc403d56": [
    {
      "type": 0,
      "value": "Jeder mit einem Link"
    }
  ],
  "a768caa988": [
    {
      "type": 0,
      "value": "Analyse"
    }
  ],
  "a9ded1e5ce": [
    {
      "type": 0,
      "value": "Hintergrund"
    }
  ],
  "ab0df9ba36": [
    {
      "type": 0,
      "value": "Dateilimit erreicht"
    }
  ],
  "af3dc88931": [
    {
      "type": 0,
      "value": "Zuletzt veröffentlicht "
    },
    {
      "children": [
      ],
      "type": 8,
      "value": "date"
    }
  ],
  "b028909917": [
    {
      "type": 0,
      "value": "Gastbenutzer"
    }
  ],
  "b6d4223e60": [
    {
      "type": 0,
      "value": "Anmelden"
    }
  ],
  "b758336699": [
    {
      "type": 0,
      "value": "Link kopieren"
    }
  ],
  "bb792693e2": [
    {
      "type": 0,
      "value": "Lösen"
    }
  ],
  "bbbcefd7ce": [
    {
      "offset": 0,
      "options": {
        "one": {
          "value": [
            {
              "type": 0,
              "value": ".tldr-Datei wird hochgeladen …"
            }
          ]
        },
        "other": {
          "value": [
            {
              "type": 0,
              "value": "Hochladen von "
            },
            {
              "type": 1,
              "value": "uploaded"
            },
            {
              "type": 0,
              "value": " von "
            },
            {
              "type": 1,
              "value": "total"
            },
            {
              "type": 0,
              "value": " .tldr-Dateien…"
            }
          ]
        }
      },
      "pluralType": "cardinal",
      "type": 6,
      "value": "total"
    }
  ],
  "bc88b0e89e": [
    {
      "type": 0,
      "value": "Von "
    },
    {
      "type": 1,
      "value": "ownerName"
    },
    {
      "type": 0,
      "value": " geteilt"
    }
  ],
  "bcb62136a3": [
    {
      "type": 0,
      "value": ".tldr-Dateien hochladen"
    }
  ],
  "c2276c9127": [
    {
      "type": 0,
      "value": "Erfahren Sie mehr über das Teilen."
    }
  ],
  "c303bd1095": [
    {
      "type": 0,
      "value": "Diese Datei kann nicht veröffentlicht werden."
    }
  ],
  "c4b39a1cc3": [
    {
      "type": 0,
      "value": "Notwendige Cookies"
    }
  ],
  "c655b27b1e": [
    {
      "type": 0,
      "value": "i18n: Langer String"
    }
  ],
  "c6a00f137b": [
    {
      "type": 0,
      "value": "Einladen"
    }
  ],
  "c87aacf567": [
    {
      "type": 0,
      "value": "Abmelden"
    }
  ],
  "cbef7ba103": [
    {
      "type": 0,
      "value": "Dieser Raum wird bald schreibgeschützt sein"
    }
  ],
  "cceaefbc20": [
    {
      "type": 0,
      "value": "Diese Datei teilen"
    }
  ],
  "cd15a75c26": [
    {
      "type": 0,
      "value": "SVG"
    }
  ],
  "cea291e45e": [
    {
      "type": 0,
      "value": "Erfahren Sie mehr über das Veröffentlichen."
    }
  ],
  "d3d2e61733": [
    {
      "type": 0,
      "value": "Schließen"
    }
  ],
  "d4bbf74f3e": [
    {
      "type": 0,
      "value": "Seitenleiste umschalten"
    }
  ],
  "d721757161": [
    {
      "type": 0,
      "value": "Design"
    }
  ],
  "d876a9fe1a": [
    {
      "type": 0,
      "value": "Erneut versuchen"
    }
  ],
  "d9100f3e10": [
    {
      "type": 0,
      "value": "Hier können Sie den Inhalt sehen"
    }
  ],
  "dbbebf3c03": [
    {
      "type": 0,
      "value": "Nur einladen"
    }
  ],
  "dfdb78a4e4": [
    {
      "type": 0,
      "value": "App-Debug-Markierungen"
    }
  ],
  "e2ae80a510": [
    {
      "type": 0,
      "value": "Rechtliche Zusammenfassung"
    }
  ],
  "e404559826": [
    {
      "type": 0,
      "value": "Servicebedingungen"
    }
  ],
  "e78e14c5f1": [
    {
      "type": 0,
      "value": "Anheften"
    }
  ],
  "ea2301d01c": [
    {
      "type": 0,
      "value": "Nach dem 1. Juli 2025 ist dieser anonyme tldraw-Multiplayer-Raum schreibgeschützt. Um in Zukunft weiterarbeiten zu können, melden Sie sich bitte an und kopieren Sie den Inhalt in Ihre Dateien."
    }
  ],
  "ea4788705e": [
    {
      "type": 0,
      "value": "Abbrechen"
    }
  ],
  "ebfe9ce86e": [
    {
      "type": 0,
      "value": "Gestern"
    }
  ],
  "ec59b960ea": [
    {
      "type": 0,
      "value": "Diese Datei hat die maximale Anzahl an aktiven Mitwirkenden erreicht."
    }
  ],
  "ec611e9a08": [
    {
      "type": 0,
      "value": "Kontomenü"
    }
  ],
  "ed53713239": [
    {
      "type": 0,
      "value": "i18n: akzentuiert"
    }
  ],
  "ed75712b0e": [
    {
      "type": 0,
      "value": "Duplizieren"
    }
  ],
  "ede55d955f": [
    {
      "type": 0,
      "value": "Lesen Sie unsere "
    },
    {
      "children": [
        {
          "type": 0,
          "value": "Cookie-Richtlinie"
        }
      ],
      "type": 8,
      "value": "a"
    },
    {
      "type": 0,
      "value": ", um mehr zu erfahren."
    }
  ],
  "f09b16bc5f": [
    {
      "type": 0,
      "value": "Wir verwenden Cookies, um Sie angemeldet zu halten, Ihre Dateien zu synchronisieren und Analysen zu sammeln, die uns bei der Verbesserung von tldraw helfen."
    }
  ],
  "f0e8bff6f9": [
    {
      "type": 0,
      "value": "Benutzereinstellungen"
    }
  ],
  "f2569594b2": [
    {
      "type": 0,
      "value": "Wir verwenden diese Cookies, um Ihre Dateien und Einstellungen zu speichern."
    }
  ],
  "f2a6c498fb": [
    {
      "type": 0,
      "value": "Löschen"
    }
  ],
  "f43fb62093": [
    {
      "type": 0,
      "value": "Zurück zu tldraw."
    }
  ],
  "f4f70727dc": [
    {
      "type": 0,
      "value": "Einstellungen"
    }
  ],
  "fb15c53f22": [
    {
      "type": 0,
      "value": "Viewer"
    }
  ],
  "fd1be3efcf": [
    {
      "type": 0,
      "value": "Möchten Sie diese Datei wirklich löschen?"
    }
  ],
  "fed5ec05eb": [
    {
      "type": 0,
      "value": "Link kopiert"
    }
  ],
  "ffcd73e997": [
    {
      "type": 0,
      "value": "Datei importieren…"
    }
  ]
=======
  "0095a9fa74": "Exportieren",
  "03b3e13197": "Ziehen Sie die Datei in die Seitenleiste auf dieser Seite. Oder wählen Sie im Benutzermenü Option „Datei importieren“.",
  "043973ec1f": "Immer noch Probleme? {GetHelpLink}",
  "05596b840b": "tldraw öffnen.",
  "06b9281e39": "Automatisch",
  "07dbd11b21": "Datei ohne Titel",
  "08331c1710": "Ratenbegrenzung überschritten, bitte versuchen Sie es später.",
  "08bd40c754": "Konto",
  "0b27918290": "Datei",
  "0b9a4cde72": "Dateimenü",
  "0d1f2bb523": "Feedback senden",
  "110a4b01be": "Veröffentlichen",
  "13ddd375ad": "Exportieren als",
  "181b90f889": "Datei erstellen",
  "1da2e8106b": "Es ist ein unerwarteter Fehler aufgetreten.",
  "1dd1c5fb7f": "Heute",
  "250ddea65c": "Über tldraw",
  "299cb00a7a": "Hochladen fehlgeschlagen",
  "31246941ad": "Um diese Datei anzuzeigen, müssen Sie sich anmelden.",
  "31418ce4ad": "i18n: Markierung fehlt",
  "335defdafe": "Versuchen Sie bitte, die Seite neu zu laden.",
  "344a7f427f": "Editor",
  "3bd1b98dbd": "Die Änderungen können nicht veröffentlicht werden.",
  "3c5e891bff": "Angeheftet",
  "3d0238bf16": "Alle akzeptieren",
  "42e53c47c1": "Kontaktieren Sie den Eigentümer, um Zugriff anzufordern.",
  "44db318ee5": "Holen Sie sich Hilfe auf Discord",
  "46137245cd": "Danke, dass Sie uns helfen, tldraw zu verbessern!",
  "47839e47a5": "tldraw",
  "4908687e50": "Möchten Sie diese Datei wirklich vergessen?",
  "4d0d3ddec9": "Diese Site verwendet Cookies, damit die App funktioniert und um Analysen zu sammeln.",
  "4d1c8263ba": "Neu laden",
  "50db1b7e1e": "Die Veröffentlichung für diese Datei kann nicht aufgehoben werden.",
  "517bb809d9": "Seitenmenü",
  "54286b1d01": "Limit für Mitwirkende erreicht",
  "54d240fa41": "Bitte arbeiten Sie langsamer.",
  "554a05155c": "Immer noch Probleme? <a>Problem melden</a>",
  "55505ba281": "PNG",
  "5677e381d2": "Wir verwenden Analyse-Cookies, um tldraw zu verbessern.",
  "56c34c6410": "Datenschutzrichtlinie",
  "5a95a425f7": "Teilen",
  "5bcc12ace8": "Dieser Raum ist jetzt schreibgeschützt",
  "5bec508475": "Alter Browser erkannt. Bitte aktualisieren Sie Ihren Browser, um diese App zu verwenden.",
  "5d26ae7550": "Wir konnten den von Ihnen vor Ihrer Anmeldung erstellten Inhalt teilweise nicht hochladen.",
  "5f3c333678": "Feedback gesendet",
  "5fb63579fc": "Kopieren",
  "61057a0c84": "Später",
  "625fd29749": "Älter",
  "6609dd239e": "Es ist ein Fehler aufgetreten",
  "6637a98151": "Eine neue Version von tldraw ist verfügbar. Bitte laden Sie die Seite neu, um fortzufahren.",
  "6a26f54883": "Hilfe",
  "6dc0836c1b": "Sie haben nicht die erforderlichen Berechtigungen zur Durchführung dieser Aktion.",
  "6dfc62f621": "Befolgen Sie diese Schritte, um den Inhalt manuell zu importieren:",
  "70a6facb9d": "Diese Woche",
  "71a29b007b": "Haben Sie einen Fehler, ein Problem oder eine Idee für tldraw? Lassen Sie es uns wissen!",
  "73ab799383": "Diese Version von tldraw wird nicht mehr unterstützt.",
  "7408cf0d7b": "Bitte laden Sie die Seite neu",
  "752b79f137": "Sie haben die maximale Anzahl an Dateien erreicht. Sie müssen alte Dateien löschen, bevor Sie neue erstellen können.",
  "7573b8110a": "Kein Zugriff",
  "761e93ede9": "Cookies anpassen",
  "764671e008": "Chatten Sie mit uns auf Discord",
  "7697920637": "Bitte neu laden",
  "777f9e90cf": "Ungültige Anfrage.",
  "797799f35e": "Senden Sie ein Problem auf GitHub",
  "7b1329f5ca": "Benutzerhandbuch",
  "7be10fc592": "Version wiederherstellen",
  "7cb5f8b4a5": "Vergessen",
  "7daeced9ff": "Änderungen veröffentlichen",
  "7fcdcc6455": "Datei vergessen",
  "801ab24683": "Herunterladen",
  "815e116a2e": "Haben Sie einen Fehler, ein Problem oder eine Idee für tldraw? Lassen Sie es uns wissen! Füllen Sie dieses Formular aus und wir melden uns bei Bedarf per E-Mail. Sie können auch <discord>mit uns auf Discord chatten</discord> oder <github>ein Problem auf GitHub melden</github>.",
  "85a082de1b": "Bitte aktualisieren Sie die Seite und holden Sie sich die neueste Version von tldraw.",
  "86353d2c41": "{total} .tldr-Dateien hinzugefügt.",
  "86c66437fd": "Datei umbenennen",
  "8b1946f965": "Um mit der Bearbeitung fortzufahren, kopieren Sie den Raum bitte in Ihre Dateien.",
  "8eb2c00e96": "Mit Ihnen geteilt",
  "8ff3d0a705": "Rate begrenzt",
  "902b0d55fd": "Fehler",
  "904a830405": "Umbenennen",
  "91e49bb0eb": "In meine Dateien kopieren",
  "96165d6df5": "Diesen Monat",
  "9914a0ce04": "Hell",
  "9bef626805": "Datei löschen",
  "9c258b8f88": "Dieser anonyme TLdraw-Multiplayer-Raum ist jetzt schreibgeschützt. Um mit der Bearbeitung fortzufahren, melden Sie sich bitte an und kopieren Sie den Inhalt in Ihre Dateien.",
  "9ceb927baa": "Diese Datei veröffentlichen",
  "9e076f5885": "Nicht gefunden",
  "9e93c98d88": "Opt-out",
  "a0da245992": "Exportieren Sie den Inhalt als .tldr-Datei: Wählen Sie im Menü oben links „Herunterladen“.",
  "a104439641": "Füllung",
  "a18366b217": "Dunkel",
  "a1c915578c": "Die von Ihnen gesuchte Datei existiert nicht.",
  "a239905023": "Bild exportieren",
  "a3debabee7": "Cookie-Richtlinie",
  "a4d3b161ce": "Einreichen",
  "a6cc403d56": "Jeder mit einem Link",
  "a768caa988": "Analyse",
  "a9ded1e5ce": "Hintergrund",
  "ab0df9ba36": "Dateilimit erreicht",
  "af3dc88931": "Zuletzt veröffentlicht <date></date>",
  "b028909917": "Gastbenutzer",
  "b6d4223e60": "Anmelden",
  "b758336699": "Link kopieren",
  "bb792693e2": "Lösen",
  "bbbcefd7ce": "{total, plural, one {.tldr-Datei wird hochgeladen …} other {Hochladen von {uploaded} von {total} .tldr-Dateien…}}",
  "bc88b0e89e": "Von {ownerName} geteilt",
  "bcb62136a3": ".tldr-Dateien hochladen",
  "c2276c9127": "Erfahren Sie mehr über das Teilen.",
  "c303bd1095": "Diese Datei kann nicht veröffentlicht werden.",
  "c4b39a1cc3": "Notwendige Cookies",
  "c655b27b1e": "i18n: Langer String",
  "c6a00f137b": "Einladen",
  "c87aacf567": "Abmelden",
  "cceaefbc20": "Diese Datei teilen",
  "cd15a75c26": "SVG",
  "cea291e45e": "Erfahren Sie mehr über das Veröffentlichen.",
  "d3d2e61733": "Schließen",
  "d4bbf74f3e": "Seitenleiste umschalten",
  "d721757161": "Design",
  "d876a9fe1a": "Erneut versuchen",
  "d9100f3e10": "Hier können Sie den Inhalt sehen",
  "dbbebf3c03": "Nur einladen",
  "dfdb78a4e4": "App-Debug-Markierungen",
  "e2ae80a510": "Rechtliche Zusammenfassung",
  "e404559826": "Servicebedingungen",
  "e78e14c5f1": "Anheften",
  "ea4788705e": "Abbrechen",
  "ebfe9ce86e": "Gestern",
  "ec59b960ea": "Diese Datei hat die maximale Anzahl an aktiven Mitwirkenden erreicht.",
  "ec611e9a08": "Kontomenü",
  "ed53713239": "i18n: akzentuiert",
  "ed75712b0e": "Duplizieren",
  "ede55d955f": "Lesen Sie unsere <a>Cookie-Richtlinie</a>, um mehr zu erfahren.",
  "f09b16bc5f": "Wir verwenden Cookies, um Sie angemeldet zu halten, Ihre Dateien zu synchronisieren und Analysen zu sammeln, die uns bei der Verbesserung von tldraw helfen.",
  "f0e8bff6f9": "Benutzereinstellungen",
  "f2569594b2": "Wir verwenden diese Cookies, um Ihre Dateien und Einstellungen zu speichern.",
  "f2a6c498fb": "Löschen",
  "f43fb62093": "Zurück zu tldraw.",
  "f4f70727dc": "Einstellungen",
  "fb15c53f22": "Viewer",
  "fd1be3efcf": "Möchten Sie diese Datei wirklich löschen?",
  "fed5ec05eb": "Link kopiert",
  "ffcd73e997": "Datei importieren…"
>>>>>>> 7d95a2ea
}<|MERGE_RESOLUTION|>--- conflicted
+++ resolved
@@ -1,5 +1,4 @@
 {
-<<<<<<< HEAD
   "0095a9fa74": [
     {
       "type": 0,
@@ -260,6 +259,12 @@
       "value": "Teilen"
     }
   ],
+  "5bcc12ace8": [
+    {
+      "type": 0,
+      "value": "Dieser Raum ist jetzt schreibgeschützt"
+    }
+  ],
   "5bec508475": [
     {
       "type": 0,
@@ -484,6 +489,12 @@
       "value": "Datei umbenennen"
     }
   ],
+  "8b1946f965": [
+    {
+      "type": 0,
+      "value": "Um mit der Bearbeitung fortzufahren, kopieren Sie den Raum bitte in Ihre Dateien."
+    }
+  ],
   "8eb2c00e96": [
     {
       "type": 0,
@@ -530,6 +541,12 @@
     {
       "type": 0,
       "value": "Datei löschen"
+    }
+  ],
+  "9c258b8f88": [
+    {
+      "type": 0,
+      "value": "Dieser anonyme TLdraw-Multiplayer-Raum ist jetzt schreibgeschützt. Um mit der Bearbeitung fortzufahren, melden Sie sich bitte an und kopieren Sie den Inhalt in Ihre Dateien."
     }
   ],
   "9ceb927baa": [
@@ -750,12 +767,6 @@
       "value": "Abmelden"
     }
   ],
-  "cbef7ba103": [
-    {
-      "type": 0,
-      "value": "Dieser Raum wird bald schreibgeschützt sein"
-    }
-  ],
   "cceaefbc20": [
     {
       "type": 0,
@@ -832,12 +843,6 @@
     {
       "type": 0,
       "value": "Anheften"
-    }
-  ],
-  "ea2301d01c": [
-    {
-      "type": 0,
-      "value": "Nach dem 1. Juli 2025 ist dieser anonyme tldraw-Multiplayer-Raum schreibgeschützt. Um in Zukunft weiterarbeiten zu können, melden Sie sich bitte an und kopieren Sie den Inhalt in Ihre Dateien."
     }
   ],
   "ea4788705e": [
@@ -956,148 +961,4 @@
       "value": "Datei importieren…"
     }
   ]
-=======
-  "0095a9fa74": "Exportieren",
-  "03b3e13197": "Ziehen Sie die Datei in die Seitenleiste auf dieser Seite. Oder wählen Sie im Benutzermenü Option „Datei importieren“.",
-  "043973ec1f": "Immer noch Probleme? {GetHelpLink}",
-  "05596b840b": "tldraw öffnen.",
-  "06b9281e39": "Automatisch",
-  "07dbd11b21": "Datei ohne Titel",
-  "08331c1710": "Ratenbegrenzung überschritten, bitte versuchen Sie es später.",
-  "08bd40c754": "Konto",
-  "0b27918290": "Datei",
-  "0b9a4cde72": "Dateimenü",
-  "0d1f2bb523": "Feedback senden",
-  "110a4b01be": "Veröffentlichen",
-  "13ddd375ad": "Exportieren als",
-  "181b90f889": "Datei erstellen",
-  "1da2e8106b": "Es ist ein unerwarteter Fehler aufgetreten.",
-  "1dd1c5fb7f": "Heute",
-  "250ddea65c": "Über tldraw",
-  "299cb00a7a": "Hochladen fehlgeschlagen",
-  "31246941ad": "Um diese Datei anzuzeigen, müssen Sie sich anmelden.",
-  "31418ce4ad": "i18n: Markierung fehlt",
-  "335defdafe": "Versuchen Sie bitte, die Seite neu zu laden.",
-  "344a7f427f": "Editor",
-  "3bd1b98dbd": "Die Änderungen können nicht veröffentlicht werden.",
-  "3c5e891bff": "Angeheftet",
-  "3d0238bf16": "Alle akzeptieren",
-  "42e53c47c1": "Kontaktieren Sie den Eigentümer, um Zugriff anzufordern.",
-  "44db318ee5": "Holen Sie sich Hilfe auf Discord",
-  "46137245cd": "Danke, dass Sie uns helfen, tldraw zu verbessern!",
-  "47839e47a5": "tldraw",
-  "4908687e50": "Möchten Sie diese Datei wirklich vergessen?",
-  "4d0d3ddec9": "Diese Site verwendet Cookies, damit die App funktioniert und um Analysen zu sammeln.",
-  "4d1c8263ba": "Neu laden",
-  "50db1b7e1e": "Die Veröffentlichung für diese Datei kann nicht aufgehoben werden.",
-  "517bb809d9": "Seitenmenü",
-  "54286b1d01": "Limit für Mitwirkende erreicht",
-  "54d240fa41": "Bitte arbeiten Sie langsamer.",
-  "554a05155c": "Immer noch Probleme? <a>Problem melden</a>",
-  "55505ba281": "PNG",
-  "5677e381d2": "Wir verwenden Analyse-Cookies, um tldraw zu verbessern.",
-  "56c34c6410": "Datenschutzrichtlinie",
-  "5a95a425f7": "Teilen",
-  "5bcc12ace8": "Dieser Raum ist jetzt schreibgeschützt",
-  "5bec508475": "Alter Browser erkannt. Bitte aktualisieren Sie Ihren Browser, um diese App zu verwenden.",
-  "5d26ae7550": "Wir konnten den von Ihnen vor Ihrer Anmeldung erstellten Inhalt teilweise nicht hochladen.",
-  "5f3c333678": "Feedback gesendet",
-  "5fb63579fc": "Kopieren",
-  "61057a0c84": "Später",
-  "625fd29749": "Älter",
-  "6609dd239e": "Es ist ein Fehler aufgetreten",
-  "6637a98151": "Eine neue Version von tldraw ist verfügbar. Bitte laden Sie die Seite neu, um fortzufahren.",
-  "6a26f54883": "Hilfe",
-  "6dc0836c1b": "Sie haben nicht die erforderlichen Berechtigungen zur Durchführung dieser Aktion.",
-  "6dfc62f621": "Befolgen Sie diese Schritte, um den Inhalt manuell zu importieren:",
-  "70a6facb9d": "Diese Woche",
-  "71a29b007b": "Haben Sie einen Fehler, ein Problem oder eine Idee für tldraw? Lassen Sie es uns wissen!",
-  "73ab799383": "Diese Version von tldraw wird nicht mehr unterstützt.",
-  "7408cf0d7b": "Bitte laden Sie die Seite neu",
-  "752b79f137": "Sie haben die maximale Anzahl an Dateien erreicht. Sie müssen alte Dateien löschen, bevor Sie neue erstellen können.",
-  "7573b8110a": "Kein Zugriff",
-  "761e93ede9": "Cookies anpassen",
-  "764671e008": "Chatten Sie mit uns auf Discord",
-  "7697920637": "Bitte neu laden",
-  "777f9e90cf": "Ungültige Anfrage.",
-  "797799f35e": "Senden Sie ein Problem auf GitHub",
-  "7b1329f5ca": "Benutzerhandbuch",
-  "7be10fc592": "Version wiederherstellen",
-  "7cb5f8b4a5": "Vergessen",
-  "7daeced9ff": "Änderungen veröffentlichen",
-  "7fcdcc6455": "Datei vergessen",
-  "801ab24683": "Herunterladen",
-  "815e116a2e": "Haben Sie einen Fehler, ein Problem oder eine Idee für tldraw? Lassen Sie es uns wissen! Füllen Sie dieses Formular aus und wir melden uns bei Bedarf per E-Mail. Sie können auch <discord>mit uns auf Discord chatten</discord> oder <github>ein Problem auf GitHub melden</github>.",
-  "85a082de1b": "Bitte aktualisieren Sie die Seite und holden Sie sich die neueste Version von tldraw.",
-  "86353d2c41": "{total} .tldr-Dateien hinzugefügt.",
-  "86c66437fd": "Datei umbenennen",
-  "8b1946f965": "Um mit der Bearbeitung fortzufahren, kopieren Sie den Raum bitte in Ihre Dateien.",
-  "8eb2c00e96": "Mit Ihnen geteilt",
-  "8ff3d0a705": "Rate begrenzt",
-  "902b0d55fd": "Fehler",
-  "904a830405": "Umbenennen",
-  "91e49bb0eb": "In meine Dateien kopieren",
-  "96165d6df5": "Diesen Monat",
-  "9914a0ce04": "Hell",
-  "9bef626805": "Datei löschen",
-  "9c258b8f88": "Dieser anonyme TLdraw-Multiplayer-Raum ist jetzt schreibgeschützt. Um mit der Bearbeitung fortzufahren, melden Sie sich bitte an und kopieren Sie den Inhalt in Ihre Dateien.",
-  "9ceb927baa": "Diese Datei veröffentlichen",
-  "9e076f5885": "Nicht gefunden",
-  "9e93c98d88": "Opt-out",
-  "a0da245992": "Exportieren Sie den Inhalt als .tldr-Datei: Wählen Sie im Menü oben links „Herunterladen“.",
-  "a104439641": "Füllung",
-  "a18366b217": "Dunkel",
-  "a1c915578c": "Die von Ihnen gesuchte Datei existiert nicht.",
-  "a239905023": "Bild exportieren",
-  "a3debabee7": "Cookie-Richtlinie",
-  "a4d3b161ce": "Einreichen",
-  "a6cc403d56": "Jeder mit einem Link",
-  "a768caa988": "Analyse",
-  "a9ded1e5ce": "Hintergrund",
-  "ab0df9ba36": "Dateilimit erreicht",
-  "af3dc88931": "Zuletzt veröffentlicht <date></date>",
-  "b028909917": "Gastbenutzer",
-  "b6d4223e60": "Anmelden",
-  "b758336699": "Link kopieren",
-  "bb792693e2": "Lösen",
-  "bbbcefd7ce": "{total, plural, one {.tldr-Datei wird hochgeladen …} other {Hochladen von {uploaded} von {total} .tldr-Dateien…}}",
-  "bc88b0e89e": "Von {ownerName} geteilt",
-  "bcb62136a3": ".tldr-Dateien hochladen",
-  "c2276c9127": "Erfahren Sie mehr über das Teilen.",
-  "c303bd1095": "Diese Datei kann nicht veröffentlicht werden.",
-  "c4b39a1cc3": "Notwendige Cookies",
-  "c655b27b1e": "i18n: Langer String",
-  "c6a00f137b": "Einladen",
-  "c87aacf567": "Abmelden",
-  "cceaefbc20": "Diese Datei teilen",
-  "cd15a75c26": "SVG",
-  "cea291e45e": "Erfahren Sie mehr über das Veröffentlichen.",
-  "d3d2e61733": "Schließen",
-  "d4bbf74f3e": "Seitenleiste umschalten",
-  "d721757161": "Design",
-  "d876a9fe1a": "Erneut versuchen",
-  "d9100f3e10": "Hier können Sie den Inhalt sehen",
-  "dbbebf3c03": "Nur einladen",
-  "dfdb78a4e4": "App-Debug-Markierungen",
-  "e2ae80a510": "Rechtliche Zusammenfassung",
-  "e404559826": "Servicebedingungen",
-  "e78e14c5f1": "Anheften",
-  "ea4788705e": "Abbrechen",
-  "ebfe9ce86e": "Gestern",
-  "ec59b960ea": "Diese Datei hat die maximale Anzahl an aktiven Mitwirkenden erreicht.",
-  "ec611e9a08": "Kontomenü",
-  "ed53713239": "i18n: akzentuiert",
-  "ed75712b0e": "Duplizieren",
-  "ede55d955f": "Lesen Sie unsere <a>Cookie-Richtlinie</a>, um mehr zu erfahren.",
-  "f09b16bc5f": "Wir verwenden Cookies, um Sie angemeldet zu halten, Ihre Dateien zu synchronisieren und Analysen zu sammeln, die uns bei der Verbesserung von tldraw helfen.",
-  "f0e8bff6f9": "Benutzereinstellungen",
-  "f2569594b2": "Wir verwenden diese Cookies, um Ihre Dateien und Einstellungen zu speichern.",
-  "f2a6c498fb": "Löschen",
-  "f43fb62093": "Zurück zu tldraw.",
-  "f4f70727dc": "Einstellungen",
-  "fb15c53f22": "Viewer",
-  "fd1be3efcf": "Möchten Sie diese Datei wirklich löschen?",
-  "fed5ec05eb": "Link kopiert",
-  "ffcd73e997": "Datei importieren…"
->>>>>>> 7d95a2ea
 }