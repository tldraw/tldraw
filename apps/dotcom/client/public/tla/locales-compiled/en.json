{
  "0095a9fa74": [
    {
      "type": 0,
      "value": "Export"
    }
  ],
  "038c9b4432": [
    {
      "type": 0,
      "value": "Fairy’s personality"
    }
  ],
  "03b3e13197": [
    {
      "type": 0,
      "value": "Drag the file into the sidebar on this page. Or select the 'Import file' option from the user menu."
    }
  ],
  "043973ec1f": [
    {
      "type": 0,
      "value": "Still having trouble? "
    },
    {
      "type": 1,
      "value": "GetHelpLink"
    }
  ],
  "05596b840b": [
    {
      "type": 0,
      "value": "Open tldraw."
    }
  ],
  "06b9281e39": [
    {
      "type": 0,
      "value": "Auto"
    }
  ],
  "07dbd11b21": [
    {
      "type": 0,
      "value": "Untitled file"
    }
  ],
  "08331c1710": [
    {
      "type": 0,
      "value": "Rate limit exceeded, try again later."
    }
  ],
  "08bd40c754": [
    {
      "type": 0,
      "value": "Account"
    }
  ],
<<<<<<< HEAD
  "08d2d725a9": [
    {
      "type": 0,
      "value": "Create a free account to save your work, collaborate in real-time, and more."
    }
  ],
  "090b807281": [
    {
      "type": 0,
      "value": "Spiky"
    }
  ],
=======
>>>>>>> 10e35e11
  "0b27918290": [
    {
      "type": 0,
      "value": "File"
    }
  ],
  "0b9a4cde72": [
    {
      "type": 0,
      "value": "File menu"
    }
  ],
<<<<<<< HEAD
  "0beb3ca97b": [
    {
      "type": 0,
      "value": "tldraw is a free and instant virtual whiteboard."
    }
  ],
  "0befa10111": [
    {
      "type": 0,
      "value": "Fairies"
    }
  ],
=======
>>>>>>> 10e35e11
  "0d1f2bb523": [
    {
      "type": 0,
      "value": "Send feedback"
    }
  ],
  "110a4b01be": [
    {
      "type": 0,
      "value": "Publish"
    }
  ],
  "11a755d598": [
    {
      "type": 0,
      "value": "Stop"
    }
  ],
  "129b9e34ea": [
    {
      "type": 0,
      "value": "Leave group"
    }
  ],
  "12a6766ba1": [
    {
      "type": 0,
      "value": "Unpin file"
    }
  ],
  "12c8a9838c": [
    {
      "type": 0,
      "value": "Try the tldraw SDK"
    }
  ],
  "13ddd375ad": [
    {
      "type": 0,
      "value": "Export as"
    }
  ],
  "141c7239d3": [
    {
      "type": 0,
      "value": "Fairy customization"
    }
  ],
  "146ffe2fd9": [
    {
      "type": 0,
      "value": "Show more"
    }
  ],
  "14d65465b7": [
    {
      "type": 0,
      "value": "Delete group"
    }
  ],
  "181b90f889": [
    {
      "type": 0,
      "value": "Create file"
    }
  ],
  "1da2e8106b": [
    {
      "type": 0,
      "value": "An unexpected error occurred."
    }
  ],
  "1dd1c5fb7f": [
    {
      "type": 0,
      "value": "Today"
    }
  ],
  "1e38506832": [
    {
      "type": 0,
      "value": "Go to fairy"
    }
  ],
  "1fe250ea06": [
    {
      "type": 0,
      "value": "Instruct the group…"
    }
  ],
  "20976e7bec": [
    {
      "type": 0,
      "value": "Room is full"
    }
  ],
  "21bfb2dc2e": [
    {
      "type": 0,
      "value": "This room is approaching its size limit. Consider removing some content or starting a new file."
    }
  ],
  "2445e5e347": [
    {
      "type": 0,
      "value": "Create group"
    }
  ],
  "250ddea65c": [
    {
      "type": 0,
      "value": "About tldraw"
    }
  ],
  "2811a731bb": [
    {
      "type": 0,
      "value": "Customize fairy"
    }
  ],
  "299cb00a7a": [
    {
      "type": 0,
      "value": "Upload failed"
    }
  ],
  "2c3ef76333": [
    {
      "type": 0,
      "value": "My files"
    }
  ],
  "2deec2cb74": [
    {
      "type": 0,
      "value": "This room has reached its size limit and changes might no longer be saved. Remove some content or start a new file."
    }
  ],
  "2e86e6853d": [
    {
      "type": 0,
      "value": "Select leader"
    }
  ],
  "31246941ad": [
    {
      "type": 0,
      "value": "You need to sign in to view this file."
    }
  ],
  "31418ce4ad": [
    {
      "type": 0,
      "value": "i18n: Highlight Missing"
    }
  ],
  "32210b37e4": [
    {
      "type": 0,
      "value": "Add link"
    }
  ],
  "335defdafe": [
    {
      "type": 0,
      "value": "Please try refreshing the page."
    }
  ],
  "344a7f427f": [
    {
      "type": 0,
      "value": "Editor"
    }
  ],
  "3a295397e6": [
    {
      "type": 0,
      "value": "Ask for help"
    }
  ],
  "3a77f951ca": [
    {
      "type": 0,
      "value": "Add a new task…"
    }
  ],
  "3bc7d6ea2f": [
    {
      "type": 0,
      "value": "Continue with email"
    }
  ],
  "3bd1b98dbd": [
    {
      "type": 0,
      "value": "Unable to publish the changes."
    }
  ],
  "3c5e891bff": [
    {
      "type": 0,
      "value": "Pinned"
    }
  ],
  "3d0238bf16": [
    {
      "type": 0,
      "value": "Accept all"
    }
  ],
  "4131ec34ef": [
    {
      "type": 0,
      "value": "Bald"
    }
  ],
  "42e53c47c1": [
    {
      "type": 0,
      "value": "Contact the owner to request access."
    }
  ],
  "44db318ee5": [
    {
      "type": 0,
      "value": "Get help on Discord"
    }
  ],
  "46137245cd": [
    {
      "type": 0,
      "value": "Thanks for helping us improve tldraw!"
    }
  ],
  "465a8a92a4": [
    {
      "type": 0,
      "value": "No fairies selected"
    }
  ],
  "47839e47a5": [
    {
      "type": 0,
      "value": "tldraw"
    }
  ],
  "47f493a590": [
    {
      "type": 0,
      "value": "Pin file"
    }
  ],
  "49049467ff": [
    {
      "type": 0,
      "value": "Paste tldraw file URL..."
    }
  ],
  "4908687e50": [
    {
      "type": 0,
      "value": "Are you sure you want to forget this file?"
    }
  ],
  "49ee308734": [
    {
      "type": 0,
      "value": "Name"
    }
  ],
  "4b3e8439d5": [
    {
      "type": 0,
      "value": "Leader fairy will be given orchestration power"
    }
  ],
  "4d0d3ddec9": [
    {
      "type": 0,
      "value": "This site uses cookies to make the app work and to collect analytics."
    }
  ],
  "4d1c8263ba": [
    {
      "type": 0,
      "value": "Reload"
    }
  ],
  "4da5988a2e": [
    {
      "type": 0,
      "value": "Delete group…"
    }
  ],
  "4e6fbf032b": [
    {
      "type": 0,
      "value": "Are you sure you want to delete this group? This action cannot be undone."
    }
  ],
  "4e98378836": [
    {
      "type": 0,
      "value": "Personality"
    }
  ],
  "4ef3716596": [
    {
      "type": 0,
      "value": "Unfollow fairy"
    }
  ],
  "4f827717f7": [
    {
      "type": 0,
      "value": "Pointy"
    }
  ],
  "50db1b7e1e": [
    {
      "type": 0,
      "value": "Unable to unpublish the file."
    }
  ],
  "517bb809d9": [
    {
      "type": 0,
      "value": "Page menu"
    }
  ],
  "54286b1d01": [
    {
      "type": 0,
      "value": "Collaborator limit reached"
    }
  ],
  "54d240fa41": [
    {
      "type": 0,
      "value": "Please slow down."
    }
  ],
  "554a05155c": [
    {
      "type": 0,
      "value": "Still having trouble? "
    },
    {
      "children": [
        {
          "type": 0,
          "value": "Report a problem"
        }
      ],
      "type": 8,
      "value": "a"
    }
  ],
  "55505ba281": [
    {
      "type": 0,
      "value": "PNG"
    }
  ],
  "5677e381d2": [
    {
      "type": 0,
      "value": "We use analytics cookies to make tldraw better."
    }
  ],
  "56c34c6410": [
    {
      "type": 0,
      "value": "Privacy policy"
    }
  ],
  "5a86b22fa0": [
    {
      "type": 0,
      "value": "Drag files here, "
    },
    {
      "children": [
        {
          "type": 0,
          "value": "create a file"
        }
      ],
      "type": 8,
      "value": "create"
    },
    {
      "type": 0,
      "value": ", or "
    },
    {
      "children": [
        {
          "type": 0,
          "value": "copy invite link"
        }
      ],
      "type": 8,
      "value": "invite"
    },
    {
      "type": 0,
      "value": " to get started."
    }
  ],
  "5a95a425f7": [
    {
      "type": 0,
      "value": "Share"
    }
  ],
  "5bb6cf3b53": [
    {
      "type": 0,
      "value": "Room getting large"
    }
  ],
  "5bcc12ace8": [
    {
      "type": 0,
      "value": "This room is now read-only"
    }
  ],
  "5bec508475": [
    {
      "type": 0,
      "value": "Old browser detected. Please update your browser to use this app."
    }
  ],
  "5c6fe42bc2": [
    {
      "type": 0,
      "value": "Revoke this link and create a new one."
    }
  ],
  "5d26ae7550": [
    {
      "type": 0,
      "value": "We failed to upload some of the content you created before you signed in."
    }
  ],
  "5ea8bb44be": [
    {
      "type": 0,
      "value": "You have been invited to join group:"
    }
  ],
  "5f3c333678": [
    {
      "type": 0,
      "value": "Feedback submitted"
    }
  ],
  "5fb63579fc": [
    {
      "type": 0,
      "value": "Copy"
    }
  ],
  "61057a0c84": [
    {
      "type": 0,
      "value": "Later"
    }
  ],
  "625fd29749": [
    {
      "type": 0,
      "value": "Older"
    }
  ],
  "639bae9ac6": [
    {
      "type": 0,
      "value": "you"
    }
  ],
  "64ebe56d8c": [
    {
      "type": 0,
      "value": "Click to remove or drag to move"
    }
  ],
  "65709fd250": [
    {
      "type": 0,
      "value": "Task list"
    }
  ],
  "6609dd239e": [
    {
      "type": 0,
      "value": "Something went wrong"
    }
  ],
  "6637a98151": [
    {
      "type": 0,
      "value": "A new version of tldraw is available. Please reload the page to continue."
    }
  ],
  "6832ac5936": [
    {
      "type": 0,
      "value": "Enter your email address"
    }
  ],
  "6a26f54883": [
    {
      "type": 0,
      "value": "Help"
    }
  ],
  "6dc0836c1b": [
    {
      "type": 0,
      "value": "You do not have the necessary permissions to perform this action."
    }
  ],
  "6dfc62f621": [
    {
      "type": 0,
      "value": "Follow these steps to import the content manually:"
    }
  ],
  "70222abcfc": [
    {
      "type": 0,
      "value": "Group settings"
    }
  ],
  "70a6facb9d": [
    {
      "type": 0,
      "value": "This week"
    }
  ],
  "71a29b007b": [
    {
      "type": 0,
      "value": "Have a bug, issue, or idea for tldraw? Let us know!"
    }
  ],
  "73ab799383": [
    {
      "type": 0,
      "value": "This version of tldraw is no longer supported."
    }
  ],
  "7408cf0d7b": [
    {
      "type": 0,
      "value": "Please reload the page"
    }
  ],
  "752b79f137": [
    {
      "type": 0,
      "value": "You have reached the maximum number of files. You need to delete old files before creating new ones."
    }
  ],
  "7573b8110a": [
    {
      "type": 0,
      "value": "No access"
    }
  ],
  "761e93ede9": [
    {
      "type": 0,
      "value": "Manage cookies"
    }
  ],
  "764671e008": [
    {
      "type": 0,
      "value": "Chat with us on Discord"
    }
  ],
  "7697920637": [
    {
      "type": 0,
      "value": "Please reload"
    }
  ],
  "76dea3c9ca": [
    {
      "type": 0,
      "value": "tldraw is a free online whiteboard. Create an account to save your files and work with your friends."
    }
  ],
  "777f9e90cf": [
    {
      "type": 0,
      "value": "Invalid request."
    }
  ],
  "7835039819": [
    {
      "type": 0,
      "value": "Propeller"
    }
  ],
  "78e9815992": [
    {
      "type": 0,
      "value": "Got it"
    }
  ],
  "797799f35e": [
    {
      "type": 0,
      "value": "Submit an issue on GitHub"
    }
  ],
  "7a3113b0ba": [
    {
      "type": 0,
      "value": "Drag to canvas"
    }
  ],
  "7b1329f5ca": [
    {
      "type": 0,
      "value": "User manual"
    }
  ],
  "7b5449bd84": [
    {
      "type": 0,
      "value": "Antenna"
    }
  ],
  "7be10fc592": [
    {
      "type": 0,
      "value": "Restore version"
    }
  ],
  "7cb5f8b4a5": [
    {
      "type": 0,
      "value": "Forget"
    }
  ],
  "7cfe6c43dc": [
    {
      "type": 0,
      "value": "Leave group…"
    }
  ],
  "7daeced9ff": [
    {
      "type": 0,
      "value": "Publish changes"
    }
  ],
  "7e94fd31ac": [
    {
      "type": 0,
      "value": "Create project"
    }
  ],
  "7fcdcc6455": [
    {
      "type": 0,
      "value": "Forget file"
    }
  ],
  "801ab24683": [
    {
      "type": 0,
      "value": "Download"
    }
  ],
  "815e116a2e": [
    {
      "type": 0,
      "value": "Have a bug, issue, or idea for tldraw? Let us know! Fill out this form and we will follow up over email if needed. You can also "
    },
    {
      "children": [
        {
          "type": 0,
          "value": "chat with us on Discord"
        }
      ],
      "type": 8,
      "value": "discord"
    },
    {
      "type": 0,
      "value": " or "
    },
    {
      "children": [
        {
          "type": 0,
          "value": "submit an issue on GitHub"
        }
      ],
      "type": 8,
      "value": "github"
    },
    {
      "type": 0,
      "value": "."
    }
  ],
  "81d48c2f3a": [
    {
      "type": 0,
      "value": "Show tasks on canvas"
    }
  ],
  "85a082de1b": [
    {
      "type": 0,
      "value": "Please refresh the page to get the latest version of tldraw."
    }
  ],
  "86353d2c41": [
    {
      "type": 0,
      "value": "Added "
    },
    {
      "type": 1,
      "value": "total"
    },
    {
      "type": 0,
      "value": " .tldr files."
    }
  ],
  "86c66437fd": [
    {
      "type": 0,
      "value": "Rename file"
    }
  ],
  "8ad4303b83": [
    {
      "type": 0,
      "value": "No thanks"
    }
  ],
  "8b1946f965": [
    {
      "type": 0,
      "value": "To continue editing please copy the room to your files."
    }
  ],
  "8c2d3d730c": [
    {
      "type": 0,
      "value": "Check your email for a verification code."
    }
  ],
  "8eb2c00e96": [
    {
      "type": 0,
      "value": "Shared with you"
    }
  ],
  "8ff3d0a705": [
    {
      "type": 0,
      "value": "Rate limited"
    }
  ],
  "902b0d55fd": [
    {
      "type": 0,
      "value": "Error"
    }
  ],
  "904a830405": [
    {
      "type": 0,
      "value": "Rename"
    }
  ],
  "91e49bb0eb": [
    {
      "type": 0,
      "value": "Copy to my files"
    }
  ],
  "930390d222": [
    {
      "type": 0,
      "value": "Copied invite link"
    }
  ],
  "93346fdd70": [
    {
      "type": 0,
      "value": "Ears"
    }
  ],
  "93dfe9fbbe": [
    {
      "type": 0,
      "value": "Deselect fairy"
    }
  ],
  "94966d9074": [
    {
      "type": 0,
      "value": "Send"
    }
  ],
  "95aacd4d4a": [
    {
      "type": 0,
      "value": "Sign in with Google"
    }
  ],
  "95d2109dc8": [
    {
      "type": 0,
      "value": "Build with the tldraw SDK"
    }
  ],
  "96165d6df5": [
    {
      "type": 0,
      "value": "This month"
    }
  ],
  "97a9f16b2e": [
    {
      "type": 0,
      "value": "New fairy"
    }
  ],
  "985a4b720f": [
    {
      "type": 0,
      "value": "Terms of Use"
    }
  ],
  "98c997a27e": [
    {
      "type": 0,
      "value": "Add file link"
    }
  ],
  "98e528aac6": [
    {
      "type": 0,
      "value": "Switch to fairy chat"
    }
  ],
  "9914a0ce04": [
    {
      "type": 0,
      "value": "Light"
    }
  ],
  "9953e9946b": [
    {
      "type": 0,
      "value": "Debug view"
    }
  ],
  "9b33f5c63c": [
    {
      "type": 0,
      "value": "Didn’t receive a code? "
    },
    {
      "children": [
        {
          "type": 0,
          "value": "Resend"
        }
      ],
      "type": 8,
      "value": "resend"
    },
    {
      "type": 0,
      "value": "."
    }
  ],
  "9bef626805": [
    {
      "type": 0,
      "value": "Delete file"
    }
  ],
  "9c258b8f88": [
    {
      "type": 0,
      "value": "This anonymous tldraw multiplayer room is now read-only. To continue editing, please sign in and copy it to your files."
    }
  ],
  "9ceb927baa": [
    {
      "type": 0,
      "value": "Publish this file"
    }
  ],
  "9e076f5885": [
    {
      "type": 0,
      "value": "Not found"
    }
  ],
  "9e93c98d88": [
    {
      "type": 0,
      "value": "Opt out"
    }
  ],
  "a0da245992": [
    {
      "type": 0,
      "value": "Export the content as a .tldr file: Select 'Download' in the top left menu."
    }
  ],
  "a104439641": [
    {
      "type": 0,
      "value": "Padding"
    }
  ],
  "a10d7a62aa": [
    {
      "type": 0,
      "value": "Hat"
    }
  ],
  "a18366b217": [
    {
      "type": 0,
      "value": "Dark"
    }
  ],
  "a1c915578c": [
    {
      "type": 0,
      "value": "The file you are looking for does not exist."
    }
  ],
  "a239905023": [
    {
      "type": 0,
      "value": "Export image"
    }
  ],
  "a2f0372a75": [
    {
      "type": 0,
      "value": "Switch to task list"
    }
  ],
  "a3debabee7": [
    {
      "type": 0,
      "value": "Cookie policy"
    }
  ],
  "a3e932550c": [
    {
      "type": 0,
      "value": "Fairy’s name"
    }
  ],
  "a4d3b161ce": [
    {
      "type": 0,
      "value": "Submit"
    }
  ],
  "a4e2d4d837": [
    {
      "type": 0,
      "value": "Reset all chats"
    }
  ],
  "a4ffdcf0dc": [
    {
      "type": 0,
      "value": "Top"
    }
  ],
  "a686e2236d": [
    {
      "type": 0,
      "value": "Clear task list"
    }
  ],
  "a6cc403d56": [
    {
      "type": 0,
      "value": "Anyone with the link"
    }
  ],
  "a768caa988": [
    {
      "type": 0,
      "value": "Analytics"
    }
  ],
  "a885eb91ac": [
    {
      "type": 0,
      "value": "Leader fairy selection"
    }
  ],
  "a9ded1e5ce": [
    {
      "type": 0,
      "value": "Background"
    }
  ],
  "ab0df9ba36": [
    {
      "type": 0,
      "value": "File limit reached"
    }
  ],
  "af3dc88931": [
    {
      "type": 0,
      "value": "Last published "
    },
    {
      "children": [
      ],
      "type": 8,
      "value": "date"
    }
  ],
  "b028909917": [
    {
      "type": 0,
      "value": "Guest user"
    }
  ],
  "b357b524e7": [
    {
      "type": 0,
      "value": "Email address"
    }
  ],
  "b3d2db69fe": [
    {
      "type": 0,
      "value": "File URL"
    }
  ],
  "b6d4223e60": [
    {
      "type": 0,
      "value": "Sign in"
    }
  ],
  "b6f4a2ec63": [
    {
      "type": 0,
      "value": "Owner"
    }
  ],
  "b758336699": [
    {
      "type": 0,
      "value": "Copy link"
    }
  ],
  "b8996797b9": [
    {
      "type": 0,
      "value": "Hide tasks on canvas"
    }
  ],
  "ba0318cb81": [
    {
      "type": 0,
      "value": "Sign in to share"
    }
  ],
  "bb93a7590f": [
    {
      "type": 0,
      "value": "Accept and join group"
    }
  ],
  "bbbcefd7ce": [
    {
      "offset": 0,
      "options": {
        "one": {
          "value": [
            {
              "type": 0,
              "value": "Uploading .tldr file…"
            }
          ]
        },
        "other": {
          "value": [
            {
              "type": 0,
              "value": "Uploading "
            },
            {
              "type": 1,
              "value": "uploaded"
            },
            {
              "type": 0,
              "value": " of "
            },
            {
              "type": 1,
              "value": "total"
            },
            {
              "type": 0,
              "value": " .tldr files…"
            }
          ]
        }
      },
      "pluralType": "cardinal",
      "type": 6,
      "value": "total"
    }
  ],
  "bc88b0e89e": [
    {
      "type": 0,
      "value": "Shared by "
    },
    {
      "type": 1,
      "value": "ownerName"
    }
  ],
  "c2276c9127": [
    {
      "type": 0,
      "value": "Learn more about sharing."
    }
  ],
  "c28aed8348": [
    {
      "type": 0,
      "value": "Allow "
    },
    {
      "children": [
        {
          "type": 0,
          "value": "analytics"
        }
      ],
      "type": 8,
      "value": "cookies"
    },
    {
      "type": 0,
      "value": " to help us improve tldraw."
    }
  ],
  "c2ad21c079": [
    {
      "type": 0,
      "value": "Hair"
    }
  ],
  "c303bd1095": [
    {
      "type": 0,
      "value": "Unable to publish the file."
    }
  ],
  "c4b39a1cc3": [
    {
      "type": 0,
      "value": "Essential cookies"
    }
  ],
  "c6155aaecc": [
    {
      "type": 0,
      "value": "Group name"
    }
  ],
  "c655b27b1e": [
    {
      "type": 0,
      "value": "i18n: Long String"
    }
  ],
  "c6a00f137b": [
    {
      "type": 0,
      "value": "Invite"
    }
  ],
  "c74ea6dbff": [
    {
      "type": 0,
      "value": "Show less"
    }
  ],
  "c87aacf567": [
    {
      "type": 0,
      "value": "Sign out"
    }
  ],
  "c9b04e7b53": [
    {
      "type": 0,
      "value": "Deselect leader"
    }
  ],
  "c9cc8cce24": [
    {
      "type": 0,
      "value": "Save"
    }
  ],
  "cb93643511": [
    {
      "type": 0,
      "value": "Summon fairy"
    }
  ],
  "cceaefbc20": [
    {
      "type": 0,
      "value": "Share this file"
    }
  ],
  "cd15a75c26": [
    {
      "type": 0,
      "value": "SVG"
    }
  ],
  "cea291e45e": [
    {
      "type": 0,
      "value": "Learn more about publishing."
    }
  ],
  "d3d2e61733": [
    {
      "type": 0,
      "value": "Close"
    }
  ],
  "d4bbf74f3e": [
    {
      "type": 0,
      "value": "Toggle sidebar"
    }
  ],
  "d5f491d157": [
    {
      "type": 0,
      "value": "Follow fairy"
    }
  ],
  "d638a3344b": [
    {
      "type": 0,
      "value": "Before you start, please accept our "
    },
    {
      "children": [
        {
          "type": 0,
          "value": "terms of use"
        }
      ],
      "type": 8,
      "value": "tos"
    },
    {
      "type": 0,
      "value": " and "
    },
    {
      "children": [
        {
          "type": 0,
          "value": "privacy policy"
        }
      ],
      "type": 8,
      "value": "privacy"
    },
    {
      "type": 0,
      "value": "."
    }
  ],
  "d721757161": [
    {
      "type": 0,
      "value": "Theme"
    }
  ],
  "d739f35e18": [
    {
      "type": 0,
      "value": "Whisper to "
    },
    {
      "type": 1,
      "value": "name"
    },
    {
      "type": 0,
      "value": "…"
    }
  ],
  "d7bc9d5a2e": [
    {
      "type": 0,
      "value": "Delete task"
    }
  ],
  "d856d53da4": [
    {
      "type": 0,
      "value": "No leader selected"
    }
  ],
  "d876a9fe1a": [
    {
      "type": 0,
      "value": "Try Again"
    }
  ],
  "d88ad2dc74": [
    {
      "type": 0,
      "value": "Accept and continue"
    }
  ],
  "d9100f3e10": [
    {
      "type": 0,
      "value": "Go here to see the content"
    }
  ],
  "d9e35d0f55": [
    {
      "type": 0,
      "value": "You have reached the maximum number of groups. You need to delete old groups before creating new ones."
    }
  ],
  "dbbebf3c03": [
    {
      "type": 0,
      "value": "Invite only"
    }
  ],
  "dcdaa754fe": [
    {
      "type": 0,
      "value": "Invalid tldraw file URL"
    }
  ],
  "de290d52ef": [
    {
      "type": 0,
      "value": "Select a fairy on the right to chat with"
    }
  ],
  "dfdb78a4e4": [
    {
      "type": 0,
      "value": "App debug flags"
    }
  ],
  "e0c88179b3": [
    {
      "type": 0,
      "value": "Invite members"
    }
  ],
  "e2198d6228": [
    {
      "type": 0,
      "value": "Copy invite link"
    }
  ],
  "e2ae80a510": [
    {
      "type": 0,
      "value": "Legal summary"
    }
  ],
  "e3afed0047": [
    {
      "type": 0,
      "value": "Admin"
    }
  ],
  "e404559826": [
    {
      "type": 0,
      "value": "Terms of service"
    }
  ],
  "e81c4e4f2b": [
    {
      "type": 0,
      "value": "or"
    }
  ],
  "ea0626ac5a": [
    {
      "type": 0,
      "value": "Danger zone"
    }
  ],
  "ea181d98ca": [
    {
      "type": 0,
      "value": "Select fairy"
    }
  ],
  "ea4788705e": [
    {
      "type": 0,
      "value": "Cancel"
    }
  ],
  "ebfe9ce86e": [
    {
      "type": 0,
      "value": "Yesterday"
    }
  ],
  "ec59b960ea": [
    {
      "type": 0,
      "value": "This file has reached the maximum number of active collaborators."
    }
  ],
  "ec611e9a08": [
    {
      "type": 0,
      "value": "Account menu"
    }
  ],
  "ed53713239": [
    {
      "type": 0,
      "value": "i18n: Accented"
    }
  ],
  "ed75712b0e": [
    {
      "type": 0,
      "value": "Duplicate"
    }
  ],
  "ede55d955f": [
    {
      "type": 0,
      "value": "Read our "
    },
    {
      "children": [
        {
          "type": 0,
          "value": "cookie policy"
        }
      ],
      "type": 8,
      "value": "a"
    },
    {
      "type": 0,
      "value": " to learn more."
    }
  ],
  "eecad1e370": [
    {
      "type": 0,
      "value": "Delete fairy"
    }
  ],
  "ef53538ae4": [
    {
      "type": 0,
      "value": "Members"
    }
  ],
  "ef7de3f485": [
    {
      "type": 0,
      "value": "selected"
    }
  ],
  "efb2d9d471": [
    {
      "type": 0,
      "value": "Todo list"
    }
  ],
  "f09b16bc5f": [
    {
      "type": 0,
      "value": "We use cookies to keep you logged in, to sync your files, and to collect analytics to help us improve tldraw."
    }
  ],
  "f0e8bff6f9": [
    {
      "type": 0,
      "value": "User settings"
    }
  ],
  "f2569594b2": [
    {
      "type": 0,
      "value": "We use these cookies to save your files and settings."
    }
  ],
  "f2a6c498fb": [
    {
      "type": 0,
      "value": "Delete"
    }
  ],
  "f43fb62093": [
    {
      "type": 0,
      "value": "Back to tldraw."
    }
  ],
  "f4f70727dc": [
    {
      "type": 0,
      "value": "Settings"
    }
  ],
  "f6ae34b4ba": [
    {
      "type": 0,
      "value": "Reset all wands"
    }
  ],
  "f714e36843": [
    {
      "type": 0,
      "value": "Are you sure you want to leave this group?"
    }
  ],
  "f7d5ee6855": [
    {
      "type": 0,
      "value": "Select a leader first…"
    }
  ],
  "f87386b4ba": [
    {
      "type": 0,
      "value": "Summon all fairies"
    }
  ],
  "fa2ead697d": [
    {
      "type": 0,
      "value": "Privacy Policy"
    }
  ],
  "fb15c53f22": [
    {
      "type": 0,
      "value": "Viewer"
    }
  ],
  "fcd66d76d6": [
    {
      "type": 0,
      "value": "Delete all fairies"
    }
  ],
  "fd1be3efcf": [
    {
      "type": 0,
      "value": "Are you sure you want to delete this file?"
    }
  ],
  "fed5ec05eb": [
    {
      "type": 0,
      "value": "Copied link"
    }
  ],
  "ff7276d298": [
    {
      "type": 0,
      "value": "Reset chat"
    }
  ],
  "ff7a814974": [
    {
      "type": 0,
      "value": "Add file link…"
    }
  ],
  "ffcd73e997": [
    {
      "type": 0,
      "value": "Import file…"
    }
  ]
}<|MERGE_RESOLUTION|>--- conflicted
+++ resolved
@@ -57,21 +57,12 @@
       "value": "Account"
     }
   ],
-<<<<<<< HEAD
-  "08d2d725a9": [
-    {
-      "type": 0,
-      "value": "Create a free account to save your work, collaborate in real-time, and more."
-    }
-  ],
   "090b807281": [
     {
       "type": 0,
       "value": "Spiky"
     }
   ],
-=======
->>>>>>> 10e35e11
   "0b27918290": [
     {
       "type": 0,
@@ -84,21 +75,12 @@
       "value": "File menu"
     }
   ],
-<<<<<<< HEAD
-  "0beb3ca97b": [
-    {
-      "type": 0,
-      "value": "tldraw is a free and instant virtual whiteboard."
-    }
-  ],
   "0befa10111": [
     {
       "type": 0,
       "value": "Fairies"
     }
   ],
-=======
->>>>>>> 10e35e11
   "0d1f2bb523": [
     {
       "type": 0,
