{
  "0095a9fa74": [
    {
      "type": 0,
      "value": "Export"
    }
  ],
  "00b177e080": [
    {
      "type": 0,
      "value": "Accept invitation"
    }
  ],
  "03b3e13197": [
    {
      "type": 0,
      "value": "Drag the file into the sidebar on this page. Or select the 'Import file' option from the user menu."
    }
  ],
  "043973ec1f": [
    {
      "type": 0,
      "value": "Still having trouble? "
    },
    {
      "type": 1,
      "value": "GetHelpLink"
    }
  ],
  "06b9281e39": [
    {
      "type": 0,
      "value": "Auto"
    }
  ],
  "07dbd11b21": [
    {
      "type": 0,
      "value": "Untitled file"
    }
  ],
  "08331c1710": [
    {
      "type": 0,
      "value": "Rate limit exceeded, try again later."
    }
  ],
  "08bd40c754": [
    {
      "type": 0,
      "value": "Account"
    }
  ],
  "0a91f7fa87": [
    {
      "type": 0,
      "value": "This file has reached its size limit and changes might no longer be saved. Remove some content or start a new file."
    }
  ],
  "0b27918290": [
    {
      "type": 0,
      "value": "File"
    }
  ],
  "0b9a4cde72": [
    {
      "type": 0,
      "value": "File menu"
    }
  ],
  "0befa10111": [
    {
      "type": 0,
      "value": "Fairies"
    }
  ],
  "0d1f2bb523": [
    {
      "type": 0,
      "value": "Send feedback"
    }
  ],
  "110a4b01be": [
    {
      "type": 0,
      "value": "Publish"
    }
  ],
  "11a755d598": [
    {
      "type": 0,
      "value": "Stop"
    }
  ],
  "129b9e34ea": [
    {
      "type": 0,
      "value": "Leave group"
    }
  ],
  "12a6766ba1": [
    {
      "type": 0,
      "value": "Unpin file"
    }
  ],
  "12c8a9838c": [
    {
      "type": 0,
      "value": "Try the tldraw SDK"
    }
  ],
  "13ddd375ad": [
    {
      "type": 0,
      "value": "Export as"
    }
  ],
  "141c7239d3": [
    {
      "type": 0,
      "value": "Fairy customization"
    }
  ],
  "146ffe2fd9": [
    {
      "type": 0,
      "value": "Show more"
    }
  ],
  "14d65465b7": [
    {
      "type": 0,
      "value": "Delete group"
    }
  ],
  "181b90f889": [
    {
      "type": 0,
      "value": "Create file"
    }
  ],
  "1da2e8106b": [
    {
      "type": 0,
      "value": "An unexpected error occurred."
    }
  ],
  "1dd1c5fb7f": [
    {
      "type": 0,
      "value": "Today"
    }
  ],
  "1fe250ea06": [
<<<<<<< HEAD
    {
      "type": 0,
      "value": "Instruct the group…"
    }
  ],
  "20dfc4f904": [
=======
>>>>>>> 945ce5d5
    {
      "type": 0,
      "value": "Locate"
    }
  ],
  "23f879f41a": [
    {
      "type": 0,
      "value": "Your weekly fairy usage limit has been reached. It will reset at the start of next week."
    }
  ],
  "243924bfd5": [
    {
      "type": 0,
      "value": "Sleep"
    }
  ],
  "2445e5e347": [
    {
      "type": 0,
      "value": "Create group"
    }
  ],
  "250ddea65c": [
    {
      "type": 0,
      "value": "About tldraw"
    }
  ],
  "275173253d": [
    {
      "type": 0,
      "value": "Summon all"
    }
  ],
  "284d5cd0dd": [
    {
      "type": 0,
      "value": "Model:"
    }
  ],
  "299cb00a7a": [
    {
      "type": 0,
      "value": "Upload failed"
    }
  ],
  "2c3ef76333": [
    {
      "type": 0,
      "value": "My files"
    }
  ],
  "2db683a1fe": [
    {
      "type": 0,
      "value": "Join selected fairies"
    }
  ],
  "30cd34258a": [
    {
      "type": 0,
      "value": "A flutter of "
    },
    {
      "children": [
        {
          "type": 0,
          "value": "fairies"
        }
      ],
      "type": 8,
      "value": "b"
    },
    {
      "type": 0,
      "value": " have come to tldraw for the month of December. To investigate further, find the fairy and click it."
    }
  ],
  "31246941ad": [
    {
      "type": 0,
      "value": "You need to sign in to view this file."
    }
  ],
  "31418ce4ad": [
    {
      "type": 0,
      "value": "i18n: Highlight Missing"
    }
  ],
  "3209f407ed": [
    {
      "type": 0,
      "value": "three fairies"
    }
  ],
  "32210b37e4": [
    {
      "type": 0,
      "value": "Add link"
    }
  ],
  "324a0f3182": [
    {
      "type": 0,
      "value": "Back to tldraw"
    }
  ],
  "335defdafe": [
    {
      "type": 0,
      "value": "Please try refreshing the page."
    }
  ],
  "33f9ea6fe8": [
    {
      "type": 0,
      "value": "Disband group"
    }
  ],
  "34140869c6": [
    {
      "type": 0,
      "value": "A flutter of fairies is coming to tldraw for the month of December. Please check back on December 1st."
    }
  ],
  "344a7f427f": [
    {
      "type": 0,
      "value": "Editor"
    }
  ],
  "34abfe7a0d": [
    {
      "type": 0,
      "value": "Sleep all"
    }
  ],
  "34e34c43ec": [
    {
      "type": 0,
      "value": "Manage"
    }
  ],
  "3596c1b1f7": [
    {
      "type": 0,
      "value": "Unfollow"
    }
  ],
  "37169d1dc0": [
<<<<<<< HEAD
    {
      "type": 0,
      "value": "Sleep fairies"
    }
  ],
  "3903aab323": [
=======
>>>>>>> 945ce5d5
    {
      "type": 0,
      "value": "Sleep fairies"
    }
  ],
  "3903aab323": [
    {
      "type": 0,
      "value": "Follow"
    }
  ],
  "3a77f951ca": [
    {
      "type": 0,
      "value": "Add a new task…"
    }
  ],
  "3b6c2b4caa": [
    {
      "type": 0,
      "value": "Terms of Service"
    }
  ],
  "3bc7d6ea2f": [
    {
      "type": 0,
      "value": "Continue with email"
    }
  ],
  "3bd1b98dbd": [
    {
      "type": 0,
      "value": "Unable to publish the changes."
    }
  ],
  "3c5e891bff": [
    {
      "type": 0,
      "value": "Pinned"
    }
  ],
  "3d0238bf16": [
    {
      "type": 0,
      "value": "Accept all"
    }
  ],
  "42e53c47c1": [
    {
      "type": 0,
      "value": "Contact the owner to request access."
    }
  ],
  "44db318ee5": [
    {
      "type": 0,
      "value": "Get help on Discord"
    }
  ],
  "46137245cd": [
    {
      "type": 0,
      "value": "Thanks for helping us improve tldraw!"
    }
  ],
  "465a8a92a4": [
    {
      "type": 0,
      "value": "No fairies selected"
    }
  ],
  "477df802ca": [
    {
      "type": 0,
      "value": "To continue editing please copy the file to your files."
    }
  ],
  "47839e47a5": [
    {
      "type": 0,
      "value": "tldraw"
    }
  ],
  "47f493a590": [
    {
      "type": 0,
      "value": "Pin file"
    }
  ],
  "49049467ff": [
    {
      "type": 0,
      "value": "Paste tldraw file URL..."
    }
  ],
  "4908687e50": [
    {
      "type": 0,
      "value": "Are you sure you want to forget this file?"
    }
  ],
  "49ee308734": [
    {
      "type": 0,
      "value": "Name"
    }
  ],
  "4d0d3ddec9": [
    {
      "type": 0,
      "value": "This site uses cookies to make the app work and to collect analytics."
    }
  ],
  "4d1c8263ba": [
    {
      "type": 0,
      "value": "Reload"
    }
  ],
  "4da5988a2e": [
    {
      "type": 0,
      "value": "Delete group…"
    }
  ],
  "4e6fbf032b": [
    {
      "type": 0,
      "value": "Are you sure you want to delete this group? This action cannot be undone."
    }
  ],
  "50db1b7e1e": [
    {
      "type": 0,
      "value": "Unable to unpublish the file."
    }
  ],
  "517bb809d9": [
    {
      "type": 0,
      "value": "Page menu"
    }
  ],
  "542248f0ba": [
    {
      "type": 0,
      "value": "This file is now read-only"
    }
  ],
  "54286b1d01": [
    {
      "type": 0,
      "value": "Collaborator limit reached"
    }
  ],
  "554a05155c": [
    {
      "type": 0,
      "value": "Still having trouble? "
    },
    {
      "children": [
        {
          "type": 0,
          "value": "Report a problem"
        }
      ],
      "type": 8,
      "value": "a"
    }
  ],
  "55505ba281": [
    {
      "type": 0,
      "value": "PNG"
    }
  ],
  "5677e381d2": [
    {
      "type": 0,
      "value": "We use analytics cookies to make tldraw better."
    }
  ],
  "56c34c6410": [
    {
      "type": 0,
      "value": "Privacy policy"
    }
  ],
  "5a2ccdc00a": [
    {
      "type": 0,
      "value": "Failed to redeem invite code"
    }
  ],
  "5a86b22fa0": [
    {
      "type": 0,
      "value": "Drag files here, "
    },
    {
      "children": [
        {
          "type": 0,
          "value": "create a file"
        }
      ],
      "type": 8,
      "value": "create"
    },
    {
      "type": 0,
      "value": ", or "
    },
    {
      "children": [
        {
          "type": 0,
          "value": "copy invite link"
        }
      ],
      "type": 8,
      "value": "invite"
    },
    {
      "type": 0,
      "value": " to get started."
    }
  ],
  "5a95a425f7": [
    {
      "type": 0,
      "value": "Share"
    }
  ],
  "5bec508475": [
    {
      "type": 0,
      "value": "Old browser detected. Please update your browser to use this app."
    }
  ],
  "5c6fe42bc2": [
    {
      "type": 0,
      "value": "Revoke this link and create a new one."
    }
  ],
  "5d26ae7550": [
    {
      "type": 0,
      "value": "We failed to upload some of the content you created before you signed in."
    }
  ],
  "5e706a9b7e": [
    {
      "type": 0,
      "value": "Visit"
    }
  ],
  "5ea8bb44be": [
    {
      "type": 0,
      "value": "You have been invited to join group:"
    }
  ],
  "5f3c333678": [
    {
      "type": 0,
      "value": "Feedback submitted"
    }
  ],
  "5fb63579fc": [
    {
      "type": 0,
      "value": "Copy"
    }
  ],
  "61057a0c84": [
    {
      "type": 0,
      "value": "Later"
    }
  ],
  "61daf2e53d": [
<<<<<<< HEAD
    {
      "type": 0,
      "value": "Speak to "
    },
    {
      "type": 1,
      "value": "name"
    },
    {
      "type": 0,
      "value": "…"
    }
  ],
  "625fd29749": [
=======
>>>>>>> 945ce5d5
    {
      "type": 0,
      "value": "Speak to "
    },
    {
      "type": 1,
      "value": "name"
    },
    {
      "type": 0,
      "value": "…"
    }
  ],
  "625fd29749": [
    {
      "type": 0,
      "value": "Older"
    }
  ],
  "639bae9ac6": [
    {
      "type": 0,
      "value": "you"
    }
  ],
  "64ebe56d8c": [
    {
      "type": 0,
      "value": "Click to remove or drag to move"
    }
  ],
  "65709fd250": [
    {
      "type": 0,
      "value": "Task list"
    }
  ],
  "6609dd239e": [
    {
      "type": 0,
      "value": "Something went wrong"
    }
  ],
  "6637a98151": [
    {
      "type": 0,
      "value": "A new version of tldraw is available. Please reload the page to continue."
    }
  ],
  "6832ac5936": [
    {
      "type": 0,
      "value": "Enter your email address"
    }
  ],
  "688761c83e": [
    {
      "type": 0,
      "value": "Wake"
    }
  ],
  "68d390535e": [
    {
      "type": 0,
      "value": "Enter your message"
    }
  ],
  "6910bbdc82": [
    {
      "type": 0,
      "value": "Fairy's name"
    }
  ],
  "6a26f54883": [
    {
      "type": 0,
      "value": "Help"
    }
  ],
  "6dc0836c1b": [
    {
      "type": 0,
      "value": "You do not have the necessary permissions to perform this action."
    }
  ],
  "6dfc62f621": [
    {
      "type": 0,
      "value": "Follow these steps to import the content manually:"
    }
  ],
  "70222abcfc": [
    {
      "type": 0,
      "value": "Group settings"
    }
  ],
  "70a6facb9d": [
    {
      "type": 0,
      "value": "This week"
    }
  ],
  "71a29b007b": [
    {
      "type": 0,
      "value": "Have a bug, issue, or idea for tldraw? Let us know!"
    }
  ],
  "73ab799383": [
    {
      "type": 0,
      "value": "This version of tldraw is no longer supported."
    }
  ],
  "7408cf0d7b": [
    {
      "type": 0,
      "value": "Please reload the page"
    }
  ],
  "752b79f137": [
    {
      "type": 0,
      "value": "You have reached the maximum number of files. You need to delete old files before creating new ones."
    }
  ],
  "7573b8110a": [
    {
      "type": 0,
      "value": "No access"
    }
  ],
  "761e93ede9": [
    {
      "type": 0,
      "value": "Manage cookies"
    }
  ],
  "764671e008": [
    {
      "type": 0,
      "value": "Chat with us on Discord"
    }
  ],
  "7697920637": [
    {
      "type": 0,
      "value": "Please reload"
    }
  ],
  "76dea3c9ca": [
    {
      "type": 0,
      "value": "tldraw is a free online whiteboard. Create an account to save your files and work with your friends."
    }
  ],
  "777f9e90cf": [
    {
      "type": 0,
      "value": "Invalid request."
    }
  ],
  "7827371d1a": [
    {
      "type": 0,
      "value": "This anonymous tldraw multiplayer file is now read-only. To continue editing, please sign in and copy it to your files."
    }
  ],
  "78e9815992": [
    {
      "type": 0,
      "value": "Got it"
    }
  ],
  "797799f35e": [
    {
      "type": 0,
      "value": "Submit an issue on GitHub"
    }
  ],
  "79cc22ac6b": [
    {
      "type": 0,
      "value": "A fairy is a little guy that can work with you on the canvas. Fairies can work alone or as a team. There is no limit to what a fairy can do. Nobody knows where they came from."
    }
  ],
  "7a3113b0ba": [
    {
      "type": 0,
      "value": "Drag to canvas"
    }
  ],
  "7b1329f5ca": [
    {
      "type": 0,
      "value": "User manual"
    }
  ],
  "7be10fc592": [
    {
      "type": 0,
      "value": "Restore version"
    }
  ],
  "7c0747a5df": [
    {
      "type": 0,
      "value": "Open tldraw"
    }
  ],
  "7cb471f815": [
    {
      "type": 0,
      "value": "You've been invited to join tldraw fairies!"
    }
  ],
  "7cb5f8b4a5": [
    {
      "type": 0,
      "value": "Forget"
    }
  ],
  "7cfe6c43dc": [
    {
      "type": 0,
      "value": "Leave group…"
    }
  ],
  "7daeced9ff": [
    {
      "type": 0,
      "value": "Publish changes"
    }
  ],
  "7fcdcc6455": [
    {
      "type": 0,
      "value": "Forget file"
    }
  ],
  "801ab24683": [
    {
      "type": 0,
      "value": "Download"
    }
  ],
  "815e116a2e": [
    {
      "type": 0,
      "value": "Have a bug, issue, or idea for tldraw? Let us know! Fill out this form and we will follow up over email if needed. You can also "
    },
    {
      "children": [
        {
          "type": 0,
          "value": "chat with us on Discord"
        }
      ],
      "type": 8,
      "value": "discord"
    },
    {
      "type": 0,
      "value": " or "
    },
    {
      "children": [
        {
          "type": 0,
          "value": "submit an issue on GitHub"
        }
      ],
      "type": 8,
      "value": "github"
    },
    {
      "type": 0,
      "value": "."
    }
  ],
  "81aa2078d1": [
<<<<<<< HEAD
    {
      "type": 0,
      "value": "Clear all"
    }
  ],
  "81d48c2f3a": [
=======
>>>>>>> 945ce5d5
    {
      "type": 0,
      "value": "Clear all"
    }
  ],
  "8472a551f1": [
    {
      "type": 0,
      "value": "Fairies have come to tldraw for the month of December."
    }
  ],
  "85a082de1b": [
    {
      "type": 0,
      "value": "Please refresh the page to get the latest version of tldraw."
    }
  ],
  "86353d2c41": [
    {
      "type": 0,
      "value": "Added "
    },
    {
      "type": 1,
      "value": "total"
    },
    {
      "type": 0,
      "value": " .tldr files."
    }
  ],
  "86a7df7572": [
    {
      "type": 0,
      "value": "Summon fairies"
    }
  ],
  "86c66437fd": [
    {
      "type": 0,
      "value": "Rename file"
    }
  ],
  "8726ef8909": [
    {
      "type": 0,
      "value": "Hard reset"
    }
  ],
  "88e83b88c5": [
    {
      "type": 0,
      "value": "Purchase Fairy Bundle"
    }
  ],
  "8ad4303b83": [
    {
      "type": 0,
      "value": "No thanks"
    }
  ],
  "8be569f100": [
    {
      "type": 0,
      "value": "one time payment"
    }
  ],
  "8c2d3d730c": [
    {
      "type": 0,
      "value": "Check your email for a verification code."
    }
  ],
  "8eb2c00e96": [
    {
      "type": 0,
      "value": "Shared with you"
    }
  ],
  "8ff3d0a705": [
    {
      "type": 0,
      "value": "Rate limited"
    }
  ],
  "902b0d55fd": [
    {
      "type": 0,
      "value": "Error"
    }
  ],
  "904a830405": [
    {
      "type": 0,
      "value": "Rename"
    }
  ],
  "91e49bb0eb": [
    {
      "type": 0,
      "value": "Copy to my files"
    }
  ],
  "930390d222": [
    {
      "type": 0,
      "value": "Copied invite link"
    }
  ],
  "93dfe9fbbe": [
    {
      "type": 0,
      "value": "Deselect fairy"
    }
  ],
  "94966d9074": [
    {
      "type": 0,
      "value": "Send"
    }
  ],
  "95aacd4d4a": [
    {
      "type": 0,
      "value": "Sign in with Google"
    }
  ],
  "95d2109dc8": [
    {
      "type": 0,
      "value": "Build with the tldraw SDK"
    }
  ],
  "96165d6df5": [
    {
      "type": 0,
      "value": "This month"
    }
  ],
  "985a4b720f": [
    {
      "type": 0,
      "value": "Terms of Use"
    }
  ],
  "98c997a27e": [
    {
      "type": 0,
      "value": "Add file link"
    }
  ],
  "98e528aac6": [
    {
      "type": 0,
      "value": "Switch to fairy chat"
    }
  ],
  "9914a0ce04": [
    {
      "type": 0,
      "value": "Light"
    }
  ],
  "9953e9946b": [
    {
      "type": 0,
      "value": "Debug view"
    }
  ],
  "9b33f5c63c": [
    {
      "type": 0,
      "value": "Didn’t receive a code? "
    },
    {
      "children": [
        {
          "type": 0,
          "value": "Resend"
        }
      ],
      "type": 8,
      "value": "resend"
    },
    {
      "type": 0,
      "value": "."
    }
  ],
  "9bef626805": [
    {
      "type": 0,
      "value": "Delete file"
    }
  ],
  "9ceb927baa": [
    {
      "type": 0,
      "value": "Publish this file"
    }
  ],
  "9e076f5885": [
    {
      "type": 0,
      "value": "Not found"
    }
  ],
  "9e93c98d88": [
    {
      "type": 0,
      "value": "Opt out"
    }
  ],
  "a0da245992": [
    {
      "type": 0,
      "value": "Export the content as a .tldr file: Select 'Download' in the top left menu."
    }
  ],
  "a104439641": [
    {
      "type": 0,
      "value": "Padding"
    }
  ],
  "a18366b217": [
    {
      "type": 0,
      "value": "Dark"
    }
  ],
  "a1c915578c": [
    {
      "type": 0,
      "value": "The file you are looking for does not exist."
    }
  ],
  "a239905023": [
    {
      "type": 0,
      "value": "Export image"
    }
  ],
  "a2f0372a75": [
    {
      "type": 0,
      "value": "Switch to task list"
    }
  ],
  "a3debabee7": [
    {
      "type": 0,
      "value": "Cookie policy"
    }
  ],
  "a4d3b161ce": [
    {
      "type": 0,
      "value": "Submit"
    }
  ],
  "a6cc403d56": [
    {
      "type": 0,
      "value": "Anyone with the link"
    }
  ],
  "a768caa988": [
    {
      "type": 0,
      "value": "Analytics"
    }
  ],
  "a8873770ab": [
    {
      "type": 0,
      "value": "File is getting large"
    }
  ],
  "a8de4c27a8": [
    {
      "type": 0,
      "value": "Weekly fairy limit reached"
    }
  ],
  "a9ded1e5ce": [
    {
      "type": 0,
      "value": "Background"
    }
  ],
  "ab0df9ba36": [
    {
      "type": 0,
      "value": "File limit reached"
    }
  ],
  "af3dc88931": [
    {
      "type": 0,
      "value": "Last published "
    },
    {
      "children": [
      ],
      "type": 8,
      "value": "date"
    }
  ],
  "b028909917": [
    {
      "type": 0,
      "value": "Guest user"
    }
  ],
  "b2c3c2e30c": [
    {
      "type": 0,
      "value": "File is full"
    }
  ],
  "b34a671e2c": [
    {
      "type": 0,
      "value": "Log response time"
    }
  ],
  "b357b524e7": [
    {
      "type": 0,
      "value": "Email address"
    }
  ],
  "b3d2db69fe": [
    {
      "type": 0,
      "value": "File URL"
    }
  ],
  "b6d4223e60": [
    {
      "type": 0,
      "value": "Sign in"
    }
  ],
  "b6f4a2ec63": [
    {
      "type": 0,
      "value": "Owner"
    }
  ],
  "b758336699": [
    {
      "type": 0,
      "value": "Copy link"
    }
  ],
  "ba0318cb81": [
    {
      "type": 0,
      "value": "Sign in to share"
    }
  ],
  "bb93a7590f": [
    {
      "type": 0,
      "value": "Accept and join group"
    }
  ],
  "bbbcefd7ce": [
    {
      "offset": 0,
      "options": {
        "one": {
          "value": [
            {
              "type": 0,
              "value": "Uploading .tldr file…"
            }
          ]
        },
        "other": {
          "value": [
            {
              "type": 0,
              "value": "Uploading "
            },
            {
              "type": 1,
              "value": "uploaded"
            },
            {
              "type": 0,
              "value": " of "
            },
            {
              "type": 1,
              "value": "total"
            },
            {
              "type": 0,
              "value": " .tldr files…"
            }
          ]
        }
      },
      "pluralType": "cardinal",
      "type": 6,
      "value": "total"
    }
  ],
  "bc88b0e89e": [
    {
      "type": 0,
      "value": "Shared by "
    },
    {
      "type": 1,
      "value": "ownerName"
    }
  ],
  "c2276c9127": [
    {
      "type": 0,
      "value": "Learn more about sharing."
    }
  ],
  "c28aed8348": [
    {
      "type": 0,
      "value": "Allow "
    },
    {
      "children": [
        {
          "type": 0,
          "value": "analytics"
        }
      ],
      "type": 8,
      "value": "cookies"
    },
    {
      "type": 0,
      "value": " to help us improve tldraw."
    }
  ],
  "c303bd1095": [
    {
      "type": 0,
      "value": "Unable to publish the file."
    }
  ],
  "c3eb5c3b90": [
    {
      "type": 0,
      "value": "I understand"
    }
  ],
  "c4b39a1cc3": [
    {
      "type": 0,
      "value": "Essential cookies"
    }
  ],
  "c6155aaecc": [
    {
      "type": 0,
      "value": "Group name"
    }
  ],
  "c655b27b1e": [
    {
      "type": 0,
      "value": "i18n: Long String"
    }
  ],
  "c6a00f137b": [
    {
      "type": 0,
      "value": "Invite"
    }
  ],
  "c74ea6dbff": [
    {
      "type": 0,
      "value": "Show less"
    }
  ],
  "c87aacf567": [
    {
      "type": 0,
      "value": "Sign out"
    }
  ],
  "c9cc8cce24": [
    {
      "type": 0,
      "value": "Save"
    }
  ],
  "cceaefbc20": [
    {
      "type": 0,
      "value": "Share this file"
    }
  ],
  "cd15a75c26": [
    {
      "type": 0,
      "value": "SVG"
    }
  ],
  "ce0547606c": [
    {
      "type": 0,
      "value": "This file is approaching its size limit. Consider removing some content or starting a new file."
    }
  ],
  "ce1424d44b": [
    {
      "type": 0,
      "value": "You already have fairy access!"
    }
  ],
  "cea291e45e": [
    {
      "type": 0,
      "value": "Learn more about publishing."
    }
  ],
  "d3d2e61733": [
    {
      "type": 0,
      "value": "Close"
    }
  ],
  "d46632fe1f": [
    {
      "type": 0,
      "value": "Too many requests. Please slow down."
    }
  ],
  "d4bbf74f3e": [
    {
      "type": 0,
      "value": "Toggle sidebar"
    }
  ],
  "d638a3344b": [
    {
      "type": 0,
      "value": "Before you start, please accept our "
    },
    {
      "children": [
        {
          "type": 0,
          "value": "terms of use"
        }
      ],
      "type": 8,
      "value": "tos"
    },
    {
      "type": 0,
      "value": " and "
    },
    {
      "children": [
        {
          "type": 0,
          "value": "privacy policy"
        }
      ],
      "type": 8,
      "value": "privacy"
    },
    {
      "type": 0,
      "value": "."
    }
  ],
  "d721757161": [
    {
      "type": 0,
      "value": "Theme"
    }
  ],
  "d7bc9d5a2e": [
    {
      "type": 0,
      "value": "Delete task"
    }
  ],
  "d876a9fe1a": [
    {
      "type": 0,
      "value": "Try Again"
    }
  ],
  "d88ad2dc74": [
    {
      "type": 0,
      "value": "Accept and continue"
    }
  ],
  "d9100f3e10": [
    {
      "type": 0,
      "value": "Go here to see the content"
    }
  ],
  "d9e35d0f55": [
    {
      "type": 0,
      "value": "You have reached the maximum number of groups. You need to delete old groups before creating new ones."
    }
  ],
  "dbbebf3c03": [
    {
      "type": 0,
      "value": "Invite only"
    }
  ],
  "dc30bc0c79": [
    {
      "type": 0,
      "value": "Clear"
    }
  ],
  "dcdaa754fe": [
    {
      "type": 0,
      "value": "Invalid tldraw file URL"
    }
  ],
  "de290d52ef": [
    {
      "type": 0,
      "value": "Select a fairy on the right to chat with"
    }
  ],
  "df6ff49394": [
    {
      "type": 0,
      "value": "Fairies are a "
    },
    {
      "children": [
        {
          "type": 0,
          "value": "temporary"
        }
      ],
      "type": 8,
      "value": "strong"
    },
    {
      "type": 0,
      "value": " feature. On January 1st, 2026, all fairies will be removed from the application. Perhaps they will return again someday. Your purchase is for access to fairies for December 2025 only."
    }
  ],
  "dfdb78a4e4": [
    {
      "type": 0,
      "value": "App debug flags"
    }
  ],
  "e0c88179b3": [
    {
      "type": 0,
      "value": "Invite members"
    }
  ],
  "e2198d6228": [
    {
      "type": 0,
      "value": "Copy invite link"
    }
  ],
  "e2ae80a510": [
    {
      "type": 0,
      "value": "Legal summary"
    }
  ],
  "e3afed0047": [
    {
      "type": 0,
      "value": "Admin"
    }
  ],
  "e404559826": [
    {
      "type": 0,
      "value": "Terms of service"
    }
  ],
  "e81c4e4f2b": [
    {
      "type": 0,
      "value": "or"
    }
  ],
  "ea0626ac5a": [
    {
      "type": 0,
      "value": "Danger zone"
    }
  ],
  "ea181d98ca": [
    {
      "type": 0,
      "value": "Select fairy"
    }
  ],
  "ea4788705e": [
    {
      "type": 0,
      "value": "Cancel"
    }
  ],
  "ebfe9ce86e": [
    {
      "type": 0,
      "value": "Yesterday"
    }
  ],
  "ec59b960ea": [
    {
      "type": 0,
      "value": "This file has reached the maximum number of active collaborators."
    }
  ],
  "ec611e9a08": [
    {
      "type": 0,
      "value": "Account menu"
    }
  ],
  "ed53713239": [
    {
      "type": 0,
      "value": "i18n: Accented"
    }
  ],
  "ed75712b0e": [
    {
      "type": 0,
      "value": "Duplicate"
    }
  ],
  "ede55d955f": [
    {
      "type": 0,
      "value": "Read our "
    },
    {
      "children": [
        {
          "type": 0,
          "value": "cookie policy"
        }
      ],
      "type": 8,
      "value": "a"
    },
    {
      "type": 0,
      "value": " to learn more."
    }
  ],
  "ef53538ae4": [
    {
      "type": 0,
      "value": "Members"
    }
  ],
  "ef7de3f485": [
    {
      "type": 0,
      "value": "selected"
    }
  ],
  "efb2d9d471": [
    {
      "type": 0,
      "value": "Todo list"
    }
  ],
  "efde983742": [
    {
      "type": 0,
      "value": "Summon"
    }
  ],
  "f09b16bc5f": [
    {
      "type": 0,
      "value": "We use cookies to keep you logged in, to sync your files, and to collect analytics to help us improve tldraw."
    }
  ],
  "f0e8bff6f9": [
    {
      "type": 0,
      "value": "User settings"
    }
  ],
  "f23056da60": [
    {
      "type": 0,
      "value": "New project"
    }
  ],
  "f2569594b2": [
    {
      "type": 0,
      "value": "We use these cookies to save your files and settings."
    }
  ],
  "f2a6c498fb": [
    {
      "type": 0,
      "value": "Delete"
    }
  ],
  "f4f70727dc": [
    {
      "type": 0,
      "value": "Settings"
    }
  ],
  "f714e36843": [
    {
      "type": 0,
      "value": "Are you sure you want to leave this group?"
    }
  ],
  "f7d5ee6855": [
    {
      "type": 0,
      "value": "Select a leader first…"
    }
  ],
  "fa2ead697d": [
    {
      "type": 0,
      "value": "Privacy Policy"
    }
  ],
  "fb15c53f22": [
    {
      "type": 0,
      "value": "Viewer"
    }
  ],
  "fd1be3efcf": [
    {
      "type": 0,
      "value": "Are you sure you want to delete this file?"
    }
  ],
  "fe0a4f9d0a": [
    {
      "type": 0,
      "value": "Clear chats"
    }
  ],
  "fe0a4f9d0a": [
    {
      "type": 0,
      "value": "Clear chats"
    }
  ],
  "fed5ec05eb": [
    {
      "type": 0,
      "value": "Copied link"
    }
  ],
  "ff7a814974": [
    {
      "type": 0,
      "value": "Add file link…"
    }
  ],
  "ffcd73e997": [
    {
      "type": 0,
      "value": "Import file…"
    }
  ],
  "ffec95af2f": [
    {
      "type": 0,
      "value": "Purchase fairy access"
    }
  ]
}<|MERGE_RESOLUTION|>--- conflicted
+++ resolved
@@ -154,15 +154,12 @@
     }
   ],
   "1fe250ea06": [
-<<<<<<< HEAD
     {
       "type": 0,
       "value": "Instruct the group…"
     }
   ],
   "20dfc4f904": [
-=======
->>>>>>> 945ce5d5
     {
       "type": 0,
       "value": "Locate"
@@ -315,15 +312,6 @@
     }
   ],
   "37169d1dc0": [
-<<<<<<< HEAD
-    {
-      "type": 0,
-      "value": "Sleep fairies"
-    }
-  ],
-  "3903aab323": [
-=======
->>>>>>> 945ce5d5
     {
       "type": 0,
       "value": "Sleep fairies"
@@ -577,12 +565,6 @@
       "value": "We failed to upload some of the content you created before you signed in."
     }
   ],
-  "5e706a9b7e": [
-    {
-      "type": 0,
-      "value": "Visit"
-    }
-  ],
   "5ea8bb44be": [
     {
       "type": 0,
@@ -608,23 +590,6 @@
     }
   ],
   "61daf2e53d": [
-<<<<<<< HEAD
-    {
-      "type": 0,
-      "value": "Speak to "
-    },
-    {
-      "type": 1,
-      "value": "name"
-    },
-    {
-      "type": 0,
-      "value": "…"
-    }
-  ],
-  "625fd29749": [
-=======
->>>>>>> 945ce5d5
     {
       "type": 0,
       "value": "Speak to "
@@ -907,15 +872,6 @@
     }
   ],
   "81aa2078d1": [
-<<<<<<< HEAD
-    {
-      "type": 0,
-      "value": "Clear all"
-    }
-  ],
-  "81d48c2f3a": [
-=======
->>>>>>> 945ce5d5
     {
       "type": 0,
       "value": "Clear all"
@@ -1773,16 +1729,16 @@
       "value": "Viewer"
     }
   ],
+  "fd11eafb92": [
+    {
+      "type": 0,
+      "value": "Disband projects"
+    }
+  ],
   "fd1be3efcf": [
     {
       "type": 0,
       "value": "Are you sure you want to delete this file?"
-    }
-  ],
-  "fe0a4f9d0a": [
-    {
-      "type": 0,
-      "value": "Clear chats"
     }
   ],
   "fe0a4f9d0a": [
