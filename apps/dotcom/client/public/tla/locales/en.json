--- conflicted
+++ resolved
@@ -341,13 +341,11 @@
   "96165d6df5": {
     "translation": "This month"
   },
-<<<<<<< HEAD
   "985a4b720f": {
     "translation": "Terms of Use"
-=======
+  },
   "98c997a27e": {
     "translation": "Add file link"
->>>>>>> 647b156d
   },
   "9914a0ce04": {
     "translation": "Light"
@@ -578,13 +576,11 @@
   "f4f70727dc": {
     "translation": "Settings"
   },
-<<<<<<< HEAD
+  "f714e36843": {
+    "translation": "Are you sure you want to leave this group?"
+  },
   "fa2ead697d": {
     "translation": "Privacy Policy"
-=======
-  "f714e36843": {
-    "translation": "Are you sure you want to leave this group?"
->>>>>>> 647b156d
   },
   "fb15c53f22": {
     "translation": "Viewer"
