{
  "0095a9fa74": {
    "translation": "Export"
  },
  "00b177e080": {
    "translation": "Accept invitation"
  },
  "03b3e13197": {
    "translation": "Drag the file into the sidebar on this page. Or select the 'Import file' option from the user menu."
  },
  "043973ec1f": {
    "translation": "Still having trouble? {GetHelpLink}"
  },
  "06b9281e39": {
    "translation": "Auto"
  },
  "07dbd11b21": {
    "translation": "Untitled file"
  },
  "08331c1710": {
    "translation": "Rate limit exceeded, try again later."
  },
  "08bd40c754": {
    "translation": "Account"
  },
  "0a91f7fa87": {
    "translation": "This file has reached its size limit and changes might no longer be saved. Remove some content or start a new file."
  },
  "0b27918290": {
    "translation": "File"
  },
  "0b9a4cde72": {
    "translation": "File menu"
  },
  "0befa10111": {
    "translation": "Fairies"
  },
  "0d1f2bb523": {
    "translation": "Send feedback"
  },
  "110a4b01be": {
    "translation": "Publish"
  },
  "11a755d598": {
    "translation": "Stop"
  },
  "129b9e34ea": {
    "translation": "Leave group"
  },
  "12a6766ba1": {
    "translation": "Unpin file"
  },
  "12c8a9838c": {
    "translation": "Try the tldraw SDK"
  },
  "13ddd375ad": {
    "translation": "Export as"
  },
  "141c7239d3": {
    "translation": "Fairy customization"
  },
  "146ffe2fd9": {
    "translation": "Show more"
  },
  "14d65465b7": {
    "translation": "Delete group"
  },
  "181b90f889": {
    "translation": "Create file"
  },
  "1da2e8106b": {
    "translation": "An unexpected error occurred."
  },
  "1dd1c5fb7f": {
    "translation": "Today"
  },
  "1fe250ea06": {
    "translation": "Instruct the group…"
  },
<<<<<<< HEAD
  "20dfc4f904": {
    "translation": "Locate"
=======
  "23f879f41a": {
    "translation": "Your weekly fairy usage limit has been reached. It will reset at the start of next week."
>>>>>>> 87f7292d
  },
  "243924bfd5": {
    "translation": "Sleep"
  },
  "2445e5e347": {
    "translation": "Create group"
  },
  "250ddea65c": {
    "translation": "About tldraw"
  },
  "275173253d": {
    "translation": "Summon all"
  },
  "284d5cd0dd": {
    "translation": "Model:"
  },
  "299cb00a7a": {
    "translation": "Upload failed"
  },
  "2c3ef76333": {
    "translation": "My files"
  },
  "2db683a1fe": {
    "translation": "Join selected fairies"
  },
  "30cd34258a": {
    "translation": "A flutter of <b>fairies</b> have come to tldraw for the month of December. To investigate further, find the fairy and click it."
  },
  "31246941ad": {
    "translation": "You need to sign in to view this file."
  },
  "31418ce4ad": {
    "translation": "i18n: Highlight Missing"
  },
  "3209f407ed": {
    "translation": "three fairies"
  },
  "32210b37e4": {
    "translation": "Add link"
  },
  "324a0f3182": {
    "translation": "Back to tldraw"
  },
  "335defdafe": {
    "translation": "Please try refreshing the page."
  },
  "33f9ea6fe8": {
    "translation": "Disband group"
  },
  "34140869c6": {
    "translation": "A flutter of fairies is coming to tldraw for the month of December. Please check back on December 1st."
  },
  "344a7f427f": {
    "translation": "Editor"
  },
  "34abfe7a0d": {
    "translation": "Sleep all"
  },
  "34e34c43ec": {
    "translation": "Manage"
  },
  "3596c1b1f7": {
    "translation": "Unfollow"
  },
  "37169d1dc0": {
    "translation": "Sleep fairies"
  },
  "3903aab323": {
    "translation": "Follow"
  },
  "3a77f951ca": {
    "translation": "Add a new task…"
  },
  "3b6c2b4caa": {
    "translation": "Terms of Service"
  },
  "3bc7d6ea2f": {
    "translation": "Continue with email"
  },
  "3bd1b98dbd": {
    "translation": "Unable to publish the changes."
  },
  "3c5e891bff": {
    "translation": "Pinned"
  },
  "3d0238bf16": {
    "translation": "Accept all"
  },
  "42e53c47c1": {
    "translation": "Contact the owner to request access."
  },
  "44db318ee5": {
    "translation": "Get help on Discord"
  },
  "46137245cd": {
    "translation": "Thanks for helping us improve tldraw!"
  },
  "465a8a92a4": {
    "translation": "No fairies selected"
  },
  "477df802ca": {
    "translation": "To continue editing please copy the file to your files."
  },
  "47839e47a5": {
    "translation": "tldraw"
  },
  "47f493a590": {
    "translation": "Pin file"
  },
  "49049467ff": {
    "translation": "Paste tldraw file URL..."
  },
  "4908687e50": {
    "translation": "Are you sure you want to forget this file?"
  },
  "49ee308734": {
    "translation": "Name"
  },
  "4d0d3ddec9": {
    "translation": "This site uses cookies to make the app work and to collect analytics."
  },
  "4d1c8263ba": {
    "translation": "Reload"
  },
  "4da5988a2e": {
    "translation": "Delete group…"
  },
  "4e6fbf032b": {
    "translation": "Are you sure you want to delete this group? This action cannot be undone."
  },
  "50db1b7e1e": {
    "translation": "Unable to unpublish the file."
  },
  "517bb809d9": {
    "translation": "Page menu"
  },
  "542248f0ba": {
    "translation": "This file is now read-only"
  },
  "54286b1d01": {
    "translation": "Collaborator limit reached"
  },
  "554a05155c": {
    "translation": "Still having trouble? <a>Report a problem</a>"
  },
  "55505ba281": {
    "translation": "PNG"
  },
  "5677e381d2": {
    "translation": "We use analytics cookies to make tldraw better."
  },
  "56c34c6410": {
    "translation": "Privacy policy"
  },
  "5a2ccdc00a": {
    "translation": "Failed to redeem invite code"
  },
  "5a86b22fa0": {
    "translation": "Drag files here, <create>create a file</create>, or <invite>copy invite link</invite> to get started."
  },
  "5a95a425f7": {
    "translation": "Share"
  },
  "5bec508475": {
    "translation": "Old browser detected. Please update your browser to use this app."
  },
  "5c6fe42bc2": {
    "translation": "Revoke this link and create a new one."
  },
  "5d26ae7550": {
    "translation": "We failed to upload some of the content you created before you signed in."
  },
  "5ea8bb44be": {
    "translation": "You have been invited to join group:"
  },
  "5f3c333678": {
    "translation": "Feedback submitted"
  },
  "5fb63579fc": {
    "translation": "Copy"
  },
  "61057a0c84": {
    "translation": "Later"
  },
  "61daf2e53d": {
    "translation": "Speak to {name}…"
  },
  "625fd29749": {
    "translation": "Older"
  },
  "639bae9ac6": {
    "translation": "you"
  },
  "64ebe56d8c": {
    "translation": "Click to remove or drag to move"
  },
  "65709fd250": {
    "translation": "Task list"
  },
  "6609dd239e": {
    "translation": "Something went wrong"
  },
  "6637a98151": {
    "translation": "A new version of tldraw is available. Please reload the page to continue."
  },
  "6832ac5936": {
    "translation": "Enter your email address"
  },
  "68d390535e": {
    "translation": "Enter your message"
  },
  "6910bbdc82": {
    "translation": "Fairy's name"
  },
  "6a26f54883": {
    "translation": "Help"
  },
  "6dc0836c1b": {
    "translation": "You do not have the necessary permissions to perform this action."
  },
  "6dfc62f621": {
    "translation": "Follow these steps to import the content manually:"
  },
  "70222abcfc": {
    "translation": "Group settings"
  },
  "70a6facb9d": {
    "translation": "This week"
  },
  "71a29b007b": {
    "translation": "Have a bug, issue, or idea for tldraw? Let us know!"
  },
  "73ab799383": {
    "translation": "This version of tldraw is no longer supported."
  },
  "7408cf0d7b": {
    "translation": "Please reload the page"
  },
  "752b79f137": {
    "translation": "You have reached the maximum number of files. You need to delete old files before creating new ones."
  },
  "7573b8110a": {
    "translation": "No access"
  },
  "761e93ede9": {
    "translation": "Manage cookies"
  },
  "764671e008": {
    "translation": "Chat with us on Discord"
  },
  "7697920637": {
    "translation": "Please reload"
  },
  "76dea3c9ca": {
    "translation": "tldraw is a free online whiteboard. Create an account to save your files and work with your friends."
  },
  "777f9e90cf": {
    "translation": "Invalid request."
  },
  "7827371d1a": {
    "translation": "This anonymous tldraw multiplayer file is now read-only. To continue editing, please sign in and copy it to your files."
  },
  "78e9815992": {
    "translation": "Got it"
  },
  "797799f35e": {
    "translation": "Submit an issue on GitHub"
  },
  "79cc22ac6b": {
    "translation": "A fairy is a little guy that can work with you on the canvas. Fairies can work alone or as a team. There is no limit to what a fairy can do. Nobody knows where they came from."
  },
  "7a3113b0ba": {
    "translation": "Drag to canvas"
  },
  "7b1329f5ca": {
    "translation": "User manual"
  },
  "7be10fc592": {
    "translation": "Restore version"
  },
  "7c0747a5df": {
    "translation": "Open tldraw"
  },
  "7cb471f815": {
    "translation": "You've been invited to join tldraw fairies!"
  },
  "7cb5f8b4a5": {
    "translation": "Forget"
  },
  "7cfe6c43dc": {
    "translation": "Leave group…"
  },
  "7daeced9ff": {
    "translation": "Publish changes"
  },
  "7fcdcc6455": {
    "translation": "Forget file"
  },
  "801ab24683": {
    "translation": "Download"
  },
  "815e116a2e": {
    "translation": "Have a bug, issue, or idea for tldraw? Let us know! Fill out this form and we will follow up over email if needed. You can also <discord>chat with us on Discord</discord> or <github>submit an issue on GitHub</github>."
  },
  "81aa2078d1": {
    "translation": "Clear all"
  },
  "8472a551f1": {
    "translation": "Fairies have come to tldraw for the month of December."
  },
  "85a082de1b": {
    "translation": "Please refresh the page to get the latest version of tldraw."
  },
  "86353d2c41": {
    "translation": "Added {total} .tldr files."
  },
  "86a7df7572": {
    "translation": "Summon fairies"
  },
  "86c66437fd": {
    "translation": "Rename file"
  },
  "8726ef8909": {
    "translation": "Hard reset"
  },
  "88e83b88c5": {
    "translation": "Purchase Fairy Bundle"
  },
  "8ad4303b83": {
    "translation": "No thanks"
  },
  "8be569f100": {
    "translation": "one time payment"
  },
  "8c2d3d730c": {
    "translation": "Check your email for a verification code."
  },
  "8eb2c00e96": {
    "translation": "Shared with you"
  },
  "8ff3d0a705": {
    "translation": "Rate limited"
  },
  "902b0d55fd": {
    "translation": "Error"
  },
  "904a830405": {
    "translation": "Rename"
  },
  "91e49bb0eb": {
    "translation": "Copy to my files"
  },
  "930390d222": {
    "translation": "Copied invite link"
  },
  "93dfe9fbbe": {
    "translation": "Deselect fairy"
  },
  "94966d9074": {
    "translation": "Send"
  },
  "95aacd4d4a": {
    "translation": "Sign in with Google"
  },
  "95d2109dc8": {
    "translation": "Build with the tldraw SDK"
  },
  "96165d6df5": {
    "translation": "This month"
  },
  "985a4b720f": {
    "translation": "Terms of Use"
  },
  "98c997a27e": {
    "translation": "Add file link"
  },
  "98e528aac6": {
    "translation": "Switch to fairy chat"
  },
  "9914a0ce04": {
    "translation": "Light"
  },
  "9953e9946b": {
    "translation": "Debug view"
  },
  "9b33f5c63c": {
    "translation": "Didn’t receive a code? <resend>Resend</resend>."
  },
  "9bef626805": {
    "translation": "Delete file"
  },
  "9ceb927baa": {
    "translation": "Publish this file"
  },
  "9e076f5885": {
    "translation": "Not found"
  },
  "9e93c98d88": {
    "translation": "Opt out"
  },
  "a0da245992": {
    "translation": "Export the content as a .tldr file: Select 'Download' in the top left menu."
  },
  "a104439641": {
    "translation": "Padding"
  },
  "a18366b217": {
    "translation": "Dark"
  },
  "a1c915578c": {
    "translation": "The file you are looking for does not exist."
  },
  "a239905023": {
    "translation": "Export image"
  },
  "a2f0372a75": {
    "translation": "Switch to task list"
  },
  "a3debabee7": {
    "translation": "Cookie policy"
  },
  "a4d3b161ce": {
    "translation": "Submit"
  },
  "a6cc403d56": {
    "translation": "Anyone with the link"
  },
  "a768caa988": {
    "translation": "Analytics"
  },
  "a8873770ab": {
    "translation": "File is getting large"
  },
  "a8de4c27a8": {
    "translation": "Weekly fairy limit reached"
  },
  "a9ded1e5ce": {
    "translation": "Background"
  },
  "ab0df9ba36": {
    "translation": "File limit reached"
  },
  "af3dc88931": {
    "notes": "This is used to show the last time the file was published. An example is 'Last published 5 minutes ago'.",
    "translation": "Last published <date></date>"
  },
  "b028909917": {
    "translation": "Guest user"
  },
  "b2c3c2e30c": {
    "translation": "File is full"
  },
  "b34a671e2c": {
    "translation": "Log response time"
  },
  "b357b524e7": {
    "translation": "Email address"
  },
  "b3d2db69fe": {
    "translation": "File URL"
  },
  "b6d4223e60": {
    "translation": "Sign in"
  },
  "b6f4a2ec63": {
    "translation": "Owner"
  },
  "b758336699": {
    "translation": "Copy link"
  },
  "ba0318cb81": {
    "translation": "Sign in to share"
  },
  "bb93a7590f": {
    "translation": "Accept and join group"
  },
  "bbbcefd7ce": {
    "translation": "{total, plural, one {Uploading .tldr file…} other {Uploading {uploaded} of {total} .tldr files…}}"
  },
  "bc88b0e89e": {
    "translation": "Shared by {ownerName}"
  },
  "c2276c9127": {
    "translation": "Learn more about sharing."
  },
  "c28aed8348": {
    "translation": "Allow <cookies>analytics</cookies> to help us improve tldraw."
  },
  "c303bd1095": {
    "translation": "Unable to publish the file."
  },
  "c3eb5c3b90": {
    "translation": "I understand"
  },
  "c4b39a1cc3": {
    "translation": "Essential cookies"
  },
  "c6155aaecc": {
    "translation": "Group name"
  },
  "c655b27b1e": {
    "translation": "i18n: Long String"
  },
  "c6a00f137b": {
    "translation": "Invite"
  },
  "c74ea6dbff": {
    "translation": "Show less"
  },
  "c87aacf567": {
    "translation": "Sign out"
  },
  "c9cc8cce24": {
    "translation": "Save"
  },
  "cceaefbc20": {
    "translation": "Share this file"
  },
  "cd15a75c26": {
    "translation": "SVG"
  },
  "ce0547606c": {
    "translation": "This file is approaching its size limit. Consider removing some content or starting a new file."
  },
  "ce1424d44b": {
    "translation": "You already have fairy access!"
  },
  "cea291e45e": {
    "translation": "Learn more about publishing."
  },
  "d3d2e61733": {
    "translation": "Close"
  },
  "d46632fe1f": {
    "translation": "Too many requests. Please slow down."
  },
  "d4bbf74f3e": {
    "translation": "Toggle sidebar"
  },
  "d638a3344b": {
    "translation": "Before you start, please accept our <tos>terms of use</tos> and <privacy>privacy policy</privacy>."
  },
  "d721757161": {
    "translation": "Theme"
  },
  "d7bc9d5a2e": {
    "translation": "Delete task"
  },
  "d876a9fe1a": {
    "translation": "Try Again"
  },
  "d88ad2dc74": {
    "translation": "Accept and continue"
  },
  "d9100f3e10": {
    "translation": "Go here to see the content"
  },
  "d9e35d0f55": {
    "translation": "You have reached the maximum number of groups. You need to delete old groups before creating new ones."
  },
  "dbbebf3c03": {
    "translation": "Invite only"
  },
  "dc30bc0c79": {
    "translation": "Clear"
  },
  "dcdaa754fe": {
    "translation": "Invalid tldraw file URL"
  },
  "de290d52ef": {
    "translation": "Select a fairy on the right to chat with"
  },
  "df6ff49394": {
    "translation": "Fairies are a <strong>temporary</strong> feature. On January 1st, 2026, all fairies will be removed from the application. Perhaps they will return again someday. Your purchase is for access to fairies for December 2025 only."
  },
  "dfdb78a4e4": {
    "translation": "App debug flags"
  },
  "e0c88179b3": {
    "translation": "Invite members"
  },
  "e2198d6228": {
    "translation": "Copy invite link"
  },
  "e2ae80a510": {
    "translation": "Legal summary"
  },
  "e3afed0047": {
    "translation": "Admin"
  },
  "e404559826": {
    "translation": "Terms of service"
  },
  "e81c4e4f2b": {
    "translation": "or"
  },
  "ea0626ac5a": {
    "translation": "Danger zone"
  },
  "ea181d98ca": {
    "translation": "Select fairy"
  },
  "ea4788705e": {
    "translation": "Cancel"
  },
  "ebfe9ce86e": {
    "translation": "Yesterday"
  },
  "ec59b960ea": {
    "translation": "This file has reached the maximum number of active collaborators."
  },
  "ec611e9a08": {
    "translation": "Account menu"
  },
  "ed53713239": {
    "translation": "i18n: Accented"
  },
  "ed75712b0e": {
    "translation": "Duplicate"
  },
  "ede55d955f": {
    "translation": "Read our <a>cookie policy</a> to learn more."
  },
  "ef53538ae4": {
    "translation": "Members"
  },
  "ef7de3f485": {
    "translation": "selected"
  },
  "efb2d9d471": {
    "translation": "Todo list"
  },
  "efde983742": {
    "translation": "Summon"
  },
  "f09b16bc5f": {
    "translation": "We use cookies to keep you logged in, to sync your files, and to collect analytics to help us improve tldraw."
  },
  "f0e8bff6f9": {
    "translation": "User settings"
  },
  "f23056da60": {
    "translation": "New project"
  },
  "f2569594b2": {
    "translation": "We use these cookies to save your files and settings."
  },
  "f2a6c498fb": {
    "translation": "Delete"
  },
  "f4f70727dc": {
    "translation": "Settings"
  },
  "f714e36843": {
    "translation": "Are you sure you want to leave this group?"
  },
  "f7d5ee6855": {
    "translation": "Select a leader first…"
  },
  "fa2ead697d": {
    "translation": "Privacy Policy"
  },
  "fb15c53f22": {
    "translation": "Viewer"
  },
  "fd1be3efcf": {
    "translation": "Are you sure you want to delete this file?"
  },
  "fe0a4f9d0a": {
    "translation": "Clear chats"
  },
  "fed5ec05eb": {
    "translation": "Copied link"
  },
  "ff7a814974": {
    "translation": "Add file link…"
  },
  "ffcd73e997": {
    "translation": "Import file…"
  },
  "ffec95af2f": {
    "translation": "Purchase fairy access"
  }
}<|MERGE_RESOLUTION|>--- conflicted
+++ resolved
@@ -77,13 +77,8 @@
   "1fe250ea06": {
     "translation": "Instruct the group…"
   },
-<<<<<<< HEAD
-  "20dfc4f904": {
-    "translation": "Locate"
-=======
   "23f879f41a": {
     "translation": "Your weekly fairy usage limit has been reached. It will reset at the start of next week."
->>>>>>> 87f7292d
   },
   "243924bfd5": {
     "translation": "Sleep"
@@ -255,6 +250,9 @@
   },
   "5d26ae7550": {
     "translation": "We failed to upload some of the content you created before you signed in."
+  },
+  "5e706a9b7e": {
+    "translation": "Visit"
   },
   "5ea8bb44be": {
     "translation": "You have been invited to join group:"
