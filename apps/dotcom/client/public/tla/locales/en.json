{
  "0095a9fa74": {
    "translation": "Export"
  },
  "03b3e13197": {
    "translation": "Drag the file into the sidebar on this page. Or select the 'Import file' option from the user menu."
  },
  "043973ec1f": {
    "translation": "Still having trouble? {GetHelpLink}"
  },
  "05596b840b": {
    "translation": "Open tldraw."
  },
  "06b9281e39": {
    "translation": "Auto"
  },
  "07dbd11b21": {
    "translation": "Untitled file"
  },
  "08331c1710": {
    "translation": "Rate limit exceeded, try again later."
  },
  "08bd40c754": {
    "translation": "Account"
  },
  "0b27918290": {
    "translation": "File"
  },
  "0b9a4cde72": {
    "translation": "File menu"
  },
  "0d1f2bb523": {
    "translation": "Send feedback"
  },
  "110a4b01be": {
    "translation": "Publish"
  },
  "13ddd375ad": {
    "translation": "Export as"
  },
  "181b90f889": {
    "translation": "Create file"
  },
  "1da2e8106b": {
    "translation": "An unexpected error occurred."
  },
  "1dd1c5fb7f": {
    "translation": "Today"
  },
  "250ddea65c": {
    "translation": "About tldraw"
  },
  "299cb00a7a": {
    "translation": "Upload failed"
  },
  "31246941ad": {
    "translation": "You need to sign in to view this file."
  },
  "31418ce4ad": {
    "translation": "i18n: Highlight Missing"
  },
  "335defdafe": {
    "translation": "Please try refreshing the page."
  },
  "344a7f427f": {
    "translation": "Editor"
  },
  "3bd1b98dbd": {
    "translation": "Unable to publish the changes."
  },
  "3c5e891bff": {
    "translation": "Pinned"
  },
  "3d0238bf16": {
    "translation": "Accept all"
  },
  "42e53c47c1": {
    "translation": "Contact the owner to request access."
  },
  "44db318ee5": {
    "translation": "Get help on Discord"
  },
  "46137245cd": {
    "translation": "Thanks for helping us improve tldraw!"
  },
  "47839e47a5": {
    "translation": "tldraw"
  },
  "4908687e50": {
    "translation": "Are you sure you want to forget this file?"
  },
  "4d0d3ddec9": {
    "translation": "This site uses cookies to make the app work and to collect analytics."
  },
  "4d1c8263ba": {
    "translation": "Reload"
  },
  "50db1b7e1e": {
    "translation": "Unable to unpublish the file."
  },
  "517bb809d9": {
    "translation": "Page menu"
  },
  "54286b1d01": {
    "translation": "Collaborator limit reached"
  },
  "54d240fa41": {
    "translation": "Please slow down."
  },
  "554a05155c": {
    "translation": "Still having trouble? <a>Report a problem</a>"
  },
  "55505ba281": {
    "translation": "PNG"
  },
  "5677e381d2": {
    "translation": "We use analytics cookies to make tldraw better."
  },
  "56c34c6410": {
    "translation": "Privacy policy"
  },
  "5a95a425f7": {
    "translation": "Share"
  },
<<<<<<< HEAD
  "5bcc12ace8": {
    "translation": "This room is now read-only"
=======
  "5bec508475": {
    "translation": "Old browser detected. Please update your browser to use this app."
>>>>>>> 0f12d9e9
  },
  "5d26ae7550": {
    "translation": "We failed to upload some of the content you created before you signed in."
  },
  "5f3c333678": {
    "translation": "Feedback submitted"
  },
  "5fb63579fc": {
    "translation": "Copy"
  },
  "61057a0c84": {
    "translation": "Later"
  },
  "625fd29749": {
    "translation": "Older"
  },
  "6609dd239e": {
    "translation": "Something went wrong"
  },
  "6637a98151": {
    "translation": "A new version of tldraw is available. Please reload the page to continue."
  },
  "6a26f54883": {
    "translation": "Help"
  },
  "6dc0836c1b": {
    "translation": "You do not have the necessary permissions to perform this action."
  },
  "6dfc62f621": {
    "translation": "Follow these steps to import the content manually:"
  },
  "70a6facb9d": {
    "translation": "This week"
  },
  "71a29b007b": {
    "translation": "Have a bug, issue, or idea for tldraw? Let us know!"
  },
  "73ab799383": {
    "translation": "This version of tldraw is no longer supported."
  },
  "7408cf0d7b": {
    "translation": "Please reload the page"
  },
  "752b79f137": {
    "translation": "You have reached the maximum number of files. You need to delete old files before creating new ones."
  },
  "7573b8110a": {
    "translation": "No access"
  },
  "761e93ede9": {
    "translation": "Manage cookies"
  },
  "764671e008": {
    "translation": "Chat with us on Discord"
  },
  "7697920637": {
    "translation": "Please reload"
  },
  "777f9e90cf": {
    "translation": "Invalid request."
  },
  "797799f35e": {
    "translation": "Submit an issue on GitHub"
  },
  "7b1329f5ca": {
    "translation": "User manual"
  },
  "7be10fc592": {
    "translation": "Restore version"
  },
  "7cb5f8b4a5": {
    "translation": "Forget"
  },
  "7daeced9ff": {
    "translation": "Publish changes"
  },
  "7fcdcc6455": {
    "translation": "Forget file"
  },
  "801ab24683": {
    "translation": "Download"
  },
  "815e116a2e": {
    "translation": "Have a bug, issue, or idea for tldraw? Let us know! Fill out this form and we will follow up over email if needed. You can also <discord>chat with us on Discord</discord> or <github>submit an issue on GitHub</github>."
  },
  "85a082de1b": {
    "translation": "Please refresh the page to get the latest version of tldraw."
  },
  "86353d2c41": {
    "translation": "Added {total} .tldr files."
  },
  "86c66437fd": {
    "translation": "Rename file"
  },
  "8b1946f965": {
    "translation": "To continue editing please copy the room to your files."
  },
  "8eb2c00e96": {
    "translation": "Shared with you"
  },
  "8ff3d0a705": {
    "translation": "Rate limited"
  },
  "902b0d55fd": {
    "translation": "Error"
  },
  "904a830405": {
    "translation": "Rename"
  },
  "91e49bb0eb": {
    "translation": "Copy to my files"
  },
  "96165d6df5": {
    "translation": "This month"
  },
  "9914a0ce04": {
    "translation": "Light"
  },
  "9bef626805": {
    "translation": "Delete file"
  },
  "9c258b8f88": {
    "translation": "This anonymous tldraw multiplayer room is now read-only. To continue editing, please sign in and copy it to your files."
  },
  "9ceb927baa": {
    "translation": "Publish this file"
  },
  "9e076f5885": {
    "translation": "Not found"
  },
  "9e93c98d88": {
    "translation": "Opt out"
  },
  "a0da245992": {
    "translation": "Export the content as a .tldr file: Select 'Download' in the top left menu."
  },
  "a104439641": {
    "translation": "Padding"
  },
  "a18366b217": {
    "translation": "Dark"
  },
  "a1c915578c": {
    "translation": "The file you are looking for does not exist."
  },
  "a239905023": {
    "translation": "Export image"
  },
  "a3debabee7": {
    "translation": "Cookie policy"
  },
  "a4d3b161ce": {
    "translation": "Submit"
  },
  "a6cc403d56": {
    "translation": "Anyone with the link"
  },
  "a768caa988": {
    "translation": "Analytics"
  },
  "a9ded1e5ce": {
    "translation": "Background"
  },
  "ab0df9ba36": {
    "translation": "File limit reached"
  },
  "af3dc88931": {
    "notes": "This is used to show the last time the file was published. An example is 'Last published 5 minutes ago'.",
    "translation": "Last published <date></date>"
  },
  "b028909917": {
    "translation": "Guest user"
  },
  "b6d4223e60": {
    "translation": "Sign in"
  },
  "b758336699": {
    "translation": "Copy link"
  },
  "bb792693e2": {
    "translation": "Unpin"
  },
  "bbbcefd7ce": {
    "translation": "{total, plural, one {Uploading .tldr file…} other {Uploading {uploaded} of {total} .tldr files…}}"
  },
  "bc88b0e89e": {
    "translation": "Shared by {ownerName}"
  },
  "bcb62136a3": {
    "translation": "Upload .tldr files"
  },
  "c2276c9127": {
    "translation": "Learn more about sharing."
  },
  "c303bd1095": {
    "translation": "Unable to publish the file."
  },
  "c4b39a1cc3": {
    "translation": "Essential cookies"
  },
  "c655b27b1e": {
    "translation": "i18n: Long String"
  },
  "c6a00f137b": {
    "translation": "Invite"
  },
  "c87aacf567": {
    "translation": "Sign out"
  },
  "cceaefbc20": {
    "translation": "Share this file"
  },
  "cd15a75c26": {
    "translation": "SVG"
  },
  "cea291e45e": {
    "translation": "Learn more about publishing."
  },
  "d3d2e61733": {
    "translation": "Close"
  },
  "d4bbf74f3e": {
    "translation": "Toggle sidebar"
  },
  "d721757161": {
    "translation": "Theme"
  },
  "d876a9fe1a": {
    "translation": "Try Again"
  },
  "d9100f3e10": {
    "translation": "Go here to see the content"
  },
  "dbbebf3c03": {
    "translation": "Invite only"
  },
  "dfdb78a4e4": {
    "translation": "App debug flags"
  },
  "e2ae80a510": {
    "translation": "Legal summary"
  },
  "e404559826": {
    "translation": "Terms of service"
  },
  "e78e14c5f1": {
    "translation": "Pin"
  },
  "ea4788705e": {
    "translation": "Cancel"
  },
  "ebfe9ce86e": {
    "translation": "Yesterday"
  },
  "ec59b960ea": {
    "translation": "This file has reached the maximum number of active collaborators."
  },
  "ec611e9a08": {
    "translation": "Account menu"
  },
  "ed53713239": {
    "translation": "i18n: Accented"
  },
  "ed75712b0e": {
    "translation": "Duplicate"
  },
  "ede55d955f": {
    "translation": "Read our <a>cookie policy</a> to learn more."
  },
  "f09b16bc5f": {
    "translation": "We use cookies to keep you logged in, to sync your files, and to collect analytics to help us improve tldraw."
  },
  "f0e8bff6f9": {
    "translation": "User settings"
  },
  "f2569594b2": {
    "translation": "We use these cookies to save your files and settings."
  },
  "f2a6c498fb": {
    "translation": "Delete"
  },
  "f43fb62093": {
    "translation": "Back to tldraw."
  },
  "f4f70727dc": {
    "translation": "Settings"
  },
  "fb15c53f22": {
    "translation": "Viewer"
  },
  "fd1be3efcf": {
    "translation": "Are you sure you want to delete this file?"
  },
  "fed5ec05eb": {
    "translation": "Copied link"
  },
  "ffcd73e997": {
    "translation": "Import file…"
  }
}<|MERGE_RESOLUTION|>--- conflicted
+++ resolved
@@ -122,13 +122,11 @@
   "5a95a425f7": {
     "translation": "Share"
   },
-<<<<<<< HEAD
   "5bcc12ace8": {
     "translation": "This room is now read-only"
-=======
+  },
   "5bec508475": {
     "translation": "Old browser detected. Please update your browser to use this app."
->>>>>>> 0f12d9e9
   },
   "5d26ae7550": {
     "translation": "We failed to upload some of the content you created before you signed in."
