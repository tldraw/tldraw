--- conflicted
+++ resolved
@@ -416,17 +416,11 @@
   "88e83b88c5": {
     "translation": "Purchase Fairy Bundle"
   },
-<<<<<<< HEAD
-=======
   "898e76f01a": {
     "translation": "Reset everything"
   },
->>>>>>> c19e70c5
   "8ad4303b83": {
     "translation": "No thanks"
-  },
-  "8be569f100": {
-    "translation": "one time payment"
   },
   "8be569f100": {
     "translation": "one time payment"
