--- conflicted
+++ resolved
@@ -392,13 +392,11 @@
   "86c66437fd": {
     "translation": "Rename file"
   },
-<<<<<<< HEAD
   "88e83b88c5": {
     "translation": "Purchase Fairy Bundle"
-=======
+  },
   "898e76f01a": {
     "translation": "Reset everything"
->>>>>>> 03ae87dc
   },
   "8ad4303b83": {
     "translation": "No thanks"
