--- conflicted
+++ resolved
@@ -26,30 +26,18 @@
   "08bd40c754": {
     "translation": "Account"
   },
-<<<<<<< HEAD
-  "08d2d725a9": {
-    "translation": "Create a free account to save your work, collaborate in real-time, and more."
-  },
   "090b807281": {
     "translation": "Spiky"
   },
-=======
->>>>>>> 10e35e11
   "0b27918290": {
     "translation": "File"
   },
   "0b9a4cde72": {
     "translation": "File menu"
   },
-<<<<<<< HEAD
-  "0beb3ca97b": {
-    "translation": "tldraw is a free and instant virtual whiteboard."
-  },
   "0befa10111": {
     "translation": "Fairies"
   },
-=======
->>>>>>> 10e35e11
   "0d1f2bb523": {
     "translation": "Send feedback"
   },
