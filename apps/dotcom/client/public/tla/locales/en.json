{
  "0095a9fa74": {
    "translation": "Export"
  },
  "00b177e080": {
    "translation": "Accept invitation"
  },
  "038c9b4432": {
    "translation": "Fairy’s personality"
  },
  "03b3e13197": {
    "translation": "Drag the file into the sidebar on this page. Or select the 'Import file' option from the user menu."
  },
  "043973ec1f": {
    "translation": "Still having trouble? {GetHelpLink}"
  },
  "06b9281e39": {
    "translation": "Auto"
  },
  "07dbd11b21": {
    "translation": "Untitled file"
  },
  "08331c1710": {
    "translation": "Rate limit exceeded, try again later."
  },
  "08bd40c754": {
    "translation": "Account"
  },
  "090b807281": {
    "translation": "Spiky"
  },
  "0a91f7fa87": {
    "translation": "This file has reached its size limit and changes might no longer be saved. Remove some content or start a new file."
  },
  "0b27918290": {
    "translation": "File"
  },
  "0b9a4cde72": {
    "translation": "File menu"
  },
  "0befa10111": {
    "translation": "Fairies"
  },
  "0d1f2bb523": {
    "translation": "Send feedback"
  },
  "110a4b01be": {
    "translation": "Publish"
  },
  "11a755d598": {
    "translation": "Stop"
  },
  "129b9e34ea": {
    "translation": "Leave group"
  },
  "12a6766ba1": {
    "translation": "Unpin file"
  },
  "12c8a9838c": {
    "translation": "Try the tldraw SDK"
  },
  "13ddd375ad": {
    "translation": "Export as"
  },
  "141c7239d3": {
    "translation": "Fairy customization"
  },
  "146ffe2fd9": {
    "translation": "Show more"
  },
  "14d65465b7": {
    "translation": "Delete group"
  },
  "181b90f889": {
    "translation": "Create file"
  },
  "1da2e8106b": {
    "translation": "An unexpected error occurred."
  },
  "1dd1c5fb7f": {
    "translation": "Today"
  },
  "1e38506832": {
    "translation": "Go to fairy"
  },
  "1fe250ea06": {
    "translation": "Instruct the group…"
  },
  "2445e5e347": {
    "translation": "Create group"
  },
  "250ddea65c": {
    "translation": "About tldraw"
  },
  "2811a731bb": {
    "translation": "Customize fairy"
  },
  "284d5cd0dd": {
    "translation": "Model:"
  },
  "299cb00a7a": {
    "translation": "Upload failed"
  },
  "2c3ef76333": {
    "translation": "My files"
  },
  "2e86e6853d": {
    "translation": "Select leader"
  },
  "2f7935debe": {
    "translation": "Put away fairy"
  },
  "31246941ad": {
    "translation": "You need to sign in to view this file."
  },
  "31418ce4ad": {
    "translation": "i18n: Highlight Missing"
  },
  "3209f407ed": {
    "translation": "three fairies"
  },
  "32210b37e4": {
    "translation": "Add link"
  },
  "324a0f3182": {
    "translation": "Back to tldraw"
  },
  "335defdafe": {
    "translation": "Please try refreshing the page."
  },
  "33f9ea6fe8": {
    "translation": "Disband group"
  },
  "344a7f427f": {
    "translation": "Editor"
  },
  "3a295397e6": {
    "translation": "Ask for help"
  },
  "3a77f951ca": {
    "translation": "Add a new task…"
  },
  "3b6c2b4caa": {
    "translation": "Terms of Service"
  },
  "3bc7d6ea2f": {
    "translation": "Continue with email"
  },
  "3bd1b98dbd": {
    "translation": "Unable to publish the changes."
  },
  "3c5e891bff": {
    "translation": "Pinned"
  },
  "3d0238bf16": {
    "translation": "Accept all"
  },
  "4131ec34ef": {
    "translation": "Bald"
  },
  "42e53c47c1": {
    "translation": "Contact the owner to request access."
  },
  "44db318ee5": {
    "translation": "Get help on Discord"
  },
  "46137245cd": {
    "translation": "Thanks for helping us improve tldraw!"
  },
  "465a8a92a4": {
    "translation": "No fairies selected"
  },
  "477df802ca": {
    "translation": "To continue editing please copy the file to your files."
  },
  "47839e47a5": {
    "translation": "tldraw"
  },
  "47f493a590": {
    "translation": "Pin file"
  },
  "49049467ff": {
    "translation": "Paste tldraw file URL..."
  },
  "4908687e50": {
    "translation": "Are you sure you want to forget this file?"
  },
  "49ee308734": {
    "translation": "Name"
  },
  "4b3e8439d5": {
    "translation": "Leader fairy will be given orchestration power"
  },
  "4d0d3ddec9": {
    "translation": "This site uses cookies to make the app work and to collect analytics."
  },
  "4d1c8263ba": {
    "translation": "Reload"
  },
  "4da5988a2e": {
    "translation": "Delete group…"
  },
  "4e6fbf032b": {
    "translation": "Are you sure you want to delete this group? This action cannot be undone."
  },
  "4ef3716596": {
    "translation": "Unfollow fairy"
  },
  "4f827717f7": {
    "translation": "Pointy"
  },
  "50db1b7e1e": {
    "translation": "Unable to unpublish the file."
  },
  "517bb809d9": {
    "translation": "Page menu"
  },
  "542248f0ba": {
    "translation": "This file is now read-only"
  },
  "54286b1d01": {
    "translation": "Collaborator limit reached"
  },
  "554a05155c": {
    "translation": "Still having trouble? <a>Report a problem</a>"
  },
  "55505ba281": {
    "translation": "PNG"
  },
  "5677e381d2": {
    "translation": "We use analytics cookies to make tldraw better."
  },
  "56c34c6410": {
    "translation": "Privacy policy"
  },
  "5a2ccdc00a": {
    "translation": "Failed to redeem invite code"
  },
  "5a86b22fa0": {
    "translation": "Drag files here, <create>create a file</create>, or <invite>copy invite link</invite> to get started."
  },
  "5a95a425f7": {
    "translation": "Share"
  },
  "5bec508475": {
    "translation": "Old browser detected. Please update your browser to use this app."
  },
  "5c6fe42bc2": {
    "translation": "Revoke this link and create a new one."
  },
  "5d26ae7550": {
    "translation": "We failed to upload some of the content you created before you signed in."
  },
  "5ea8bb44be": {
    "translation": "You have been invited to join group:"
  },
  "5f3c333678": {
    "translation": "Feedback submitted"
  },
  "5fb63579fc": {
    "translation": "Copy"
  },
  "61057a0c84": {
    "translation": "Later"
  },
  "625fd29749": {
    "translation": "Older"
  },
  "639bae9ac6": {
    "translation": "you"
  },
  "64ebe56d8c": {
    "translation": "Click to remove or drag to move"
  },
  "65709fd250": {
    "translation": "Task list"
  },
  "6609dd239e": {
    "translation": "Something went wrong"
  },
  "6637a98151": {
    "translation": "A new version of tldraw is available. Please reload the page to continue."
  },
  "6832ac5936": {
    "translation": "Enter your email address"
  },
  "6a26f54883": {
    "translation": "Help"
  },
  "6dc0836c1b": {
    "translation": "You do not have the necessary permissions to perform this action."
  },
  "6dfc62f621": {
    "translation": "Follow these steps to import the content manually:"
  },
  "70222abcfc": {
    "translation": "Group settings"
  },
  "70a6facb9d": {
    "translation": "This week"
  },
  "71a29b007b": {
    "translation": "Have a bug, issue, or idea for tldraw? Let us know!"
  },
  "73ab799383": {
    "translation": "This version of tldraw is no longer supported."
  },
  "7408cf0d7b": {
    "translation": "Please reload the page"
  },
  "752b79f137": {
    "translation": "You have reached the maximum number of files. You need to delete old files before creating new ones."
  },
  "7573b8110a": {
    "translation": "No access"
  },
  "761e93ede9": {
    "translation": "Manage cookies"
  },
  "764671e008": {
    "translation": "Chat with us on Discord"
  },
  "7697920637": {
    "translation": "Please reload"
  },
  "76dea3c9ca": {
    "translation": "tldraw is a free online whiteboard. Create an account to save your files and work with your friends."
  },
  "777f9e90cf": {
    "translation": "Invalid request."
  },
  "7827371d1a": {
    "translation": "This anonymous tldraw multiplayer file is now read-only. To continue editing, please sign in and copy it to your files."
  },
  "7835039819": {
    "translation": "Propeller"
  },
  "78e9815992": {
    "translation": "Got it"
  },
  "797799f35e": {
    "translation": "Submit an issue on GitHub"
  },
  "79cc22ac6b": {
    "translation": "A fairy is a little guy that can work with you on the canvas. Fairies can work alone or as a team. There is no limit to what a fairy can do. Nobody knows where they came from."
  },
  "7a3113b0ba": {
    "translation": "Drag to canvas"
  },
  "7b1329f5ca": {
    "translation": "User manual"
  },
  "7b5449bd84": {
    "translation": "Antenna"
  },
  "7be10fc592": {
    "translation": "Restore version"
  },
  "7c0747a5df": {
    "translation": "Open tldraw"
  },
  "7cb471f815": {
    "translation": "You've been invited to join tldraw fairies!"
  },
  "7cb5f8b4a5": {
    "translation": "Forget"
  },
  "7cfe6c43dc": {
    "translation": "Leave group…"
  },
  "7daeced9ff": {
    "translation": "Publish changes"
  },
  "7e94fd31ac": {
    "translation": "Create project"
  },
  "7fcdcc6455": {
    "translation": "Forget file"
  },
  "801ab24683": {
    "translation": "Download"
  },
  "815e116a2e": {
    "translation": "Have a bug, issue, or idea for tldraw? Let us know! Fill out this form and we will follow up over email if needed. You can also <discord>chat with us on Discord</discord> or <github>submit an issue on GitHub</github>."
  },
  "81d48c2f3a": {
    "translation": "Show tasks on canvas"
  },
  "8472a551f1": {
    "translation": "Fairies have come to tldraw for the month of December."
  },
  "85a082de1b": {
    "translation": "Please refresh the page to get the latest version of tldraw."
  },
  "86353d2c41": {
    "translation": "Added {total} .tldr files."
  },
  "86c66437fd": {
    "translation": "Rename file"
  },
  "88e83b88c5": {
    "translation": "Purchase Fairy Bundle"
  },
  "898e76f01a": {
    "translation": "Reset everything"
  },
  "8ad4303b83": {
    "translation": "No thanks"
  },
  "8be569f100": {
    "translation": "one time payment"
  },
  "8c2d3d730c": {
    "translation": "Check your email for a verification code."
  },
  "8eb2c00e96": {
    "translation": "Shared with you"
  },
  "8ff3d0a705": {
    "translation": "Rate limited"
  },
  "902b0d55fd": {
    "translation": "Error"
  },
  "904a830405": {
    "translation": "Rename"
  },
  "91e49bb0eb": {
    "translation": "Copy to my files"
  },
  "930390d222": {
    "translation": "Copied invite link"
  },
  "93346fdd70": {
    "translation": "Ears"
  },
  "93dfe9fbbe": {
    "translation": "Deselect fairy"
  },
  "94966d9074": {
    "translation": "Send"
  },
  "95aacd4d4a": {
    "translation": "Sign in with Google"
  },
  "95d2109dc8": {
    "translation": "Build with the tldraw SDK"
  },
  "96165d6df5": {
    "translation": "This month"
  },
  "97a9f16b2e": {
    "translation": "New fairy"
  },
  "985a4b720f": {
    "translation": "Terms of Use"
  },
  "98c997a27e": {
    "translation": "Add file link"
  },
  "98e528aac6": {
    "translation": "Switch to fairy chat"
  },
  "9914a0ce04": {
    "translation": "Light"
  },
  "9953e9946b": {
    "translation": "Debug view"
  },
  "9b33f5c63c": {
    "translation": "Didn’t receive a code? <resend>Resend</resend>."
  },
  "9bef626805": {
    "translation": "Delete file"
  },
  "9ceb927baa": {
    "translation": "Publish this file"
  },
  "9e076f5885": {
    "translation": "Not found"
  },
  "9e93c98d88": {
    "translation": "Opt out"
  },
  "a0da245992": {
    "translation": "Export the content as a .tldr file: Select 'Download' in the top left menu."
  },
  "a104439641": {
    "translation": "Padding"
  },
  "a18366b217": {
    "translation": "Dark"
  },
  "a1c915578c": {
    "translation": "The file you are looking for does not exist."
  },
  "a239905023": {
    "translation": "Export image"
  },
  "a2f0372a75": {
    "translation": "Switch to task list"
  },
  "a3debabee7": {
    "translation": "Cookie policy"
  },
  "a3e932550c": {
    "translation": "Fairy’s name"
  },
  "a4d3b161ce": {
    "translation": "Submit"
  },
  "a4e2d4d837": {
    "translation": "Reset all chats"
  },
  "a4ffdcf0dc": {
    "translation": "Top"
  },
  "a6cc403d56": {
    "translation": "Anyone with the link"
  },
  "a768caa988": {
    "translation": "Analytics"
  },
  "a885eb91ac": {
    "translation": "Leader fairy selection"
  },
  "a8873770ab": {
    "translation": "File is getting large"
  },
  "a9ded1e5ce": {
    "translation": "Background"
  },
  "ab0df9ba36": {
    "translation": "File limit reached"
  },
  "af3dc88931": {
    "notes": "This is used to show the last time the file was published. An example is 'Last published 5 minutes ago'.",
    "translation": "Last published <date></date>"
  },
  "b028909917": {
    "translation": "Guest user"
  },
  "b2c3c2e30c": {
    "translation": "File is full"
  },
  "b34a671e2c": {
    "translation": "Log response time"
  },
  "b357b524e7": {
    "translation": "Email address"
  },
  "b3d2db69fe": {
    "translation": "File URL"
  },
  "b6d4223e60": {
    "translation": "Sign in"
  },
  "b6f4a2ec63": {
    "translation": "Owner"
  },
  "b758336699": {
    "translation": "Copy link"
  },
  "b8996797b9": {
    "translation": "Hide tasks on canvas"
  },
  "ba0318cb81": {
    "translation": "Sign in to share"
  },
  "bb93a7590f": {
    "translation": "Accept and join group"
  },
  "bbbcefd7ce": {
    "translation": "{total, plural, one {Uploading .tldr file…} other {Uploading {uploaded} of {total} .tldr files…}}"
  },
  "bc88b0e89e": {
    "translation": "Shared by {ownerName}"
  },
  "c2276c9127": {
    "translation": "Learn more about sharing."
  },
  "c28aed8348": {
    "translation": "Allow <cookies>analytics</cookies> to help us improve tldraw."
  },
  "c2ad21c079": {
    "translation": "Hair"
  },
  "c303bd1095": {
    "translation": "Unable to publish the file."
  },
  "c3e97dd6e9": {
    "translation": "$"
  },
  "c4b39a1cc3": {
    "translation": "Essential cookies"
  },
  "c6155aaecc": {
    "translation": "Group name"
  },
  "c655b27b1e": {
    "translation": "i18n: Long String"
  },
  "c6a00f137b": {
    "translation": "Invite"
  },
  "c74ea6dbff": {
    "translation": "Show less"
  },
  "c87aacf567": {
    "translation": "Sign out"
  },
  "c9b04e7b53": {
    "translation": "Deselect leader"
  },
  "c9cc8cce24": {
    "translation": "Save"
  },
  "cb93643511": {
    "translation": "Summon fairy"
  },
  "cceaefbc20": {
    "translation": "Share this file"
  },
  "cd15a75c26": {
    "translation": "SVG"
  },
<<<<<<< HEAD
  "ce1424d44b": {
    "translation": "You already have fairy access!"
=======
  "ce0547606c": {
    "translation": "This file is approaching its size limit. Consider removing some content or starting a new file."
>>>>>>> b8f81b08
  },
  "cea291e45e": {
    "translation": "Learn more about publishing."
  },
  "d3d2e61733": {
    "translation": "Close"
  },
  "d46632fe1f": {
    "translation": "Too many requests. Please slow down."
  },
  "d4bbf74f3e": {
    "translation": "Toggle sidebar"
  },
  "d5f491d157": {
    "translation": "Follow fairy"
  },
  "d638a3344b": {
    "translation": "Before you start, please accept our <tos>terms of use</tos> and <privacy>privacy policy</privacy>."
  },
  "d721757161": {
    "translation": "Theme"
  },
  "d739f35e18": {
    "translation": "Whisper to {name}…"
  },
  "d7bc9d5a2e": {
    "translation": "Delete task"
  },
  "d856d53da4": {
    "translation": "No leader selected"
  },
  "d876a9fe1a": {
    "translation": "Try Again"
  },
  "d88ad2dc74": {
    "translation": "Accept and continue"
  },
  "d9100f3e10": {
    "translation": "Go here to see the content"
  },
  "d9e35d0f55": {
    "translation": "You have reached the maximum number of groups. You need to delete old groups before creating new ones."
  },
  "dbbebf3c03": {
    "translation": "Invite only"
  },
  "dcdaa754fe": {
    "translation": "Invalid tldraw file URL"
  },
  "de290d52ef": {
    "translation": "Select a fairy on the right to chat with"
  },
  "df6ff49394": {
    "translation": "Fairies are a <strong>temporary</strong> feature. On January 1st, 2026, all fairies will be removed from the application. Perhaps they will return again someday. Your purchase is for access to fairies for December 2025 only."
  },
  "dfdb78a4e4": {
    "translation": "App debug flags"
  },
  "e0c88179b3": {
    "translation": "Invite members"
  },
  "e2198d6228": {
    "translation": "Copy invite link"
  },
  "e2ae80a510": {
    "translation": "Legal summary"
  },
  "e3afed0047": {
    "translation": "Admin"
  },
  "e404559826": {
    "translation": "Terms of service"
  },
  "e81c4e4f2b": {
    "translation": "or"
  },
  "ea0626ac5a": {
    "translation": "Danger zone"
  },
  "ea181d98ca": {
    "translation": "Select fairy"
  },
  "ea4788705e": {
    "translation": "Cancel"
  },
  "ebfe9ce86e": {
    "translation": "Yesterday"
  },
  "ec59b960ea": {
    "translation": "This file has reached the maximum number of active collaborators."
  },
  "ec611e9a08": {
    "translation": "Account menu"
  },
  "ed53713239": {
    "translation": "i18n: Accented"
  },
  "ed75712b0e": {
    "translation": "Duplicate"
  },
  "ede55d955f": {
    "translation": "Read our <a>cookie policy</a> to learn more."
  },
  "ef53538ae4": {
    "translation": "Members"
  },
  "ef7de3f485": {
    "translation": "selected"
  },
  "efb2d9d471": {
    "translation": "Todo list"
  },
  "f09b16bc5f": {
    "translation": "We use cookies to keep you logged in, to sync your files, and to collect analytics to help us improve tldraw."
  },
  "f0e8bff6f9": {
    "translation": "User settings"
  },
  "f2569594b2": {
    "translation": "We use these cookies to save your files and settings."
  },
  "f2a6c498fb": {
    "translation": "Delete"
  },
  "f4f70727dc": {
    "translation": "Settings"
  },
  "f6ae34b4ba": {
    "translation": "Reset all wands"
  },
  "f714e36843": {
    "translation": "Are you sure you want to leave this group?"
  },
  "f7d5ee6855": {
    "translation": "Select a leader first…"
  },
  "f87386b4ba": {
    "translation": "Summon all fairies"
  },
  "fa2ead697d": {
    "translation": "Privacy Policy"
  },
  "fb15c53f22": {
    "translation": "Viewer"
  },
  "fcd66d76d6": {
    "translation": "Delete all fairies"
  },
  "fd11eafb92": {
    "translation": "Disband projects"
  },
  "fd1be3efcf": {
    "translation": "Are you sure you want to delete this file?"
  },
  "fed5ec05eb": {
    "translation": "Copied link"
  },
  "ff7276d298": {
    "translation": "Reset chat"
  },
  "ff7a814974": {
    "translation": "Add file link…"
  },
  "ffcd73e997": {
    "translation": "Import file…"
  },
  "ffec95af2f": {
    "translation": "Purchase fairy access"
  }
}<|MERGE_RESOLUTION|>--- conflicted
+++ resolved
@@ -624,13 +624,11 @@
   "cd15a75c26": {
     "translation": "SVG"
   },
-<<<<<<< HEAD
+  "ce0547606c": {
+    "translation": "This file is approaching its size limit. Consider removing some content or starting a new file."
+  },
   "ce1424d44b": {
     "translation": "You already have fairy access!"
-=======
-  "ce0547606c": {
-    "translation": "This file is approaching its size limit. Consider removing some content or starting a new file."
->>>>>>> b8f81b08
   },
   "cea291e45e": {
     "translation": "Learn more about publishing."
