{
  "0095a9fa74": {
    "translation": "Export"
  },
  "03b3e13197": {
    "translation": "Drag the file into the sidebar on this page. Or select the 'Import file' option from the user menu."
  },
  "043973ec1f": {
    "translation": "Still having trouble? {GetHelpLink}"
  },
  "05596b840b": {
    "translation": "Open tldraw."
  },
  "06b9281e39": {
    "translation": "Auto"
  },
  "07dbd11b21": {
    "translation": "Untitled file"
  },
  "08331c1710": {
    "translation": "Rate limit exceeded, try again later."
  },
  "0b27918290": {
    "translation": "File"
  },
  "0b9a4cde72": {
    "translation": "File menu"
  },
  "110a4b01be": {
    "translation": "Publish"
  },
  "13ddd375ad": {
    "translation": "Export as"
  },
  "181b90f889": {
    "translation": "Create file"
  },
  "1bef75f760": {
    "translation": "Allow tldraw to email me about this"
  },
  "1da2e8106b": {
    "translation": "An unexpected error occurred."
  },
  "1dd1c5fb7f": {
    "translation": "Today"
  },
  "1f9696d5f2": {
    "translation": "Export the content as a .tldr file: Go to 'File' > 'Save a copy'"
  },
  "26e5b44256": {
    "translation": "Give us feedback"
  },
  "299cb00a7a": {
    "translation": "Upload failed"
  },
  "31246941ad": {
    "translation": "You need to sign in to view this file."
  },
  "31418ce4ad": {
    "translation": "i18n: Highlight Missing"
  },
  "32656a600c": {
    "translation": "See something wrong? Got an idea to improve tldraw? We’d love to hear it!"
  },
  "335defdafe": {
    "translation": "Please try refreshing the page."
  },
  "344a7f427f": {
    "translation": "Editor"
  },
  "3b366e7232": {
    "translation": "Try the new tldraw (preview)"
  },
  "3bd1b98dbd": {
    "translation": "Unable to publish the changes."
  },
  "3c5e891bff": {
    "translation": "Pinned"
  },
  "424cc22417": {
    "translation": "Take me home"
  },
  "42e53c47c1": {
    "translation": "Contact the owner to request access."
  },
  "44db318ee5": {
    "translation": "Get help on Discord"
  },
  "458cd104d7": {
    "translation": "Sorry, you don’t have access to that file. If you know who created the file, you can request a new invite link."
  },
  "45b78c248d": {
    "translation": "Import from old tldraw.com"
  },
  "46137245cd": {
    "translation": "Thanks for helping us improve tldraw!"
  },
<<<<<<< HEAD
  "4778b9f3f2": {
    "translation": "Privacy settings"
  },
=======
>>>>>>> 7764274c
  "47839e47a5": {
    "translation": "tldraw"
  },
  "4908687e50": {
    "translation": "Are you sure you want to forget this file?"
  },
  "4c06678729": {
    "translation": "We use first-party cookies to improve our services. <a>Learn more</a>"
  },
  "4d1c8263ba": {
    "translation": "Reload"
  },
  "50db1b7e1e": {
    "translation": "Unable to unpublish the file."
  },
  "517bb809d9": {
    "translation": "Page menu"
  },
  "54286b1d01": {
    "translation": "Collaborator limit reached"
  },
  "54d240fa41": {
    "translation": "Please slow down."
  },
  "554a05155c": {
    "translation": "Still having trouble? <a>Report a problem</a>"
  },
  "55505ba281": {
    "translation": "PNG"
  },
  "56c34c6410": {
    "translation": "Privacy policy"
  },
  "575d47a591": {
    "translation": "Welcome to the new tldraw.com!"
  },
  "5817f82c16": {
    "translation": "Optional — Help us understand how people use tldraw, and how we can make it better."
  },
  "5a95a425f7": {
    "translation": "Share"
  },
  "5d160eb095": {
    "translation": "Your session"
  },
  "5d26ae7550": {
    "translation": "We failed to upload some of the content you created before you signed in."
  },
<<<<<<< HEAD
=======
  "5db1e9a8ca": {
    "translation": "Fill out this form, <discord>chat with us on Discord</discord> or <github>submit an issue on GitHub</github>."
  },
>>>>>>> 7764274c
  "5f3c333678": {
    "translation": "Feedback submitted"
  },
  "5fb63579fc": {
    "translation": "Copy"
  },
  "61057a0c84": {
    "translation": "Later"
  },
  "61b106397b": {
    "translation": "To go back to the old tldraw.com, sign out from the user menu."
  },
  "625fd29749": {
    "translation": "Older"
  },
  "6609dd239e": {
    "translation": "Something went wrong"
  },
  "6a26f54883": {
    "translation": "Help"
  },
  "6dc0836c1b": {
    "translation": "You do not have the necessary permissions to perform this action."
  },
  "6dfc62f621": {
    "translation": "Follow these steps to import the content manually:"
  },
  "70a6facb9d": {
    "translation": "This week"
  },
  "73ab799383": {
    "translation": "This version of tldraw is no longer supported."
  },
  "7408cf0d7b": {
    "translation": "Please reload the page"
  },
  "752b79f137": {
    "translation": "You have reached the maximum number of files. You need to delete old files before creating new ones."
  },
  "7573b8110a": {
    "translation": "No access"
  },
  "761e93ede9": {
    "translation": "Manage cookies"
  },
  "777f9e90cf": {
    "translation": "Invalid request."
  },
  "78e9815992": {
    "translation": "Got it"
  },
  "791b8834d3": {
    "translation": "Skip import"
  },
  "7cb5f8b4a5": {
    "translation": "Forget"
  },
  "7daeced9ff": {
    "translation": "Publish changes"
  },
  "7de66f8b93": {
    "translation": "Sign up to access the preview version of tldraw.com, which adds file management and collaboration features."
  },
  "7fcdcc6455": {
    "translation": "Forget file"
  },
  "85a082de1b": {
    "translation": "Please refresh the page to get the latest version of tldraw."
  },
  "86353d2c41": {
    "translation": "Added {total} .tldr files."
  },
  "86c66437fd": {
    "translation": "Rename file"
  },
  "8ad4303b83": {
    "translation": "No thanks"
  },
  "8eb2c00e96": {
    "translation": "Shared with you"
  },
  "8f7f4c1ce7": {
    "translation": "About"
  },
  "8ff3d0a705": {
    "translation": "Rate limited"
  },
  "902b0d55fd": {
    "translation": "Error"
  },
  "904a830405": {
    "translation": "Rename"
  },
  "91e49bb0eb": {
    "translation": "Copy to my files"
  },
  "96165d6df5": {
    "translation": "This month"
  },
  "9914a0ce04": {
    "translation": "Light"
  },
  "9bef626805": {
    "translation": "Delete file"
  },
  "9ceb927baa": {
    "translation": "Publish this file"
  },
  "9e076f5885": {
    "translation": "Not found"
  },
  "9e93c98d88": {
    "translation": "Opt out"
  },
  "a104439641": {
    "translation": "Padding"
  },
  "a18366b217": {
    "translation": "Dark"
  },
  "a1c915578c": {
    "translation": "The file you are looking for does not exist."
  },
  "a239905023": {
    "translation": "Export image"
  },
  "a3debabee7": {
    "translation": "Cookie policy"
  },
  "a4d3b161ce": {
    "translation": "Submit"
  },
  "a6cc403d56": {
    "translation": "Anyone with the link"
  },
  "a768caa988": {
    "translation": "Analytics"
  },
  "a9ded1e5ce": {
    "translation": "Background"
  },
  "ab0df9ba36": {
    "translation": "File limit reached"
  },
  "abc5e29b0d": {
    "translation": "This is a preview release of the new tldraw.com which features file saving, collaboration, and publishing."
  },
  "af3dc88931": {
    "notes": "This is used to show the last time the file was published. An example is 'Last published 5 minutes ago'.",
    "translation": "Last published <date></date>"
  },
  "b6d4223e60": {
    "translation": "Sign in"
  },
  "b758336699": {
    "translation": "Copy link"
  },
  "bb792693e2": {
    "translation": "Unpin"
  },
  "bbbcefd7ce": {
    "translation": "{total, plural, one {Uploading .tldr file…} other {Uploading {uploaded} of {total} .tldr files…}}"
  },
  "bc88b0e89e": {
    "translation": "Shared by {ownerName}"
  },
  "bcb62136a3": {
    "translation": "Upload .tldr files"
  },
  "c2276c9127": {
    "translation": "Learn more about sharing."
  },
  "c303bd1095": {
    "translation": "Unable to publish the file."
  },
  "c4408d3350": {
    "translation": "Accept"
  },
  "c655b27b1e": {
    "translation": "i18n: Long String"
  },
  "c6a00f137b": {
    "translation": "Invite"
  },
  "c87aacf567": {
    "translation": "Sign out"
  },
  "cceaefbc20": {
    "translation": "Share this file"
  },
  "cd15a75c26": {
    "translation": "SVG"
  },
  "cd16f555de": {
    "translation": "Essential — Required to save your files & settings, and sync them across your devices."
  },
  "cea291e45e": {
    "translation": "Learn more about publishing."
  },
  "d3d2e61733": {
    "translation": "Close"
  },
  "d4bbf74f3e": {
    "translation": "Toggle sidebar"
  },
  "d721757161": {
    "translation": "Theme"
  },
  "d876a9fe1a": {
    "translation": "Try Again"
  },
  "d9100f3e10": {
    "translation": "Go here to see the content"
  },
  "d9776f0775": {
    "translation": "Sign up"
  },
  "d9fe660e4e": {
    "translation": "Sorry, you don’t have access to that workspace."
  },
  "dbbebf3c03": {
    "translation": "Invite only"
  },
  "dfdb78a4e4": {
    "translation": "App debug flags"
  },
  "e2cd8064c2": {
    "translation": "Sorry, you don’t have access to that user."
  },
  "e371526ad0": {
    "translation": "This cookie is required for tldraw to work, and cannot be disabled."
  },
  "e404559826": {
    "translation": "Terms of service"
  },
  "e78e14c5f1": {
    "translation": "Pin"
  },
  "e8d1090cb9": {
    "translation": "We use cookies to keep you logged in, to sync your files, and to collect analytics to help us improve tldraw. Read our <a>cookie policy</a> to learn more."
  },
  "ea4788705e": {
    "translation": "Cancel"
  },
  "ebfe9ce86e": {
    "translation": "Yesterday"
  },
  "ec59b960ea": {
    "translation": "This file has reached the maximum number of active collaborators."
  },
  "ec611e9a08": {
    "translation": "Account menu"
  },
  "ec9ad9950f": {
    "translation": "Sorry, that file doesn’t exist."
  },
  "ed53713239": {
    "translation": "i18n: Accented"
  },
  "ed75712b0e": {
    "translation": "Duplicate"
  },
  "f2a6c498fb": {
    "translation": "Delete"
  },
  "f43fb62093": {
    "translation": "Back to tldraw."
  },
  "fb15c53f22": {
    "translation": "Viewer"
  },
  "fd1be3efcf": {
    "translation": "Are you sure you want to delete this file?"
  },
  "fed5ec05eb": {
    "translation": "Copied link"
  }
}<|MERGE_RESOLUTION|>--- conflicted
+++ resolved
@@ -95,12 +95,9 @@
   "46137245cd": {
     "translation": "Thanks for helping us improve tldraw!"
   },
-<<<<<<< HEAD
   "4778b9f3f2": {
     "translation": "Privacy settings"
   },
-=======
->>>>>>> 7764274c
   "47839e47a5": {
     "translation": "tldraw"
   },
@@ -149,12 +146,9 @@
   "5d26ae7550": {
     "translation": "We failed to upload some of the content you created before you signed in."
   },
-<<<<<<< HEAD
-=======
   "5db1e9a8ca": {
     "translation": "Fill out this form, <discord>chat with us on Discord</discord> or <github>submit an issue on GitHub</github>."
   },
->>>>>>> 7764274c
   "5f3c333678": {
     "translation": "Feedback submitted"
   },
