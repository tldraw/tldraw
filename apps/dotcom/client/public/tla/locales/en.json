{
  "0095a9fa74": {
    "translation": "Export"
  },
  "00b177e080": {
    "translation": "Accept invitation"
  },
  "03b3e13197": {
    "translation": "Drag the file into the sidebar on this page. Or select the 'Import file' option from the user menu."
  },
  "043973ec1f": {
    "translation": "Still having trouble? {GetHelpLink}"
  },
  "06b9281e39": {
    "translation": "Auto"
  },
  "07dbd11b21": {
    "translation": "Untitled file"
  },
  "08331c1710": {
    "translation": "Rate limit exceeded, try again later."
  },
  "08bd40c754": {
    "translation": "Account"
  },
  "0a91f7fa87": {
    "translation": "This file has reached its size limit and changes might no longer be saved. Remove some content or start a new file."
  },
  "0b27918290": {
    "translation": "File"
  },
  "0b9a4cde72": {
    "translation": "File menu"
  },
  "0befa10111": {
    "translation": "Fairies"
  },
  "0d1f2bb523": {
    "translation": "Send feedback"
  },
  "110a4b01be": {
    "translation": "Publish"
  },
  "11a755d598": {
    "translation": "Stop"
  },
  "129b9e34ea": {
    "translation": "Leave group"
  },
  "12a6766ba1": {
    "translation": "Unpin file"
  },
  "12c8a9838c": {
    "translation": "Try the tldraw SDK"
  },
  "13ddd375ad": {
    "translation": "Export as"
  },
  "141c7239d3": {
    "translation": "Fairy customization"
  },
  "146ffe2fd9": {
    "translation": "Show more"
  },
  "14d65465b7": {
    "translation": "Delete group"
  },
  "181b90f889": {
    "translation": "Create file"
  },
  "1da2e8106b": {
    "translation": "An unexpected error occurred."
  },
  "1dd1c5fb7f": {
    "translation": "Today"
  },
  "1fe250ea06": {
    "translation": "Instruct the group…"
  },
  "20dfc4f904": {
    "translation": "Locate"
  },
  "23f879f41a": {
    "translation": "Your weekly fairy usage limit has been reached. It will reset at the start of next week."
  },
  "243924bfd5": {
    "translation": "Sleep"
  },
  "2445e5e347": {
    "translation": "Create group"
  },
  "250ddea65c": {
    "translation": "About tldraw"
  },
  "275173253d": {
    "translation": "Summon all"
  },
  "284d5cd0dd": {
    "translation": "Model:"
  },
  "299cb00a7a": {
    "translation": "Upload failed"
  },
  "2c3ef76333": {
    "translation": "My files"
  },
  "2db683a1fe": {
    "translation": "Join selected fairies"
  },
  "30cd34258a": {
    "translation": "A flutter of <b>fairies</b> have come to tldraw for the month of December. To investigate further, find the fairy and click it."
  },
  "31246941ad": {
    "translation": "You need to sign in to view this file."
  },
  "31418ce4ad": {
    "translation": "i18n: Highlight Missing"
  },
  "3209f407ed": {
    "translation": "three fairies"
  },
  "32210b37e4": {
    "translation": "Add link"
  },
  "324a0f3182": {
    "translation": "Back to tldraw"
  },
  "335defdafe": {
    "translation": "Please try refreshing the page."
  },
  "33f9ea6fe8": {
    "translation": "Disband group"
  },
  "34140869c6": {
    "translation": "A flutter of fairies is coming to tldraw for the month of December. Please check back on December 1st."
  },
  "344a7f427f": {
    "translation": "Editor"
  },
  "34abfe7a0d": {
    "translation": "Sleep all"
  },
  "34e34c43ec": {
    "translation": "Manage"
  },
  "3596c1b1f7": {
    "translation": "Unfollow"
  },
  "37169d1dc0": {
    "translation": "Sleep fairies"
  },
  "3903aab323": {
    "translation": "Follow"
  },
  "3a77f951ca": {
    "translation": "Add a new task…"
  },
  "3b6c2b4caa": {
    "translation": "Terms of Service"
  },
  "3bc7d6ea2f": {
    "translation": "Continue with email"
  },
  "3bd1b98dbd": {
    "translation": "Unable to publish the changes."
  },
  "3c5e891bff": {
    "translation": "Pinned"
  },
  "3d0238bf16": {
    "translation": "Accept all"
  },
  "42e53c47c1": {
    "translation": "Contact the owner to request access."
  },
  "44db318ee5": {
    "translation": "Get help on Discord"
  },
  "46137245cd": {
    "translation": "Thanks for helping us improve tldraw!"
  },
  "465a8a92a4": {
    "translation": "No fairies selected"
  },
  "477df802ca": {
    "translation": "To continue editing please copy the file to your files."
  },
  "47839e47a5": {
    "translation": "tldraw"
  },
  "47f493a590": {
    "translation": "Pin file"
  },
  "49049467ff": {
    "translation": "Paste tldraw file URL..."
  },
  "4908687e50": {
    "translation": "Are you sure you want to forget this file?"
  },
  "49ee308734": {
    "translation": "Name"
  },
  "4d0d3ddec9": {
    "translation": "This site uses cookies to make the app work and to collect analytics."
  },
  "4d1c8263ba": {
    "translation": "Reload"
  },
  "4da5988a2e": {
    "translation": "Delete group…"
  },
  "4e6fbf032b": {
    "translation": "Are you sure you want to delete this group? This action cannot be undone."
  },
  "50db1b7e1e": {
    "translation": "Unable to unpublish the file."
  },
  "517bb809d9": {
    "translation": "Page menu"
  },
  "542248f0ba": {
    "translation": "This file is now read-only"
  },
  "54286b1d01": {
    "translation": "Collaborator limit reached"
  },
  "554a05155c": {
    "translation": "Still having trouble? <a>Report a problem</a>"
  },
  "55505ba281": {
    "translation": "PNG"
  },
  "5677e381d2": {
    "translation": "We use analytics cookies to make tldraw better."
  },
  "56c34c6410": {
    "translation": "Privacy policy"
  },
  "5a2ccdc00a": {
    "translation": "Failed to redeem invite code"
  },
  "5a86b22fa0": {
    "translation": "Drag files here, <create>create a file</create>, or <invite>copy invite link</invite> to get started."
  },
  "5a95a425f7": {
    "translation": "Share"
  },
  "5bec508475": {
    "translation": "Old browser detected. Please update your browser to use this app."
  },
  "5c6fe42bc2": {
    "translation": "Revoke this link and create a new one."
  },
  "5d26ae7550": {
    "translation": "We failed to upload some of the content you created before you signed in."
  },
  "5e706a9b7e": {
    "translation": "Visit"
  },
  "5ea8bb44be": {
    "translation": "You have been invited to join group:"
  },
  "5f3c333678": {
    "translation": "Feedback submitted"
  },
  "5fb63579fc": {
    "translation": "Copy"
  },
  "61057a0c84": {
    "translation": "Later"
  },
  "61daf2e53d": {
    "translation": "Speak to {name}…"
  },
  "625fd29749": {
    "translation": "Older"
  },
  "639bae9ac6": {
    "translation": "you"
  },
  "64ebe56d8c": {
    "translation": "Click to remove or drag to move"
  },
  "65709fd250": {
    "translation": "Task list"
  },
  "6609dd239e": {
    "translation": "Something went wrong"
  },
  "6637a98151": {
    "translation": "A new version of tldraw is available. Please reload the page to continue."
  },
  "6832ac5936": {
    "translation": "Enter your email address"
  },
  "688761c83e": {
    "translation": "Wake"
  },
  "68d390535e": {
    "translation": "Enter your message"
  },
  "6910bbdc82": {
    "translation": "Fairy's name"
  },
  "6a26f54883": {
    "translation": "Help"
  },
  "6dc0836c1b": {
    "translation": "You do not have the necessary permissions to perform this action."
  },
  "6dfc62f621": {
    "translation": "Follow these steps to import the content manually:"
  },
  "70222abcfc": {
    "translation": "Group settings"
  },
  "70a6facb9d": {
    "translation": "This week"
  },
  "71a29b007b": {
    "translation": "Have a bug, issue, or idea for tldraw? Let us know!"
  },
  "73ab799383": {
    "translation": "This version of tldraw is no longer supported."
  },
  "7408cf0d7b": {
    "translation": "Please reload the page"
  },
  "752b79f137": {
    "translation": "You have reached the maximum number of files. You need to delete old files before creating new ones."
  },
  "7573b8110a": {
    "translation": "No access"
  },
  "761e93ede9": {
    "translation": "Manage cookies"
  },
  "764671e008": {
    "translation": "Chat with us on Discord"
  },
  "7697920637": {
    "translation": "Please reload"
  },
  "76dea3c9ca": {
    "translation": "tldraw is a free online whiteboard. Create an account to save your files and work with your friends."
  },
  "777f9e90cf": {
    "translation": "Invalid request."
  },
  "7827371d1a": {
    "translation": "This anonymous tldraw multiplayer file is now read-only. To continue editing, please sign in and copy it to your files."
  },
  "78e9815992": {
    "translation": "Got it"
  },
  "797799f35e": {
    "translation": "Submit an issue on GitHub"
  },
  "79cc22ac6b": {
    "translation": "A fairy is a little guy that can work with you on the canvas. Fairies can work alone or as a team. There is no limit to what a fairy can do. Nobody knows where they came from."
  },
  "7a3113b0ba": {
    "translation": "Drag to canvas"
  },
  "7b1329f5ca": {
    "translation": "User manual"
  },
  "7be10fc592": {
    "translation": "Restore version"
  },
  "7c0747a5df": {
    "translation": "Open tldraw"
  },
  "7cb471f815": {
    "translation": "You've been invited to join tldraw fairies!"
  },
  "7cb5f8b4a5": {
    "translation": "Forget"
  },
  "7cfe6c43dc": {
    "translation": "Leave group…"
  },
  "7daeced9ff": {
    "translation": "Publish changes"
  },
  "7fcdcc6455": {
    "translation": "Forget file"
  },
  "801ab24683": {
    "translation": "Download"
  },
  "815e116a2e": {
    "translation": "Have a bug, issue, or idea for tldraw? Let us know! Fill out this form and we will follow up over email if needed. You can also <discord>chat with us on Discord</discord> or <github>submit an issue on GitHub</github>."
  },
  "81aa2078d1": {
    "translation": "Clear all"
<<<<<<< HEAD
  },
  "81d48c2f3a": {
    "translation": "Show tasks on canvas"
=======
>>>>>>> 945ce5d5
  },
  "8472a551f1": {
    "translation": "Fairies have come to tldraw for the month of December."
  },
  "85a082de1b": {
    "translation": "Please refresh the page to get the latest version of tldraw."
  },
  "86353d2c41": {
    "translation": "Added {total} .tldr files."
  },
  "86a7df7572": {
    "translation": "Summon fairies"
  },
  "86c66437fd": {
    "translation": "Rename file"
  },
  "8726ef8909": {
    "translation": "Hard reset"
  },
  "88e83b88c5": {
    "translation": "Purchase Fairy Bundle"
  },
  "8ad4303b83": {
    "translation": "No thanks"
  },
  "8be569f100": {
    "translation": "one time payment"
  },
  "8c2d3d730c": {
    "translation": "Check your email for a verification code."
  },
  "8eb2c00e96": {
    "translation": "Shared with you"
  },
  "8ff3d0a705": {
    "translation": "Rate limited"
  },
  "902b0d55fd": {
    "translation": "Error"
  },
  "904a830405": {
    "translation": "Rename"
  },
  "91e49bb0eb": {
    "translation": "Copy to my files"
  },
  "930390d222": {
    "translation": "Copied invite link"
  },
  "93dfe9fbbe": {
    "translation": "Deselect fairy"
  },
  "94966d9074": {
    "translation": "Send"
  },
  "95aacd4d4a": {
    "translation": "Sign in with Google"
  },
  "95d2109dc8": {
    "translation": "Build with the tldraw SDK"
  },
  "96165d6df5": {
    "translation": "This month"
  },
  "985a4b720f": {
    "translation": "Terms of Use"
  },
  "98c997a27e": {
    "translation": "Add file link"
  },
  "98e528aac6": {
    "translation": "Switch to fairy chat"
  },
  "9914a0ce04": {
    "translation": "Light"
  },
  "9953e9946b": {
    "translation": "Debug view"
  },
  "9b33f5c63c": {
    "translation": "Didn’t receive a code? <resend>Resend</resend>."
  },
  "9bef626805": {
    "translation": "Delete file"
  },
  "9ceb927baa": {
    "translation": "Publish this file"
  },
  "9e076f5885": {
    "translation": "Not found"
  },
  "9e93c98d88": {
    "translation": "Opt out"
  },
  "a0da245992": {
    "translation": "Export the content as a .tldr file: Select 'Download' in the top left menu."
  },
  "a104439641": {
    "translation": "Padding"
  },
  "a18366b217": {
    "translation": "Dark"
  },
  "a1c915578c": {
    "translation": "The file you are looking for does not exist."
  },
  "a239905023": {
    "translation": "Export image"
  },
  "a2f0372a75": {
    "translation": "Switch to task list"
  },
  "a3debabee7": {
    "translation": "Cookie policy"
  },
  "a4d3b161ce": {
    "translation": "Submit"
  },
  "a6cc403d56": {
    "translation": "Anyone with the link"
  },
  "a768caa988": {
    "translation": "Analytics"
  },
  "a8873770ab": {
    "translation": "File is getting large"
  },
  "a8de4c27a8": {
    "translation": "Weekly fairy limit reached"
  },
  "a9ded1e5ce": {
    "translation": "Background"
  },
  "ab0df9ba36": {
    "translation": "File limit reached"
  },
  "af3dc88931": {
    "notes": "This is used to show the last time the file was published. An example is 'Last published 5 minutes ago'.",
    "translation": "Last published <date></date>"
  },
  "b028909917": {
    "translation": "Guest user"
  },
  "b2c3c2e30c": {
    "translation": "File is full"
  },
  "b34a671e2c": {
    "translation": "Log response time"
  },
  "b357b524e7": {
    "translation": "Email address"
  },
  "b3d2db69fe": {
    "translation": "File URL"
  },
  "b6d4223e60": {
    "translation": "Sign in"
  },
  "b6f4a2ec63": {
    "translation": "Owner"
  },
  "b758336699": {
    "translation": "Copy link"
  },
  "ba0318cb81": {
    "translation": "Sign in to share"
  },
  "bb93a7590f": {
    "translation": "Accept and join group"
  },
  "bbbcefd7ce": {
    "translation": "{total, plural, one {Uploading .tldr file…} other {Uploading {uploaded} of {total} .tldr files…}}"
  },
  "bc88b0e89e": {
    "translation": "Shared by {ownerName}"
  },
  "c2276c9127": {
    "translation": "Learn more about sharing."
  },
  "c28aed8348": {
    "translation": "Allow <cookies>analytics</cookies> to help us improve tldraw."
  },
  "c303bd1095": {
    "translation": "Unable to publish the file."
  },
  "c3eb5c3b90": {
    "translation": "I understand"
  },
  "c4b39a1cc3": {
    "translation": "Essential cookies"
  },
  "c6155aaecc": {
    "translation": "Group name"
  },
  "c655b27b1e": {
    "translation": "i18n: Long String"
  },
  "c6a00f137b": {
    "translation": "Invite"
  },
  "c74ea6dbff": {
    "translation": "Show less"
  },
  "c87aacf567": {
    "translation": "Sign out"
  },
  "c9cc8cce24": {
    "translation": "Save"
  },
  "cceaefbc20": {
    "translation": "Share this file"
  },
  "cd15a75c26": {
    "translation": "SVG"
  },
  "ce0547606c": {
    "translation": "This file is approaching its size limit. Consider removing some content or starting a new file."
  },
  "ce1424d44b": {
    "translation": "You already have fairy access!"
  },
  "cea291e45e": {
    "translation": "Learn more about publishing."
  },
  "d3d2e61733": {
    "translation": "Close"
  },
  "d46632fe1f": {
    "translation": "Too many requests. Please slow down."
  },
  "d4bbf74f3e": {
    "translation": "Toggle sidebar"
  },
  "d638a3344b": {
    "translation": "Before you start, please accept our <tos>terms of use</tos> and <privacy>privacy policy</privacy>."
  },
  "d721757161": {
    "translation": "Theme"
  },
  "d7bc9d5a2e": {
    "translation": "Delete task"
  },
  "d876a9fe1a": {
    "translation": "Try Again"
  },
  "d88ad2dc74": {
    "translation": "Accept and continue"
  },
  "d9100f3e10": {
    "translation": "Go here to see the content"
  },
  "d9e35d0f55": {
    "translation": "You have reached the maximum number of groups. You need to delete old groups before creating new ones."
  },
  "dbbebf3c03": {
    "translation": "Invite only"
  },
  "dc30bc0c79": {
    "translation": "Clear"
  },
  "dcdaa754fe": {
    "translation": "Invalid tldraw file URL"
  },
  "de290d52ef": {
    "translation": "Select a fairy on the right to chat with"
  },
  "df6ff49394": {
    "translation": "Fairies are a <strong>temporary</strong> feature. On January 1st, 2026, all fairies will be removed from the application. Perhaps they will return again someday. Your purchase is for access to fairies for December 2025 only."
  },
  "dfdb78a4e4": {
    "translation": "App debug flags"
  },
  "e0c88179b3": {
    "translation": "Invite members"
  },
  "e2198d6228": {
    "translation": "Copy invite link"
  },
  "e2ae80a510": {
    "translation": "Legal summary"
  },
  "e3afed0047": {
    "translation": "Admin"
  },
  "e404559826": {
    "translation": "Terms of service"
  },
  "e81c4e4f2b": {
    "translation": "or"
  },
  "ea0626ac5a": {
    "translation": "Danger zone"
  },
  "ea181d98ca": {
    "translation": "Select fairy"
  },
  "ea4788705e": {
    "translation": "Cancel"
  },
  "ebfe9ce86e": {
    "translation": "Yesterday"
  },
  "ec59b960ea": {
    "translation": "This file has reached the maximum number of active collaborators."
  },
  "ec611e9a08": {
    "translation": "Account menu"
  },
  "ed53713239": {
    "translation": "i18n: Accented"
  },
  "ed75712b0e": {
    "translation": "Duplicate"
  },
  "ede55d955f": {
    "translation": "Read our <a>cookie policy</a> to learn more."
  },
  "ef53538ae4": {
    "translation": "Members"
  },
  "ef7de3f485": {
    "translation": "selected"
  },
  "efb2d9d471": {
    "translation": "Todo list"
  },
  "efde983742": {
    "translation": "Summon"
  },
  "f09b16bc5f": {
    "translation": "We use cookies to keep you logged in, to sync your files, and to collect analytics to help us improve tldraw."
  },
  "f0e8bff6f9": {
    "translation": "User settings"
  },
  "f23056da60": {
    "translation": "New project"
  },
  "f2569594b2": {
    "translation": "We use these cookies to save your files and settings."
  },
  "f2a6c498fb": {
    "translation": "Delete"
  },
  "f4f70727dc": {
    "translation": "Settings"
  },
  "f714e36843": {
    "translation": "Are you sure you want to leave this group?"
  },
  "f7d5ee6855": {
    "translation": "Select a leader first…"
  },
  "fa2ead697d": {
    "translation": "Privacy Policy"
  },
  "fb15c53f22": {
    "translation": "Viewer"
  },
  "fd1be3efcf": {
    "translation": "Are you sure you want to delete this file?"
  },
  "fe0a4f9d0a": {
    "translation": "Clear chats"
  },
  "fed5ec05eb": {
    "translation": "Copied link"
  },
  "ff7a814974": {
    "translation": "Add file link…"
  },
  "ffcd73e997": {
    "translation": "Import file…"
  },
  "ffec95af2f": {
    "translation": "Purchase fairy access"
  }
}<|MERGE_RESOLUTION|>--- conflicted
+++ resolved
@@ -254,9 +254,6 @@
   "5d26ae7550": {
     "translation": "We failed to upload some of the content you created before you signed in."
   },
-  "5e706a9b7e": {
-    "translation": "Visit"
-  },
   "5ea8bb44be": {
     "translation": "You have been invited to join group:"
   },
@@ -394,12 +391,6 @@
   },
   "81aa2078d1": {
     "translation": "Clear all"
-<<<<<<< HEAD
-  },
-  "81d48c2f3a": {
-    "translation": "Show tasks on canvas"
-=======
->>>>>>> 945ce5d5
   },
   "8472a551f1": {
     "translation": "Fairies have come to tldraw for the month of December."
@@ -758,6 +749,9 @@
   },
   "fb15c53f22": {
     "translation": "Viewer"
+  },
+  "fd11eafb92": {
+    "translation": "Disband projects"
   },
   "fd1be3efcf": {
     "translation": "Are you sure you want to delete this file?"
