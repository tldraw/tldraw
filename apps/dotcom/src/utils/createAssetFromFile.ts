import {
	AssetRecordType,
	MediaHelpers,
	TLAsset,
	TLAssetId,
	TLImageAsset,
	downsizeImage,
	getHashForString,
	uniqueId,
} from 'tldraw'
import { ASSET_UPLOADER_URL } from './config'

export async function createAssetFromFile({ file }: { type: 'file'; file: File }) {
	const id = uniqueId()

	const UPLOAD_URL = `${ASSET_UPLOADER_URL}/uploads`
	const objectName = `${id}-${file.name}`.replaceAll(/[^a-zA-Z0-9.]/g, '-')
	const url = `${UPLOAD_URL}/${objectName}`

<<<<<<< HEAD
=======
	await fetch(url, {
		method: 'POST',
		body: file,
		referrerPolicy: 'strict-origin-when-cross-origin',
	})

>>>>>>> ccb6b918
	const assetId: TLAssetId = AssetRecordType.createId(getHashForString(url))

	const isImageType = MediaHelpers.isImageType(file.type)

	let size: {
		w: number
		h: number
	}
	let isAnimated: boolean

	let props
	if (isImageType) {
		size = await MediaHelpers.getImageSize(file)
		if (MediaHelpers.isAnimatedImageType(file.type)) {
			isAnimated = true // await getIsGifAnimated(file) todo export me from editor
		} else {
			isAnimated = false
		}

		const scaleOneImage = await downsizeImage(file, size.w, size.h, {
			type: file.type,
			quality: 0.92,
		})

		await fetch(url, {
			method: 'POST',
			body: scaleOneImage,
		})

		const sources: TLImageAsset['props']['sources'] = [
			{
				scale: 1,
				src: url,
			},
		]

		// Always rescale the image
		if (file.type === 'image/jpeg' || file.type === 'image/png') {
			const scaleHalfImage = await downsizeImage(file, size.w / 2, size.h / 2, {
				type: file.type,
				quality: 0.92,
			})
			const scaleHalfUrl = `${url}-scale0.5`
			await fetch(scaleHalfUrl, {
				method: 'POST',
				body: scaleHalfImage,
			})
			const scaleQuarterUrl = `${url}-scale0.25`
			const scaleQuarterImage = await downsizeImage(file, size.w / 4, size.h / 4, {
				type: file.type,
				quality: 0.92,
			})
			await fetch(scaleQuarterUrl, {
				method: 'POST',
				body: scaleQuarterImage,
			})

			sources.push(
				{
					scale: 1 / 2,
					src: scaleHalfUrl,
				},
				{
					scale: 1 / 4,
					src: scaleQuarterUrl,
				}
			)
		}

		props = {
			name: file.name,
			sources,
			w: size.w,
			h: size.h,
			mimeType: file.type,
			isAnimated,
		}
	} else {
		isAnimated = true
		size = await MediaHelpers.getVideoSize(file)
		props = {
			name: file.name,
			src: url,
			w: size.w,
			h: size.h,
			mimeType: file.type,
			isAnimated,
		}
	}

	const asset: TLAsset = AssetRecordType.create({
		id: assetId,
		type: isImageType ? 'image' : 'video',
		typeName: 'asset',
		props,
		meta: {},
	})

	return asset
}<|MERGE_RESOLUTION|>--- conflicted
+++ resolved
@@ -17,15 +17,12 @@
 	const objectName = `${id}-${file.name}`.replaceAll(/[^a-zA-Z0-9.]/g, '-')
 	const url = `${UPLOAD_URL}/${objectName}`
 
-<<<<<<< HEAD
-=======
 	await fetch(url, {
 		method: 'POST',
 		body: file,
 		referrerPolicy: 'strict-origin-when-cross-origin',
 	})
 
->>>>>>> ccb6b918
 	const assetId: TLAssetId = AssetRecordType.createId(getHashForString(url))
 
 	const isImageType = MediaHelpers.isImageType(file.type)
