import { openDB } from 'idb'
<<<<<<< HEAD
import { Editor, LegacyTldrawDocument, buildFromV1Document, fetch } from 'tldraw'
=======
import { Editor, TLV1Document, buildFromV1Document } from 'tldraw'
>>>>>>> 45ac87d3

export function isEditorEmpty(editor: Editor) {
	const hasAnyShapes = editor.store.allRecords().some((r) => r.typeName === 'shape')
	return !hasAnyShapes
}

export async function findV1ContentFromIdb(): Promise<{
	document: TLV1Document
	clear: () => Promise<void>
} | null> {
	try {
		const db = await openDB('keyval-store', 1)
		const tx = db.transaction('keyval', 'readonly')
		const store = tx.objectStore('keyval')

		const home: unknown = await store.get('home')
		await tx.done

		if (
			home &&
			typeof home === 'object' &&
			'document' in home &&
			home.document &&
			typeof home.document === 'object' &&
			'version' in home.document &&
			typeof home.document.version === 'number'
		) {
			return {
				document: home.document as TLV1Document,
				clear: async () => {
					try {
						const tx = db.transaction('keyval', 'readwrite')
						const store = tx.objectStore('keyval')
						store.delete('home')
						await tx.done
						return
					} catch {
						// eh
					}
				},
			}
		}

		return null
	} catch {
		return null
	}
}

export async function importFromV1LocalRoom(
	editor: Editor,
	didCancel: () => boolean
): Promise<{ didImport: false } | { didImport: true; document: TLV1Document }> {
	const v1Doc = await findV1ContentFromIdb()
	if (didCancel() || !v1Doc) return { didImport: false }

	const hasAnyShapes = Object.values(v1Doc.document.pages).some(
		(page) => Object.values(page.shapes).length > 0
	)
	if (!hasAnyShapes) return { didImport: false }

	buildFromV1Document(editor, v1Doc.document)
	v1Doc.clear()

	if (isEditorEmpty(editor)) {
		return { didImport: false }
	}

	return { didImport: true, document: v1Doc.document }
}

export async function importFromV1MultiplayerRoom(
	editor: Editor,
	roomSlug: string,
	didCancel: () => boolean
): Promise<{ didImport: false } | { didImport: true; document: TLV1Document }> {
	const response = await fetch(`/api/static-legacy-multiplayer?roomSlug=${roomSlug}`)
	if (!response.ok || didCancel()) {
		return { didImport: false }
	}

	const data = await response.json()
	if (!data.room || didCancel()) {
		return { didImport: false }
	}

	// TODO: handle weird data formats (TLD-1605) & v1 migrations (TLD-1638)
	const { assets, bindings, shapes, version } = data.room.storage.data
	const PAGE_ID = 'page'
	const document: TLV1Document = {
		id: 'doc',
		name: roomSlug,
		version,
		pages: {
			[PAGE_ID]: {
				id: PAGE_ID,
				name: 'Page 1',
				childIndex: 1,
				shapes: shapes?.data,
				bindings: bindings?.data,
			},
		},
		pageStates: {
			[PAGE_ID]: {
				id: PAGE_ID,
				selectedIds: [],
				camera: { point: [0, 0], zoom: 1 },
			},
		},
		assets: assets?.data ?? {},
	}
	buildFromV1Document(editor, document)

	if (isEditorEmpty(editor)) return { didImport: false }
	return { didImport: true, document }
}<|MERGE_RESOLUTION|>--- conflicted
+++ resolved
@@ -1,9 +1,5 @@
 import { openDB } from 'idb'
-<<<<<<< HEAD
-import { Editor, LegacyTldrawDocument, buildFromV1Document, fetch } from 'tldraw'
-=======
-import { Editor, TLV1Document, buildFromV1Document } from 'tldraw'
->>>>>>> 45ac87d3
+import { Editor, TLV1Document, buildFromV1Document, fetch } from 'tldraw'
 
 export function isEditorEmpty(editor: Editor) {
 	const hasAnyShapes = editor.store.allRecords().some((r) => r.typeName === 'shape')
