import {
	chunk,
	serializeMessage,
	TLPersistentClientSocket,
	TLPersistentClientSocketStatus,
	TLSocketClientSentEvent,
	TLSocketServerSentEvent,
} from '@tldraw/tlsync'
<<<<<<< HEAD
import { assert } from '@tldraw/utils'
=======
import { atom, Atom, TLRecord } from 'tldraw'
>>>>>>> ce782dc7

function listenTo<T extends EventTarget>(target: T, event: string, handler: () => void) {
	target.addEventListener(event, handler)
	return () => {
		target.removeEventListener(event, handler)
	}
}

function debug(...args: any[]) {
	// @ts-ignore
	if (typeof window !== 'undefined' && window.__tldraw_socket_debug) {
		const now = new Date()
		// eslint-disable-next-line no-console
		console.log(
			`${now.getHours()}:${now.getMinutes()}:${now.getSeconds()}.${now.getMilliseconds()}`,
			...args
			//, new Error().stack
		)
	}
}

// NOTE: ClientWebSocketAdapter requires its users to implement their own connection loss
//       detection, for example by regularly pinging the server and .restart()ing
//       the connection when a number of pings goes unanswered. Without this mechanism,
//       we might not be able to detect the websocket connection going down in a timely manner
//       (it will probably time out on outgoing data packets at some point).
//
//       This is by design. Whilst the Websocket protocol specifies protocol-level pings,
//       they don't seem to be surfaced in browser APIs and can't be relied on. Therefore,
//       pings need to be implemented one level up, on the application API side, which for our
//       codebase means whatever code that uses ClientWebSocketAdapter.

export class ClientWebSocketAdapter implements TLPersistentClientSocket<TLRecord> {
	_ws: WebSocket | null = null

	isDisposed = false

	readonly _reconnectManager: ReconnectManager

	// TODO: .close should be a project-wide interface with a common contract (.close()d thing
	//       can only be garbage collected, and can't be used anymore)
	close() {
		this.isDisposed = true
		this._reconnectManager.close()
		//  WebSocket.close() is idempotent
		this._ws?.close()
	}

	constructor(getUri: () => Promise<string> | string) {
		this._reconnectManager = new ReconnectManager(this, getUri)
	}

	private _handleConnect() {
		debug('handleConnect')

		this._connectionStatus.set('online')
		this.statusListeners.forEach((cb) => cb('online'))

		this._reconnectManager.connected()
	}

	private _handleDisconnect(reason: 'closed' | 'error' | 'manual') {
		debug('handleDisconnect', {
			currentStatus: this.connectionStatus,
			reason,
		})

		let newStatus: 'offline' | 'error'
		switch (reason) {
			case 'closed':
				newStatus = 'offline'
				break
			case 'error':
				newStatus = 'error'
				break
			case 'manual':
				newStatus = 'offline'
				break
		}

		if (
			// it the status changed
			this.connectionStatus !== newStatus &&
			// ignore errors if we're already in the offline state
			!(newStatus === 'error' && this.connectionStatus === 'offline')
		) {
			this._connectionStatus.set(newStatus)
			this.statusListeners.forEach((cb) => cb(newStatus))
		}

		this._reconnectManager.disconnected()
	}

	_setNewSocket(ws: WebSocket) {
		assert(!this.isDisposed, 'Tried to set a new websocket on a disposed socket')
		assert(
			this._ws === null ||
				this._ws.readyState === WebSocket.CLOSED ||
				this._ws.readyState === WebSocket.CLOSING,
			`Tried to set a new websocket in when the existing one was ${this._ws?.readyState}`
		)
		// NOTE: Sockets can stay for quite a while in the CLOSING state. This is because the transition
		//       between CLOSING and CLOSED happens either after the closing handshake, or after a
		//       timeout, but in either case those sockets don't need any special handling, the browser
		//       will close them eventually. We just "orphan" such sockets and ignore their onclose/onerror.
		ws.onopen = () => {
			debug('ws.onopen')
			assert(
				this._ws === ws,
				"sockets must only be orphaned when they are CLOSING or CLOSED, so they can't open"
			)
			this._handleConnect()
		}
		ws.onclose = () => {
			debug('ws.onclose')
			if (this._ws === ws) {
				this._handleDisconnect('closed')
			} else {
				debug('ignoring onclose for an orphaned socket')
			}
		}
		ws.onerror = () => {
			debug('ws.onerror')
			if (this._ws === ws) {
				this._handleDisconnect('error')
			} else {
				debug('ignoring onerror for an orphaned socket')
			}
		}
		ws.onmessage = (ev) => {
			assert(
				this._ws === ws,
				"sockets must only be orphaned when they are CLOSING or CLOSED, so they can't receive messages"
			)
			const parsed = JSON.parse(ev.data.toString())
			this.messageListeners.forEach((cb) => cb(parsed))
		}

		this._ws = ws
	}

	_closeSocket() {
		if (this._ws === null) return

		this._ws.close()
		// explicitly orphan the socket to ignore its onclose/onerror, because onclose can be delayed
		this._ws = null
		this._handleDisconnect('manual')
	}

	// TLPersistentClientSocket stuff

	_connectionStatus: Atom<TLPersistentClientSocketStatus | 'initial'> = atom(
		'websocket connection status',
		'initial'
	)

	// eslint-disable-next-line no-restricted-syntax
	get connectionStatus(): TLPersistentClientSocketStatus {
		const status = this._connectionStatus.get()
		return status === 'initial' ? 'offline' : status
	}

	sendMessage(msg: TLSocketClientSentEvent<TLRecord>) {
		assert(!this.isDisposed, 'Tried to send message on a disposed socket')

		if (!this._ws) return
		if (this.connectionStatus === 'online') {
			const chunks = chunk(serializeMessage(msg))
			for (const part of chunks) {
				this._ws.send(part)
			}
		} else {
			console.warn('Tried to send message while ' + this.connectionStatus)
		}
	}

	private messageListeners = new Set<(msg: TLSocketServerSentEvent<TLRecord>) => void>()
	onReceiveMessage(cb: (val: TLSocketServerSentEvent<TLRecord>) => void) {
		assert(!this.isDisposed, 'Tried to add message listener on a disposed socket')

		this.messageListeners.add(cb)
		return () => {
			this.messageListeners.delete(cb)
		}
	}

	private statusListeners = new Set<(status: TLPersistentClientSocketStatus) => void>()
	onStatusChange(cb: (val: TLPersistentClientSocketStatus) => void) {
		assert(!this.isDisposed, 'Tried to add status listener on a disposed socket')

		this.statusListeners.add(cb)
		return () => {
			this.statusListeners.delete(cb)
		}
	}

	restart() {
		assert(!this.isDisposed, 'Tried to restart a disposed socket')
		debug('restarting')

		this._closeSocket()
		this._reconnectManager.maybeReconnected()
	}
}

// Those constants are exported primarily for tests
// ACTIVE_ means the tab is active, document.hidden is false
export const ACTIVE_MIN_DELAY = 500
export const ACTIVE_MAX_DELAY = 2000
// Correspondingly, here document.hidden is true. It's intended to reduce the load and battery drain
// on client devices somewhat when they aren't looking at the tab. We don't disconnect completely
// to minimise issues with reconnection/sync when the tab becomes visible again
export const INACTIVE_MIN_DELAY = 1000
export const INACTIVE_MAX_DELAY = 1000 * 60 * 5
export const DELAY_EXPONENT = 1.5
// this is a tradeoff between quickly detecting connections stuck in the CONNECTING state and
// not needlessly reconnecting if the connection is just slow to establish
export const ATTEMPT_TIMEOUT = 1000

class ReconnectManager {
	private isDisposed = false
	private disposables: (() => void)[] = [
		() => {
			if (this.reconnectTimeout) clearTimeout(this.reconnectTimeout)
			if (this.recheckConnectingTimeout) clearTimeout(this.recheckConnectingTimeout)
		},
	]
	private reconnectTimeout: ReturnType<typeof setTimeout> | null = null
	private recheckConnectingTimeout: ReturnType<typeof setTimeout> | null = null

	private lastAttemptStart: number | null = null
	intendedDelay: number = ACTIVE_MIN_DELAY
	private state: 'pendingAttempt' | 'pendingAttemptResult' | 'delay' | 'connected'

	constructor(
		private socketAdapter: ClientWebSocketAdapter,
		private getUri: () => Promise<string> | string
	) {
		this.subscribeToReconnectHints()

		this.disposables.push(
			listenTo(window, 'offline', () => {
				debug('window went offline')
				// On the one hand, 'offline' event is not really reliable; on the other, the only
				// alternative is to wait for pings not being delivered, which takes more than 20 seconds,
				// which means we won't see the ClientWebSocketAdapter status change for more than
				// 20 seconds after the tab goes offline. Our application layer must be resistent to
				// connection restart anyway, so we can just try to reconnect and see if
				// we're truly offline.
				this.socketAdapter._closeSocket()
			})
		)

		this.state = 'pendingAttempt'
		this.intendedDelay = ACTIVE_MIN_DELAY
		this.scheduleAttempt()
	}

	private subscribeToReconnectHints() {
		this.disposables.push(
			listenTo(window, 'online', () => {
				debug('window went online')
				this.maybeReconnected()
			}),
			listenTo(document, 'visibilitychange', () => {
				if (!document.hidden) {
					debug('document became visible')
					this.maybeReconnected()
				}
			})
		)

		if (Object.prototype.hasOwnProperty.call(navigator, 'connection')) {
			const connection = (navigator as any)['connection'] as EventTarget
			this.disposables.push(
				listenTo(connection, 'change', () => {
					debug('navigator.connection change')
					this.maybeReconnected()
				})
			)
		}
	}

	private scheduleAttempt() {
		assert(this.state === 'pendingAttempt')
		debug('scheduling a connection attempt')
		Promise.resolve(this.getUri()).then((uri) => {
			// this can happen if the promise gets resolved too late
			if (this.state !== 'pendingAttempt' || this.isDisposed) return
			assert(
				this.socketAdapter._ws?.readyState !== WebSocket.OPEN,
				'There should be no connection attempts while already connected'
			)

			this.lastAttemptStart = Date.now()
			this.socketAdapter._setNewSocket(new WebSocket(uri))
			this.state = 'pendingAttemptResult'
		})
	}

	private getMaxDelay() {
		return document.hidden ? INACTIVE_MAX_DELAY : ACTIVE_MAX_DELAY
	}

	private getMinDelay() {
		return document.hidden ? INACTIVE_MIN_DELAY : ACTIVE_MIN_DELAY
	}

	private clearReconnectTimeout() {
		if (this.reconnectTimeout) {
			clearTimeout(this.reconnectTimeout)
			this.reconnectTimeout = null
		}
	}

	private clearRecheckConnectingTimeout() {
		if (this.recheckConnectingTimeout) {
			clearTimeout(this.recheckConnectingTimeout)
			this.recheckConnectingTimeout = null
		}
	}

	maybeReconnected() {
		debug('ReconnectManager.maybeReconnected')
		// It doesn't make sense to have another check scheduled if we're already checking it now.
		// If we have a CONNECTING check scheduled and relevant, it'll be recreated below anyway
		this.clearRecheckConnectingTimeout()

		// readyState can be CONNECTING, OPEN, CLOSING, CLOSED, or null (if getUri() is still pending)
		if (this.socketAdapter._ws?.readyState === WebSocket.OPEN) {
			debug('ReconnectManager.maybeReconnected: already connected')
			// nothing to do, we're already OK
			return
		}

		if (this.socketAdapter._ws?.readyState === WebSocket.CONNECTING) {
			debug('ReconnectManager.maybeReconnected: connecting')
			// We might be waiting for a TCP connection that sent SYN out and will never get it back,
			// while a new connection appeared. On the other hand, we might have just started connecting
			// and will succeed in a bit. Thus, we're checking how old the attempt is and retry anew
			// if it's old enough. This by itself can delay the connection a bit, but shouldn't prevent
			// new connections as long as `maybeReconnected` is not looped itself
			assert(
				this.lastAttemptStart,
				'ReadyState=CONNECTING without lastAttemptStart should be impossible'
			)
			const sinceLastStart = Date.now() - this.lastAttemptStart
			if (sinceLastStart < ATTEMPT_TIMEOUT) {
				debug('ReconnectManager.maybeReconnected: connecting, rechecking later')
				this.recheckConnectingTimeout = setTimeout(
					() => this.maybeReconnected(),
					ATTEMPT_TIMEOUT - sinceLastStart
				)
			} else {
				debug('ReconnectManager.maybeReconnected: connecting, but for too long, retry now')
				// Last connection attempt was started a while ago, it's possible that network conditions
				// changed, and it's worth retrying to connect. `disconnected` will handle reconnection
				//
				// NOTE: The danger here is looping in connection attemps if connections are slow.
				//       Make sure that `maybeReconnected` is not called in the `disconnected` codepath!
				this.clearRecheckConnectingTimeout()
				this.socketAdapter._closeSocket()
			}

			return
		}

		debug('ReconnectManager.maybeReconnected: closing/closed/null, retry now')
		// readyState is CLOSING or CLOSED, or the websocket is null
		// Restart the backoff and retry ASAP (honouring the min delay)
		// this.state doesn't really matter, because disconnected() will handle any state correctly
		this.intendedDelay = ACTIVE_MIN_DELAY
		this.disconnected()
	}

	disconnected() {
		debug('ReconnectManager.disconnected')
		// This either means we're freshly disconnected, or the last connection attempt failed;
		// either way, time to try again.

		// Guard against delayed notifications and recheck synchronously
		if (
			this.socketAdapter._ws?.readyState !== WebSocket.OPEN &&
			this.socketAdapter._ws?.readyState !== WebSocket.CONNECTING
		) {
			debug('ReconnectManager.disconnected: websocket is not OPEN or CONNECTING')
			this.clearReconnectTimeout()

			let delayLeft
			if (this.state === 'connected') {
				// it's the first sign that we got disconnected; the state will be updated below,
				// just set the appropriate delay for now
				this.intendedDelay = this.getMinDelay()
				delayLeft = this.intendedDelay
			} else {
				delayLeft =
					this.lastAttemptStart !== null
						? this.lastAttemptStart + this.intendedDelay - Date.now()
						: 0
			}

			if (delayLeft > 0) {
				debug('ReconnectManager.disconnected: delaying, delayLeft', delayLeft)
				// try again later
				this.state = 'delay'

				this.reconnectTimeout = setTimeout(() => this.disconnected(), delayLeft)
			} else {
				// not connected and not delayed, time to retry
				this.state = 'pendingAttempt'

				this.intendedDelay = Math.min(
					this.getMaxDelay(),
					Math.max(this.getMinDelay(), this.intendedDelay) * DELAY_EXPONENT
				)
				debug(
					'ReconnectManager.disconnected: attempting a connection, next delay',
					this.intendedDelay
				)
				this.scheduleAttempt()
			}
		}
	}

	connected() {
		debug('ReconnectManager.connected')
		// this notification could've been delayed, recheck synchronously
		if (this.socketAdapter._ws?.readyState === WebSocket.OPEN) {
			debug('ReconnectManager.connected: websocket is OPEN')
			this.state = 'connected'
			this.clearReconnectTimeout()
			this.intendedDelay = ACTIVE_MIN_DELAY
		}
	}

	close() {
		this.disposables.forEach((d) => d())
		this.isDisposed = true
	}
}<|MERGE_RESOLUTION|>--- conflicted
+++ resolved
@@ -6,11 +6,8 @@
 	TLSocketClientSentEvent,
 	TLSocketServerSentEvent,
 } from '@tldraw/tlsync'
-<<<<<<< HEAD
 import { assert } from '@tldraw/utils'
-=======
 import { atom, Atom, TLRecord } from 'tldraw'
->>>>>>> ce782dc7
 
 function listenTo<T extends EventTarget>(target: T, event: string, handler: () => void) {
 	target.addEventListener(event, handler)
