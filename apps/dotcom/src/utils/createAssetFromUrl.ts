--- conflicted
+++ resolved
@@ -1,14 +1,4 @@
-<<<<<<< HEAD
-import {
-	AssetRecordType,
-	TLAsset,
-	fetch,
-	getHashForString,
-	truncateStringWithEllipsis,
-} from 'tldraw'
-=======
-import { AssetRecordType, TLAsset, getHashForString } from 'tldraw'
->>>>>>> ccb6b918
+import { AssetRecordType, TLAsset, fetch, getHashForString } from 'tldraw'
 import { BOOKMARK_ENDPOINT } from './config'
 
 interface ResponseBody {
