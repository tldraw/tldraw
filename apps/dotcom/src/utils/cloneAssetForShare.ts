<<<<<<< HEAD
import { TLAsset, fetch, getAssetFromIndexedDb } from 'tldraw'
import { createAssetFromFile } from './createAssetFromFile'

export async function cloneAssetForShare(asset: TLAsset, persistenceKey: string): Promise<TLAsset> {
=======
import { Editor, TLAsset, fetch } from 'tldraw'
import { multiplayerAssetStore } from './multiplayerAssetStore'

export async function cloneAssetForShare(editor: Editor, asset: TLAsset): Promise<TLAsset> {
>>>>>>> 0235f841
	if (asset.type === 'bookmark') return asset

	const src = await editor.resolveAssetUrl(asset.id, { shouldResolveToOriginal: true })

	if (src && !(src.startsWith('http:') || src.startsWith('https:'))) {
		const response = await fetch(src)
		const blob = await response.blob()
		const file = new File([blob], asset.props.name, {
			type: blob.type,
		})

<<<<<<< HEAD
		const uploadedAsset = await createAssetFromFile({ type: 'file', file })
=======
		const uploadedAsset = await multiplayerAssetStore.upload(asset, file)
>>>>>>> 0235f841

		return {
			...asset,
			props: {
				...asset.props,
				src: uploadedAsset,
			},
		}
	}

	return asset
}<|MERGE_RESOLUTION|>--- conflicted
+++ resolved
@@ -1,14 +1,7 @@
-<<<<<<< HEAD
-import { TLAsset, fetch, getAssetFromIndexedDb } from 'tldraw'
-import { createAssetFromFile } from './createAssetFromFile'
-
-export async function cloneAssetForShare(asset: TLAsset, persistenceKey: string): Promise<TLAsset> {
-=======
 import { Editor, TLAsset, fetch } from 'tldraw'
 import { multiplayerAssetStore } from './multiplayerAssetStore'
 
 export async function cloneAssetForShare(editor: Editor, asset: TLAsset): Promise<TLAsset> {
->>>>>>> 0235f841
 	if (asset.type === 'bookmark') return asset
 
 	const src = await editor.resolveAssetUrl(asset.id, { shouldResolveToOriginal: true })
@@ -20,11 +13,7 @@
 			type: blob.type,
 		})
 
-<<<<<<< HEAD
-		const uploadedAsset = await createAssetFromFile({ type: 'file', file })
-=======
 		const uploadedAsset = await multiplayerAssetStore.upload(asset, file)
->>>>>>> 0235f841
 
 		return {
 			...asset,
