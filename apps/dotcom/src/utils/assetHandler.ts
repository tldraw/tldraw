--- conflicted
+++ resolved
@@ -1,10 +1,12 @@
-<<<<<<< HEAD
-import { AssetContextProps, TLAsset, TLAssetId, WeakCache, getAssetFromIndexedDb } from 'tldraw'
-import { ASSET_UPLOADER_URL } from './config'
-=======
-import { AssetContextProps, MediaHelpers, TLAsset } from 'tldraw'
+import {
+	AssetContextProps,
+	MediaHelpers,
+	TLAsset,
+	TLAssetId,
+	WeakCache,
+	getAssetFromIndexedDb,
+} from 'tldraw'
 import { ASSET_BUCKET_ORIGIN, ASSET_UPLOADER_URL } from './config'
->>>>>>> bf437b61
 
 const objectURLCache = new WeakCache<TLAsset, ReturnType<typeof getLocalAssetObjectURL>>()
 
@@ -19,7 +21,6 @@
 		// Assert it's an image to make TS happy.
 		if (asset.type !== 'image') return null
 
-<<<<<<< HEAD
 		// Retrieve a local image from the DB.
 		if (persistenceKey && asset.props.src.startsWith('asset:')) {
 			return await objectURLCache.get(
@@ -27,20 +28,6 @@
 				async () => await getLocalAssetObjectURL(persistenceKey, asset.id)
 			)
 		}
-=======
-	// Don't try to transform animated images.
-	if (MediaHelpers.isAnimatedImageType(asset?.props.mimeType) || asset.props.isAnimated)
-		return asset.props.src
-
-	// Assets that are under a certain file size aren't worth transforming (and incurring cost).
-	if (asset.props.fileSize === -1 || asset.props.fileSize < 1024 * 1024 * 1.5 /* 1.5 MB */)
-		return asset.props.src
-
-	// N.B. navigator.connection is only available in certain browsers (mainly Blink-based browsers)
-	// 4g is as high the 'effectiveType' goes and we can pick a lower effective image quality for slower connections.
-	const networkCompensation =
-		!context.networkEffectiveType || context.networkEffectiveType === '4g' ? 1 : 0.5
->>>>>>> bf437b61
 
 		// Don't try to transform data: URLs, yikes.
 		if (!asset.props.src.startsWith('http:') && !asset.props.src.startsWith('https:'))
@@ -49,6 +36,14 @@
 		if (context.shouldResolveToOriginalImage) {
 			return asset.props.src
 		}
+
+		// Don't try to transform animated images.
+		if (MediaHelpers.isAnimatedImageType(asset?.props.mimeType) || asset.props.isAnimated)
+			return asset.props.src
+
+		// Assets that are under a certain file size aren't worth transforming (and incurring cost).
+		if (asset.props.fileSize === -1 || asset.props.fileSize < 1024 * 1024 * 1.5 /* 1.5 MB */)
+			return asset.props.src
 
 		// N.B. navigator.connection is only available in certain browsers (mainly Blink-based browsers)
 		// 4g is as high the 'effectiveType' goes and we can pick a lower effective image quality for slower connections.
@@ -61,10 +56,11 @@
 			return asset.props.src
 		}
 
-		return `${ASSET_UPLOADER_URL}/cdn-cgi/image/width=${width},dpr=${context.dpr},fit=scale-down,quality=92/${asset.props.src}`
+		// On preview, builds the origin for the asset won't be the right one for the Cloudflare transform.
+		const src = asset.props.src.replace(ASSET_UPLOADER_URL, ASSET_BUCKET_ORIGIN)
+		return `${ASSET_BUCKET_ORIGIN}/cdn-cgi/image/width=${width},dpr=${context.dpr},fit=scale-down,quality=92/${src}`
 	}
 
-<<<<<<< HEAD
 async function getLocalAssetObjectURL(persistenceKey: string, assetId: TLAssetId) {
 	const blob = await getAssetFromIndexedDb({
 		assetId: assetId,
@@ -74,10 +70,4 @@
 		return URL.createObjectURL(blob)
 	}
 	return null
-=======
-	// On preview, builds the origin for the asset won't be the right one for the Cloudflare transform.
-	const src = asset.props.src.replace(ASSET_UPLOADER_URL, ASSET_BUCKET_ORIGIN)
-
-	return `${ASSET_BUCKET_ORIGIN}/cdn-cgi/image/width=${width},dpr=${context.dpr},fit=scale-down,quality=92/${src}`
->>>>>>> bf437b61
 }