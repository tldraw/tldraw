--- conflicted
+++ resolved
@@ -1,17 +1,16 @@
 import { AssetContextProps, TLAsset, getAssetFromIndexedDb } from 'tldraw'
 import { ASSET_UPLOADER_URL } from './config'
 
-<<<<<<< HEAD
 export const resolveAsset =
 	(persistenceKey?: string) =>
 	async (asset: TLAsset | null | undefined, context: AssetContextProps) => {
-		if (!asset || !asset.props.src) return ''
+		if (!asset || !asset.props.src) return null
 
 		// We don't deal with videos at the moment.
 		if (asset.type === 'video') return asset.props.src
 
 		// Assert it's an image to make TS happy.
-		if (asset.type !== 'image') return ''
+		if (asset.type !== 'image') return null
 
 		// Retrieve a local image from the DB.
 		if (persistenceKey && asset.props.src.startsWith('asset:')) {
@@ -22,7 +21,7 @@
 			if (blob) {
 				return URL.createObjectURL(blob)
 			}
-			return ''
+			return null
 		}
 
 		// Don't try to transform data: URLs, yikes.
@@ -38,43 +37,11 @@
 		const networkCompensation =
 			!context.networkEffectiveType || context.networkEffectiveType === '4g' ? 1 : 0.5
 
-		// We only look at the zoom level to the nearest 0.25
-		const zoomStepFunction = (zoom: number) => Math.floor(zoom * 4) / 4
-		const steppedZoom = Math.max(0.25, zoomStepFunction(context.zoom))
-
-		const width = Math.ceil(asset.props.w * steppedZoom * networkCompensation)
+		const width = Math.ceil(asset.props.w * context.steppedZoom * networkCompensation)
 
 		if (process.env.NODE_ENV === 'development') {
 			return asset.props.src
 		}
 
 		return `${ASSET_UPLOADER_URL}/cdn-cgi/image/width=${width},dpr=${context.dpr},fit=scale-down,quality=92/${asset.props.src}`
-	}
-=======
-export async function resolveAsset(asset: TLAsset | null | undefined, context: AssetContextProps) {
-	if (!asset || !asset.props.src) return null
-
-	// We don't deal with videos at the moment.
-	if (asset.type === 'video') return asset.props.src
-
-	// Assert it's an image to make TS happy.
-	if (asset.type !== 'image') return null
-
-	// Don't try to transform data: URLs, yikes.
-	if (!asset.props.src.startsWith('http:') && !asset.props.src.startsWith('https:'))
-		return asset.props.src
-
-	// N.B. navigator.connection is only available in certain browsers (mainly Blink-based browsers)
-	// 4g is as high the 'effectiveType' goes and we can pick a lower effective image quality for slower connections.
-	const networkCompensation =
-		!context.networkEffectiveType || context.networkEffectiveType === '4g' ? 1 : 0.5
-
-	const width = Math.ceil(asset.props.w * context.steppedZoom * networkCompensation)
-
-	if (process.env.NODE_ENV === 'development') {
-		return asset.props.src
-	}
-
-	return `${ASSET_UPLOADER_URL}/cdn-cgi/image/width=${width},dpr=${context.dpr},fit=scale-down,quality=92/${asset.props.src}`
-}
->>>>>>> 1e1f6dbc
+	}