--- conflicted
+++ resolved
@@ -7,30 +7,20 @@
 describe('resolveAsset', () => {
 	it('should return null if the asset is null', async () => {
 		expect(
-<<<<<<< HEAD
-			await resolver(null, { rawZoom: -1, steppedZoom: 1, dpr: 1, networkEffectiveType: '4g' })
-=======
-			await resolveAsset(null, {
+			await resolver(null, {
 				screenScale: -1,
 				steppedScreenScale: 1,
 				dpr: 1,
 				networkEffectiveType: '4g',
 			})
->>>>>>> 154b97a3
 		).toBe(null)
 	})
 
 	it('should return null if the asset is undefined', async () => {
 		expect(
-<<<<<<< HEAD
 			await resolver(undefined, {
-				rawZoom: -1,
-				steppedZoom: 1,
-=======
-			await resolveAsset(undefined, {
 				screenScale: -1,
 				steppedScreenScale: 1,
->>>>>>> 154b97a3
 				dpr: 1,
 				networkEffectiveType: '4g',
 			})
@@ -40,15 +30,9 @@
 	it('should return null if the asset has no src', async () => {
 		const asset = { type: 'image', props: { w: 100 } }
 		expect(
-<<<<<<< HEAD
 			await resolver(asset as TLAsset, {
-				rawZoom: -1,
-				steppedZoom: 1,
-=======
-			await resolveAsset(asset as TLAsset, {
 				screenScale: -1,
 				steppedScreenScale: 1,
->>>>>>> 154b97a3
 				dpr: 1,
 				networkEffectiveType: '4g',
 			})
@@ -58,10 +42,9 @@
 	it('should return the original src for video types', async () => {
 		const asset = { type: 'video', props: { src: 'http://example.com/video.mp4' } }
 		expect(
-<<<<<<< HEAD
 			await resolver(asset as TLAsset, {
-				rawZoom: -1,
-				steppedZoom: 1,
+				screenScale: -1,
+				steppedScreenScale: 1,
 				dpr: 1,
 				networkEffectiveType: '4g',
 			})
@@ -72,13 +55,8 @@
 		const asset = { type: 'image', props: { src: 'http://example.com/image.jpg', w: 100 } }
 		expect(
 			await resolver(asset as TLAsset, {
-				rawZoom: -1,
-				steppedZoom: 1,
-=======
-			await resolveAsset(asset as TLAsset, {
 				screenScale: -1,
 				steppedScreenScale: 1,
->>>>>>> 154b97a3
 				dpr: 1,
 				networkEffectiveType: '4g',
 			})
@@ -88,15 +66,9 @@
 	it('should return the original src if it does not start with http or https', async () => {
 		const asset = { type: 'image', props: { src: 'data:somedata', w: 100 } }
 		expect(
-<<<<<<< HEAD
 			await resolver(asset as TLAsset, {
-				rawZoom: -1,
-				steppedZoom: 1,
-=======
-			await resolveAsset(asset as TLAsset, {
 				screenScale: -1,
 				steppedScreenScale: 1,
->>>>>>> 154b97a3
 				dpr: 1,
 				networkEffectiveType: '4g',
 			})
@@ -106,15 +78,9 @@
 	it("should return null if the asset type is not 'image'", async () => {
 		const asset = { type: 'document', props: { src: 'http://example.com/doc.pdf', w: 100 } }
 		expect(
-<<<<<<< HEAD
 			await resolver(asset as TLAsset, {
-				rawZoom: -1,
-				steppedZoom: 1,
-=======
-			await resolveAsset(asset as TLAsset, {
 				screenScale: -1,
 				steppedScreenScale: 1,
->>>>>>> 154b97a3
 				dpr: 1,
 				networkEffectiveType: '4g',
 			})
@@ -124,15 +90,9 @@
 	it('should handle if network compensation is not available and zoom correctly', async () => {
 		const asset = { type: 'image', props: { src: 'http://example.com/image.jpg', w: 100 } }
 		expect(
-<<<<<<< HEAD
 			await resolver(asset as TLAsset, {
-				rawZoom: -1,
-				steppedZoom: 0.5,
-=======
-			await resolveAsset(asset as TLAsset, {
 				screenScale: -1,
 				steppedScreenScale: 0.5,
->>>>>>> 154b97a3
 				dpr: 2,
 				networkEffectiveType: null,
 			})
@@ -144,15 +104,9 @@
 	it('should handle network compensation and zoom correctly', async () => {
 		const asset = { type: 'image', props: { src: 'http://example.com/image.jpg', w: 100 } }
 		expect(
-<<<<<<< HEAD
 			await resolver(asset as TLAsset, {
-				rawZoom: -1,
-				steppedZoom: 0.5,
-=======
-			await resolveAsset(asset as TLAsset, {
 				screenScale: -1,
 				steppedScreenScale: 0.5,
->>>>>>> 154b97a3
 				dpr: 2,
 				networkEffectiveType: '3g',
 			})
@@ -164,15 +118,9 @@
 	it('should round zoom to powers of 2', async () => {
 		const asset = { type: 'image', props: { src: 'https://example.com/image.jpg', w: 100 } }
 		expect(
-<<<<<<< HEAD
 			await resolver(asset as TLAsset, {
-				rawZoom: -1,
-				steppedZoom: 4,
-=======
-			await resolveAsset(asset as TLAsset, {
 				screenScale: -1,
 				steppedScreenScale: 4,
->>>>>>> 154b97a3
 				dpr: 1,
 				networkEffectiveType: '4g',
 			})
@@ -184,15 +132,9 @@
 	it('should round zoom to the nearest 0.25 and apply network compensation', async () => {
 		const asset = { type: 'image', props: { src: 'https://example.com/image.jpg', w: 100 } }
 		expect(
-<<<<<<< HEAD
 			await resolver(asset as TLAsset, {
-				rawZoom: -1,
-				steppedZoom: 0.5,
-=======
-			await resolveAsset(asset as TLAsset, {
 				screenScale: -1,
 				steppedScreenScale: 0.5,
->>>>>>> 154b97a3
 				dpr: 1,
 				networkEffectiveType: '2g',
 			})
@@ -204,15 +146,9 @@
 	it('should set zoom to a minimum of 0.25 if zoom is below 0.25', async () => {
 		const asset = { type: 'image', props: { src: 'https://example.com/image.jpg', w: 100 } }
 		expect(
-<<<<<<< HEAD
 			await resolver(asset as TLAsset, {
-				rawZoom: -1,
-				steppedZoom: 0.25,
-=======
-			await resolveAsset(asset as TLAsset, {
 				screenScale: -1,
 				steppedScreenScale: 0.25,
->>>>>>> 154b97a3
 				dpr: 1,
 				networkEffectiveType: '4g',
 			})
