import { TLAsset } from 'tldraw'
import { resolveAsset } from './assetHandler'

<<<<<<< HEAD
const PERSISTENCE_KEY = 'tldraw'
const resolver = resolveAsset(PERSISTENCE_KEY)
=======
const FILE_SIZE = 1024 * 1024 * 2
>>>>>>> bf437b61

describe('resolveAsset', () => {
	it('should return null if the asset is null', async () => {
		expect(
			await resolver(null, {
				screenScale: -1,
				steppedScreenScale: 1,
				dpr: 1,
				networkEffectiveType: '4g',
			})
		).toBe(null)
	})

	it('should return null if the asset is undefined', async () => {
		expect(
			await resolver(undefined, {
				screenScale: -1,
				steppedScreenScale: 1,
				dpr: 1,
				networkEffectiveType: '4g',
			})
		).toBe(null)
	})

	it('should return null if the asset has no src', async () => {
		const asset = { type: 'image', props: { w: 100, fileSize: FILE_SIZE } }
		expect(
			await resolver(asset as TLAsset, {
				screenScale: -1,
				steppedScreenScale: 1,
				dpr: 1,
				networkEffectiveType: '4g',
			})
		).toBe(null)
	})

	it('should return the original src for video types', async () => {
		const asset = {
			type: 'video',
			props: { src: 'http://example.com/video.mp4', fileSize: FILE_SIZE },
		}
		expect(
			await resolver(asset as TLAsset, {
				screenScale: -1,
				steppedScreenScale: 1,
				dpr: 1,
				networkEffectiveType: '4g',
			})
		).toBe('http://example.com/video.mp4')
	})

	it('should return the original src for if original is asked for', async () => {
		const asset = { type: 'image', props: { src: 'http://example.com/image.jpg', w: 100 } }
		expect(
			await resolver(asset as TLAsset, {
				screenScale: -1,
				steppedScreenScale: 1,
				dpr: 1,
				networkEffectiveType: '4g',
				shouldResolveToOriginalImage: true,
			})
		).toBe('http://example.com/image.jpg')
	})

	it('should return the original src if it does not start with http or https', async () => {
		const asset = { type: 'image', props: { src: 'data:somedata', w: 100, fileSize: FILE_SIZE } }
		expect(
			await resolver(asset as TLAsset, {
				screenScale: -1,
				steppedScreenScale: 1,
				dpr: 1,
				networkEffectiveType: '4g',
			})
		).toBe('data:somedata')
	})

	it('should return the original src if it is animated', async () => {
		const asset = {
			type: 'image',
			props: {
				src: 'http://example.com/animated.gif',
				mimeType: 'image/gif',
				w: 100,
				fileSize: FILE_SIZE,
			},
		}
		expect(
			await resolveAsset(asset as TLAsset, {
				screenScale: -1,
				steppedScreenScale: 1,
				dpr: 1,
				networkEffectiveType: '4g',
			})
		).toBe('http://example.com/animated.gif')
	})

	it('should return the original src if it is under a certain file size', async () => {
		const asset = {
			type: 'image',
			props: { src: 'http://example.com/small.png', w: 100, fileSize: 1024 * 1024 },
		}
		expect(
			await resolveAsset(asset as TLAsset, {
				screenScale: -1,
				steppedScreenScale: 1,
				dpr: 1,
				networkEffectiveType: '4g',
			})
		).toBe('http://example.com/small.png')
	})

	it("should return null if the asset type is not 'image'", async () => {
		const asset = {
			type: 'document',
			props: { src: 'http://example.com/doc.pdf', w: 100, fileSize: FILE_SIZE },
		}
		expect(
			await resolver(asset as TLAsset, {
				screenScale: -1,
				steppedScreenScale: 1,
				dpr: 1,
				networkEffectiveType: '4g',
			})
		).toBe(null)
	})

	it('should handle if network compensation is not available and zoom correctly', async () => {
		const asset = {
			type: 'image',
			props: { src: 'http://example.com/image.jpg', w: 100, fileSize: FILE_SIZE },
		}
		expect(
			await resolver(asset as TLAsset, {
				screenScale: -1,
				steppedScreenScale: 0.5,
				dpr: 2,
				networkEffectiveType: null,
			})
		).toBe(
			'https://localhost:8788/cdn-cgi/image/width=50,dpr=2,fit=scale-down,quality=92/http://example.com/image.jpg'
		)
	})

	it('should handle network compensation and zoom correctly', async () => {
		const asset = {
			type: 'image',
			props: { src: 'http://example.com/image.jpg', w: 100, fileSize: FILE_SIZE },
		}
		expect(
			await resolver(asset as TLAsset, {
				screenScale: -1,
				steppedScreenScale: 0.5,
				dpr: 2,
				networkEffectiveType: '3g',
			})
		).toBe(
			'https://localhost:8788/cdn-cgi/image/width=25,dpr=2,fit=scale-down,quality=92/http://example.com/image.jpg'
		)
	})

	it('should round zoom to powers of 2', async () => {
		const asset = {
			type: 'image',
			props: { src: 'https://example.com/image.jpg', w: 100, fileSize: FILE_SIZE },
		}
		expect(
			await resolver(asset as TLAsset, {
				screenScale: -1,
				steppedScreenScale: 4,
				dpr: 1,
				networkEffectiveType: '4g',
			})
		).toBe(
			'https://localhost:8788/cdn-cgi/image/width=400,dpr=1,fit=scale-down,quality=92/https://example.com/image.jpg'
		)
	})

	it('should round zoom to the nearest 0.25 and apply network compensation', async () => {
		const asset = {
			type: 'image',
			props: { src: 'https://example.com/image.jpg', w: 100, fileSize: FILE_SIZE },
		}
		expect(
			await resolver(asset as TLAsset, {
				screenScale: -1,
				steppedScreenScale: 0.5,
				dpr: 1,
				networkEffectiveType: '2g',
			})
		).toBe(
			'https://localhost:8788/cdn-cgi/image/width=25,dpr=1,fit=scale-down,quality=92/https://example.com/image.jpg'
		)
	})

	it('should set zoom to a minimum of 0.25 if zoom is below 0.25', async () => {
		const asset = {
			type: 'image',
			props: { src: 'https://example.com/image.jpg', w: 100, fileSize: FILE_SIZE },
		}
		expect(
			await resolver(asset as TLAsset, {
				screenScale: -1,
				steppedScreenScale: 0.25,
				dpr: 1,
				networkEffectiveType: '4g',
			})
		).toBe(
			'https://localhost:8788/cdn-cgi/image/width=25,dpr=1,fit=scale-down,quality=92/https://example.com/image.jpg'
		)
	})
})<|MERGE_RESOLUTION|>--- conflicted
+++ resolved
@@ -1,12 +1,9 @@
 import { TLAsset } from 'tldraw'
 import { resolveAsset } from './assetHandler'
 
-<<<<<<< HEAD
 const PERSISTENCE_KEY = 'tldraw'
 const resolver = resolveAsset(PERSISTENCE_KEY)
-=======
 const FILE_SIZE = 1024 * 1024 * 2
->>>>>>> bf437b61
 
 describe('resolveAsset', () => {
 	it('should return null if the asset is null', async () => {
@@ -94,7 +91,7 @@
 			},
 		}
 		expect(
-			await resolveAsset(asset as TLAsset, {
+			await resolver(asset as TLAsset, {
 				screenScale: -1,
 				steppedScreenScale: 1,
 				dpr: 1,
@@ -109,7 +106,7 @@
 			props: { src: 'http://example.com/small.png', w: 100, fileSize: 1024 * 1024 },
 		}
 		expect(
-			await resolveAsset(asset as TLAsset, {
+			await resolver(asset as TLAsset, {
 				screenScale: -1,
 				steppedScreenScale: 1,
 				dpr: 1,
