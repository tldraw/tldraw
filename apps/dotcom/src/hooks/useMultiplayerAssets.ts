import { useCallback } from 'react'
import {
	AssetRecordType,
	MediaHelpers,
	TLAssetId,
	TLImageAsset,
	TLVideoAsset,
	getHashForString,
	uniqueId,
} from 'tldraw'

export function useMultiplayerVideoAsset(assetUploaderUrl: string) {
	return useCallback(
		async (file: File): Promise<TLVideoAsset> => {
			const id = uniqueId()

			const UPLOAD_URL = `${assetUploaderUrl}/uploads`
			const objectName = `${id}-${file.name}`.replaceAll(/[^a-zA-Z0-9.]/g, '-')
			const url = `${UPLOAD_URL}/${objectName}`

			await fetch(url, {
				method: 'POST',
				body: file,
			})

			const assetId: TLAssetId = AssetRecordType.createId(getHashForString(url))
<<<<<<< HEAD
			const isImageType = DEFAULT_ACCEPTED_IMG_TYPE.includes(file.type)
			if (isImageType) throw Error('File is not a video')
			const isAnimated = true
			const size = await MediaHelpers.getVideoSize(file)

			const asset = AssetRecordType.create({
=======

			const isImageType = MediaHelpers.isImageType(file.type)

			let size: {
				w: number
				h: number
			}
			let isAnimated: boolean

			if (isImageType) {
				size = await MediaHelpers.getImageSize(file)
				if (MediaHelpers.isAnimatedImageType(file.type)) {
					isAnimated = true // await getIsGifAnimated(file) todo export me from editor
				} else {
					isAnimated = false
				}
			} else {
				isAnimated = true
				size = await MediaHelpers.getVideoSize(file)
			}

			const asset: TLAsset = AssetRecordType.create({
>>>>>>> d2d3e582
				id: assetId,
				type: 'video',
				typeName: 'asset',
				props: {
					name: file.name,
					src: url,
					w: size.w,
					h: size.h,
					mimeType: file.type,
					isAnimated,
				},
				meta: {},
			} satisfies TLVideoAsset) as TLVideoAsset

			return asset
		},
		[assetUploaderUrl]
	)
}

export function useMultiplayerImageAsset(assetUploaderUrl: string) {
	return useCallback(
		async (files: File[]): Promise<TLImageAsset> => {
			const id = uniqueId()

			const UPLOAD_URL = `${assetUploaderUrl}/uploads`

			const urls: string[] = []

			let size: { w: number; h: number } | undefined
			let isAnimated = false
			let assetId: TLAssetId | undefined
			let name: string | undefined
			let mimeType: string | undefined

			// let's assume the scale will be 1, .5, .25, with the first being the largest

			for (let i = 0; i < files.length; i++) {
				const file = files[i]
				if (!DEFAULT_ACCEPTED_IMG_TYPE.includes(file.type)) throw Error('File is not an image')

				const objectName = `${id}-${file.name}-${i}`.replaceAll(/[^a-zA-Z0-9.]/g, '-')
				const url = `${UPLOAD_URL}/${objectName}`

				if (i === 0) {
					name = file.name
					assetId = AssetRecordType.createId(getHashForString(url))
					if (file.type === 'image/gif') isAnimated = true
					size = await MediaHelpers.getImageSize(file)
				}

				urls.push(url)
				await fetch(url, {
					method: 'POST',
					body: file,
				})
			}

			if (!assetId) throw Error('No asset id created')

			const asset = AssetRecordType.create({
				id: assetId,
				type: 'image',
				typeName: 'asset',
				props: {
					name: name!,
					w: size!.w,
					h: size!.h,
					mimeType: mimeType!,
					isAnimated,
					sources: urls.map((url, i) => ({ scale: 1 / 2 ** i, src: url })),
				},
				meta: {},
			} satisfies TLImageAsset) as TLImageAsset

			return asset
		},
		[assetUploaderUrl]
	)
}<|MERGE_RESOLUTION|>--- conflicted
+++ resolved
@@ -1,6 +1,8 @@
 import { useCallback } from 'react'
 import {
 	AssetRecordType,
+	DEFAULT_SUPPORTED_IMAGE_TYPES,
+	DEFAULT_SUPPORT_VIDEO_TYPES,
 	MediaHelpers,
 	TLAssetId,
 	TLImageAsset,
@@ -24,37 +26,12 @@
 			})
 
 			const assetId: TLAssetId = AssetRecordType.createId(getHashForString(url))
-<<<<<<< HEAD
-			const isImageType = DEFAULT_ACCEPTED_IMG_TYPE.includes(file.type)
+			const isImageType = DEFAULT_SUPPORT_VIDEO_TYPES.includes(file.type)
 			if (isImageType) throw Error('File is not a video')
 			const isAnimated = true
 			const size = await MediaHelpers.getVideoSize(file)
 
 			const asset = AssetRecordType.create({
-=======
-
-			const isImageType = MediaHelpers.isImageType(file.type)
-
-			let size: {
-				w: number
-				h: number
-			}
-			let isAnimated: boolean
-
-			if (isImageType) {
-				size = await MediaHelpers.getImageSize(file)
-				if (MediaHelpers.isAnimatedImageType(file.type)) {
-					isAnimated = true // await getIsGifAnimated(file) todo export me from editor
-				} else {
-					isAnimated = false
-				}
-			} else {
-				isAnimated = true
-				size = await MediaHelpers.getVideoSize(file)
-			}
-
-			const asset: TLAsset = AssetRecordType.create({
->>>>>>> d2d3e582
 				id: assetId,
 				type: 'video',
 				typeName: 'asset',
@@ -94,7 +71,7 @@
 
 			for (let i = 0; i < files.length; i++) {
 				const file = files[i]
-				if (!DEFAULT_ACCEPTED_IMG_TYPE.includes(file.type)) throw Error('File is not an image')
+				if (!DEFAULT_SUPPORTED_IMAGE_TYPES.includes(file.type)) throw Error('File is not an image')
 
 				const objectName = `${id}-${file.name}-${i}`.replaceAll(/[^a-zA-Z0-9.]/g, '-')
 				const url = `${UPLOAD_URL}/${objectName}`
@@ -102,7 +79,7 @@
 				if (i === 0) {
 					name = file.name
 					assetId = AssetRecordType.createId(getHashForString(url))
-					if (file.type === 'image/gif') isAnimated = true
+					isAnimated = await MediaHelpers.isAnimated(file)
 					size = await MediaHelpers.getImageSize(file)
 				}
 
