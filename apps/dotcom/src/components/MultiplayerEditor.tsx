import {
	DefaultContextMenu,
	DefaultContextMenuContent,
	DefaultHelpMenu,
	DefaultHelpMenuContent,
	DefaultKeyboardShortcutsDialog,
	DefaultKeyboardShortcutsDialogContent,
	DefaultMainMenu,
	DefaultMainMenuContent,
	Editor,
	OfflineIndicator,
	TLComponents,
	Tldraw,
	TldrawUiMenuGroup,
	TldrawUiMenuItem,
	lns,
	useActions,
} from '@tldraw/tldraw'
import { useCallback, useEffect } from 'react'
import { useRemoteSyncClient } from '../hooks/useRemoteSyncClient'
import { UrlStateParams, useUrlState } from '../hooks/useUrlState'
import { assetUrls } from '../utils/assetUrls'
import { MULTIPLAYER_SERVER } from '../utils/config'
import { CursorChatMenuItem } from '../utils/context-menu/CursorChatMenuItem'
import { createAssetFromFile } from '../utils/createAssetFromFile'
import { createAssetFromUrl } from '../utils/createAssetFromUrl'
import { useSharing } from '../utils/sharing'
import { trackAnalyticsEvent } from '../utils/trackAnalyticsEvent'
import { CURSOR_CHAT_ACTION, useCursorChat } from '../utils/useCursorChat'
import { OPEN_FILE_ACTION, SAVE_FILE_COPY_ACTION, useFileSystem } from '../utils/useFileSystem'
import { useHandleUiEvents } from '../utils/useHandleUiEvent'
import { CursorChatBubble } from './CursorChatBubble'
import { EmbeddedInIFrameWarning } from './EmbeddedInIFrameWarning'
import { MultiplayerFileMenu } from './FileMenu'
import { Links } from './Links'
import { PeopleMenu } from './PeopleMenu/PeopleMenu'
import { ShareMenu } from './ShareMenu'
import { SneakyOnDropOverride } from './SneakyOnDropOverride'
import { StoreErrorScreen } from './StoreErrorScreen'
import { ThemeUpdater } from './ThemeUpdater/ThemeUpdater'

const components: TLComponents = {
	ErrorFallback: ({ error }) => {
		throw error
	},
	ContextMenu: (props) => (
		<DefaultContextMenu {...props}>
			<CursorChatMenuItem />
			<DefaultContextMenuContent />
		</DefaultContextMenu>
	),
	HelpMenu: () => (
		<DefaultHelpMenu>
			<TldrawUiMenuGroup id="help">
				<DefaultHelpMenuContent />
			</TldrawUiMenuGroup>
			<Links />
		</DefaultHelpMenu>
	),
	MainMenu: () => (
		<DefaultMainMenu>
			<MultiplayerFileMenu />
			<DefaultMainMenuContent />
		</DefaultMainMenu>
	),
	KeyboardShortcutsDialog: (props) => {
		const actions = useActions()
		return (
			<DefaultKeyboardShortcutsDialog {...props}>
				<TldrawUiMenuGroup id="shortcuts-dialog.file">
					<TldrawUiMenuItem {...actions[SAVE_FILE_COPY_ACTION]} />
					<TldrawUiMenuItem {...actions[OPEN_FILE_ACTION]} />
				</TldrawUiMenuGroup>
				<DefaultKeyboardShortcutsDialogContent />
				<TldrawUiMenuGroup id="shortcuts-dialog.collaboration">
					<TldrawUiMenuItem {...actions[CURSOR_CHAT_ACTION]} />
				</TldrawUiMenuGroup>
			</DefaultKeyboardShortcutsDialog>
		)
	},
}

export function MultiplayerEditor({
	isReadOnly,
	roomSlug,
}: {
	isReadOnly: boolean
	roomSlug: string
}) {
	const handleUiEvent = useHandleUiEvents()

	const roomId = isReadOnly ? lns(roomSlug) : roomSlug

	const storeWithStatus = useRemoteSyncClient({
		uri: `${MULTIPLAYER_SERVER}/r/${roomId}`,
		roomId,
	})

	const isEmbedded = useIsEmbedded(roomSlug)
	const sharingUiOverrides = useSharing()
	const fileSystemUiOverrides = useFileSystem({ isMultiplayer: true })
	const cursorChatOverrides = useCursorChat()

	const handleMount = useCallback(
		(editor: Editor) => {
			editor.updateInstanceState({ isReadonly: isReadOnly })
			editor.registerExternalAssetHandler('file', createAssetFromFile)
			editor.registerExternalAssetHandler('url', createAssetFromUrl)
		},
		[isReadOnly]
	)

	if (storeWithStatus.error) {
		return <StoreErrorScreen error={storeWithStatus.error} />
	}

	if (isEmbedded) {
		return <EmbeddedInIFrameWarning />
	}

	const isOffline =
		storeWithStatus.status === 'synced-remote' && storeWithStatus.connectionStatus === 'offline'

	return (
		<div className="tldraw__editor">
			<Tldraw
				store={storeWithStatus}
				assetUrls={assetUrls}
				onMount={handleMount}
<<<<<<< HEAD
				overrides={[sharingUiOverrides, fileSystemUiOverrides, cursorChatOverrides]}
=======
				initialState={isReadOnly ? 'hand' : 'select'}
				overrides={[
					sharingUiOverrides,
					fileSystemUiOverrides,
					linksUiOverrides,
					cursorChatOverrides,
				]}
>>>>>>> fb00358a
				onUiEvent={handleUiEvent}
				components={components}
				topZone={isOffline && <OfflineIndicator />}
				shareZone={
					<div className="tlui-share-zone" draggable={false}>
						<PeopleMenu />
						<ShareMenu />
					</div>
				}
				autoFocus
				inferDarkMode
			>
				<UrlStateSync />
				<CursorChatBubble />
				<SneakyOnDropOverride isMultiplayer />
				<ThemeUpdater />
			</Tldraw>
		</div>
	)
}

export function UrlStateSync() {
	const syncViewport = useCallback((params: UrlStateParams) => {
		window.history.replaceState(
			{},
			document.title,
			window.location.pathname + `?viewport=${params.viewport}&page=${params.page}`
		)
	}, [])

	useUrlState(syncViewport)

	return null
}

function useIsEmbedded(slug: string) {
	const isEmbedded =
		typeof window !== 'undefined' &&
		window.self !== window.top &&
		window.location.host !== 'www.tldraw.com'

	useEffect(() => {
		if (isEmbedded) {
			trackAnalyticsEvent('connect_to_room_in_iframe', {
				roomId: slug,
			})
		}
	}, [slug, isEmbedded])

	return isEmbedded
}<|MERGE_RESOLUTION|>--- conflicted
+++ resolved
@@ -127,17 +127,8 @@
 				store={storeWithStatus}
 				assetUrls={assetUrls}
 				onMount={handleMount}
-<<<<<<< HEAD
 				overrides={[sharingUiOverrides, fileSystemUiOverrides, cursorChatOverrides]}
-=======
 				initialState={isReadOnly ? 'hand' : 'select'}
-				overrides={[
-					sharingUiOverrides,
-					fileSystemUiOverrides,
-					linksUiOverrides,
-					cursorChatOverrides,
-				]}
->>>>>>> fb00358a
 				onUiEvent={handleUiEvent}
 				components={components}
 				topZone={isOffline && <OfflineIndicator />}
