<<<<<<< HEAD
import { Editor, Tldraw, lns } from '@tldraw/tldraw'
=======
import {
	DefaultContextMenu,
	DefaultContextMenuContent,
	DefaultHelpMenu,
	DefaultHelpMenuContent,
	DefaultKeyboardShortcutsDialog,
	DefaultKeyboardShortcutsDialogContent,
	DefaultMainMenu,
	DefaultMainMenuContent,
	Editor,
	OfflineIndicator,
	TLComponents,
	Tldraw,
	TldrawUiMenuGroup,
	TldrawUiMenuItem,
	atom,
	lns,
	useActions,
	useValue,
} from '@tldraw/tldraw'
>>>>>>> a3bce9ec
import { useCallback, useEffect } from 'react'
import { useRemoteSyncClient } from '../hooks/useRemoteSyncClient'
import { UrlStateParams, useUrlState } from '../hooks/useUrlState'
import { assetUrls } from '../utils/assetUrls'
import { MULTIPLAYER_SERVER } from '../utils/config'
import { CursorChatMenuItem } from '../utils/context-menu/CursorChatMenuItem'
import { createAssetFromFile } from '../utils/createAssetFromFile'
import { createAssetFromUrl } from '../utils/createAssetFromUrl'
import { useSharing } from '../utils/sharing'
import { trackAnalyticsEvent } from '../utils/trackAnalyticsEvent'
import { CURSOR_CHAT_ACTION, useCursorChat } from '../utils/useCursorChat'
import { OPEN_FILE_ACTION, SAVE_FILE_COPY_ACTION, useFileSystem } from '../utils/useFileSystem'
import { useHandleUiEvents } from '../utils/useHandleUiEvent'
import { CursorChatBubble } from './CursorChatBubble'
import { DocumentTopZone } from './DocumentName/DocumentName'
import { EmbeddedInIFrameWarning } from './EmbeddedInIFrameWarning'
import { MultiplayerFileMenu } from './FileMenu'
import { Links } from './Links'
import { PeopleMenu } from './PeopleMenu/PeopleMenu'
import { ShareMenu } from './ShareMenu'
import { SneakyOnDropOverride } from './SneakyOnDropOverride'
import { StoreErrorScreen } from './StoreErrorScreen'
import { ThemeUpdater } from './ThemeUpdater/ThemeUpdater'

const shittyOfflineAtom = atom('shitty offline atom', false)

const components: TLComponents = {
	ErrorFallback: ({ error }) => {
		throw error
	},
	ContextMenu: (props) => (
		<DefaultContextMenu {...props}>
			<CursorChatMenuItem />
			<DefaultContextMenuContent />
		</DefaultContextMenu>
	),
	HelpMenu: () => (
		<DefaultHelpMenu>
			<TldrawUiMenuGroup id="help">
				<DefaultHelpMenuContent />
			</TldrawUiMenuGroup>
			<Links />
		</DefaultHelpMenu>
	),
	MainMenu: () => (
		<DefaultMainMenu>
			<MultiplayerFileMenu />
			<DefaultMainMenuContent />
		</DefaultMainMenu>
	),
	KeyboardShortcutsDialog: (props) => {
		const actions = useActions()
		return (
			<DefaultKeyboardShortcutsDialog {...props}>
				<TldrawUiMenuGroup id="shortcuts-dialog.file">
					<TldrawUiMenuItem {...actions[SAVE_FILE_COPY_ACTION]} />
					<TldrawUiMenuItem {...actions[OPEN_FILE_ACTION]} />
				</TldrawUiMenuGroup>
				<DefaultKeyboardShortcutsDialogContent />
				<TldrawUiMenuGroup id="shortcuts-dialog.collaboration">
					<TldrawUiMenuItem {...actions[CURSOR_CHAT_ACTION]} />
				</TldrawUiMenuGroup>
			</DefaultKeyboardShortcutsDialog>
		)
	},
	TopPanel: () => {
		const isOffline = useValue('offline', () => shittyOfflineAtom.get(), [])
		if (!isOffline) return null
		return <OfflineIndicator />
	},
	SharePanel: () => {
		return (
			<div className="tlui-share-zone" draggable={false}>
				<PeopleMenu />
				<ShareMenu />
			</div>
		)
	},
}

export function MultiplayerEditor({
	isReadOnly,
	roomSlug,
}: {
	isReadOnly: boolean
	roomSlug: string
}) {
	const handleUiEvent = useHandleUiEvents()

	const roomId = isReadOnly ? lns(roomSlug) : roomSlug

	const storeWithStatus = useRemoteSyncClient({
		uri: `${MULTIPLAYER_SERVER}/r/${roomId}`,
		roomId,
	})

	const isOffline =
		storeWithStatus.status === 'synced-remote' && storeWithStatus.connectionStatus === 'offline'
	useEffect(() => {
		shittyOfflineAtom.set(isOffline)
	}, [isOffline])

	const isEmbedded = useIsEmbedded(roomSlug)
	const sharingUiOverrides = useSharing()
	const fileSystemUiOverrides = useFileSystem({ isMultiplayer: true })
	const cursorChatOverrides = useCursorChat()

	const handleMount = useCallback(
		(editor: Editor) => {
			editor.updateInstanceState({ isReadonly: isReadOnly })
			editor.registerExternalAssetHandler('file', createAssetFromFile)
			editor.registerExternalAssetHandler('url', createAssetFromUrl)
		},
		[isReadOnly]
	)

	if (storeWithStatus.error) {
		return <StoreErrorScreen error={storeWithStatus.error} />
	}

	if (isEmbedded) {
		return <EmbeddedInIFrameWarning />
	}

	return (
		<div className="tldraw__editor">
			<Tldraw
				store={storeWithStatus}
				assetUrls={assetUrls}
				onMount={handleMount}
				overrides={[sharingUiOverrides, fileSystemUiOverrides, cursorChatOverrides]}
				initialState={isReadOnly ? 'hand' : 'select'}
				onUiEvent={handleUiEvent}
<<<<<<< HEAD
				components={{
					ErrorFallback: ({ error }) => {
						throw error
					},
				}}
				topZone={<DocumentTopZone isOffline={isOffline} />}
				shareZone={
					<div className="tlui-share-zone" draggable={false}>
						<PeopleMenu />
						<ShareMenu />
					</div>
				}
=======
				components={components}
>>>>>>> a3bce9ec
				autoFocus
				inferDarkMode
			>
				<UrlStateSync />
				<CursorChatBubble />
				<SneakyOnDropOverride isMultiplayer />
				<ThemeUpdater />
			</Tldraw>
		</div>
	)
}

export function UrlStateSync() {
	const syncViewport = useCallback((params: UrlStateParams) => {
		window.history.replaceState(
			{},
			document.title,
			window.location.pathname + `?viewport=${params.viewport}&page=${params.page}`
		)
	}, [])

	useUrlState(syncViewport)

	return null
}

function useIsEmbedded(slug: string) {
	const isEmbedded =
		typeof window !== 'undefined' &&
		window.self !== window.top &&
		window.location.host !== 'www.tldraw.com'

	useEffect(() => {
		if (isEmbedded) {
			trackAnalyticsEvent('connect_to_room_in_iframe', {
				roomId: slug,
			})
		}
	}, [slug, isEmbedded])

	return isEmbedded
}<|MERGE_RESOLUTION|>--- conflicted
+++ resolved
@@ -1,6 +1,3 @@
-<<<<<<< HEAD
-import { Editor, Tldraw, lns } from '@tldraw/tldraw'
-=======
 import {
 	DefaultContextMenu,
 	DefaultContextMenuContent,
@@ -11,7 +8,6 @@
 	DefaultMainMenu,
 	DefaultMainMenuContent,
 	Editor,
-	OfflineIndicator,
 	TLComponents,
 	Tldraw,
 	TldrawUiMenuGroup,
@@ -21,7 +17,6 @@
 	useActions,
 	useValue,
 } from '@tldraw/tldraw'
->>>>>>> a3bce9ec
 import { useCallback, useEffect } from 'react'
 import { useRemoteSyncClient } from '../hooks/useRemoteSyncClient'
 import { UrlStateParams, useUrlState } from '../hooks/useUrlState'
@@ -89,8 +84,7 @@
 	},
 	TopPanel: () => {
 		const isOffline = useValue('offline', () => shittyOfflineAtom.get(), [])
-		if (!isOffline) return null
-		return <OfflineIndicator />
+		return <DocumentTopZone isOffline={isOffline} />
 	},
 	SharePanel: () => {
 		return (
@@ -155,22 +149,7 @@
 				overrides={[sharingUiOverrides, fileSystemUiOverrides, cursorChatOverrides]}
 				initialState={isReadOnly ? 'hand' : 'select'}
 				onUiEvent={handleUiEvent}
-<<<<<<< HEAD
-				components={{
-					ErrorFallback: ({ error }) => {
-						throw error
-					},
-				}}
-				topZone={<DocumentTopZone isOffline={isOffline} />}
-				shareZone={
-					<div className="tlui-share-zone" draggable={false}>
-						<PeopleMenu />
-						<ShareMenu />
-					</div>
-				}
-=======
 				components={components}
->>>>>>> a3bce9ec
 				autoFocus
 				inferDarkMode
 			>
