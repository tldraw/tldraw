import {
	DefaultContextMenu,
	DefaultContextMenuContent,
	DefaultHelpMenu,
	DefaultHelpMenuContent,
	DefaultKeyboardShortcutsDialog,
	DefaultKeyboardShortcutsDialogContent,
	DefaultMainMenu,
	EditSubmenu,
	Editor,
	ExtrasGroup,
	ObjectSubmenu,
	OfflineIndicator,
	PreferencesGroup,
	TLComponents,
	Tldraw,
	TldrawUiMenuGroup,
	TldrawUiMenuItem,
	ViewSubmenu,
	atom,
	debugFlags,
	lns,
	useActions,
	useValue,
} from '@tldraw/tldraw'
import { useCallback, useEffect } from 'react'
import { useRemoteSyncClient } from '../hooks/useRemoteSyncClient'
import { UrlStateParams, useUrlState } from '../hooks/useUrlState'
import { assetUrls } from '../utils/assetUrls'
import { MULTIPLAYER_SERVER } from '../utils/config'
import { CursorChatMenuItem } from '../utils/context-menu/CursorChatMenuItem'
import { createAssetFromFile } from '../utils/createAssetFromFile'
import { createAssetFromUrl } from '../utils/createAssetFromUrl'
import { useSharing } from '../utils/sharing'
import { trackAnalyticsEvent } from '../utils/trackAnalyticsEvent'
import { CURSOR_CHAT_ACTION, useCursorChat } from '../utils/useCursorChat'
import { OPEN_FILE_ACTION, SAVE_FILE_COPY_ACTION, useFileSystem } from '../utils/useFileSystem'
import { useHandleUiEvents } from '../utils/useHandleUiEvent'
import { CursorChatBubble } from './CursorChatBubble'
import { DocumentTopZone } from './DocumentName/DocumentName'
import { EmbeddedInIFrameWarning } from './EmbeddedInIFrameWarning'
import { MultiplayerFileMenu } from './FileMenu'
import { Links } from './Links'
import { PeopleMenu } from './PeopleMenu/PeopleMenu'
import { ShareMenu } from './ShareMenu'
import { SneakyOnDropOverride } from './SneakyOnDropOverride'
import { StoreErrorScreen } from './StoreErrorScreen'
import { ThemeUpdater } from './ThemeUpdater/ThemeUpdater'

const shittyOfflineAtom = atom('shitty offline atom', false)

const components: TLComponents = {
	ErrorFallback: ({ error }) => {
		throw error
	},
	ContextMenu: (props) => (
		<DefaultContextMenu {...props}>
			<CursorChatMenuItem />
			<DefaultContextMenuContent />
		</DefaultContextMenu>
	),
	HelpMenu: () => (
		<DefaultHelpMenu>
			<TldrawUiMenuGroup id="help">
				<DefaultHelpMenuContent />
			</TldrawUiMenuGroup>
			<Links />
		</DefaultHelpMenu>
	),
	MainMenu: () => (
		<DefaultMainMenu>
			<MultiplayerFileMenu />
<<<<<<< HEAD
			<EditSubmenu />
			<ObjectSubmenu />
			<ViewSubmenu />
			<ExtrasGroup />
			<PreferencesGroup />
=======
			<DefaultMainMenuContent />
			<Links />
>>>>>>> 82527884
		</DefaultMainMenu>
	),
	KeyboardShortcutsDialog: (props) => {
		const actions = useActions()
		return (
			<DefaultKeyboardShortcutsDialog {...props}>
				<TldrawUiMenuGroup id="shortcuts-dialog.file">
					<TldrawUiMenuItem {...actions[SAVE_FILE_COPY_ACTION]} />
					<TldrawUiMenuItem {...actions[OPEN_FILE_ACTION]} />
				</TldrawUiMenuGroup>
				<DefaultKeyboardShortcutsDialogContent />
				<TldrawUiMenuGroup id="shortcuts-dialog.collaboration">
					<TldrawUiMenuItem {...actions[CURSOR_CHAT_ACTION]} />
				</TldrawUiMenuGroup>
			</DefaultKeyboardShortcutsDialog>
		)
	},
	TopPanel: () => {
		const isOffline = useValue('offline', () => shittyOfflineAtom.get(), [])
		const showDocumentName = useValue('documentName ', () => debugFlags.documentName.get(), [
			debugFlags,
		])
		if (!showDocumentName) {
			if (isOffline) {
				return <OfflineIndicator />
			}
			return null
		}
		return <DocumentTopZone isOffline={isOffline} />
	},
	SharePanel: () => {
		return (
			<div className="tlui-share-zone" draggable={false}>
				<PeopleMenu />
				<ShareMenu />
			</div>
		)
	},
}

export function MultiplayerEditor({
	isReadOnly,
	roomSlug,
}: {
	isReadOnly: boolean
	roomSlug: string
}) {
	const handleUiEvent = useHandleUiEvents()

	const roomId = isReadOnly ? lns(roomSlug) : roomSlug

	const storeWithStatus = useRemoteSyncClient({
		uri: `${MULTIPLAYER_SERVER}/r/${roomId}`,
		roomId,
	})

	const isOffline =
		storeWithStatus.status === 'synced-remote' && storeWithStatus.connectionStatus === 'offline'
	useEffect(() => {
		shittyOfflineAtom.set(isOffline)
	}, [isOffline])

	const isEmbedded = useIsEmbedded(roomSlug)
	const sharingUiOverrides = useSharing()
	const fileSystemUiOverrides = useFileSystem({ isMultiplayer: true })
	const cursorChatOverrides = useCursorChat()

	const handleMount = useCallback(
		(editor: Editor) => {
			editor.updateInstanceState({ isReadonly: isReadOnly })
			editor.registerExternalAssetHandler('file', createAssetFromFile)
			editor.registerExternalAssetHandler('url', createAssetFromUrl)
		},
		[isReadOnly]
	)

	if (storeWithStatus.error) {
		return <StoreErrorScreen error={storeWithStatus.error} />
	}

	if (isEmbedded) {
		return <EmbeddedInIFrameWarning />
	}

	return (
		<div className="tldraw__editor">
			<Tldraw
				store={storeWithStatus}
				assetUrls={assetUrls}
				onMount={handleMount}
				overrides={[sharingUiOverrides, fileSystemUiOverrides, cursorChatOverrides]}
				initialState={isReadOnly ? 'hand' : 'select'}
				onUiEvent={handleUiEvent}
				components={components}
				autoFocus
				inferDarkMode
			>
				<UrlStateSync />
				<CursorChatBubble />
				<SneakyOnDropOverride isMultiplayer />
				<ThemeUpdater />
			</Tldraw>
		</div>
	)
}

export function UrlStateSync() {
	const syncViewport = useCallback((params: UrlStateParams) => {
		window.history.replaceState(
			{},
			document.title,
			window.location.pathname + `?viewport=${params.viewport}&page=${params.page}`
		)
	}, [])

	useUrlState(syncViewport)

	return null
}

function useIsEmbedded(slug: string) {
	const isEmbedded =
		typeof window !== 'undefined' &&
		window.self !== window.top &&
		window.location.host !== 'www.tldraw.com'

	useEffect(() => {
		if (isEmbedded) {
			trackAnalyticsEvent('connect_to_room_in_iframe', {
				roomId: slug,
			})
		}
	}, [slug, isEmbedded])

	return isEmbedded
}<|MERGE_RESOLUTION|>--- conflicted
+++ resolved
@@ -70,16 +70,12 @@
 	MainMenu: () => (
 		<DefaultMainMenu>
 			<MultiplayerFileMenu />
-<<<<<<< HEAD
 			<EditSubmenu />
 			<ObjectSubmenu />
 			<ViewSubmenu />
 			<ExtrasGroup />
 			<PreferencesGroup />
-=======
-			<DefaultMainMenuContent />
 			<Links />
->>>>>>> 82527884
 		</DefaultMainMenu>
 	),
 	KeyboardShortcutsDialog: (props) => {
