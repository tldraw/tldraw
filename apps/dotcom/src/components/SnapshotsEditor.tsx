--- conflicted
+++ resolved
@@ -1,8 +1,5 @@
-<<<<<<< HEAD
 import { getLicenseKey } from '@tldraw/dotcom-shared'
-=======
 import { useMemo } from 'react'
->>>>>>> 627c84c2
 import {
 	DefaultKeyboardShortcutsDialog,
 	DefaultKeyboardShortcutsDialogContent,
