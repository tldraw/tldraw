--- conflicted
+++ resolved
@@ -21,15 +21,7 @@
 	const container = useContainer()
 	const msg = useTranslation()
 	const editor = useEditor()
-<<<<<<< HEAD
-	const saveFileCopyAction = getSaveFileCopyAction(editor)
-=======
-	const saveFileCopyAction = getSaveFileCopyAction(
-		editor,
-		handleUiEvent,
-		msg('document.default-name')
-	)
->>>>>>> d372010a
+	const saveFileCopyAction = getSaveFileCopyAction(editor, msg('document.default-name'))
 	const [didCopySnapshotLink, setDidCopySnapshotLink] = useState(false)
 	const [isUploadingSnapshot, setIsUploadingSnapshot] = useState(false)
 
