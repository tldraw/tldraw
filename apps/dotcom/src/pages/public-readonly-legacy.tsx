import { ROOM_OPEN_MODE } from '@tldraw/dotcom-shared'
import { useParams } from 'react-router-dom'
import '../../styles/globals.css'
import { IFrameProtector, ROOM_CONTEXT } from '../components/IFrameProtector'
import { MultiplayerEditor } from '../components/MultiplayerEditor'

export function Component() {
	const id = useParams()['roomId'] as string
	return (
<<<<<<< HEAD
		<IFrameProtector slug={id} context={ROOM_CONTEXT.PUBLIC_READONLY}>
			<MultiplayerEditor roomOpenMode={RoomOpenMode.READ_ONLY_LEGACY} roomSlug={id} />
=======
		<IFrameProtector slug={id} context="public-readonly">
			<MultiplayerEditor roomOpenMode={ROOM_OPEN_MODE.READ_ONLY_LEGACY} roomSlug={id} />
>>>>>>> d9638941
		</IFrameProtector>
	)
}<|MERGE_RESOLUTION|>--- conflicted
+++ resolved
@@ -7,13 +7,8 @@
 export function Component() {
 	const id = useParams()['roomId'] as string
 	return (
-<<<<<<< HEAD
 		<IFrameProtector slug={id} context={ROOM_CONTEXT.PUBLIC_READONLY}>
-			<MultiplayerEditor roomOpenMode={RoomOpenMode.READ_ONLY_LEGACY} roomSlug={id} />
-=======
-		<IFrameProtector slug={id} context="public-readonly">
 			<MultiplayerEditor roomOpenMode={ROOM_OPEN_MODE.READ_ONLY_LEGACY} roomSlug={id} />
->>>>>>> d9638941
 		</IFrameProtector>
 	)
 }