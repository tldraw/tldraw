{
	"name": "@tldraw/zero-cache",
	"description": "The production app for tldraw.",
	"version": "0.0.0",
	"private": true,
	"author": {
		"name": "tldraw GB Ltd.",
		"email": "hello@tldraw.com"
	},
	"browserslist": [
		"defaults"
	],
	"scripts": {
		"dev": "concurrently 'yarn docker-up' 'yarn migrate --signal-success' 'yarn bundle-schema:watch' 'yarn zero-server'",
		"bundle-schema": "esbuild --bundle --platform=node --format=esm --outfile=./.schema.js ../../../packages/dotcom-shared/src/tlaSchema.ts",
		"bundle-schema:watch": "esbuild --bundle --watch --platform=node --format=esm --outfile=./.schema.js ../../../packages/dotcom-shared/src/tlaSchema.ts",
		"zero-server": "nodemon --watch ./.schema.js --exec 'zero-cache-dev -p ./.schema.js' --signal SIGINT",
		"docker-up": "docker compose --env-file .env -f ./docker/docker-compose.yml up",
		"docker-down": "docker compose --env-file .env -f ./docker/docker-compose.yml down",
		"migrate": "yarn tsx ./migrate.ts",
		"clean": "yarn docker-down && ./clean.sh",
		"lint": "yarn run -T tsx ../../../internal/scripts/lint.ts"
	},
	"type": "module",
	"dependencies": {
<<<<<<< HEAD
		"@rocicorp/zero": "0.19.2025042700",
=======
		"@rocicorp/zero": "0.19.2025050203",
>>>>>>> b791a036
		"kysely": "^0.27.5",
		"pg": "^8.13.1"
	},
	"devDependencies": {
		"concurrently": "^9.1.2",
		"dotenv": "^16.4.7",
		"esbuild": "^0.24.2",
		"lazyrepo": "0.0.0-alpha.27",
		"nodemon": "^3.1.9",
		"tsx": "^4.19.2"
	}
}<|MERGE_RESOLUTION|>--- conflicted
+++ resolved
@@ -23,11 +23,7 @@
 	},
 	"type": "module",
 	"dependencies": {
-<<<<<<< HEAD
-		"@rocicorp/zero": "0.19.2025042700",
-=======
 		"@rocicorp/zero": "0.19.2025050203",
->>>>>>> b791a036
 		"kysely": "^0.27.5",
 		"pg": "^8.13.1"
 	},
