main = "src/worker.ts"
compatibility_date = "2024-10-30"
workers_dev = true
compatibility_flags = ["nodejs_compat"]

[dev]
port = 8787
ip = "0.0.0.0"

# these migrations are append-only. you can't change them. if you do need to change something, do so
# by creating new migrations
[[migrations]]
tag = "v1"                            # Should be unique for each entry
new_classes = ["TLDrawDurableObject"]

[[migrations]]
tag = "v2"
new_classes = ["TLProWorkspaceDurableObject"]

[[migrations]]
tag = "v3"
deleted_classes = ["TLProWorkspaceDurableObject"]

[[migrations]]
tag = "v4"
new_classes = ["TLAppDurableObject"]

[[migrations]]
tag = "v5"
new_sqlite_classes = ["TLPostgresReplicator"]
new_classes = ["TLUserDurableObject"]

[[migrations]]
tag = "v6"
<<<<<<< HEAD
deleted_classes = ["TLAppDurableObject"]
=======
new_sqlite_classes = ["TLLoggerDurableObject"]

[[migrations]]
tag = "v7"
new_sqlite_classes = ["TLStatsDurableObject"]
>>>>>>> 2d7633fe

[[analytics_engine_datasets]]
binding = "MEASURE"

#################### Environment names ####################
# dev should never actually get deployed anywhere
[env.dev]
name = "dev-tldraw-multiplayer"

[env.dev.vars]
BOTCOM_POSTGRES_CONNECTION_STRING = "postgresql://user:password@127.0.0.1:6543/postgres"
BOTCOM_POSTGRES_POOLED_CONNECTION_STRING = "postgresql://user:password@127.0.0.1:6543/postgres"
TLDRAW_ENV = "development"
MULTIPLAYER_SERVER = "http://localhost:3000"

# we don't have a hard-coded name for preview. we instead have to generate it at build time and append it to this file.

# staging is the same as a preview on main:
[env.staging]
name = "main-tldraw-multiplayer"
workers_dev = true               # todo: remove this once clients are updated

# production gets the proper name
[env.production]
name = "tldraw-multiplayer"
workers_dev = true          # todo: remove this once clients are updated

#################### Routing ####################
# no custom routes for previews and development

[[env.staging.routes]]
zone_name = "tldraw.com"
pattern = "staging.tldraw.com/api/*"

[[env.staging.routes]]
custom_domain = true
pattern = "staging-sync.tldraw.xyz"

[[env.production.routes]]
zone_name = "tldraw.com"
pattern = "www.tldraw.com/api/*"

[[env.production.routes]]
custom_domain = true
pattern = "sync.tldraw.xyz"

#################### Durable objects ####################
# durable objects have the same configuration in all environments:
[env.dev.durable_objects]
bindings = [
	{ name = "TLDR_DOC", class_name = "TLDrawDurableObject" },
	{ name = "TL_PG_REPLICATOR", class_name = "TLPostgresReplicator" },
	{ name = "TL_USER", class_name = "TLUserDurableObject" },
	{ name = "TL_LOGGER", class_name = "TLLoggerDurableObject" },
	{ name = "TL_STATS", class_name = "TLStatsDurableObject" },
]

[durable_objects]
bindings = [
	{ name = "TLDR_DOC", class_name = "TLDrawDurableObject" },
	{ name = "TL_PG_REPLICATOR", class_name = "TLPostgresReplicator" },
	{ name = "TL_USER", class_name = "TLUserDurableObject" },
	{ name = "TL_LOGGER", class_name = "TLLoggerDurableObject" },
	{ name = "TL_STATS", class_name = "TLStatsDurableObject" },
]

[env.preview.durable_objects]
bindings = [
	{ name = "TLDR_DOC", class_name = "TLDrawDurableObject" },
	{ name = "TL_PG_REPLICATOR", class_name = "TLPostgresReplicator" },
	{ name = "TL_USER", class_name = "TLUserDurableObject" },
	{ name = "TL_LOGGER", class_name = "TLLoggerDurableObject" },
	{ name = "TL_STATS", class_name = "TLStatsDurableObject" },
]

[env.staging.durable_objects]
bindings = [
	{ name = "TLDR_DOC", class_name = "TLDrawDurableObject" },
	{ name = "TL_PG_REPLICATOR", class_name = "TLPostgresReplicator" },
	{ name = "TL_USER", class_name = "TLUserDurableObject" },
	{ name = "TL_LOGGER", class_name = "TLLoggerDurableObject" },
	{ name = "TL_STATS", class_name = "TLStatsDurableObject" },
]

[env.production.durable_objects]
bindings = [
	{ name = "TLDR_DOC", class_name = "TLDrawDurableObject" },
	{ name = "TL_PG_REPLICATOR", class_name = "TLPostgresReplicator" },
	{ name = "TL_USER", class_name = "TLUserDurableObject" },
	{ name = "TL_LOGGER", class_name = "TLLoggerDurableObject" },
	{ name = "TL_STATS", class_name = "TLStatsDurableObject" },
]

#################### Analytics engine ####################
# durable objects have the same configuration in all environments:
[[env.dev.analytics_engine_datasets]]
binding = "MEASURE"

[[env.preview.analytics_engine_datasets]]
binding = "MEASURE"

[[env.staging.analytics_engine_datasets]]
binding = "MEASURE"

[[env.production.analytics_engine_datasets]]
binding = "MEASURE"

#################### Rooms R2 bucket ####################
# in dev, we write to the preview bucket and need a `preview_bucket_name`
[[env.dev.r2_buckets]]
binding = "ROOMS"
bucket_name = "rooms-preview"
preview_bucket_name = "rooms-preview"

# in preview and staging we write to the preview bucket
[[env.preview.r2_buckets]]
binding = "ROOMS"
bucket_name = "rooms-preview"

[[env.staging.r2_buckets]]
binding = "ROOMS"
bucket_name = "rooms-preview"

# in production, we write to the main bucket
[[env.production.r2_buckets]]
binding = "ROOMS"
bucket_name = "rooms"

#################### Rooms History bucket ####################
# in dev, we write to the preview bucket and need a `preview_bucket_name`
[[env.dev.r2_buckets]]
binding = "ROOMS_HISTORY_EPHEMERAL"
bucket_name = "rooms-history-ephemeral-preview"
preview_bucket_name = "rooms-history-ephemeral-preview"

# in preview and staging we write to the preview bucket
[[env.preview.r2_buckets]]
binding = "ROOMS_HISTORY_EPHEMERAL"
bucket_name = "rooms-history-ephemeral-preview"

[[env.staging.r2_buckets]]
binding = "ROOMS_HISTORY_EPHEMERAL"
bucket_name = "rooms-history-ephemeral-preview"

# in production, we write to the main bucket
[[env.production.r2_buckets]]
binding = "ROOMS_HISTORY_EPHEMERAL"
bucket_name = "rooms-history-ephemeral"

#################### Room snapshots bucket ####################
# in dev, we write to the preview bucket and need a `preview_bucket_name`
[[env.dev.r2_buckets]]
binding = "ROOM_SNAPSHOTS"
bucket_name = "room-snapshots-preview"
preview_bucket_name = "room-snapshots-preview"

# in preview and staging we write to the preview bucket
[[env.preview.r2_buckets]]
binding = "ROOM_SNAPSHOTS"
bucket_name = "room-snapshots-preview"

[[env.staging.r2_buckets]]
binding = "ROOM_SNAPSHOTS"
bucket_name = "room-snapshots-preview"

# in production, we write to the main bucket
[[env.production.r2_buckets]]
binding = "ROOM_SNAPSHOTS"
bucket_name = "room-snapshots"

#################### Assets R2 bucket ####################
# in dev, we write to the preview bucket and need a `preview_bucket_name`
[[env.dev.r2_buckets]]
binding = 'UPLOADS'
bucket_name = 'uploads-preview'
preview_bucket_name = 'uploads-preview'

# in preview and staging we write to the preview bucket
[[env.preview.r2_buckets]]
binding = 'UPLOADS'
bucket_name = 'uploads-preview'

[[env.staging.r2_buckets]]
binding = 'UPLOADS'
bucket_name = 'uploads-preview'

# in production, we write to the main bucket
[[env.production.r2_buckets]]
binding = "UPLOADS"
bucket_name = "uploads"

#################### Room snapshots parent slug KV store ####################
[[env.dev.kv_namespaces]]
binding = "SNAPSHOT_SLUG_TO_PARENT_SLUG"
id = "5eaa50a2b87145e582661ea3344804b8"

[[env.preview.kv_namespaces]]
binding = "SNAPSHOT_SLUG_TO_PARENT_SLUG"
id = "5eaa50a2b87145e582661ea3344804b8"

[[env.staging.kv_namespaces]]
binding = "SNAPSHOT_SLUG_TO_PARENT_SLUG"
id = "5eaa50a2b87145e582661ea3344804b8"

[[env.production.kv_namespaces]]
binding = "SNAPSHOT_SLUG_TO_PARENT_SLUG"
id = "c6ce1f45447e4a44a00edb2a2077bc5c"

#################### Key value storage ####################
[[env.dev.kv_namespaces]]
binding = "SLUG_TO_READONLY_SLUG"
id = "847a6bded62045c6808dda6a275ef96c"

[[env.dev.kv_namespaces]]
binding = "READONLY_SLUG_TO_SLUG"
id = "0a83acab40374ccd918cc9d755741714"

[[env.preview.kv_namespaces]]
binding = "SLUG_TO_READONLY_SLUG"
id = "847a6bded62045c6808dda6a275ef96c"

[[env.preview.kv_namespaces]]
binding = "READONLY_SLUG_TO_SLUG"
id = "0a83acab40374ccd918cc9d755741714"

[[env.staging.kv_namespaces]]
binding = "SLUG_TO_READONLY_SLUG"
id = "847a6bded62045c6808dda6a275ef96c"

[[env.staging.kv_namespaces]]
binding = "READONLY_SLUG_TO_SLUG"
id = "0a83acab40374ccd918cc9d755741714"

[[env.production.kv_namespaces]]
binding = "SLUG_TO_READONLY_SLUG"
id = "2fb5fc7f7ca54a5a9dfae1b07a30a778"

[[env.production.kv_namespaces]]
binding = "READONLY_SLUG_TO_SLUG"
id = "96be6637b281412ab35b2544539d78e8"

#################### Version metadata ####################
[version_metadata]
binding = "CF_VERSION_METADATA"

[env.dev.version_metadata]
binding = "CF_VERSION_METADATA"

[env.preview.version_metadata]
binding = "CF_VERSION_METADATA"

[env.staging.version_metadata]
binding = "CF_VERSION_METADATA"

[env.production.version_metadata]
binding = "CF_VERSION_METADATA"

#################### Rate limiting ####################
[[env.dev.unsafe.bindings]]
name = "RATE_LIMITER"
type = "ratelimit"
namespace_id = "1001"
simple = { limit = 300, period = 60 }

[[env.preview.unsafe.bindings]]
name = "RATE_LIMITER"
type = "ratelimit"
namespace_id = "1002"
simple = { limit = 300, period = 60 }

[[env.staging.unsafe.bindings]]
name = "RATE_LIMITER"
type = "ratelimit"
namespace_id = "1003"
simple = { limit = 300, period = 60 }

[[env.production.unsafe.bindings]]
name = "RATE_LIMITER"
type = "ratelimit"
namespace_id = "1004"
simple = { limit = 300, period = 60 }<|MERGE_RESOLUTION|>--- conflicted
+++ resolved
@@ -32,15 +32,15 @@
 
 [[migrations]]
 tag = "v6"
-<<<<<<< HEAD
-deleted_classes = ["TLAppDurableObject"]
-=======
 new_sqlite_classes = ["TLLoggerDurableObject"]
 
 [[migrations]]
 tag = "v7"
 new_sqlite_classes = ["TLStatsDurableObject"]
->>>>>>> 2d7633fe
+
+[[migrations]]
+tag = "v8"
+deleted_classes = ["TLAppDurableObject"]
 
 [[analytics_engine_datasets]]
 binding = "MEASURE"
