{
	"name": "@tldraw/dotcom-worker",
	"description": "A tiny little drawing app (merge server).",
	"version": "0.0.0",
	"private": true,
	"author": {
		"name": "tldraw GB Ltd.",
		"email": "hello@tldraw.com"
	},
	"main": "./src/worker.ts",
	"type": "module",
	"/* GOTCHA */": "files will include ./dist and index.d.ts by default, add any others you want to include in here",
	"files": [],
	"scripts": {
		"dev": "./dev.sh",
		"test-ci": "lazy inherit",
		"test": "yarn run -T jest",
		"clean": "rm -rf .wrangler/state",
		"test-coverage": "lazy inherit",
		"check-bundle-size": "yarn run -T tsx ../../../internal/scripts/check-worker-bundle.ts --entry src/worker.ts --size-limit-bytes 1200000",
		"reset-db": "./reset-db.sh",
		"lint": "yarn run -T tsx ../../../internal/scripts/lint.ts"
	},
	"dependencies": {
		"@clerk/backend": "^1.23.7",
<<<<<<< HEAD
		"@rocicorp/zero": "0.19.2025042700",
=======
		"@rocicorp/zero": "0.19.2025050203",
>>>>>>> b791a036
		"@supabase/auth-helpers-remix": "^0.2.6",
		"@supabase/supabase-js": "^2.48.1",
		"@tldraw/dotcom-shared": "workspace:*",
		"@tldraw/state": "workspace:*",
		"@tldraw/store": "workspace:*",
		"@tldraw/sync-core": "workspace:*",
		"@tldraw/tlschema": "workspace:*",
		"@tldraw/utils": "workspace:*",
		"@tldraw/validate": "workspace:*",
		"@tldraw/worker-shared": "workspace:*",
		"itty-router": "^5.0.18",
		"jose": "^5.9.6",
		"kysely": "^0.27.5",
		"lodash.throttle": "^4.1.1",
		"pg": "^8.13.1",
		"pg-logical-replication": "^2.0.7",
		"react": "^18.3.1",
		"react-dom": "^18.3.1"
	},
	"devDependencies": {
		"@cloudflare/workers-types": "^4.20250224.0",
		"@types/pg": "^8.11.11",
		"@types/react": "^18.3.18",
		"esbuild": "^0.24.2",
		"lazyrepo": "0.0.0-alpha.27",
		"typescript": "~5.4.5",
		"wrangler": "^3.111.0"
	},
	"jest": {
		"preset": "../../../internal/config/jest/node/jest-preset.js",
		"moduleNameMapper": {
			"^~(.*)": "<rootDir>/src/$1"
		}
	}
}<|MERGE_RESOLUTION|>--- conflicted
+++ resolved
@@ -23,11 +23,7 @@
 	},
 	"dependencies": {
 		"@clerk/backend": "^1.23.7",
-<<<<<<< HEAD
-		"@rocicorp/zero": "0.19.2025042700",
-=======
 		"@rocicorp/zero": "0.19.2025050203",
->>>>>>> b791a036
 		"@supabase/auth-helpers-remix": "^0.2.6",
 		"@supabase/supabase-js": "^2.48.1",
 		"@tldraw/dotcom-shared": "workspace:*",
