import {
	PostgresJSClient,
	PostgresJSTransaction,
<<<<<<< HEAD
} from '@rocicorp/zero/out/zero-pg/src/zql-postgresjs-provider'
=======
} from '@rocicorp/zero/out/zero-pg/src/postgresjs-connection'
>>>>>>> b791a036
import { DB } from '@tldraw/dotcom-shared'
import { Kysely, PostgresDialect } from 'kysely'
import * as pg from 'pg'
import { Environment } from './types'

const int8TypeId = 20
pg.types.setTypeParser(int8TypeId, (val) => {
	return parseInt(val, 10)
})

export function createPostgresConnectionPool(env: Environment, name: string, max: number = 1) {
	const pool = new pg.Pool({
		connectionString: env.BOTCOM_POSTGRES_POOLED_CONNECTION_STRING,
		application_name: name,
		idleTimeoutMillis: 10_000,
		max,
	})

	const dialect = new PostgresDialect({ pool })

	const db = new Kysely<DB>({
		dialect,
		log: ['error'],
	})
	return db
}

export function makePostgresConnector(env: Environment): PostgresJSClient<any> {
	const pool = new pg.Pool({
		connectionString: env.BOTCOM_POSTGRES_POOLED_CONNECTION_STRING,
		application_name: 'zero-pg',
		idleTimeoutMillis: 3_000,
		max: 1,
	})

	return {
		async unsafe(sqlString: string, params: unknown[]): Promise<any[]> {
			const res = await pool.query(sqlString, params)
			return res.rows
		},
		async begin(fn: (tx: PostgresJSTransaction) => Promise<any>): Promise<any> {
			const client = await pool.connect()
			try {
				await client.query('BEGIN')
				const res = await fn({
					async unsafe(sqlString: string, params: unknown[]): Promise<any[]> {
						const res = await client.query(sqlString, params)
						return res.rows
					},
				})
				await client.query('COMMIT')
				return res
			} catch (e) {
				await client.query('ROLLBACK')
				throw e
			} finally {
				client.release()
			}
		},
	}
}<|MERGE_RESOLUTION|>--- conflicted
+++ resolved
@@ -1,11 +1,7 @@
 import {
 	PostgresJSClient,
 	PostgresJSTransaction,
-<<<<<<< HEAD
-} from '@rocicorp/zero/out/zero-pg/src/zql-postgresjs-provider'
-=======
 } from '@rocicorp/zero/out/zero-pg/src/postgresjs-connection'
->>>>>>> b791a036
 import { DB } from '@tldraw/dotcom-shared'
 import { Kysely, PostgresDialect } from 'kysely'
 import * as pg from 'pg'
