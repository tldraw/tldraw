import { ROOM_PREFIX, TlaFile, ZTable } from '@tldraw/dotcom-shared'
import {
	ExecutionQueue,
	assert,
	exhaustiveSwitchError,
	promiseWithResolve,
	sleep,
	uniqueId,
} from '@tldraw/utils'
import { createSentry } from '@tldraw/worker-shared'
import { DurableObject } from 'cloudflare:workers'
import postgres from 'postgres'
import type { EventHint } from 'toucan-js/node_modules/@sentry/types'
import type { TLDrawDurableObject } from './TLDrawDurableObject'
<<<<<<< HEAD
import { ZReplicationEventWithoutSequenceNumber } from './UserDataSyncer'
=======
import { ZReplicationEventWithoutSequenceInfo } from './UserDataSyncer'
>>>>>>> de9694fb
import { getPostgres } from './getPostgres'
import { Analytics, Environment, TLPostgresReplicatorEvent } from './types'
import { EventData, writeDataPoint } from './utils/analytics'
import { getUserDurableObject } from './utils/durableObjects'

<<<<<<< HEAD
const seed = `
-- we keep the active_user data between reboots to 
-- make sure users don't miss updates.
DROP TABLE IF EXISTS active_user;
CREATE TABLE IF NOT EXISTS active_user (
	id TEXT PRIMARY KEY,
	sequenceNumber BIGINT DEFAULT 0	
);
DROP TABLE IF EXISTS user_file_subscriptions;
CREATE TABLE user_file_subscriptions (
	userId TEXT,
	fileId TEXT,
	PRIMARY KEY (userId, fileId),
	FOREIGN KEY (userId) REFERENCES active_user(id) ON DELETE CASCADE
);
DROP TABLE IF EXISTS logs;
CREATE TABLE IF NOT EXISTS logs (
	log TEXT
);
`
=======
interface Migration {
	id: string
	code: string
}

const migrations: Migration[] = [
	{
		id: '000_seed',
		code: `
			CREATE TABLE IF NOT EXISTS active_user (
				id TEXT PRIMARY KEY
			);
			CREATE TABLE IF NOT EXISTS user_file_subscriptions (
				userId TEXT,
				fileId TEXT,
				PRIMARY KEY (userId, fileId),
				FOREIGN KEY (userId) REFERENCES active_user(id) ON DELETE CASCADE
			);
			CREATE TABLE migrations (
				id TEXT PRIMARY KEY,
				code TEXT NOT NULL
			);
		`,
	},
	{
		id: '001_add_sequence_number',
		code: `
			ALTER TABLE active_user ADD COLUMN sequenceNumber INTEGER NOT NULL DEFAULT 0;
			ALTER TABLE active_user ADD COLUMN sequenceIdSuffix TEXT NOT NULL DEFAULT '';
		`,
	},
]
>>>>>>> de9694fb

// const ONE_MINUTE = 60 * 1000

type PromiseWithResolve = ReturnType<typeof promiseWithResolve>

type BootState =
	| {
			type: 'init'
			promise: PromiseWithResolve
			sequenceId: string
	  }
	| {
			type: 'connecting'
			db: postgres.Sql
			sequenceId: string
			promise: PromiseWithResolve
	  }
	| {
			type: 'connected'
			db: postgres.Sql
			sequenceId: string
			subscription: postgres.SubscriptionHandle
	  }

export class TLPostgresReplicator extends DurableObject<Environment> {
	private sql: SqlStorage
	private state: BootState = {
		type: 'init',
		promise: promiseWithResolve(),
		sequenceId: uniqueId(),
	}
<<<<<<< HEAD
	measure: Analytics | undefined
	postgresUpdates = 0
	lastRpmLogTime = Date.now()
	userMessages = 0

	queues: Map<string, ExecutionQueue> = new Map()
=======
	private measure: Analytics | undefined
	private postgresUpdates = 0
	private lastRpmLogTime = Date.now()

	// we need to guarantee in-order delivery of messages to users
	// but DO RPC calls are not guaranteed to happen in order, so we need to
	// use a queue per user
	private userDispatchQueues: Map<string, ExecutionQueue> = new Map()
>>>>>>> de9694fb

	sentry
	// eslint-disable-next-line local/prefer-class-methods
	private captureException = (exception: unknown, eventHint?: EventHint) => {
		this.sentry?.captureException(exception, eventHint) as any
		if (!this.sentry) {
			console.error(`[TLPostgresReplicator]: `, exception)
		}
	}

	constructor(ctx: DurableObjectState, env: Environment) {
		super(ctx, env)
		this.sentry = createSentry(ctx, env)
		this.sql = this.ctx.storage.sql

		this.ctx.blockConcurrencyWhile(async () =>
			this._migrate().catch((e) => {
				this.captureException(e)
				throw e
			})
		)

		this.reboot(false)
		this.alarm()
		this.measure = env.MEASURE
		this.storeLog('constructor')
	}

	private _applyMigration(index: number) {
		this.sql.exec(migrations[index].code)
		this.sql.exec(
			'insert into migrations (id, code) values (?, ?)',
			migrations[index].id,
			migrations[index].code
		)
	}

	private async _migrate() {
		let appliedMigrations: Migration[]
		try {
			appliedMigrations = this.sql
				.exec('select code, id from migrations order by id asc')
				.toArray() as any
		} catch (_e) {
			// no migrations table, run initial migration
			this._applyMigration(0)
			appliedMigrations = [migrations[0]]
		}

		for (let i = 0; i < appliedMigrations.length; i++) {
			if (appliedMigrations[i].id !== migrations[i].id) {
				throw new Error(
					'TLPostgresReplicator migrations have changed!! this is an append-only array!!'
				)
			}
		}

		for (let i = appliedMigrations.length; i < migrations.length; i++) {
			this._applyMigration(i)
		}
	}

	__test__forceReboot() {
		this.reboot()
	}
	__test__panic() {
		this.ctx.abort()
	}

	private debug(...args: any[]) {
		// uncomment for dev time debugging
		// console.log('[TLPostgresReplicator]:', ...args)
		if (this.sentry) {
			this.sentry.addBreadcrumb({
				message: `[TLPostgresReplicator]: ${args.join(' ')}`,
			})
		}
	}
	override async alarm() {
		this.ctx.storage.setAlarm(Date.now() + 1000)
		await this.maybeLogRpm()
	}

	private async maybeLogRpm() {
		if (this.state.type === 'connected') {
			const connection_count = await this.state
				.db`SELECT COUNT(*) FROM pg_stat_activity where datname = 'postgres'`
			console.log('connection count:', connection_count[0].count)
		}
		console.info('this.postgresUpdates=', this.postgresUpdates)
		this.postgresUpdates = 0
		this.userMessages = 0
		// TODO: restore this later to make sure we push stuff to metrics
		// if (this.postgresUpdates > 0 && now - this.lastRpmLogTime > ONE_MINUTE) {
		// 	this.logEvent({
		// 		type: 'rpm',
		// 		rpm: this.postgresUpdates,
		// 	})
		// 	this.postgresUpdates = 0
		// 	this.lastRpmLogTime = now
		// }
	}

	private queue = new ExecutionQueue()

	private async reboot(delay = true) {
		this.logEvent({ type: 'reboot' })
		this.debug('reboot push')
		await this.queue.push(async () => {
			if (delay) {
				await sleep(1000)
			}
			const start = Date.now()
			this.debug('rebooting')
			const res = await Promise.race([
				this.boot().then(() => 'ok'),
				sleep(3000).then(() => 'timeout'),
			]).catch((e) => {
				this.logEvent({ type: 'reboot_error' })
				this.captureException(e)
				return 'error'
			})
			this.debug('rebooted', res)
			if (res === 'ok') {
				this.logEvent({ type: 'reboot_duration', duration: Date.now() - start })
			} else {
				this.reboot()
			}
		})
	}

	private async boot() {
		this.debug('booting')
		// clean up old resources if necessary
		if (this.state.type === 'connected') {
			this.state.subscription.unsubscribe()
			this.state.db.end().catch(this.captureException)
		} else if (this.state.type === 'connecting') {
			this.state.db.end().catch(this.captureException)
		}
		const promise = 'promise' in this.state ? this.state.promise : promiseWithResolve()
		this.state = {
			type: 'connecting',
			// preserve the promise so any awaiters do eventually get resolved
			// TODO: set a timeout on the promise?
			promise,
			db: getPostgres(this.env, { pooled: false, name: 'TLPostgresReplicator' }),
			sequenceId: uniqueId(),
		}
		const subscription = await this.state.db.subscribe(
			'*',
			this.handleEvent.bind(this),
			() => {
				this.onDidBoot()
			},
			() => {
				// this is invoked if the subscription is closed unexpectedly
				this.captureException(new Error('Subscription error'))
				this.reboot()
			}
		)

		this.state = {
			type: 'connected',
			subscription,
			sequenceId: this.state.sequenceId,
			db: this.state.db,
		}
		promise.resolve(null)
	}

	private onDidBoot() {
		// re-register all active users to get their latest guest info
		// do this in small batches to avoid overwhelming the system
		const users = this.sql.exec('SELECT id FROM active_user').toArray()
		const sequenceId = this.state.sequenceId
		const BATCH_SIZE = 5
		const tick = () => {
			if (this.state.sequenceId !== sequenceId) return
			if (users.length === 0) return
			const batch = users.splice(0, BATCH_SIZE)
			for (const user of batch) {
				this.messageUser(user.id as string, { type: 'force_reboot' })
			}
			setTimeout(tick, 10)
		}
		tick()
	}

	private handleEvent(row: postgres.Row | null, event: postgres.ReplicationEvent) {
		this.postgresUpdates++
		this.debug('handleEvent', event)
		assert(this.state.type === 'connected', 'state should be connected in handleEvent')
		try {
			switch (event.relation.table) {
				case 'user_boot_id':
					this.handleBootEvent(row, event)
					return
				case 'user_mutation_number':
					this.handleMutationConfirmationEvent(row, event)
					return
				case 'file_state':
					this.handleFileStateEvent(row, event)
					return
				case 'file':
					this.handleFileEvent(row, event)
					return
				case 'user':
					this.handleUserEvent(row, event)
					return
				default:
					this.captureException(new Error(`Unhandled table: ${event.relation.table}`))
					return
			}
		} catch (e) {
			this.captureException(e)
		}
	}

	private handleBootEvent(row: postgres.Row | null, event: postgres.ReplicationEvent) {
		if (event.command === 'delete') return
		assert(row?.bootId, 'bootId is required')
		this.messageUser(row.userId, {
			type: 'boot_complete',
			userId: row.userId,
			bootId: row.bootId,
		})
	}

	private handleMutationConfirmationEvent(
		row: postgres.Row | null,
		event: postgres.ReplicationEvent
	) {
		if (event.command === 'delete') return
		assert(typeof row?.mutationNumber === 'number', 'mutationNumber is required')
		this.messageUser(row.userId, {
			type: 'mutation_commit',
			mutationNumber: row.mutationNumber,
			userId: row.userId,
		})
	}

	private handleFileStateEvent(row: postgres.Row | null, event: postgres.ReplicationEvent) {
		assert(row?.userId, 'userId is required')
		if (!this.userIsActive(row.userId)) return
		if (event.command === 'insert') {
			this.sql.exec(
				`INSERT INTO user_file_subscriptions (userId, fileId) VALUES (?, ?)`,
				row.userId,
				row.fileId
			)
			assert(typeof row.isFileOwner === 'boolean', 'isFileOwner is required')
			if (!row.isFileOwner) {
				// need to dispatch a file creation event to the user
				const sequenceId = this.state.sequenceId
				this.getFileRecord(row.fileId).then((file) => {
					// mitigate a couple of race conditions

					// check that we didn't reboot (in which case the user do will fetch the file record on its own)
					if (this.state.sequenceId !== sequenceId) return
					// check that the subscription wasn't deleted before we managed to fetch the file record
					const sub = this.sql
						.exec(
							`SELECT * FROM user_file_subscriptions WHERE userId = ? AND fileId = ?`,
							row.userId,
							row.fileId
						)
						.toArray()[0]
					if (!sub) return

					// alright we're good to go
					this.messageUser(row.userId, {
						type: 'row_update',
						row: file as any,
						table: 'file',
						event: 'insert',
						userId: row.userId,
					})
				})
			}
		} else if (event.command === 'delete') {
			// If the file state being deleted does not belong to the file owner,
			// we need to send a delete event for the file to the user
			const sub = this.sql
				.exec(
					`SELECT * FROM user_file_subscriptions WHERE userId = ? AND fileId = ?`,
					row.userId,
					row.fileId
				)
				.toArray()[0]
			if (!sub) {
				// the file was deleted before the file state
				this.debug('file state deleted before file', row)
			} else {
				this.sql.exec(
					`DELETE FROM user_file_subscriptions WHERE userId = ? AND fileId = ?`,
					row.userId,
					row.fileId
				)
				// We forward a file delete event to the user
				// even if they are the file owner. This is because the file_state
				// deletion might happen before the file deletion and we don't get the
				// ownerId on file delete events
				this.messageUser(row.userId, {
					type: 'row_update',
					row: { id: row.fileId } as any,
					table: 'file',
					event: 'delete',
					userId: row.userId,
				})
			}
		}
		this.messageUser(row.userId, {
			type: 'row_update',
			row: row as any,
			table: event.relation.table as ZTable,
			event: event.command,
			userId: row.userId,
		})
	}

	private handleFileEvent(row: postgres.Row | null, event: postgres.ReplicationEvent) {
		assert(row?.id, 'row id is required')
		const impactedUserIds = this.sql
			.exec('SELECT userId FROM user_file_subscriptions WHERE fileId = ?', row.id)
			.toArray()
			.map((x) => x.userId as string)
		// if the file state was deleted before the file, we might not have any impacted users
		if (event.command === 'delete') {
			this.getStubForFile(row.id).appFileRecordDidDelete()
			this.sql.exec(`DELETE FROM user_file_subscriptions WHERE fileId = ?`, row.id)
		} else if (event.command === 'update') {
			assert(row.ownerId, 'ownerId is required when updating file')
			this.getStubForFile(row.id).appFileRecordDidUpdate(row as TlaFile)
		} else if (event.command === 'insert') {
			assert(row.ownerId, 'ownerId is required when inserting file')
			if (!impactedUserIds.includes(row.ownerId)) {
				impactedUserIds.push(row.ownerId)
			}
		}
		for (const userId of impactedUserIds) {
			this.messageUser(userId, {
				type: 'row_update',
				row: row as any,
				table: event.relation.table as ZTable,
				event: event.command,
				userId,
			})
		}
	}

	private handleUserEvent(row: postgres.Row | null, event: postgres.ReplicationEvent) {
		assert(row?.id, 'user id is required')
		this.debug('USER EVENT', event.command, row.id)
		this.messageUser(row.id, {
			type: 'row_update',
			row: row as any,
			table: event.relation.table as ZTable,
			event: event.command,
			userId: row.id,
		})
	}

	private userIsActive(userId: string) {
		return this.sql.exec(`SELECT * FROM active_user WHERE id = ?`, userId).toArray().length > 0
	}

	async ping() {
		this.debug('ping')
		return { sequenceId: this.state.sequenceId }
	}

	private async waitUntilConnected() {
		while (this.state.type !== 'connected') {
			await this.state.promise
		}
	}

	async getFileRecord(fileId: string) {
		this.logEvent({ type: 'get_file_record' })
		await this.waitUntilConnected()
		assert(this.state.type === 'connected', 'state should be connected in getFileRecord')
		try {
			const res = await this.state.db`select * from public.file where id = ${fileId}`
			if (res.length === 0) return null
			return res[0] as TlaFile
		} catch (_e) {
			return null
		}
	}

<<<<<<< HEAD
	async storeLog(...args: any[]) {
		this.sql.exec(`INSERT INTO logs (log) VALUES (?)`, args.join(' '))
	}

	async getLogs() {
		return this.sql.exec(`SELECT * FROM logs`).toArray()
	}

	async clearLogs() {
		this.sql.exec(`DELETE FROM logs`)
	}

	private async messageUser(userId: string, event: ZReplicationEventWithoutSequenceNumber) {
		this.userMessages++
		const res = this.sql
			.exec('SELECT sequenceNumber FROM active_user WHERE id = ?', userId)
			.toArray()
		if (res.length === 0) {
			console.error('user not found', userId)
			return
		}
		const sequenceNumber = res[0].sequenceNumber as number
		this.sql.exec('UPDATE active_user SET sequenceNumber = sequenceNumber + 1 WHERE id = ?', userId)

		if (event.type === 'row_update' && event.table === 'file' && event.event === 'insert') {
			// this.storeLog('file insert', event.row.ownerId, event.row.id)
			// console.log('hello: file insert', event.row.ownerId, event.row.id)
		} else if (event.type === 'mutation_commit') {
			// this.storeLog('mutation commit', event.userId, event.mutationNumber)
			// console.log('hello: mutation commit', event.userId, event.mutationNumber)
		}

		try {
			let q = this.queues.get(userId)
			if (!q) {
				q = new ExecutionQueue()
				this.queues.set(userId, q)
			}
			await q.push(async () => {
				const user = getUserDurableObject(this.env, userId)
				const res = await user.handleReplicationEvent({ ...event, sequenceNumber })
=======
	private async messageUser(userId: string, event: ZReplicationEventWithoutSequenceInfo) {
		try {
			let q = this.userDispatchQueues.get(userId)
			if (!q) {
				q = new ExecutionQueue()
				this.userDispatchQueues.set(userId, q)
			}
			await q.push(async () => {
				const { sequenceNumber, sequenceIdSuffix } = this.sql
					.exec(
						'UPDATE active_user SET sequenceNumber = sequenceNumber + 1 WHERE id = ? RETURNING sequenceNumber, sequenceIdSuffix',
						userId
					)
					.one()

				const user = getUserDurableObject(this.env, userId)

				assert(typeof sequenceNumber === 'number', 'sequenceNumber should be a number')
				assert(typeof sequenceIdSuffix === 'string', 'sequenceIdSuffix should be a string')

				const res = await user.handleReplicationEvent({
					...event,
					sequenceNumber,
					sequenceId: this.state.sequenceId + ':' + sequenceIdSuffix,
				})
>>>>>>> de9694fb
				if (res === 'unregister') {
					this.debug('unregistering user', userId, event)
					this.unregisterUser(userId)
				}
			})
		} catch (e) {
			console.error('Error in messageUser', e)
		}
	}

	private getStubForFile(fileId: string) {
		// this.storeLog('getStubForFile', fileId)
		const id = this.env.TLDR_DOC.idFromName(`/${ROOM_PREFIX}/${fileId}`)
		return this.env.TLDR_DOC.get(id) as any as TLDrawDurableObject
	}

	async registerUser(userId: string) {
		this.debug('registering user', userId)
		this.logEvent({ type: 'register_user' })
		await this.waitUntilConnected()
		this.storeLog('register user', userId)
		assert(this.state.type === 'connected', 'state should be connected in registerUser')
		const guestFiles = await this.state
			.db`SELECT "fileId" as id FROM file_state where "userId" = ${userId}`

		const sequenceIdSuffix = uniqueId()

		// clear user and subscriptions
		this.sql.exec(`DELETE FROM active_user WHERE id = ?`, userId)
		this.sql.exec(
			`INSERT INTO active_user (id, sequenceNumber, sequenceIdSuffix) VALUES (?, 0, ?)`,
			userId,
			sequenceIdSuffix
		)
		for (const file of guestFiles) {
			this.sql.exec(
				`INSERT INTO user_file_subscriptions (userId, fileId) VALUES (?, ?) ON CONFLICT (userId, fileId) DO NOTHING`,
				userId,
				file.id
			)
		}
		return {
			sequenceId: this.state.sequenceId + ':' + sequenceIdSuffix,
			sequenceNumber: 0,
		}
	}

	async unregisterUser(userId: string) {
		this.logEvent({ type: 'unregister_user' })
		// this.storeLog('unregister user', userId)
		this.sql.exec(`DELETE FROM active_user WHERE id = ?`, userId)
		const queue = this.userDispatchQueues.get(userId)
		if (queue) {
			queue.close()
			this.userDispatchQueues.delete(userId)
		}
	}

	private writeEvent(eventData: EventData) {
		writeDataPoint(this.measure, this.env, 'replicator', eventData)
	}

	logEvent(event: TLPostgresReplicatorEvent) {
		switch (event.type) {
			case 'reboot':
			case 'reboot_error':
			case 'register_user':
			case 'unregister_user':
			case 'get_file_record':
				this.writeEvent({
					blobs: [event.type],
				})
				break

			case 'reboot_duration':
				this.writeEvent({
					blobs: [event.type],
					doubles: [event.duration],
				})
				break
			case 'rpm':
				this.writeEvent({
					blobs: [event.type],
					doubles: [event.rpm],
				})
				break
			default:
				exhaustiveSwitchError(event)
		}
	}
}<|MERGE_RESOLUTION|>--- conflicted
+++ resolved
@@ -12,38 +12,12 @@
 import postgres from 'postgres'
 import type { EventHint } from 'toucan-js/node_modules/@sentry/types'
 import type { TLDrawDurableObject } from './TLDrawDurableObject'
-<<<<<<< HEAD
-import { ZReplicationEventWithoutSequenceNumber } from './UserDataSyncer'
-=======
 import { ZReplicationEventWithoutSequenceInfo } from './UserDataSyncer'
->>>>>>> de9694fb
 import { getPostgres } from './getPostgres'
 import { Analytics, Environment, TLPostgresReplicatorEvent } from './types'
 import { EventData, writeDataPoint } from './utils/analytics'
 import { getUserDurableObject } from './utils/durableObjects'
 
-<<<<<<< HEAD
-const seed = `
--- we keep the active_user data between reboots to 
--- make sure users don't miss updates.
-DROP TABLE IF EXISTS active_user;
-CREATE TABLE IF NOT EXISTS active_user (
-	id TEXT PRIMARY KEY,
-	sequenceNumber BIGINT DEFAULT 0	
-);
-DROP TABLE IF EXISTS user_file_subscriptions;
-CREATE TABLE user_file_subscriptions (
-	userId TEXT,
-	fileId TEXT,
-	PRIMARY KEY (userId, fileId),
-	FOREIGN KEY (userId) REFERENCES active_user(id) ON DELETE CASCADE
-);
-DROP TABLE IF EXISTS logs;
-CREATE TABLE IF NOT EXISTS logs (
-	log TEXT
-);
-`
-=======
 interface Migration {
 	id: string
 	code: string
@@ -76,7 +50,6 @@
 		`,
 	},
 ]
->>>>>>> de9694fb
 
 // const ONE_MINUTE = 60 * 1000
 
@@ -108,14 +81,6 @@
 		promise: promiseWithResolve(),
 		sequenceId: uniqueId(),
 	}
-<<<<<<< HEAD
-	measure: Analytics | undefined
-	postgresUpdates = 0
-	lastRpmLogTime = Date.now()
-	userMessages = 0
-
-	queues: Map<string, ExecutionQueue> = new Map()
-=======
 	private measure: Analytics | undefined
 	private postgresUpdates = 0
 	private lastRpmLogTime = Date.now()
@@ -124,7 +89,6 @@
 	// but DO RPC calls are not guaranteed to happen in order, so we need to
 	// use a queue per user
 	private userDispatchQueues: Map<string, ExecutionQueue> = new Map()
->>>>>>> de9694fb
 
 	sentry
 	// eslint-disable-next-line local/prefer-class-methods
@@ -216,7 +180,6 @@
 		}
 		console.info('this.postgresUpdates=', this.postgresUpdates)
 		this.postgresUpdates = 0
-		this.userMessages = 0
 		// TODO: restore this later to make sure we push stuff to metrics
 		// if (this.postgresUpdates > 0 && now - this.lastRpmLogTime > ONE_MINUTE) {
 		// 	this.logEvent({
@@ -516,7 +479,6 @@
 		}
 	}
 
-<<<<<<< HEAD
 	async storeLog(...args: any[]) {
 		this.sql.exec(`INSERT INTO logs (log) VALUES (?)`, args.join(' '))
 	}
@@ -529,36 +491,6 @@
 		this.sql.exec(`DELETE FROM logs`)
 	}
 
-	private async messageUser(userId: string, event: ZReplicationEventWithoutSequenceNumber) {
-		this.userMessages++
-		const res = this.sql
-			.exec('SELECT sequenceNumber FROM active_user WHERE id = ?', userId)
-			.toArray()
-		if (res.length === 0) {
-			console.error('user not found', userId)
-			return
-		}
-		const sequenceNumber = res[0].sequenceNumber as number
-		this.sql.exec('UPDATE active_user SET sequenceNumber = sequenceNumber + 1 WHERE id = ?', userId)
-
-		if (event.type === 'row_update' && event.table === 'file' && event.event === 'insert') {
-			// this.storeLog('file insert', event.row.ownerId, event.row.id)
-			// console.log('hello: file insert', event.row.ownerId, event.row.id)
-		} else if (event.type === 'mutation_commit') {
-			// this.storeLog('mutation commit', event.userId, event.mutationNumber)
-			// console.log('hello: mutation commit', event.userId, event.mutationNumber)
-		}
-
-		try {
-			let q = this.queues.get(userId)
-			if (!q) {
-				q = new ExecutionQueue()
-				this.queues.set(userId, q)
-			}
-			await q.push(async () => {
-				const user = getUserDurableObject(this.env, userId)
-				const res = await user.handleReplicationEvent({ ...event, sequenceNumber })
-=======
 	private async messageUser(userId: string, event: ZReplicationEventWithoutSequenceInfo) {
 		try {
 			let q = this.userDispatchQueues.get(userId)
@@ -584,7 +516,6 @@
 					sequenceNumber,
 					sequenceId: this.state.sequenceId + ':' + sequenceIdSuffix,
 				})
->>>>>>> de9694fb
 				if (res === 'unregister') {
 					this.debug('unregistering user', userId, event)
 					this.unregisterUser(userId)
