--- conflicted
+++ resolved
@@ -915,11 +915,7 @@
 		}
 	}
 
-<<<<<<< HEAD
-	async requestLsnUpdate(userId: string) {
-=======
 	private async requestLsnUpdate(userId: string) {
->>>>>>> 2d7cb86d
 		try {
 			this.log.debug('requestLsnUpdate', userId)
 			this.logEvent({ type: 'request_lsn_update' })
@@ -956,10 +952,7 @@
 			case 'register_user':
 			case 'unregister_user':
 			case 'request_lsn_update':
-<<<<<<< HEAD
-=======
 			case 'prune':
->>>>>>> 2d7cb86d
 			case 'get_file_record':
 				this.writeEvent({
 					blobs: [event.type],
