import {
	DB,
	OptimisticAppStore,
	TlaFile,
	TlaRow,
	ZEvent,
	ZRowUpdate,
	ZServerSentMessage,
	ZStoreData,
	ZTable,
} from '@tldraw/dotcom-shared'
import { react, transact } from '@tldraw/state'
import { ExecutionQueue, assert, promiseWithResolve, sleep, uniqueId } from '@tldraw/utils'
import { createSentry } from '@tldraw/worker-shared'
import { Kysely } from 'kysely'
import throttle from 'lodash.throttle'
import { Logger } from './Logger'
import {
	fileKeys,
	fileStateKeys,
	getFetchUserDataSql,
	parseResultRow,
	userKeys,
} from './getFetchEverythingSql'
import { Environment, TLUserDurableObjectEvent, getUserDoSnapshotKey } from './types'
import { getReplicator, getStatsDurableObjct } from './utils/durableObjects'
import { retryOnConnectionFailure } from './utils/retryOnConnectionFailure'
type PromiseWithResolve = ReturnType<typeof promiseWithResolve>

export interface ZRowUpdateEvent {
	type: 'row_update'
	userId: string
	row: TlaRow
	table: ZTable
	event: ZEvent
}

export interface ZMutationCommit {
	type: 'mutation_commit'
	userId: string
	mutationNumber: number
	// if the sequence id changes make sure we still handle the mutation commit
}
export interface ZForceReboot {
	type: 'maybe_force_reboot'
	sequenceId: string
	sequenceNumber: number
}

export type ZReplicationChange = ZRowUpdateEvent | ZMutationCommit

export interface ZChanges {
	type: 'changes'
	lsn: string
	changes: ZReplicationChange[]
	// A unique id for the replicator's unbroken sequence of events.
	// If the replicator fails and restarts, this id will change.
	sequenceId: string
	sequenceNumber: number
}

export type ZReplicationEvent = ZForceReboot | ZChanges

export type ZReplicationEventWithoutSequenceInfo =
	| Omit<ZForceReboot, 'sequenceNumber' | 'sequenceId'>
	| Omit<ZChanges, 'sequenceNumber' | 'sequenceId'>

type BootState =
	| {
			type: 'init'
			promise: PromiseWithResolve
	  }
	| {
			type: 'connecting'
			bootId: string
			bufferedEvents: Array<ZReplicationEvent>
	  }
	| {
			type: 'connected'
			bootId: string
			sequenceId: string
			lastSequenceNumber: number
	  }

const stateVersion = 0
interface StateSnapshot {
	version: number
	initialData: ZStoreData
	optimisticUpdates: Array<{
		updates: ZRowUpdate[]
		mutationId: string
	}>
}

export class UserDataSyncer {
	state: BootState = {
		type: 'init',
		promise: promiseWithResolve(),
	}

	store = new OptimisticAppStore()
	lastStashEpoch = 0
	mutations: { mutationNumber: number; mutationId: string; timestamp: number }[] = []

	sentry
	private captureException(exception: unknown, extras?: Record<string, unknown>) {
		// eslint-disable-next-line @typescript-eslint/no-deprecated
		this.sentry?.withScope((scope) => {
			if (extras) scope.setExtras(extras)
			// eslint-disable-next-line @typescript-eslint/no-deprecated
			this.sentry?.captureException(exception) as any
		})
		if (!this.sentry) {
			console.error(`[UserDataSyncer]: `, exception)
		}
	}

	constructor(
		private ctx: DurableObjectState,
		private env: Environment,
		private db: Kysely<DB>,
		private userId: string,
		private broadcast: (message: ZServerSentMessage) => void,
		private logEvent: (event: TLUserDurableObjectEvent) => void,
		private log: Logger
	) {
		this.sentry = createSentry(ctx, env)
		this.reboot({ delay: false })
		const persist = throttle(
			async () => {
				const initialData = this.store.getCommittedData()
				if (initialData) {
					const snapshot: StateSnapshot = {
						version: stateVersion,
						initialData,
						optimisticUpdates: this.store.getOptimisticUpdates(),
					}
					this.log.debug('stashing snapshot')
					this.lastStashEpoch = this.store.epoch
<<<<<<< HEAD
					await this.env.USER_DO_SNAPSHOTS.put(this.userId, JSON.stringify(snapshot))
=======
					await this.env.USER_DO_SNAPSHOTS.put(
						getUserDoSnapshotKey(this.env, this.userId),
						JSON.stringify(snapshot)
					)
>>>>>>> b24ecf64
				}
			},
			1000,
			{ trailing: true, leading: false }
		)
		react('persist user store', () => {
			const _fullData = this.store.getFullData()
			persist()
		})
	}

	private queue = new ExecutionQueue()

	numConsecutiveReboots = 0

	async reboot({ delay = true, hard = false }: { delay?: boolean; hard?: boolean } = {}) {
		this.numConsecutiveReboots++
		if (this.numConsecutiveReboots > 5) {
			this.logEvent({ type: 'user_do_abort', id: this.userId })
			getStatsDurableObjct(this.env).recordUserDoAbort()
			this.ctx.abort()
			return
		}
		this.log.debug('rebooting')
		this.logEvent({ type: 'reboot', id: this.userId })
		await this.queue.push(async () => {
			if (delay) {
				await sleep(1000)
			}
			const res = await Promise.race([
				this.boot(hard).then(() => 'ok'),
				sleep(5000).then(() => 'timeout'),
			]).catch((e) => {
				this.logEvent({ type: 'reboot_error', id: this.userId })
				this.log.debug('reboot error', e.stack)
				this.captureException(e)
				return 'error'
			})
			this.log.debug('rebooted', res)
			if (res === 'ok') {
				this.numConsecutiveReboots = 0
			} else {
				this.reboot({ hard: true })
			}
		})
	}

	private commitMutations(upToAndIncludingNumber: number) {
		this.log.debug('commit mutations', this.userId, upToAndIncludingNumber, this.mutations)
		const mutationIds = this.mutations
			.filter((m) => m.mutationNumber <= upToAndIncludingNumber)
			.map((m) => m.mutationId)
		this.mutations = this.mutations.filter((m) => m.mutationNumber > upToAndIncludingNumber)
		this.store.commitMutations(mutationIds)
		this.broadcast({ type: 'commit', mutationIds: mutationIds })
	}

	private async loadInitialDataFromR2() {
		this.log.debug('loading snapshot from R2')
		const res = await this.env.USER_DO_SNAPSHOTS.get(getUserDoSnapshotKey(this.env, this.userId))
		if (!res) {
			this.log.debug('no snapshot found')
			return null
		}
		const data = (await res.json()) as StateSnapshot
		if (data.version !== stateVersion) {
			this.log.debug('snapshot version mismatch')
			return null
		}
		this.log.debug('loaded snapshot from R2')
		return data
	}

	private async loadInitialDataFromPostgres() {
		this.logEvent({ type: 'full_data_fetch', id: this.userId })
		this.log.debug('fetching fresh initial data from postgres')
		// if the bootId changes during the boot process, we should stop silently
		const userSql = getFetchUserDataSql(this.userId)
		const initialData: ZStoreData & { mutationNumber?: number } = {
			user: null as any,
			files: [],
			fileStates: [],
			lsn: '0/0',
			mutationNumber: 0,
		}
		// we connect to pg via a pooler, so in the case that the pool is exhausted
		// we need to retry the connection. (also in the case that a neon branch is asleep apparently?)
		await retryOnConnectionFailure(
			async () => {
				// sync initial data
				initialData.user = null as any
				initialData.files = []
				initialData.fileStates = []

				await this.db.transaction().execute(async (tx) => {
					const result = await userSql.execute(tx)
					return result.rows.forEach((row: any) => {
						assert(this.state.type === 'connecting', 'state should be connecting in boot')
						switch (row.table) {
							case 'user':
								initialData.user = parseResultRow(userKeys, row)
								break
							case 'file':
								initialData.files.push(parseResultRow(fileKeys, row))
								break
							case 'file_state':
								initialData.fileStates.push(parseResultRow(fileStateKeys, row))
								break
							case 'lsn':
								assert(typeof row.lsn === 'string', 'lsn should be a string')
								initialData.lsn = row.lsn
								break
							case 'user_mutation_number':
								assert(
									typeof row.mutationNumber === 'number' || row.mutationNumber === null,
									'mutationNumber should be a number or null, got' + JSON.stringify(row)
								)
								if (row.mutationNumber !== null) {
									initialData.mutationNumber = row.mutationNumber
								}
								break
						}
					})
				})
			},
			() => {
				this.logEvent({ type: 'connect_retry', id: this.userId })
			}
		)

		return {
			version: stateVersion,
			initialData,
			optimisticUpdates: [],
		} satisfies StateSnapshot
	}

	private async boot(hard: boolean): Promise<void> {
		this.log.debug('booting')
		// todo: clean up old resources if necessary?
		const start = Date.now()
		this.state = {
			type: 'connecting',
			// preserve the promise so any awaiters do eventually get resolved
			bootId: uniqueId(),
			bufferedEvents: [],
		}
		/**
		 * BOOTUP SEQUENCE
		 * 1. Generate a unique boot id
		 * 2. Fetch data from R2, or fetch fresh data from postgres
		 * 3. Send initial data to client
		 * 4. Register with the replicator
		 * 5. Ignore any events that come in before the sequence id ends with our boot id
		 * 6. Buffer any events that come in with a valid sequence id
		 * 7. Once the replicator responds to the registration request, apply the buffered events
		 */
		if (!this.store.getCommittedData() || hard) {
			const res =
				(!hard && (await this.loadInitialDataFromR2())) ||
				(await this.loadInitialDataFromPostgres())

			this.log.debug('got initial data')
			this.store.initialize(res.initialData, res.optimisticUpdates)
			this.broadcast({
				type: 'initial_data',
				initialData: res.initialData,
			})
			if (
				'mutationNumber' in res.initialData &&
				typeof res.initialData.mutationNumber === 'number'
			) {
				this.commitMutations(res.initialData.mutationNumber)
			}
		}

		const initialData = this.store.getCommittedData()!

		// do an unnecessary assign here to tell typescript that the state might have changed
		const guestFileIds = initialData.files.filter((f) => f.ownerId !== this.userId).map((f) => f.id)
		const res = await getReplicator(this.env).registerUser({
			userId: this.userId,
			lsn: initialData.lsn,
			guestFileIds,
			bootId: this.state.bootId,
		})

		if (res.type === 'reboot') {
			if (hard) throw new Error('reboot loop, waiting')
			return this.boot(true)
		}

		const bufferedEvents = this.state.bufferedEvents
		this.state = {
			type: 'connected',
			bootId: this.state.bootId,
			sequenceId: res.sequenceId,
			lastSequenceNumber: res.sequenceNumber,
		}

		if (bufferedEvents.length > 0) {
			bufferedEvents.forEach((event) => this.handleReplicationEvent(event))
		}

		// this will prevent more events from being added to the buffer
		const end = Date.now()
		this.logEvent({ type: 'reboot_duration', id: this.userId, duration: end - start })
		this.log.debug('boot time', end - start, 'ms')
	}

	// It is important that this method is synchronous!!!!
	// We need to make sure that events are handled in-order.
	// If we make this asynchronous for whatever reason we should
	// make sure to uphold this invariant.
	private handleRowUpdateEvent(event: ZRowUpdateEvent) {
		try {
			assert(this.state.type === 'connected', 'state should be connected in handleEvent')
			if (event.table !== 'user' && event.table !== 'file' && event.table !== 'file_state') {
				throw new Error(`Unhandled table: ${event.table}`)
			}
			this.store.updateCommittedData(event)
			this.broadcast({
				type: 'update',
				update: {
					// reference the properties individually because the
					// event might have extra properties that we don't want to send
					event: event.event,
					row: event.row,
					table: event.table,
				},
			})
		} catch (e) {
			this.captureException(e)
			this.reboot()
		}
	}

	handleReplicationEvent(event: ZReplicationEvent) {
		if (this.state.type === 'init') {
			this.log.debug('ignoring during init', event)
			return
		}

		// ignore irrelevant events
		if (!event.sequenceId.endsWith(this.state.bootId)) {
			this.log.debug('ignoring irrelevant event', event)
			return
		}

		// buffer events until we know the sequence numbers
		if (this.state.type === 'connecting') {
			this.log.debug('buffering event', event)
			this.state.bufferedEvents.push(event)
			return
		}

		if (this.state.sequenceId !== event.sequenceId) {
			// the replicator has restarted, so we need to reboot
			this.log.debug('force reboot', this.state, event)
			this.reboot()
			return
		}

		if (event.sequenceNumber !== this.state.lastSequenceNumber + 1) {
			this.log.debug(
				'sequence number mismatch',
				event.sequenceNumber,
				this.state.lastSequenceNumber
			)
			this.reboot()
			return
		}

		this.state.lastSequenceNumber++

		// this event type only exists to make us check the sequence id + number
		// so its job is done.
		if (event.type === 'maybe_force_reboot') return

		// in the rare case that the replicator was behind us when we called registerUser,
		// ignore any events that came in from before we got our initial data.
		if (event.lsn < this.store.getCommittedData()!.lsn) {
			this.log.debug('ignoring old event', event.lsn, '<', this.store.getCommittedData()!.lsn)
			return
		}

		transact(() => {
			let maxMutationNumber = -1
			for (const ev of event.changes) {
				if (ev.type === 'mutation_commit') {
					if (ev.mutationNumber > maxMutationNumber) {
						maxMutationNumber = ev.mutationNumber
					}
					continue
				}

				assert(ev.type === 'row_update', `event type should be row_update got ${event.type}`)
				this.handleRowUpdateEvent(ev)
			}
			if (maxMutationNumber >= 0) {
				this.commitMutations(maxMutationNumber)
			}

			this.store.commitLsn(event.lsn)
		})

		// make sure we have all the files we need
		const data = this.store.getFullData()
		for (const fileState of data?.fileStates ?? []) {
			if (!data?.files.some((f) => f.id === fileState.fileId)) {
				this.log.debug('missing file', fileState.fileId)
				this.addGuestFile(fileState.fileId)
			}
		}

		for (const file of data?.files ?? []) {
			// and make sure we don't have any files we don't need
			// this happens when a shared file is made private
			if (file.ownerId !== this.userId && !data?.fileStates.some((fs) => fs.fileId === file.id)) {
				this.log.debug('extra file', file.id)
				const update: ZRowUpdate = {
					event: 'delete',
					row: { id: file.id },
					table: 'file',
				}
				this.store.updateCommittedData(update)
				this.broadcast({ type: 'update', update: update })
				continue
			}
		}
	}

	async addGuestFile(fileOrId: string | TlaFile) {
		const file =
			typeof fileOrId === 'string'
				? await this.db.selectFrom('file').where('id', '=', fileOrId).selectAll().executeTakeFirst()
				: fileOrId
		if (!file) return
		if (file.ownerId !== this.userId && !file.shared) return
		const update: ZRowUpdate = {
			event: 'insert',
			row: file,
			table: 'file',
		}
		this.store.updateCommittedData(update)
		this.broadcast({ type: 'update', update })
	}

	async onInterval() {
		// if any mutations have been not been committed for 5 seconds, let's reboot the cache
		for (const mutation of this.mutations) {
			if (Date.now() - mutation.timestamp > 5000) {
				this.log.debug("Mutations haven't been committed for 5 seconds, rebooting", mutation)
				this.reboot({ hard: true })
				break
			}
		}
	}
}<|MERGE_RESOLUTION|>--- conflicted
+++ resolved
@@ -137,14 +137,10 @@
 					}
 					this.log.debug('stashing snapshot')
 					this.lastStashEpoch = this.store.epoch
-<<<<<<< HEAD
-					await this.env.USER_DO_SNAPSHOTS.put(this.userId, JSON.stringify(snapshot))
-=======
 					await this.env.USER_DO_SNAPSHOTS.put(
 						getUserDoSnapshotKey(this.env, this.userId),
 						JSON.stringify(snapshot)
 					)
->>>>>>> b24ecf64
 				}
 			},
 			1000,
