import { TlaFile } from '@tldraw/dotcom-shared'
import { assert, sleep, uniqueId } from '@tldraw/utils'
import { createRouter } from '@tldraw/worker-shared'
import { StatusError, json } from 'itty-router'
import { createPostgresConnectionPool } from './postgres'
import { type Environment } from './types'
<<<<<<< HEAD
import { getReplicator, getUserDurableObject } from './utils/durableObjects'
=======
import { getReplicator, getRoomDurableObject, getUserDurableObject } from './utils/durableObjects'
>>>>>>> 2d7cb86d
import { getClerkClient, requireAuth } from './utils/tla/getAuth'

async function requireUser(env: Environment, q: string) {
	const db = createPostgresConnectionPool(env, '/app/admin/user')
	const userRow = await db
		.selectFrom('user')
		.where((eb) => eb.or([eb('email', '=', q), eb('id', '=', q)]))
		.selectAll()
		.executeTakeFirst()

	if (!userRow) {
		throw new StatusError(404, 'User not found ' + q)
	}
	return userRow
}

export const adminRoutes = createRouter<Environment>()
	.all('/app/admin/*', async (req, env) => {
		const auth = await requireAuth(req, env)
		const user = await getClerkClient(env).users.getUser(auth.userId)
		if (
			!user.primaryEmailAddress?.emailAddress.endsWith('@tldraw.com') ||
			user.primaryEmailAddress?.verification?.status !== 'verified'
		) {
			throw new StatusError(403, 'Unauthorized')
		}
	})
	.get('/app/admin/user', async (res, env) => {
		const q = res.query['q']
		if (typeof q !== 'string') {
			return new Response('Missing query param', { status: 400 })
		}
		const userRow = await requireUser(env, q)

		const user = getUserDurableObject(env, userRow.id)
		return json(await user.admin_getData(userRow.id))
	})
	.get('/app/admin/replicator', async (res, env) => {
		const replicator = getReplicator(env)
		const diagnostics = await replicator.getDiagnostics()
		return json(diagnostics)
	})
	.post('/app/admin/user/reboot', async (res, env) => {
		const q = res.query['q']
		if (typeof q !== 'string') {
			return new Response('Missing query param', { status: 400 })
		}
		const userRow = await requireUser(env, q)
		const user = getUserDurableObject(env, userRow.id)
		await user.admin_forceHardReboot(userRow.id)
		return new Response('Rebooted', { status: 200 })
	})
	.post('/app/admin/create_legacy_file', async (_res, env) => {
		const slug = uniqueId()
		await getRoomDurableObject(env, slug).__admin__createLegacyRoom(slug)
		return json({ slug })
	})
	.post('/app/admin/hard_delete_file/:fileId', async (res, env) => {
		const fileId = res.params.fileId
		assert(typeof fileId === 'string', 'fileId is required')

		const pg = createPostgresConnectionPool(env, '/app/admin/hard_delete_file')
		const file = await pg.selectFrom('file').where('id', '=', fileId).selectAll().executeTakeFirst()
		if (!file) {
			if (await maybeHardDeleteLegacyFile({ id: fileId, env })) {
				return new Response('deleted')
			} else {
				return new Response('File not found', { status: 404 })
			}
		}
		return await hardDeleteAppFile({ pg, file, env })
	})

async function maybeHardDeleteLegacyFile({ id, env }: { id: string; env: Environment }) {
	return await getRoomDurableObject(env, id).__admin__hardDeleteIfLegacy()
}

async function hardDeleteAppFile({
	pg,
	file,
	env,
}: {
	env: Environment
	pg: ReturnType<typeof createPostgresConnectionPool>
	file: TlaFile
}) {
	if (!file.isDeleted) {
		// do soft delete first if not done already
		await pg.updateTable('file').set('isDeleted', true).where('id', '=', file.id).execute()
		// allow a little time for the delete to propagate
		// don't think this is really needed, but just in case
		await sleep(1000)
	}
	// clean up assets eagerly
	const assets = await pg.selectFrom('asset').where('fileId', '=', file.id).selectAll().execute()
	for (const asset of assets) {
		await env.UPLOADS.delete(asset.objectName)
		// TODO: bust caches
		// it's tricky though. calling caches.default.delete() will only delete the cache entry
		// in the local datacenter so we'd need to do a global cache bust with the REST API
		// either that or maintain a KV store of deleted assets and check that before serving
		// could maybe use a bloom filter if that hurts perf too much.
		// although how would the bloom filter sync across workers 🤔
		// since cache entries last a year we could store a timestamp in the KV and clean it periodically
		// or just let it grow forever, it's not that big.

		// const cacheUrl = new URL(`${appOrigin}/app/uploads/${asset.objectName}`)
		// console.log('Busting our cache entry', asset.objectName)
		// await caches.default.delete(cacheUrl)
		// console.log('Busting resize worker cache entry')
		// await env.IMAGE_RESIZE_WORKER.bustCache(cacheUrl.toString())
	}
	// hard delete file (this will trigger a cascade delete of all remaining related records & R2 objects)
	await pg.deleteFrom('file').where('id', '=', file.id).execute()
	return new Response('Deleted', { status: 200 })
}<|MERGE_RESOLUTION|>--- conflicted
+++ resolved
@@ -4,11 +4,7 @@
 import { StatusError, json } from 'itty-router'
 import { createPostgresConnectionPool } from './postgres'
 import { type Environment } from './types'
-<<<<<<< HEAD
-import { getReplicator, getUserDurableObject } from './utils/durableObjects'
-=======
 import { getReplicator, getRoomDurableObject, getUserDurableObject } from './utils/durableObjects'
->>>>>>> 2d7cb86d
 import { getClerkClient, requireAuth } from './utils/tla/getAuth'
 
 async function requireUser(env: Environment, q: string) {
