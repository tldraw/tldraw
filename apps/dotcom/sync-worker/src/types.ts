--- conflicted
+++ resolved
@@ -128,11 +128,7 @@
 export type TLPostgresReplicatorEvent =
 	| { type: 'reboot'; source: TLPostgresReplicatorRebootSource }
 	| { type: 'request_lsn_update' }
-<<<<<<< HEAD
-	| { type: 'reboot_error' | 'register_user' | 'unregister_user' | 'get_file_record' }
-=======
 	| { type: 'reboot_error' | 'register_user' | 'unregister_user' | 'get_file_record' | 'prune' }
->>>>>>> 2d7cb86d
 	| { type: 'reboot_duration'; duration: number }
 	| { type: 'rpm'; rpm: number }
 	| { type: 'active_users'; count: number }
