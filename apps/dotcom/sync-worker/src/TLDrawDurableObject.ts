--- conflicted
+++ resolved
@@ -333,16 +333,11 @@
 			const ownerId = await this.getOwnerId()
 
 			if (ownerId) {
-<<<<<<< HEAD
 				if (!auth) {
 					return closeSocket(TLSyncErrorCloseEventReason.NOT_AUTHENTICATED)
 				}
-				if (ownerId !== auth.userId) {
-					const ownerDurableObject = this.env.TLAPP_DO.get(this.env.TLAPP_DO.idFromName(ownerId))
-=======
 				if (ownerId !== TldrawAppUserRecordType.createId(auth?.userId)) {
 					const ownerDurableObject = this.env.TLAPP_DO.get(this.env.TLAPP_DO.idFromName(APP_ID))
->>>>>>> a9646eac
 					const shareType = await ownerDurableObject.getFileShareType(
 						TldrawAppFileRecordType.createId(this.documentInfo.slug)
 					)
