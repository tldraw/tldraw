/// <reference no-default-lib="true"/>

import { R2Bucket } from '@cloudflare/workers-types'
import { SupabaseClient } from '@supabase/supabase-js'
import {
	APP_ASSET_UPLOAD_ENDPOINT,
	DB,
	FILE_PREFIX,
	LOCAL_FILE_PREFIX,
	PUBLISH_PREFIX,
	READ_ONLY_LEGACY_PREFIX,
	READ_ONLY_PREFIX,
	ROOM_OPEN_MODE,
	ROOM_PREFIX,
	ROOM_SIZE_LIMIT_MB,
	SNAPSHOT_PREFIX,
	TLCustomServerEvent,
	TlaFile,
	type RoomOpenMode,
} from '@tldraw/dotcom-shared'
import {
	RoomSnapshot,
	TLSocketRoom,
	TLSyncErrorCloseEventCode,
	TLSyncErrorCloseEventReason,
	TLSyncRoom,
	type PersistedRoomSnapshotForSupabase,
} from '@tldraw/sync-core'
import { TLDOCUMENT_ID, TLDocument, TLRecord, createTLSchema } from '@tldraw/tlschema'
import {
	ExecutionQueue,
	assert,
	assertExists,
	exhaustiveSwitchError,
	retry,
	uniqueId,
} from '@tldraw/utils'
import { createSentry } from '@tldraw/worker-shared'
import { DurableObject } from 'cloudflare:workers'
import { IRequest, Router } from 'itty-router'
import { Kysely } from 'kysely'
import { PERSIST_INTERVAL_MS } from './config'
import { createPostgresConnectionPool } from './postgres'
import { getR2KeyForRoom } from './r2'
import { getPublishedRoomSnapshot } from './routes/tla/getPublishedFile'
import { generateSnapshotChunks } from './snapshotUtils'
import { Analytics, DBLoadResult, Environment, TLServerEvent } from './types'
import { EventData, writeDataPoint } from './utils/analytics'
import { createSupabaseClient } from './utils/createSupabaseClient'
import { getRoomDurableObject } from './utils/durableObjects'
import { isRateLimited } from './utils/rateLimit'
import { getSlug } from './utils/roomOpenMode'
import { throttle } from './utils/throttle'
import { getAuth, requireAdminAccess, requireWriteAccessToFile } from './utils/tla/getAuth'
import { getLegacyRoomData } from './utils/tla/getLegacyRoomData'
import { isTestFile } from './utils/tla/isTestFile'

const MAX_CONNECTIONS = 50

// increment this any time you make a change to this type
const CURRENT_DOCUMENT_INFO_VERSION = 3
interface DocumentInfo {
	version: number
	slug: string
	isApp: boolean
	deleted: boolean
}

const ROOM_NOT_FOUND = Symbol('room_not_found')

interface SessionMeta {
	storeId: string
	userId: string | null
}

async function canAccessTestProductionFile(
	env: Environment,
	auth: { userId: string } | null
): Promise<boolean> {
	try {
		await requireAdminAccess(env, auth)
		return true
	} catch (_e) {
		return false
	}
}

const MB = 1024 * 1024

export class TLDrawDurableObject extends DurableObject {
	// A unique identifier for this instance of the Durable Object
	id: DurableObjectId

	_room: Promise<TLSocketRoom<TLRecord, SessionMeta>> | null = null

	sentry: ReturnType<typeof createSentry> | null = null

	getRoom() {
		if (!this._documentInfo) {
			throw new Error('documentInfo must be present when accessing room')
		}
		const slug = this._documentInfo.slug
		if (!this._room) {
			this._room = this.loadFromDatabase(slug).then(async (result) => {
				switch (result.type) {
					case 'room_found': {
						const room = new TLSocketRoom<TLRecord, SessionMeta>({
							initialSnapshot: result.snapshot,
							onSessionRemoved: async (room, args) => {
								this.logEvent({
									type: 'client',
									roomId: slug,
									name: 'leave',
									instanceId: args.sessionId,
									localClientId: args.meta.storeId,
								})

								if (args.numSessionsRemaining > 0) return
								if (!this._room) return
								this.logEvent({
									type: 'client',
									roomId: slug,
									name: 'last_out',
									instanceId: args.sessionId,
									localClientId: args.meta.storeId,
								})
								try {
									await this.persistToDatabase()
								} catch {
									// already logged
								}
								// make sure nobody joined the room while we were persisting
								if (room.getNumActiveSessions() > 0) return
								this._room = null
								this.logEvent({ type: 'room', roomId: slug, name: 'room_empty' })
								room.close()
							},
							onDataChange: () => {
								this.triggerPersist()
							},
							onBeforeSendMessage: ({ message, stringified }) => {
								this.logEvent({
									type: 'send_message',
									roomId: slug,
									messageType: message.type,
									messageLength: stringified.length,
								})
							},
						})
						this.addRoomStorageUsedPercentage(room, result.roomSizeMB, false)

						this.logEvent({ type: 'room', roomId: slug, name: 'room_start' })
						// Also associate file assets after we load the room
						setTimeout(this.maybeAssociateFileAssets.bind(this), PERSIST_INTERVAL_MS)
						return room
					}
					case 'room_not_found': {
						throw ROOM_NOT_FOUND
					}
					case 'error': {
						throw result.error
					}
					default: {
						exhaustiveSwitchError(result)
					}
				}
			})
		}
		return this._room
	}

	// For storage
	storage: DurableObjectStorage

	// For persistence
	supabaseClient: SupabaseClient | void

	// For analytics
	measure: Analytics | undefined

	// For error tracking
	sentryDSN: string | undefined

	readonly supabaseTable: string
	readonly r2: {
		readonly rooms: R2Bucket
		readonly versionCache: R2Bucket
	}

	_documentInfo: DocumentInfo | null = null

	db: Kysely<DB>

	constructor(
		private state: DurableObjectState,
		override env: Environment
	) {
		super(state, env)
		this.id = state.id
		this.storage = state.storage
		this.sentryDSN = env.SENTRY_DSN
		this.measure = env.MEASURE
		this.sentry = createSentry(this.state, this.env)
		this.supabaseClient = createSupabaseClient(env)

		this.supabaseTable = env.TLDRAW_ENV === 'production' ? 'drawings' : 'drawings_staging'
		this.r2 = {
			rooms: env.ROOMS,
			versionCache: env.ROOMS_HISTORY_EPHEMERAL,
		}

		state.blockConcurrencyWhile(async () => {
			const existingDocumentInfo = (await this.storage.get('documentInfo')) as DocumentInfo | null
			if (existingDocumentInfo?.version !== CURRENT_DOCUMENT_INFO_VERSION) {
				this._documentInfo = null
			} else {
				this._documentInfo = existingDocumentInfo
			}
		})
		this.db = createPostgresConnectionPool(env, 'TLDrawDurableObject')
	}

	readonly router = Router()
		.get(
			`/${ROOM_PREFIX}/:roomId`,
			(req) => this.extractDocumentInfoFromRequest(req, ROOM_OPEN_MODE.READ_WRITE),
			(req) => this.onRequest(req, ROOM_OPEN_MODE.READ_WRITE)
		)
		.get(
			`/${READ_ONLY_LEGACY_PREFIX}/:roomId`,
			(req) => this.extractDocumentInfoFromRequest(req, ROOM_OPEN_MODE.READ_ONLY_LEGACY),
			(req) => this.onRequest(req, ROOM_OPEN_MODE.READ_ONLY_LEGACY)
		)
		.get(
			`/${READ_ONLY_PREFIX}/:roomId`,
			(req) => this.extractDocumentInfoFromRequest(req, ROOM_OPEN_MODE.READ_ONLY),
			(req) => this.onRequest(req, ROOM_OPEN_MODE.READ_ONLY)
		)
		.get(
			`/app/file/:roomId`,
			(req) => this.extractDocumentInfoFromRequest(req, ROOM_OPEN_MODE.READ_WRITE),
			(req) => this.onRequest(req, ROOM_OPEN_MODE.READ_WRITE)
		)
		.post(
			`/${ROOM_PREFIX}/:roomId/restore`,
			(req) => this.extractDocumentInfoFromRequest(req, ROOM_OPEN_MODE.READ_WRITE),
			(req) => this.onRestore(req)
		)
		.post(
			`/app/file/:roomId/restore`,
			(req) => this.extractDocumentInfoFromRequest(req, ROOM_OPEN_MODE.READ_WRITE),
			(req) => this.onRestore(req)
		)
		.all('*', () => new Response('Not found', { status: 404 }))

	// eslint-disable-next-line no-restricted-syntax
	get documentInfo() {
		return assertExists(this._documentInfo, 'documentInfo must be present')
	}
	setDocumentInfo(info: DocumentInfo) {
		this._documentInfo = info
		this.storage.put('documentInfo', info)
	}
	async extractDocumentInfoFromRequest(req: IRequest, roomOpenMode: RoomOpenMode) {
		const slug = assertExists(
			await getSlug(this.env, req.params.roomId, roomOpenMode),
			'roomId must be present'
		)
		const isApp = new URL(req.url).pathname.startsWith('/app/')

		if (this._documentInfo) {
			assert(this._documentInfo.slug === slug, 'slug must match')
		} else {
			this.setDocumentInfo({
				version: CURRENT_DOCUMENT_INFO_VERSION,
				slug,
				isApp,
				deleted: false,
			})
		}
	}

	// Handle a request to the Durable Object.
	override async fetch(req: IRequest) {
		const sentry = createSentry(this.state, this.env, req)

		try {
			return await this.router.fetch(req)
		} catch (err) {
			console.error(err)
			// eslint-disable-next-line @typescript-eslint/no-deprecated
			sentry?.captureException(err)
			return new Response('Something went wrong', {
				status: 500,
				statusText: 'Internal Server Error',
			})
		}
	}

	_isRestoring = false
	async onRestore(req: IRequest) {
		this._isRestoring = true
		try {
			if (this.documentInfo.isApp) {
				await requireWriteAccessToFile(req, this.env, this.documentInfo.slug)
			}
			const roomId = this.documentInfo.slug
			const roomKey = getR2KeyForRoom({ slug: roomId, isApp: this.documentInfo.isApp })
			const timestamp = ((await req.json()) as any).timestamp
			if (!timestamp) {
				return new Response('Missing timestamp', { status: 400 })
			}
			const data = await this.r2.versionCache.get(`${roomKey}/${timestamp}`)
			if (!data) {
				return new Response('Version not found', { status: 400 })
			}
			const dataText = await data.text()
			await this.r2.rooms.put(roomKey, dataText)
			const room = await this.getRoom()

			const snapshot: RoomSnapshot = JSON.parse(dataText)
			room.loadSnapshot(snapshot)
			this.maybeAssociateFileAssets()

			return new Response()
		} finally {
			this._isRestoring = false
		}
	}

	// this might return null if the file doesn't exist yet in the backend, or if it was deleted
	_fileRecordCache: TlaFile | null = null
	async getAppFileRecord(): Promise<TlaFile | null> {
		const timer = this.timer()
		try {
			const result = await retry(
				async () => {
					if (this._fileRecordCache) {
						return this._fileRecordCache
					}

					const result = await this.db
						.selectFrom('file')
						.where('id', '=', this.documentInfo.slug)
						.selectAll()
						.executeTakeFirst()

					if (!result) {
						throw new Error('File not found')
					}
					this._fileRecordCache = result
					return this._fileRecordCache
				},
				{
					attempts: 10,
					waitDuration: 100,
				}
			)

			timer.report('get_file_record')
			return result
		} catch (_e) {
			timer.report('get_file_record_error')
			return null
		}
	}

	async onRequest(req: IRequest, openMode: RoomOpenMode) {
		const requestTimer = this.timer()

		// extract query params from request, should include instanceId
		const url = new URL(req.url)
		const params = Object.fromEntries(url.searchParams.entries())
		let { sessionId, storeId } = params

		// handle legacy param names
		sessionId ??= params.sessionKey ?? params.instanceId
		storeId ??= params.localClientId
		const isNewSession = !this._room

		// Create the websocket pair for the client
		const { 0: clientWebSocket, 1: serverWebSocket } = new WebSocketPair()
		serverWebSocket.accept()

		const closeSocket = (reason: TLSyncErrorCloseEventReason) => {
			serverWebSocket.close(TLSyncErrorCloseEventCode, reason)
			return new Response(null, { status: 101, webSocket: clientWebSocket })
		}

		if (this.documentInfo.deleted) {
			return closeSocket(TLSyncErrorCloseEventReason.NOT_FOUND)
		}

		const authTimer = this.timer()
		const auth = await getAuth(req, this.env)
		authTimer.report('on_request_auth')

		if (this.documentInfo.isApp) {
			openMode = ROOM_OPEN_MODE.READ_WRITE
			const file = await this.getAppFileRecord()

			if (file) {
				if (file.isDeleted) {
					return closeSocket(TLSyncErrorCloseEventReason.NOT_FOUND)
				}

				if (isTestFile(file.id) && !(await canAccessTestProductionFile(this.env, auth))) {
					return closeSocket(TLSyncErrorCloseEventReason.NOT_FOUND)
				}

				if (!auth && !file.shared) {
					return closeSocket(TLSyncErrorCloseEventReason.NOT_AUTHENTICATED)
				}

				const rateLimitTimer = this.timer()
				if (auth?.userId) {
					const rateLimited = await isRateLimited(this.env, auth?.userId)
					if (rateLimited) {
						this.logEvent({
							type: 'client',
							userId: auth.userId,
							localClientId: storeId,
							name: 'rate_limited',
						})
						return closeSocket(TLSyncErrorCloseEventReason.RATE_LIMITED)
					}
				} else {
					const rateLimited = await isRateLimited(this.env, sessionId)
					if (rateLimited) {
						this.logEvent({
							type: 'client',
							userId: auth?.userId,
							localClientId: storeId,
							name: 'rate_limited',
						})
						return closeSocket(TLSyncErrorCloseEventReason.RATE_LIMITED)
					}
				}
				rateLimitTimer.report('on_request_rate_limit')

				// Check if user has owner access (directly or via group membership)
				let hasOwnerAccess = false
				if (file.ownerId && file.ownerId === auth?.userId) {
					hasOwnerAccess = true
				} else if (file.owningGroupId && auth?.userId) {
					// Check if user is a member of the owning group
					const groupCheckTimer = this.timer()
					const groupMember = await this.db
						.selectFrom('group_user')
						.where('groupId', '=', file.owningGroupId)
						.where('userId', '=', auth.userId)
						.executeTakeFirst()
					groupCheckTimer.report('on_request_group_check')

					if (groupMember) {
						hasOwnerAccess = true
					}
				}

				if (!hasOwnerAccess) {
					if (!file.shared) {
						return closeSocket(TLSyncErrorCloseEventReason.FORBIDDEN)
					}
					if (file.sharedLinkType === 'view') {
						openMode = ROOM_OPEN_MODE.READ_ONLY
					}
				}
			}
		} else {
			// Legacy rooms are now read-only
			openMode = ROOM_OPEN_MODE.READ_ONLY
		}

		try {
			const getRoomTimer = this.timer()
			const room = await this.getRoom()
			getRoomTimer.report('on_request_get_room')

			// Don't connect if we're already at max connections
			if (room.getNumActiveSessions() > MAX_CONNECTIONS) {
				return closeSocket(TLSyncErrorCloseEventReason.ROOM_FULL)
			}

			// all good
			room.handleSocketConnect({
				sessionId: sessionId,
				socket: serverWebSocket,
				meta: {
					storeId,
					userId: auth?.userId ? auth.userId : null,
				},
				isReadonly: openMode === ROOM_OPEN_MODE.READ_ONLY,
			})
			if (isNewSession) {
				this.logEvent({
					type: 'client',
					roomId: this.documentInfo.slug,
					name: 'room_reopen',
					instanceId: sessionId,
					localClientId: storeId,
				})
			}
			this.logEvent({
				type: 'client',
				roomId: this.documentInfo.slug,
				name: 'enter',
				instanceId: sessionId,
				localClientId: storeId,
			})

			requestTimer.report('on_request_total')

			return new Response(null, { status: 101, webSocket: clientWebSocket })
		} catch (e) {
			if (e === ROOM_NOT_FOUND) {
				return closeSocket(TLSyncErrorCloseEventReason.NOT_FOUND)
			}
			throw e
		}
	}

	triggerPersist = throttle(() => {
		this.persistToDatabase()
	}, PERSIST_INTERVAL_MS)

	private writeEvent(name: string, eventData: EventData) {
		writeDataPoint(this.sentry, this.measure, this.env, name, eventData)
	}

	logEvent(event: TLServerEvent) {
		switch (event.type) {
			case 'persist_success': {
				this.writeEvent(event.type, { doubles: [event.attempts] })
				break
			}
			case 'room': {
				// we would add user/connection ids here if we could
				this.writeEvent(event.name, { blobs: [event.roomId] })
				break
			}
			case 'client': {
				if (event.name === 'rate_limited') {
					this.writeEvent(event.name, {
						blobs: [event.userId ?? 'anon-user'],
						indexes: [event.localClientId],
					})
				} else {
					// we would add user/connection ids here if we could
					this.writeEvent(event.name, {
						blobs: [event.roomId, 'unused', event.instanceId],
						indexes: [event.localClientId],
					})
				}
				break
			}
			case 'send_message': {
				this.writeEvent(event.type, {
					blobs: [event.roomId, event.messageType],
					doubles: [event.messageLength],
				})
				break
			}
			default: {
				exhaustiveSwitchError(event)
			}
		}
	}

	async handleFileCreateFromSource() {
		assert(this._fileRecordCache, 'we need to have a file record to create a file from source')
		const split = this._fileRecordCache.createSource?.split('/')
		if (!split || split?.length !== 2) {
			return { type: 'room_not_found' as const }
		}

		let data: RoomSnapshot | string | null | undefined = undefined
		const [prefix, id] = split
		const fetchTimer = this.timer()
		switch (prefix) {
			case FILE_PREFIX: {
				const awaitPersistTimer = this.timer()
				await getRoomDurableObject(this.env, id).awaitPersist()
				awaitPersistTimer.report('create_from_source_await_persist')

				const r2FetchTimer = this.timer()
				data = await this.r2.rooms
					.get(getR2KeyForRoom({ slug: id, isApp: true }))
					.then((r) => r?.text())
				r2FetchTimer.report('create_from_source_r2_fetch')
				break
			}
			case ROOM_PREFIX:
				data = await getLegacyRoomData(this.env, id, ROOM_OPEN_MODE.READ_WRITE)
				break
			case READ_ONLY_PREFIX:
				data = await getLegacyRoomData(this.env, id, ROOM_OPEN_MODE.READ_ONLY)
				break
			case READ_ONLY_LEGACY_PREFIX:
				data = await getLegacyRoomData(this.env, id, ROOM_OPEN_MODE.READ_ONLY_LEGACY)
				break
			case SNAPSHOT_PREFIX:
				data = await getLegacyRoomData(this.env, id, 'snapshot')
				break
			case PUBLISH_PREFIX:
				data = await getPublishedRoomSnapshot(this.env, id)
				break
			case LOCAL_FILE_PREFIX:
				// create empty room, the client will populate it
				data = new TLSyncRoom({ schema: createTLSchema() }).getSnapshot()
				break
		}
		fetchTimer.report('create_from_source_fetch_total')

		if (!data) {
			return { type: 'room_not_found' as const }
		}

		const serialized = typeof data === 'string' ? data : JSON.stringify(data)
		const snapshot = typeof data === 'string' ? JSON.parse(data) : data

		const putTimer = this.timer()
		const roomObject = await this.r2.rooms.put(this._fileRecordCache.id, serialized)
		putTimer.report('create_from_source_r2_put')

		return {
			type: 'room_found' as const,
			snapshot,
			roomSizeMB: roomObject ? roomObject.size / MB : 0,
		}
	}

	// Load the room's drawing data. First we check the R2 bucket, then we fallback to supabase (legacy).
	async loadFromDatabase(slug: string): Promise<DBLoadResult> {
		const loadTimer = this.timer()
		try {
			const key = getR2KeyForRoom({ slug, isApp: this.documentInfo.isApp })

			// when loading, prefer to fetch documents from the bucket
			const r2FetchTimer = this.timer()
			const roomFromBucket = await this.r2.rooms.get(key)
			r2FetchTimer.report('db_load_r2_fetch')

			if (roomFromBucket) {
				const snapshot = (await roomFromBucket.json()) as RoomSnapshot
				loadTimer.report('db_load_total')

				return {
					type: 'room_found',
					snapshot,
					roomSizeMB: roomFromBucket.size / MB,
				}
			}

			if (this._fileRecordCache?.createSource) {
				const createFromSourceTimer = this.timer()
				const res = await this.handleFileCreateFromSource()

				createFromSourceTimer.report('db_load_create_from_source')

				if (res.type === 'room_found') {
					// save it to the bucket so we don't try to create from source again
					await this.r2.rooms.put(key, JSON.stringify(res.snapshot))
				}

				loadTimer.report('db_load_total')

				return res
			}

			if (this.documentInfo.isApp) {
				// finally check whether the file exists in the DB but not in R2 yet
				const file = await this.getAppFileRecord()

				loadTimer.report('db_load_total')
				if (!file) {
					return { type: 'room_not_found' }
				}

				return {
					type: 'room_found',
					snapshot: new TLSyncRoom({ schema: createTLSchema() }).getSnapshot(),
					roomSizeMB: 0,
				}
			}

			// if we don't have a room in the bucket, try to load from supabase
			if (!this.supabaseClient) {
				return { type: 'room_not_found' }
			}

			const supabaseFetchTimer = this.timer()
			const { data, error } = await this.supabaseClient
				.from(this.supabaseTable)
				.select('*')
				.eq('slug', slug)

			supabaseFetchTimer.report('db_load_supabase_fetch')

			if (error) {
				this.logEvent({ type: 'room', roomId: slug, name: 'failed_load_from_db' })

				loadTimer.report('db_load_total')

				console.error('failed to retrieve document', slug, error)
				return { type: 'error', error: new Error(error.message) }
			}
			// if it didn't find a document, data will be an empty array
			if (data.length === 0) {
				loadTimer.report('db_load_total')
				return { type: 'room_not_found' }
			}

			const roomFromSupabase = data[0] as PersistedRoomSnapshotForSupabase
			loadTimer.report('db_load_total')

			return { type: 'room_found', snapshot: roomFromSupabase.drawing, roomSizeMB: 0 }
		} catch (error) {
			this.logEvent({ type: 'room', roomId: slug, name: 'failed_load_from_db' })

			loadTimer.report('db_load_total_error')

			console.error('failed to fetch doc', slug, error)
			return { type: 'error', error: error as Error }
		}
	}

	timer() {
		const start = Date.now()
		return {
			report: (name: string) => {
				this.writeEvent(name, {
					doubles: [Date.now() - start],
				})
			},
		}
	}

	_lastPersistedClock: number | null = null

	executionQueue = new ExecutionQueue()

	// We use this to make sure that all of the assets in a tldraw app file are associated with that file.
	// This is needed for a few cases like duplicating a file, copy pasting images between files, slurping legacy files.
	async maybeAssociateFileAssets() {
		if (!this.documentInfo.isApp) return

		const slug = this.documentInfo.slug
		const room = await this.getRoom()
		const assetsToUpdate: { objectName: string; fileId: string }[] = []
		await room.updateStore(async (store) => {
			const records = store.getAll()
			for (const record of records) {
				if (record.typeName !== 'asset') continue
				const asset = record as any
				const meta = asset.meta

				if (meta?.fileId === slug) continue
				const src = asset.props.src
				if (!src) continue
				const objectName = src.split('/').pop()
				if (!objectName) continue
				const currentAsset = await this.env.UPLOADS.get(objectName)
				if (!currentAsset) continue

				const split = objectName.split('-')
				const fileType = split.length > 1 ? split.pop() : null
				const id = uniqueId()
				const newObjectName = fileType ? `${id}-${fileType}` : id
				await this.env.UPLOADS.put(newObjectName, currentAsset.body, {
					httpMetadata: currentAsset.httpMetadata,
				})
				asset.props.src = asset.props.src.replace(objectName, newObjectName)
				assert(this.env.MULTIPLAYER_SERVER, 'MULTIPLAYER_SERVER must be present')
				asset.props.src = `${this.env.MULTIPLAYER_SERVER.replace(/^ws/, 'http')}${APP_ASSET_UPLOAD_ENDPOINT}${newObjectName}`

				asset.meta.fileId = slug
				store.put(asset)
				assetsToUpdate.push({ objectName: newObjectName, fileId: slug })
			}
		})

		if (assetsToUpdate.length === 0) return

		await this.db
			.insertInto('asset')
			.values(assetsToUpdate)
			.onConflict((oc) => {
				return oc.column('objectName').doUpdateSet({ fileId: slug })
			})
			.execute()
	}

	private async addRoomStorageUsedPercentage(
		room: TLSocketRoom<TLRecord, SessionMeta>,
		roomSizeMB: number,
		shouldUpdate: boolean
	) {
		await room.updateStore(async (store) => {
			const document = store.get(TLDOCUMENT_ID) as TLDocument
			const meta = document.meta
			// In some cases we don't want to update the document if it already has percentage set.
			// Example for that is when we load the room. If it has a percentage set, we don't want to overwrite it.
			if (!shouldUpdate && meta.storageUsedPercentage !== undefined) return
			meta.storageUsedPercentage = Math.ceil((roomSizeMB / ROOM_SIZE_LIMIT_MB) * 100)
			store.put(document)
		})
	}

	broadcastPersistenceEvent(event: TLCustomServerEvent) {
		this._room?.then((r) => {
			for (const session of r.getSessions()) {
				r.sendCustomMessage(session.sessionId, event)
			}
		})
	}
	persistenceBad = false

	// Save the room to r2
	async persistToDatabase() {
		await this.executionQueue
			.push(async () => {
				await retry(
					async ({ attempt }) => {
<<<<<<< HEAD
						if (attempt === PERSIST_RETRIES_NOTIFY_THRESHOLD) {
=======
						if (attempt === PERSIST_RETRIES_NOTIFY_THRESHOLD && !this.persistenceBad) {
>>>>>>> 4bbe9a31
							this.broadcastPersistenceEvent({ type: 'persistence_bad' })
							this.persistenceBad = true
						}
						// check whether the worker was woken up to persist after having gone to sleep
						if (!this._room) return
						const slug = this.documentInfo.slug
						const room = await this.getRoom()
						const clock = room.getCurrentDocumentClock()
						if (this._lastPersistedClock === clock) return
						if (this._isRestoring) return

						const snapshot = room.getCurrentSnapshot()
						this.maybeAssociateFileAssets()

						const key = getR2KeyForRoom({ slug: slug, isApp: this.documentInfo.isApp })
						await this._uploadSnapshotToR2(room, snapshot, key)

						this.logEvent({ type: 'persist_success', attempts: attempt })
						this._lastPersistedClock = clock
						if (this.persistenceBad) {
							this.broadcastPersistenceEvent({ type: 'persistence_good' })
							this.persistenceBad = false
						}

						// Update the updatedAt timestamp in the database
						if (this.documentInfo.isApp) {
							// don't await on this because otherwise
							// if this logic is invoked during another db transaction
							// (e.g. when publishing a file)
							// that transaction will deadlock
							this.db
								.updateTable('file')
								.set({ updatedAt: new Date().getTime() })
								.where('id', '=', this.documentInfo.slug)
								.execute()
								.catch((e) => {
									this.logEvent({
										type: 'room',
										roomId: this.documentInfo.slug,
										name: 'failed_persist_to_db',
									})
									this.reportError(e)
								})
						}
					},
					{ attempts: PERSIST_RETRIES_MAX, waitDuration: 2000 }
				)
			})
			.catch((e) => {
				this.logEvent({ type: 'room', roomId: this.documentInfo.slug, name: 'fail_persist' })
				this.reportError(e)
			})
	}

	private async _uploadSnapshotToR2(
		room: TLSocketRoom<TLRecord, SessionMeta>,
		snapshot: RoomSnapshot,
		key: string
	) {
		// Upload to rooms bucket first
		const roomSizeMB = await this._uploadSnapshotToBucket(this.r2.rooms, snapshot, key)
		// Update storage percentage
		if (roomSizeMB !== null) {
			await this.addRoomStorageUsedPercentage(room, roomSizeMB, true)
		}

		// Then upload to version cache
		const versionKey = `${key}/${new Date().toISOString()}`
		await this._uploadSnapshotToBucket(this.r2.versionCache, snapshot, versionKey)
	}

	private async _uploadSnapshotToBucket(bucket: R2Bucket, snapshot: RoomSnapshot, key: string) {
		try {
			// Try multipart upload first
			return await this._uploadSnapshotToBucketMultipart(bucket, snapshot, key)
		} catch (multipartError) {
			this.reportError(
				new Error(`Multipart upload failed, falling back to simple PUT: ${multipartError}`)
			)
			// Fallback to simple PUT
			return await this._uploadSnapshotToBucketSimple(bucket, snapshot, key)
		}
	}

	private async _uploadSnapshotToBucketMultipart(
		bucket: R2Bucket,
		snapshot: RoomSnapshot,
		key: string
	) {
		const out = await bucket.createMultipartUpload(key)

		try {
			// 5MB buffer
			const fiveMB = 5 * MB
			const buffer = new Uint8Array(fiveMB)
			const parts: R2UploadedPart[] = []
			let partNumber = 1
			let offset = 0

			const uploadBuffer = async (data: Uint8Array) => {
				const part = await out.uploadPart(partNumber, data)
				parts.push(part)
				partNumber++
			}

			for (const chunk of generateSnapshotChunks(snapshot)) {
				let remainingChunk = chunk

				while (remainingChunk.byteLength > 0) {
					const spaceLeft = fiveMB - offset
					const chunkToAdd = remainingChunk.subarray(
						0,
						Math.min(spaceLeft, remainingChunk.byteLength)
					)

					buffer.set(chunkToAdd, offset)
					offset += chunkToAdd.byteLength

					// If buffer is full, upload it
					if (offset >= fiveMB) {
						await uploadBuffer(buffer.subarray(0, offset))
						offset = 0
					}

					remainingChunk = remainingChunk.subarray(chunkToAdd.byteLength)
				}
			}
			if (offset > 0) {
				await uploadBuffer(buffer.subarray(0, offset))
			}

			const result = await out.complete(parts)
			if (result) {
				return result.size / MB
			}
			return null
		} catch (e) {
			await out.abort()
			throw e
		}
	}

	private async _uploadSnapshotToBucketSimple(
		bucket: R2Bucket,
		snapshot: RoomSnapshot,
		key: string
	) {
		const serialized = JSON.stringify(snapshot)
		const result = await bucket.put(key, serialized)
		if (result) {
			return result.size / MB
		}

		return null
	}

	private reportError(e: unknown) {
		// eslint-disable-next-line @typescript-eslint/no-deprecated
		this.sentry?.captureException(e)
		console.error(e)
	}

	async appFileRecordCreated(file: TlaFile) {
		if (this._fileRecordCache) return
		this._fileRecordCache = file

		if (!this._documentInfo) {
			this.setDocumentInfo({
				version: CURRENT_DOCUMENT_INFO_VERSION,
				slug: file.id,
				isApp: true,
				deleted: false,
			})
		}
		await this.getRoom()
	}

	async appFileRecordDidUpdate(file: TlaFile) {
		if (!file) {
			console.error('file record updated but no file found')
			return
		}
		this._fileRecordCache = file
		if (!this._documentInfo) {
			this.setDocumentInfo({
				version: CURRENT_DOCUMENT_INFO_VERSION,
				slug: file.id,
				isApp: true,
				deleted: false,
			})
		}
		const room = await this.getRoom()

		// if the app file record updated, it might mean that the file name changed
		const documentRecord = room.getRecord(TLDOCUMENT_ID) as TLDocument
		if (documentRecord.name !== file.name) {
			room.updateStore((store) => {
				store.put({ ...documentRecord, name: file.name })
			})
		}

		// if the app file record updated, it might mean that the sharing state was updated
		// in which case we should kick people out or change their permissions
		const roomIsReadOnlyForGuests = file.shared && file.sharedLinkType === 'view'

		for (const session of room.getSessions()) {
			if (file.isDeleted) {
				room.closeSession(session.sessionId, TLSyncErrorCloseEventReason.NOT_FOUND)
				continue
			}
			// allow the owner to stay connected
			// Check if user owns the file directly
			if (file.ownerId && session.meta.userId === file.ownerId) continue

			// Check if user is a member of the owning group
			if (file.owningGroupId && session.meta.userId) {
				const groupMember = await this.db
					.selectFrom('group_user')
					.where('groupId', '=', file.owningGroupId)
					.where('userId', '=', session.meta.userId)
					.executeTakeFirst()
				if (groupMember) continue
			}

			if (!file.shared) {
				room.closeSession(session.sessionId, TLSyncErrorCloseEventReason.FORBIDDEN)
			} else if (
				// if the file is still shared but the readonly state changed, make them reconnect
				(session.isReadonly && !roomIsReadOnlyForGuests) ||
				(!session.isReadonly && roomIsReadOnlyForGuests)
			) {
				// not passing a reason means they will try to reconnect
				room.closeSession(session.sessionId)
			}
		}
	}

	async appFileRecordDidDelete({
		id,
		publishedSlug,
	}: Pick<TlaFile, 'id' | 'ownerId' | 'publishedSlug'>) {
		if (this._documentInfo?.deleted) return

		this._fileRecordCache = null

		// prevent new connections while we clean everything up
		this.setDocumentInfo({
			version: CURRENT_DOCUMENT_INFO_VERSION,
			slug: this.documentInfo.slug,
			isApp: true,
			deleted: true,
		})

		await this.executionQueue.push(async () => {
			if (this._room) {
				const room = await this.getRoom()
				for (const session of room.getSessions()) {
					room.closeSession(session.sessionId, TLSyncErrorCloseEventReason.NOT_FOUND)
				}
				room.close()
			}
			// setting _room to null will prevent any further persists from going through
			this._room = null
			// delete should be handled by the delete endpoint now

			// Delete published slug mapping
			await this.env.SNAPSHOT_SLUG_TO_PARENT_SLUG.delete(publishedSlug)

			// remove published files
			const publishedPrefixKey = getR2KeyForRoom({
				slug: `${id}/${publishedSlug}`,
				isApp: true,
			})

			const publishedHistory = await listAllObjectKeys(this.env.ROOM_SNAPSHOTS, publishedPrefixKey)
			if (publishedHistory.length > 0) {
				await this.env.ROOM_SNAPSHOTS.delete(publishedHistory)
			}

			// remove edit history
			const r2Key = getR2KeyForRoom({ slug: id, isApp: true })
			const editHistory = await listAllObjectKeys(this.env.ROOMS_HISTORY_EPHEMERAL, r2Key)
			if (editHistory.length > 0) {
				await this.env.ROOMS_HISTORY_EPHEMERAL.delete(editHistory)
			}

			// remove main file
			await this.env.ROOMS.delete(r2Key)

			// finally clear storage so we don't keep the data around
			this.ctx.storage.deleteAll()
		})
	}

	/**
	 * @internal
	 */
	async awaitPersist() {
		if (!this._documentInfo) return
		await this.persistToDatabase()
	}

	async __admin__hardDeleteIfLegacy() {
		if (!this._documentInfo || this.documentInfo.deleted || this.documentInfo.isApp) return false
		this.setDocumentInfo({
			version: CURRENT_DOCUMENT_INFO_VERSION,
			slug: this.documentInfo.slug,
			isApp: false,
			deleted: true,
		})
		if (this._room) {
			const room = await this.getRoom()
			room.close()
		}
		const slug = this.documentInfo.slug
		const roomKey = getR2KeyForRoom({ slug, isApp: false })

		// remove edit history
		const editHistory = await listAllObjectKeys(this.env.ROOMS_HISTORY_EPHEMERAL, roomKey)
		if (editHistory.length > 0) {
			await this.env.ROOMS_HISTORY_EPHEMERAL.delete(editHistory)
		}

		// remove main file
		await this.env.ROOMS.delete(roomKey)

		return true
	}

	async __admin__createLegacyRoom(id: string) {
		this.setDocumentInfo({
			version: CURRENT_DOCUMENT_INFO_VERSION,
			slug: id,
			isApp: false,
			deleted: false,
		})
		const key = getR2KeyForRoom({ slug: id, isApp: false })
		await this.r2.rooms.put(
			key,
			JSON.stringify(new TLSyncRoom({ schema: createTLSchema() }).getSnapshot())
		)
		await this.getRoom()
	}
}

async function listAllObjectKeys(bucket: R2Bucket, prefix: string): Promise<string[]> {
	const keys: string[] = []
	let cursor: string | undefined

	do {
		const result = await bucket.list({ prefix, cursor })
		keys.push(...result.objects.map((o) => o.key))
		cursor = result.truncated ? result.cursor : undefined
	} while (cursor)

	return keys
}

const PERSIST_RETRIES_NOTIFY_THRESHOLD = 10
const PERSIST_RETRIES_MAX = 100<|MERGE_RESOLUTION|>--- conflicted
+++ resolved
@@ -821,11 +821,7 @@
 			.push(async () => {
 				await retry(
 					async ({ attempt }) => {
-<<<<<<< HEAD
-						if (attempt === PERSIST_RETRIES_NOTIFY_THRESHOLD) {
-=======
 						if (attempt === PERSIST_RETRIES_NOTIFY_THRESHOLD && !this.persistenceBad) {
->>>>>>> 4bbe9a31
 							this.broadcastPersistenceEvent({ type: 'persistence_bad' })
 							this.persistenceBad = true
 						}
