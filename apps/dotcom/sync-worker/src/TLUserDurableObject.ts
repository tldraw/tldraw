import {
	isColumnMutable,
	ROOM_PREFIX,
	TlaFile,
	TlaFileState,
	TlaUser,
	Z_PROTOCOL_VERSION,
	ZClientSentMessage,
	ZErrorCode,
	ZRowUpdate,
	ZServerSentMessage,
} from '@tldraw/dotcom-shared'
import { TLSyncErrorCloseEventCode, TLSyncErrorCloseEventReason } from '@tldraw/sync-core'
import { assert, ExecutionQueue } from '@tldraw/utils'
import { createSentry } from '@tldraw/worker-shared'
import { DurableObject } from 'cloudflare:workers'
import { IRequest, Router } from 'itty-router'
import postgres from 'postgres'
import type { EventHint } from 'toucan-js/node_modules/@sentry/types'
import { getPostgres } from './getPostgres'
import { getR2KeyForRoom } from './r2'
import { type TLPostgresReplicator } from './TLPostgresReplicator'
import { Analytics, Environment, TLUserDurableObjectEvent } from './types'
import { UserDataSyncer, ZReplicationEvent } from './UserDataSyncer'
import { EventData, writeDataPoint } from './utils/analytics'
import { getReplicator } from './utils/durableObjects'
import { isRateLimited } from './utils/rateLimit'
import { retryOnConnectionFailure } from './utils/retryOnConnectionFailure'
import { getCurrentSerializedRoomSnapshot } from './utils/tla/getCurrentSerializedRoomSnapshot'

export class TLUserDurableObject extends DurableObject<Environment> {
	private readonly db: ReturnType<typeof postgres>
	private readonly replicator: TLPostgresReplicator
	private measure: Analytics | undefined
	queue = new ExecutionQueue()

	private readonly sentry
	private captureException(exception: unknown, eventHint?: EventHint) {
		this.sentry?.captureException(exception, eventHint) as any
		if (!this.sentry) {
			console.error(`[TLUserDurableObject]: `, exception)
		}
	}

	cache: UserDataSyncer | null = null

	constructor(ctx: DurableObjectState, env: Environment) {
		super(ctx, env)

		this.sentry = createSentry(ctx, env)
		this.replicator = getReplicator(env)

		this.db = getPostgres(env, { pooled: true, name: 'TLUserDurableObject' })
		this.debug('created')
		this.measure = env.MEASURE
	}

	private userId: string | null = null

	readonly router = Router()
		.all('/app/:userId/*', async (req) => {
			if (!this.userId) {
				this.userId = req.params.userId
			}
			const rateLimited = await isRateLimited(this.env, this.userId!)
			if (rateLimited) {
				this.logEvent({ type: 'rate_limited', id: this.userId })
				throw new Error('Rate limited')
			}
			if (this.cache === null) {
				await this.init()
			} else {
				await this.cache.waitUntilConnected()
			}
		})
		.get(`/app/:userId/connect`, (req) => this.onRequest(req))

	private async init() {
		assert(this.userId, 'User ID not set')
		this.debug('init')
		this.cache = new UserDataSyncer(
			this.ctx,
			this.env,
			this.db,
			this.userId,
			(message) => this.broadcast(message),
			this.logEvent.bind(this)
		)
		this.debug('cache', !!this.cache)
		await this.cache.waitUntilConnected()
	}

	// Handle a request to the Durable Object.
	override async fetch(req: IRequest) {
		const sentry = createSentry(this.ctx, this.env, req)
		try {
			// Using storage pins the location of the DO
			this.ctx.storage.get('pin-the-do')
			return await this.router.fetch(req)
		} catch (err) {
			if (sentry) {
				sentry?.captureException(err)
			} else {
				console.error(err)
			}
			return new Response('Something went wrong', {
				status: 500,
				statusText: 'Internal Server Error',
			})
		}
	}

	private assertCache(): asserts this is { cache: UserDataSyncer } {
		assert(this.cache, 'no cache')
	}

	private readonly sockets = new Set<WebSocket>()

	broadcast(message: ZServerSentMessage) {
		this.logEvent({ type: 'broadcast_message', id: this.userId! })
		const msg = JSON.stringify(message)
		for (const socket of this.sockets) {
			if (socket.readyState === WebSocket.OPEN) {
				socket.send(msg)
			} else if (
				socket.readyState === WebSocket.CLOSED ||
				socket.readyState === WebSocket.CLOSING
			) {
				this.sockets.delete(socket)
			}
		}
	}

	async onRequest(req: IRequest) {
		assert(this.userId, 'User ID not set')
		// handle legacy param names

		const url = new URL(req.url)
		const params = Object.fromEntries(url.searchParams.entries())
		const { sessionId } = params

		const protocolVersion = params.protocolVersion ? Number(params.protocolVersion) : 1

		assert(sessionId, 'Session ID is required')
		assert(Number.isFinite(protocolVersion), `Invalid protocol version ${params.protocolVersion}`)

		this.assertCache()

		// Create the websocket pair for the client
		const { 0: clientWebSocket, 1: serverWebSocket } = new WebSocketPair()
		serverWebSocket.accept()

		if (Number(protocolVersion) !== Z_PROTOCOL_VERSION || this.__test__isForceDowngraded) {
			serverWebSocket.close(TLSyncErrorCloseEventCode, TLSyncErrorCloseEventReason.CLIENT_TOO_OLD)
			return new Response(null, { status: 101, webSocket: clientWebSocket })
		}

		serverWebSocket.addEventListener('message', (e) => this.handleSocketMessage(e.data.toString()))
		serverWebSocket.addEventListener('close', () => {
			this.sockets.delete(serverWebSocket)
		})
		serverWebSocket.addEventListener('error', (e) => {
			this.captureException(e)
			this.sockets.delete(serverWebSocket)
		})
		const initialData = this.cache.store.getCommittedData()
		assert(initialData, 'Initial data not fetched')

		serverWebSocket.send(
			JSON.stringify({
				type: 'initial_data',
				initialData,
			} satisfies ZServerSentMessage)
		)

		this.sockets.add(serverWebSocket)

		return new Response(null, { status: 101, webSocket: clientWebSocket })
	}

	private debug(...args: any[]) {
		// uncomment for dev time debugging
		// console.log('[TLUserDurableObject]: ', ...args)
		if (this.sentry) {
			this.sentry.addBreadcrumb({
				message: `[TLUserDurableObject]: ${args.map((a) => (typeof a === 'object' ? JSON.stringify(a) : a)).join(' ')}`,
			})
		}
	}

	private async handleSocketMessage(message: string) {
		const rateLimited = await isRateLimited(this.env, this.userId!)
		this.assertCache()
		await this.cache.waitUntilConnected()

		const msg = JSON.parse(message) as any as ZClientSentMessage
		switch (msg.type) {
			case 'mutate':
				if (rateLimited) {
					this.logEvent({ type: 'rate_limited', id: this.userId! })
					await this.rejectMutation(msg.mutationId, ZErrorCode.rate_limit_exceeded)
				} else {
					this.logEvent({ type: 'mutation', id: this.userId! })
					await this.handleMutate(msg)
				}
				break
			default:
				this.captureException(new Error('Unhandled message'), { data: { message } })
		}
	}

	private async rejectMutation(mutationId: string, errorCode: ZErrorCode) {
		this.assertCache()
		this.logEvent({ type: 'reject_mutation', id: this.userId! })
		await this.cache.waitUntilConnected()
		this.cache.store.rejectMutation(mutationId)
		this.broadcast({
			type: 'reject',
			mutationId,
			errorCode,
		} satisfies ZServerSentMessage)
	}

	private async assertValidMutation(update: ZRowUpdate) {
		// s is the entire set of data that the user has access to
		// and is up to date with all committed mutations so far.
		// we commit each mutation one at a time before handling the next.
		const s = this.cache!.store.getFullData()
		if (!s) {
			// This should never happen
			throw new ZMutationError(ZErrorCode.unknown_error, 'Store data not fetched')
		}
		switch (update.table) {
			case 'user': {
				const isUpdatingSelf = (update.row as TlaUser).id === this.userId
				if (!isUpdatingSelf)
					throw new ZMutationError(
						ZErrorCode.forbidden,
						'Cannot update user record that is not our own'
					)
				// todo: prevent user from updating their email?
				return
			}
			case 'file': {
				const nextFile = update.row as TlaFile
				const prevFile = s.files.find((f) => f.id === (update.row as any).id)
				if (!prevFile) {
					const isOwner = nextFile.ownerId === this.userId
					if (isOwner) return
					throw new ZMutationError(
						ZErrorCode.forbidden,
						`Cannot create a file for another user ${nextFile.id}`
					)
				}
				if (prevFile.ownerId === this.userId) return
				if (prevFile.shared && prevFile.sharedLinkType === 'edit') return
				throw new ZMutationError(
					ZErrorCode.forbidden,
					'Cannot update file that is not our own and not shared in edit mode' +
						` user id ${this.userId} ownerId ${prevFile.ownerId}`
				)
			}
			case 'file_state': {
				const nextFileState = update.row as TlaFileState
				let file = s.files.find((f) => f.id === nextFileState.fileId)
				if (!file) {
					// The user might not have access to this file yet, because they just followed a link
					// let's allow them to create a file state for it if it exists and is shared.
					file = (await this.replicator.getFileRecord(nextFileState.fileId)) ?? undefined
				}
				if (!file) {
					throw new ZMutationError(ZErrorCode.bad_request, `File not found ${nextFileState.fileId}`)
				}
				if (file.ownerId === this.userId) return
				if (file.shared) return

				throw new ZMutationError(
					ZErrorCode.forbidden,
					"Cannot update file state of file we don't own and is not shared"
				)
			}
		}
	}

	private async _doMutate(msg: ZClientSentMessage) {
		this.assertCache()
		await this.db.begin(async (sql) => {
			for (const update of msg.updates) {
				await this.assertValidMutation(update)
				switch (update.event) {
					case 'insert': {
						if (update.table === 'file_state') {
							const { fileId: _fileId, userId: _userId, ...rest } = update.row as any
							if (Object.keys(rest).length === 0) {
								await sql`insert into ${sql('public.' + update.table)} ${sql(update.row)} ON CONFLICT ("fileId", "userId") DO NOTHING`
							} else {
								await sql`insert into ${sql('public.' + update.table)} ${sql(update.row)} ON CONFLICT ("fileId", "userId") DO UPDATE SET ${sql(rest)}`
							}
							break
						} else {
							const { id: _id, ...rest } = update.row as any
							await sql`insert into ${sql('public.' + update.table)} ${sql(update.row)} ON CONFLICT ("id") DO UPDATE SET ${sql(rest)}`
							break
						}
					}
					case 'update': {
						const mutableColumns = Object.keys(update.row).filter((k) =>
							isColumnMutable(update.table, k)
						)
						if (mutableColumns.length === 0) continue
						const updates = Object.fromEntries(
							mutableColumns.map((k) => [k, (update.row as any)[k]])
						)
						if (update.table === 'file_state') {
							const { fileId, userId } = update.row as any
							await sql`update public.file_state set ${sql(updates)} where "fileId" = ${fileId} and "userId" = ${userId}`
						} else {
							const { id, ...rest } = update.row as any

							await sql`update ${sql('public.' + update.table)} set ${sql(updates)} where id = ${id}`
							if (update.table === 'file') {
								const currentFile = this.cache.store.getFullData()?.files.find((f) => f.id === id)
								if (currentFile && currentFile.published !== rest.published) {
									if (rest.published) {
										await this.publishSnapshot(currentFile)
									} else {
										await this.unpublishSnapshot(currentFile)
									}
								} else if (
									currentFile &&
									currentFile.published &&
									currentFile.lastPublished < rest.lastPublished
								) {
									await this.publishSnapshot(currentFile)
								}
							}
						}
						break
					}
					case 'delete':
						if (update.table === 'file_state') {
							const { fileId, userId } = update.row as any
							await sql`delete from public.file_state where "fileId" = ${fileId} and "userId" = ${userId}`
						} else {
							const { id } = update.row as any
							await sql`delete from ${sql('public.' + update.table)} where id = ${id}`
						}
						if (update.table === 'file') {
							const { id } = update.row as TlaFile
							await this.deleteFileStuff(id)
						}
						break
				}
				this.cache.store.updateOptimisticData([update], msg.mutationId)
			}
		})
	}

	private storeLog(...args: any[]) {
		// this.queue.push(() => this.replicator.storeLog(args.join(' ')))
	}

	private async handleMutate(msg: ZClientSentMessage) {
		this.assertCache()
		try {
			// we connect to pg via a pooler, so in the case that the pool is exhausted
			// we need to retry the connection. (also in the case that a neon branch is asleep apparently?)
			await retryOnConnectionFailure(
				() => this._doMutate(msg),
				() => {
					this.logEvent({ type: 'connect_retry', id: this.userId! })
				}
			)
			// TODO: We should probably handle a case where the above operation succeeds but the one below fails
			this.debug('mutation success', this.userId)
<<<<<<< HEAD
			// const fileUpdate = msg.updates.find((u) => u.table === 'file')
			// if (fileUpdate) {
			// this.storeLog('file DO mutated', this.userId, fileUpdate.row.id)
			// }

=======
>>>>>>> de9694fb
			await this.db
				.begin(async (sql) => {
					const result =
						await sql`insert into public.user_mutation_number ("userId", "mutationNumber") values (${this.userId}, 1) on conflict ("userId") do update set "mutationNumber" = user_mutation_number."mutationNumber" + 1 returning "mutationNumber"`
					this.debug('mutation number success', this.userId)
					const mutationNumber = Number(result[0].mutationNumber)
					const currentMutationNumber = this.cache.mutations.at(-1)?.mutationNumber ?? 0
					assert(
						mutationNumber > currentMutationNumber,
						`mutation number did not increment mutationNumber: ${mutationNumber} current: ${currentMutationNumber}`
					)
					this.debug('pushing mutation to cache', this.userId, mutationNumber)
<<<<<<< HEAD
					// if (fileUpdate) console.log('hello: mutation number', this.userId, mutationNumber)
					this.cache.mutations.push({ mutationNumber, mutationId: msg.mutationId })
				})
				.catch((e) => {
					// console.log('hello: mutation number failed', this.userId)
=======
					this.cache.mutations.push({ mutationNumber, mutationId: msg.mutationId })
				})
				.catch((e) => {
>>>>>>> de9694fb
					this.cache.mutations = this.cache.mutations.filter((m) => m.mutationId !== msg.mutationId)
					throw e
				})
		} catch (e) {
			const code = e instanceof ZMutationError ? e.errorCode : ZErrorCode.unknown_error
			this.captureException(e, {
				data: { errorCode: code, reason: 'mutation failed' },
			})
			await this.rejectMutation(msg.mutationId, code)
		}
	}

	/* ------- RPCs -------  */

	buffer: ZReplicationEvent[] = []
	lastSequenceNumber = null as null | number

	async handleReplicationEvent(event: ZReplicationEvent) {
		this.logEvent({ type: 'replication_event', id: this.userId ?? 'anon' })
		// this.storeLog('user DO replication event', JSON.stringify(event, null, 2))
		if (!this.cache) {
			return 'unregister'
		}

		if (this.lastSequenceNumber !== null && event.sequenceNumber != this.lastSequenceNumber + 1) {
			this.cache.reboot()
			return
			if (this.buffer.length > 10) {
				this.cache?.reboot()
				return 'ok'
			}

			this.buffer.push(event)
			return 'ok'
		}

		try {
			this.cache.handleReplicationEvent(event)
		} finally {
			this.lastSequenceNumber = event.sequenceNumber
		}

		if (this.buffer.length > 0) {
			const buf = this.buffer
			this.buffer = []
			for (const e of buf) {
				this.cache.handleReplicationEvent(e)
			}
		}

		return 'ok'
	}

	/* --------------  */

	private async deleteFileStuff(id: string) {
		const fileRecord = await this.replicator.getFileRecord(id)
		const room = this.env.TLDR_DOC.get(this.env.TLDR_DOC.idFromName(`/${ROOM_PREFIX}/${id}`))
		await room.appFileRecordDidDelete()
		if (!fileRecord) {
			throw new Error('file record not found')
		}
		const publishedSlug = fileRecord.publishedSlug

		// Create a new slug for the published room
		await this.env.SNAPSHOT_SLUG_TO_PARENT_SLUG.delete(publishedSlug)

		// remove published files
		const publishedPrefixKey = getR2KeyForRoom({
			slug: `${id}/${publishedSlug}`,
			isApp: true,
		})
		const publishedHistory = await listAllObjectKeys(this.env.ROOM_SNAPSHOTS, publishedPrefixKey)
		if (publishedHistory.length > 0) {
			await this.env.ROOM_SNAPSHOTS.delete(publishedHistory)
		}
		// remove edit history
		const r2Key = getR2KeyForRoom({ slug: id, isApp: true })
		const editHistory = await listAllObjectKeys(this.env.ROOMS_HISTORY_EPHEMERAL, r2Key)
		if (editHistory.length > 0) {
			await this.env.ROOMS_HISTORY_EPHEMERAL.delete(editHistory)
		}
		// remove main file
		await this.env.ROOMS.delete(r2Key)
	}

	private async publishSnapshot(file: TlaFile) {
		if (file.ownerId !== this.userId) {
			throw new ZMutationError(ZErrorCode.forbidden, 'Cannot publish file that is not our own')
		}

		try {
			const serializedSnapshot = await getCurrentSerializedRoomSnapshot(file.id, this.env)

			// Create a new slug for the published room
			await this.env.SNAPSHOT_SLUG_TO_PARENT_SLUG.put(file.publishedSlug, file.id)

			// Bang the snapshot into the database
			await this.env.ROOM_SNAPSHOTS.put(
				getR2KeyForRoom({ slug: `${file.id}/${file.publishedSlug}`, isApp: true }),
				serializedSnapshot
			)
			const currentTime = new Date().toISOString()
			await this.env.ROOM_SNAPSHOTS.put(
				getR2KeyForRoom({ slug: `${file.id}/${file.publishedSlug}|${currentTime}`, isApp: true }),
				serializedSnapshot
			)
		} catch (e) {
			throw new ZMutationError(ZErrorCode.publish_failed, 'Failed to publish snapshot', e)
		}
	}

	private async unpublishSnapshot(file: TlaFile) {
		if (file.ownerId !== this.userId) {
			throw new ZMutationError(ZErrorCode.forbidden, 'Cannot unpublish file that is not our own')
		}

		try {
			await this.env.SNAPSHOT_SLUG_TO_PARENT_SLUG.delete(file.publishedSlug)
			await this.env.ROOM_SNAPSHOTS.delete(
				getR2KeyForRoom({ slug: `${file.id}/${file.publishedSlug}`, isApp: true })
			)
		} catch (e) {
			throw new ZMutationError(ZErrorCode.unpublish_failed, 'Failed to unpublish snapshot', e)
		}
	}

	private writeEvent(eventData: EventData) {
		writeDataPoint(this.measure, this.env, 'user_durable_object', eventData)
	}

	logEvent(event: TLUserDurableObjectEvent) {
		// this.storeLog(JSON.stringify(event, null, 2))
		// console.log(event)
		switch (event.type) {
			case 'reboot_duration':
				this.writeEvent({
					blobs: [event.type, event.id],
					doubles: [event.duration],
				})
				break

			default:
				this.writeEvent({ blobs: [event.type, event.id] })
		}
	}

	/** sneaky test stuff */
	// this allows us to test the 'your client is out of date please refresh' flow
	private __test__isForceDowngraded = false
	async __test__downgradeClient(isDowngraded: boolean) {
		if (this.env.IS_LOCAL !== 'true') {
			return
		}
		this.__test__isForceDowngraded = isDowngraded
		this.sockets.forEach((socket) => {
			socket.close()
		})
	}
}

async function listAllObjectKeys(bucket: R2Bucket, prefix: string): Promise<string[]> {
	const keys: string[] = []
	let cursor: string | undefined

	do {
		const result = await bucket.list({ prefix, cursor })
		keys.push(...result.objects.map((o) => o.key))
		cursor = result.truncated ? result.cursor : undefined
	} while (cursor)

	return keys
}

class ZMutationError extends Error {
	constructor(
		public errorCode: ZErrorCode,
		message: string,
		public cause?: unknown
	) {
		super(message)
	}
}<|MERGE_RESOLUTION|>--- conflicted
+++ resolved
@@ -373,14 +373,11 @@
 			)
 			// TODO: We should probably handle a case where the above operation succeeds but the one below fails
 			this.debug('mutation success', this.userId)
-<<<<<<< HEAD
 			// const fileUpdate = msg.updates.find((u) => u.table === 'file')
 			// if (fileUpdate) {
 			// this.storeLog('file DO mutated', this.userId, fileUpdate.row.id)
 			// }
 
-=======
->>>>>>> de9694fb
 			await this.db
 				.begin(async (sql) => {
 					const result =
@@ -393,17 +390,9 @@
 						`mutation number did not increment mutationNumber: ${mutationNumber} current: ${currentMutationNumber}`
 					)
 					this.debug('pushing mutation to cache', this.userId, mutationNumber)
-<<<<<<< HEAD
-					// if (fileUpdate) console.log('hello: mutation number', this.userId, mutationNumber)
 					this.cache.mutations.push({ mutationNumber, mutationId: msg.mutationId })
 				})
 				.catch((e) => {
-					// console.log('hello: mutation number failed', this.userId)
-=======
-					this.cache.mutations.push({ mutationNumber, mutationId: msg.mutationId })
-				})
-				.catch((e) => {
->>>>>>> de9694fb
 					this.cache.mutations = this.cache.mutations.filter((m) => m.mutationId !== msg.mutationId)
 					throw e
 				})
