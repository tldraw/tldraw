import {
	isColumnMutable,
	OptimisticAppStore,
	ROOM_PREFIX,
	TlaFile,
	TlaFileState,
	TlaUser,
	ZClientSentMessage,
	ZErrorCode,
	ZEvent,
	ZRowUpdate,
	ZServerSentMessage,
	ZTable,
} from '@tldraw/dotcom-shared'
import { assert } from '@tldraw/utils'
import { createSentry } from '@tldraw/worker-shared'
import { DurableObject } from 'cloudflare:workers'
import { IRequest, Router } from 'itty-router'
import postgres from 'postgres'
import type { EventHint } from 'toucan-js/node_modules/@sentry/types'
import { getR2KeyForRoom } from './r2'
import { type TLPostgresReplicator } from './TLPostgresReplicator'
import { Environment } from './types'
import { isRateLimited } from './utils/rateLimit'
import { getCurrentSerializedRoomSnapshot } from './utils/tla/getCurrentSerializedRoomSnapshot'

export class TLUserDurableObject extends DurableObject<Environment> {
	db: ReturnType<typeof postgres>
	replicator: TLPostgresReplicator
	store = new OptimisticAppStore()

	sentry
	captureException(exception: unknown, eventHint?: EventHint) {
		// eslint-disable-next-line @typescript-eslint/no-deprecated
		this.sentry?.captureException(exception, eventHint) as any
		if (!this.sentry) {
			console.error(exception)
		}
	}

	constructor(ctx: DurableObjectState, env: Environment) {
		super(ctx, env)

		this.sentry = createSentry(ctx, env)
		this.replicator = this.env.TL_PG_REPLICATOR.get(
			this.env.TL_PG_REPLICATOR.idFromName('0')
		) as any as TLPostgresReplicator

		this.db = postgres(env.BOTCOM_POSTGRES_CONNECTION_STRING)
	}

	userId: string | null = null

	lastReplicatorBootId: string | null = null

	readonly router = Router()
		.all('/app/:userId/*', async (req) => {
			if (!this.userId) {
				this.userId = req.params.userId
			}
<<<<<<< HEAD
			const rateLimited = await isRateLimited(this.env, this.userId!)
			if (rateLimited) {
				throw new Error('Rate limited')
			}

			await this.ctx.blockConcurrencyWhile(async () => {
				this.store.initialize(await this.replicator.fetchDataForUser(this.userId!))
				this.replicator.registerUser(this.userId!)
			})
=======
			if (this.lastReplicatorBootId === null) {
				await this.ctx.blockConcurrencyWhile(async () => {
					const { data, bootId } = await this.replicator.fetchDataForUser(this.userId!)
					this.lastReplicatorBootId = bootId
					this.store.initialize(data)
					this.replicator.registerUser(this.userId!)
				})
			}
>>>>>>> 28ffe344
		})
		.get(`/app/:userId/connect`, (req) => this.onRequest(req))

	// Handle a request to the Durable Object.
	override async fetch(req: IRequest) {
		const sentry = createSentry(this.ctx, this.env, req)
		try {
			// Using storage pins the location of the DO
			this.ctx.storage.get('pin-the-do')
			return await this.router.fetch(req)
		} catch (err) {
			if (sentry) {
				// eslint-disable-next-line @typescript-eslint/no-deprecated
				sentry?.captureException(err)
			} else {
				console.error(err)
			}
			return new Response('Something went wrong', {
				status: 500,
				statusText: 'Internal Server Error',
			})
		}
	}

	async onRequest(req: IRequest) {
		// handle legacy param names

		const url = new URL(req.url)
		const params = Object.fromEntries(url.searchParams.entries())
		const { sessionId } = params

		if (!this.userId) {
			throw new Error('User data not initialized')
		}
		if (!sessionId) {
			throw new Error('Session ID is required')
		}

		// Create the websocket pair for the client
		const { 0: clientWebSocket, 1: serverWebSocket } = new WebSocketPair()
		this.ctx.acceptWebSocket(serverWebSocket)
		const initialData = this.store.getCommittedData()
		if (!initialData) {
			throw new Error('Initial data not fetched')
		}

		serverWebSocket.send(
			JSON.stringify({
				type: 'initial_data',
				initialData,
			} satisfies ZServerSentMessage)
		)

		this.alarm()

		return new Response(null, { status: 101, webSocket: clientWebSocket })
	}

	override async webSocketMessage(_ws: WebSocket, message: string) {
		const rateLimited = await isRateLimited(this.env, this.userId!)
		const msg = JSON.parse(message) as any as ZClientSentMessage
		switch (msg.type) {
			case 'mutate':
				if (rateLimited) {
					this.rejectMutation(msg.mutationId, ZErrorCode.rate_limit_exceeded)
				} else {
					await this.handleMutate(msg)
				}
				break
			default:
				this.captureException(new Error('Unhandled message'), { data: { message } })
		}
	}

	async rejectMutation(mutationId: string, errorCode: ZErrorCode) {
		this.store.rejectMutation(mutationId)
		for (const socket of this.ctx.getWebSockets()) {
			socket.send(
				JSON.stringify({
					type: 'reject',
					mutationId,
					errorCode,
				} satisfies ZServerSentMessage)
			)
		}
	}

	mutations: { mutationNumber: number; mutationId: string }[] = []

	async assertValidMutation(update: ZRowUpdate) {
		// s is the entire set of data that the user has access to
		// and is up to date with all committed mutations so far.
		// we commit each mutation one at a time before handling the next.
		const s = this.store.getFullData()
		if (!s) {
			// This should never happen
			throw new ZMutationError(ZErrorCode.unknown_error, 'Store data not fetched')
		}
		switch (update.table) {
			case 'user': {
				const isUpdatingSelf = (update.row as TlaUser).id === this.userId
				if (!isUpdatingSelf)
					throw new ZMutationError(
						ZErrorCode.forbidden,
						'Cannot update user record that is not our own'
					)
				// todo: prevent user from updating their email?
				return
			}
			case 'file': {
				const nextFile = update.row as TlaFile
				const prevFile = s.files.find((f) => f.id === (update.row as any).id)
				if (!prevFile) {
					const isOwner = nextFile.ownerId === this.userId
					if (isOwner) return
					throw new ZMutationError(
						ZErrorCode.forbidden,
						`Cannot create a file for another user ${nextFile.id}`
					)
				}
				if (nextFile.ownerId === this.userId) return
				if (prevFile.shared && prevFile.sharedLinkType === 'edit') return
				throw new ZMutationError(
					ZErrorCode.forbidden,
					'Cannot update file that is not our own and not shared in edit mode'
				)
			}
			case 'file_state': {
				const nextFileState = update.row as TlaFileState
				let file = s.files.find((f) => f.id === nextFileState.fileId)
				if (!file) {
					// The user might not have access to this file yet, because they just followed a link
					// let's allow them to create a file state for it if it exists and is shared.
					file = (await this.replicator.getFileRecord(nextFileState.fileId)) ?? undefined
				}
				if (!file) {
					throw new ZMutationError(ZErrorCode.bad_request, `File not found ${nextFileState.fileId}`)
				}
				if (file.ownerId === this.userId) return
				if (file.shared) return

				throw new ZMutationError(
					ZErrorCode.forbidden,
					"Cannot update file state of file we don't own and is not shared"
				)
			}
		}
	}

	async handleMutate(msg: ZClientSentMessage) {
		try {
			;(await this.db.begin(async (sql) => {
				for (const update of msg.updates) {
					await this.assertValidMutation(update)
					switch (update.event) {
						case 'insert': {
							if (update.table === 'file_state') {
								const { fileId: _fileId, userId: _userId, ...rest } = update.row as any
								if (Object.keys(rest).length === 0) {
									await sql`insert into ${sql('public.' + update.table)} ${sql(update.row)} ON CONFLICT ("fileId", "userId") DO NOTHING`
								} else {
									await sql`insert into ${sql('public.' + update.table)} ${sql(update.row)} ON CONFLICT ("fileId", "userId") DO UPDATE SET ${sql(rest)}`
								}
								break
							} else {
								const { id: _id, ...rest } = update.row as any
								await sql`insert into ${sql('public.' + update.table)} ${sql(update.row)} ON CONFLICT ("id") DO UPDATE SET ${sql(rest)}`
								break
							}
						}
						case 'update': {
							const mutableColumns = Object.keys(update.row).filter((k) =>
								isColumnMutable(update.table, k)
							)
							if (mutableColumns.length === 0) continue
							const updates = Object.fromEntries(
								mutableColumns.map((k) => [k, (update.row as any)[k]])
							)
							if (update.table === 'file_state') {
								const { fileId, userId } = update.row as any
								await sql`update public.file_state set ${sql(updates)} where "fileId" = ${fileId} and "userId" = ${userId}`
							} else {
								const { id, ...rest } = update.row as any

								await sql`update ${sql('public.' + update.table)} set ${sql(updates)} where id = ${id}`
								if (update.table === 'file') {
									const currentFile = this.store.getFullData()?.files.find((f) => f.id === id)
									if (currentFile && currentFile.published !== rest.published) {
										if (rest.published) {
											await this.publishSnapshot(currentFile)
										} else {
											await this.unpublishSnapshot(currentFile)
										}
									} else if (
										currentFile &&
										currentFile.published &&
										currentFile.lastPublished < rest.lastPublished
									) {
										await this.publishSnapshot(currentFile)
									}
								}
							}
							break
						}
						case 'delete':
							if (update.table === 'file_state') {
								const { fileId, userId } = update.row as any
								await sql`delete from public.file_state where "fileId" = ${fileId} and "userId" = ${userId}`
							} else {
								const { id } = update.row as any
								await sql`delete from ${sql('public.' + update.table)} where id = ${id}`
							}
							if (update.table === 'file') {
								const { id } = update.row as TlaFile
								await this.deleteFileStuff(id)
							}
							break
					}
					this.store.updateOptimisticData([update], msg.mutationId)
				}
			})) as any

			// TODO: We should probably handle a case where the above operation succeeds but the one below fails
			const result = await this
				.db`insert into public.user_mutation_number ("userId", "mutationNumber") values (${this.userId}, 1) on conflict ("userId") do update set "mutationNumber" = user_mutation_number."mutationNumber" + 1 returning "mutationNumber"`
			const mutationNumber = Number(result[0].mutationNumber)
			const currentMutationNumber = this.mutations.at(-1)?.mutationNumber ?? 0
			assert(
				mutationNumber > currentMutationNumber,
				`mutation number did not increment mutationNumber: ${mutationNumber} current: ${currentMutationNumber}`
			)
			this.mutations.push({ mutationNumber, mutationId: msg.mutationId })
		} catch (e) {
			const code = e instanceof ZMutationError ? e.errorCode : ZErrorCode.unknown_error
			this.captureException(e, {
				data: { errorCode: code, reason: 'mutation failed' },
			})
			this.rejectMutation(msg.mutationId, code)
		}
	}

	/* ------- RPCs -------  */

	requireUserId(cb: () => void, userId: string) {
		if (!this.userId) {
			this.replicator.unregisterUser(userId)
			return
		}
		cb()
	}

	// to make sure the replicator wakes up if it went to sleep for whatever
	// reason, we ping it every every once in a while from every actively connected user DO
	override async alarm() {
		this.replicator.ping()
		const alarm = await this.ctx.storage.getAlarm()
		if ((!alarm || alarm <= Date.now()) && this.ctx.getWebSockets().length > 0) {
			this.ctx.storage.setAlarm(Date.now() + 1000 * 10)
		}
	}

	onRowChange(bootId: string, row: object, table: ZTable, event: ZEvent, userId: string) {
		this.requireUserId(() => {
			if (bootId !== this.lastReplicatorBootId) {
				// replicator rebooted, reset the state and force clients to reconnect
				this.lastReplicatorBootId = null
				for (const socket of this.ctx.getWebSockets()) {
					socket.close()
				}
				return
			}
			this.store.updateCommittedData({ table, event, row })
			for (const socket of this.ctx.getWebSockets()) {
				socket.send(
					JSON.stringify({
						type: 'update',
						update: {
							table,
							event,
							row,
						},
					} satisfies ZServerSentMessage)
				)
			}
		}, userId)
	}

	commitMutation(mutationNumber: number, userId: string) {
		this.requireUserId(() => {
			const mutationIds = this.mutations
				.filter((m) => m.mutationNumber <= mutationNumber)
				.map((m) => m.mutationId)
			this.mutations = this.mutations.filter((m) => m.mutationNumber > mutationNumber)
			this.store.commitMutations(mutationIds)
			for (const socket of this.ctx.getWebSockets()) {
				if (socket.readyState !== WebSocket.OPEN) continue
				socket.send(
					JSON.stringify({
						type: 'commit',
						mutationIds,
					} satisfies ZServerSentMessage)
				)
			}
		}, userId)
	}

	/* --------------  */

	async deleteFileStuff(id: string) {
		const fileRecord = await this.replicator.getFileRecord(id)
		const room = this.env.TLDR_DOC.get(this.env.TLDR_DOC.idFromName(`/${ROOM_PREFIX}/${id}`))
		await room.appFileRecordDidDelete()
		if (!fileRecord) {
			throw new Error('file record not found')
		}
		const publishedSlug = fileRecord.publishedSlug

		// Create a new slug for the published room
		await this.env.SNAPSHOT_SLUG_TO_PARENT_SLUG.delete(publishedSlug)

		// remove published files
		const publishedPrefixKey = getR2KeyForRoom({
			slug: `${id}/${publishedSlug}`,
			isApp: true,
		})
		const publishedHistory = await listAllObjectKeys(this.env.ROOM_SNAPSHOTS, publishedPrefixKey)
		await this.env.ROOM_SNAPSHOTS.delete(publishedHistory)
		// remove edit history
		const r2Key = getR2KeyForRoom({ slug: id, isApp: true })
		const editHistory = await listAllObjectKeys(this.env.ROOMS_HISTORY_EPHEMERAL, r2Key)
		await this.env.ROOMS_HISTORY_EPHEMERAL.delete(editHistory)
		// remove main file
		await this.env.ROOMS.delete(r2Key)
	}

	async publishSnapshot(file: TlaFile) {
		if (file.ownerId !== this.userId) {
			throw new ZMutationError(ZErrorCode.forbidden, 'Cannot publish file that is not our own')
		}

		try {
			const serializedSnapshot = await getCurrentSerializedRoomSnapshot(file.id, this.env)

			// Create a new slug for the published room
			await this.env.SNAPSHOT_SLUG_TO_PARENT_SLUG.put(file.publishedSlug, file.id)

			// Bang the snapshot into the database
			await this.env.ROOM_SNAPSHOTS.put(
				getR2KeyForRoom({ slug: `${file.id}/${file.publishedSlug}`, isApp: true }),
				serializedSnapshot
			)
			const currentTime = new Date().toISOString()
			await this.env.ROOM_SNAPSHOTS.put(
				getR2KeyForRoom({ slug: `${file.id}/${file.publishedSlug}|${currentTime}`, isApp: true }),
				serializedSnapshot
			)
		} catch (e) {
			throw new ZMutationError(ZErrorCode.publish_failed, 'Failed to publish snapshot', e)
		}
	}

	async unpublishSnapshot(file: TlaFile) {
		if (file.ownerId !== this.userId) {
			throw new ZMutationError(ZErrorCode.forbidden, 'Cannot unpublish file that is not our own')
		}

		try {
			await this.env.SNAPSHOT_SLUG_TO_PARENT_SLUG.delete(file.publishedSlug)
			await this.env.ROOM_SNAPSHOTS.delete(
				getR2KeyForRoom({ slug: `${file.id}/${file.publishedSlug}`, isApp: true })
			)
		} catch (e) {
			throw new ZMutationError(ZErrorCode.unpublish_failed, 'Failed to unpublish snapshot', e)
		}
	}
}

async function listAllObjectKeys(bucket: R2Bucket, prefix: string): Promise<string[]> {
	const keys: string[] = []
	let cursor: string | undefined

	do {
		const result = await bucket.list({ prefix, cursor })
		keys.push(...result.objects.map((o) => o.key))
		cursor = result.truncated ? result.cursor : undefined
	} while (cursor)

	return keys
}

class ZMutationError extends Error {
	constructor(
		public errorCode: ZErrorCode,
		message: string,
		public cause?: unknown
	) {
		super(message)
	}
}<|MERGE_RESOLUTION|>--- conflicted
+++ resolved
@@ -58,17 +58,10 @@
 			if (!this.userId) {
 				this.userId = req.params.userId
 			}
-<<<<<<< HEAD
 			const rateLimited = await isRateLimited(this.env, this.userId!)
 			if (rateLimited) {
 				throw new Error('Rate limited')
 			}
-
-			await this.ctx.blockConcurrencyWhile(async () => {
-				this.store.initialize(await this.replicator.fetchDataForUser(this.userId!))
-				this.replicator.registerUser(this.userId!)
-			})
-=======
 			if (this.lastReplicatorBootId === null) {
 				await this.ctx.blockConcurrencyWhile(async () => {
 					const { data, bootId } = await this.replicator.fetchDataForUser(this.userId!)
@@ -77,7 +70,6 @@
 					this.replicator.registerUser(this.userId!)
 				})
 			}
->>>>>>> 28ffe344
 		})
 		.get(`/app/:userId/connect`, (req) => this.onRequest(req))
 
