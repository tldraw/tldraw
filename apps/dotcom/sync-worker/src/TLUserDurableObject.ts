--- conflicted
+++ resolved
@@ -119,11 +119,7 @@
 	}
 
 	interval: NodeJS.Timeout | null = null
-<<<<<<< HEAD
-	lastMutationTimestamp = Date.now()
-=======
 	nextMutationTimestamp = Date.now() + 2 * ONE_MINUTE + 5 * ONE_MINUTE * Math.random()
->>>>>>> b24ecf64
 
 	private maybeStartInterval() {
 		if (!this.interval) {
@@ -131,17 +127,10 @@
 				// do cache persist + cleanup
 				this.cache?.onInterval()
 				// do a noop mutation every 5 minutes
-<<<<<<< HEAD
-				if (Date.now() - this.lastMutationTimestamp > 5 * 60 * 1000) {
-					this.bumpMutationNumber(this.db)
-						.then(() => {
-							this.lastMutationTimestamp = Date.now()
-=======
 				if (Date.now() > this.nextMutationTimestamp) {
 					this.bumpMutationNumber(this.db)
 						.then(() => {
 							this.nextMutationTimestamp = Date.now() + 5 * ONE_MINUTE
->>>>>>> b24ecf64
 						})
 						.catch((e) => this.captureException(e, { source: 'noop mutation' }))
 				}
@@ -494,11 +483,7 @@
 			}
 			const result = await this.bumpMutationNumber(tx)
 
-<<<<<<< HEAD
-			this.lastMutationTimestamp = Date.now()
-=======
 			this.nextMutationTimestamp = Date.now() + 5 * ONE_MINUTE
->>>>>>> b24ecf64
 
 			const currentMutationNumber = this.cache.mutations.at(-1)?.mutationNumber ?? 0
 			const mutationNumber = result.mutationNumber
