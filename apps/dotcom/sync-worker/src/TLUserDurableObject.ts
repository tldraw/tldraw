--- conflicted
+++ resolved
@@ -10,12 +10,8 @@
 	ZRowUpdate,
 	ZServerSentMessage,
 } from '@tldraw/dotcom-shared'
-<<<<<<< HEAD
+import { TLSyncErrorCloseEventCode, TLSyncErrorCloseEventReason } from '@tldraw/sync-core'
 import { assert, exhaustiveSwitchError } from '@tldraw/utils'
-=======
-import { TLSyncErrorCloseEventCode, TLSyncErrorCloseEventReason } from '@tldraw/sync-core'
-import { assert } from '@tldraw/utils'
->>>>>>> 186e98ef
 import { createSentry } from '@tldraw/worker-shared'
 import { DurableObject } from 'cloudflare:workers'
 import { IRequest, Router } from 'itty-router'
@@ -464,7 +460,6 @@
 		}
 	}
 
-<<<<<<< HEAD
 	private writeEvent(eventData: EventData) {
 		writeEvent(this.measure, this.env, 'user_durable_object', eventData)
 	}
@@ -486,7 +481,8 @@
 			default:
 				exhaustiveSwitchError(event)
 		}
-=======
+	}
+
 	/** sneaky test stuff */
 	// this allows us to test the 'your client is out of date please refresh' flow
 	private __test__isForceDowngraded = false
@@ -498,7 +494,6 @@
 		this.sockets.forEach((socket) => {
 			socket.close()
 		})
->>>>>>> 186e98ef
 	}
 }
 
