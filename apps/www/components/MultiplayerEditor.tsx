/* eslint-disable @typescript-eslint/no-non-null-assertion */
import * as React from 'react'
import { Tldraw, useFileSystem } from '@tldraw/tldraw'
import { createClient } from '@liveblocks/client'
import { LiveblocksProvider, RoomProvider } from '@liveblocks/react'
import { useAccountHandlers } from 'hooks/useAccountHandlers'
import { styled } from 'styles'
import { useMultiplayerState } from 'hooks/useMultiplayerState'
<<<<<<< HEAD
import { exportToImage } from 'utils/export'
=======
import { useMultiplayerAssets } from 'hooks/useMultiplayerAssets'
>>>>>>> e62755ef

const client = createClient({
  publicApiKey: process.env.NEXT_PUBLIC_LIVEBLOCKS_PUBLIC_API_KEY || '',
  throttle: 80,
})

export default function MultiplayerEditor({
  roomId,
  isUser = false,
  isSponsor = false,
}: {
  roomId: string
  isUser: boolean
  isSponsor: boolean
}) {
  return (
    <LiveblocksProvider client={client}>
      <RoomProvider id={roomId}>
        <Editor roomId={roomId} isSponsor={isSponsor} isUser={isUser} />
      </RoomProvider>
    </LiveblocksProvider>
  )
}

// Inner Editor

function Editor({
  roomId,
  isUser,
  isSponsor,
}: {
  roomId: string
  isUser: boolean
  isSponsor: boolean
}) {
  const fileSystemEvents = useFileSystem()
  const { onSignIn, onSignOut } = useAccountHandlers()
  const { error, ...events } = useMultiplayerState(roomId)
  const { onAssetCreate, onAssetDelete } = useMultiplayerAssets()

  if (error) return <LoadingScreen>Error: {error.message}</LoadingScreen>

  return (
    <div className="tldraw">
      <Tldraw
        autofocus
        disableAssets={false}
        showPages={false}
        showSponsorLink={!isSponsor}
        onSignIn={isSponsor ? undefined : onSignIn}
        onSignOut={isUser ? onSignOut : undefined}
<<<<<<< HEAD
        onExport={exportToImage}
=======
        onAssetCreate={onAssetCreate}
        onAssetDelete={onAssetDelete}
>>>>>>> e62755ef
        {...fileSystemEvents}
        {...events}
      />
    </div>
  )
}

const LoadingScreen = styled('div', {
  position: 'absolute',
  top: 0,
  left: 0,
  width: '100%',
  height: '100%',
  display: 'flex',
  alignItems: 'center',
  justifyContent: 'center',
})<|MERGE_RESOLUTION|>--- conflicted
+++ resolved
@@ -6,11 +6,8 @@
 import { useAccountHandlers } from 'hooks/useAccountHandlers'
 import { styled } from 'styles'
 import { useMultiplayerState } from 'hooks/useMultiplayerState'
-<<<<<<< HEAD
 import { exportToImage } from 'utils/export'
-=======
 import { useMultiplayerAssets } from 'hooks/useMultiplayerAssets'
->>>>>>> e62755ef
 
 const client = createClient({
   publicApiKey: process.env.NEXT_PUBLIC_LIVEBLOCKS_PUBLIC_API_KEY || '',
@@ -62,12 +59,9 @@
         showSponsorLink={!isSponsor}
         onSignIn={isSponsor ? undefined : onSignIn}
         onSignOut={isUser ? onSignOut : undefined}
-<<<<<<< HEAD
         onExport={exportToImage}
-=======
         onAssetCreate={onAssetCreate}
         onAssetDelete={onAssetDelete}
->>>>>>> e62755ef
         {...fileSystemEvents}
         {...events}
       />
