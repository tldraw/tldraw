---
title: Integration
status: published
author: steveruizok
date: 3/22/2023
order: 1
---

Install the `@tldraw/tldraw` package using the `@beta` release tag.


```bash
npm i @tldraw/tldraw@beta
```

Use the [Tldraw](?) component inside of any React component.

```tsx
import { Tldraw } from '@tldraw/tldraw'
import '@tldraw/tldraw/tldraw.css'

export default function () {
	return (
		<div style={{ position: 'fixed', inset: 0 }}>
			<Tldraw />
		</div>
	)
}
```

### Wrapper

By default, the [Tldraw](?) component's height and width are set to `100%`, so it will fill its parent container. You must place the component inside of a parent container with a specified height and width, or else use CSS to give the `.tl-container` class a height and width.

### CSS

The [Tldraw](?) component relies on CSS for styling. Depending on your framework or build system, you can import these in a JavaScript file:

```tsx
import '@tldraw/tldraw/tldraw.css'
```

...or from inside of another CSS file using the `@import` syntax:

```css
@import url('@tldraw/tldraw/tldraw.css');
```

> 🙋‍♂️ Want to change how tldraw looks? You can always use your own CSS. Make a new CSS file in your project, copy the contents of our `tldraw.css` file, make your changes, and import your file instead.

### Fonts

The tldraw component's user interface will inherit the page's body font. If you'd like to use the same font that we use on [tldraw.com](https://tldraw.com), import the [Inter font](https://github.com/rsms/inter) from Google fonts:

```css
@import url('https://fonts.googleapis.com/css2?family=Inter:wght@400;500;700&display=swap');
```

### Viewport

If you're using the [Tldraw](?) component in a full-screen app, you may also want to update your `index.html`'s meta viewport element with the following properties:

```html
<meta name="viewport" content="width=device-width, initial-scale=1, viewport-fit=cover" />
```

This may not be critical to [Tldraw](?) performing correctly, however some features (such as safe area positioning) will only work correctly if these viewport options are set.

## Frameworks

Visit our [framework examples repository](https://github.com/tldraw/examples) to see examples of tldraw being used in various frameworks.

## Server Rendering

The [Tldraw](?) component can't be server-rendered. If you're using the component in a server-rendered framework (such as Next.js) then you need to import it dynamically.

```tsx
const Tldraw = dynamic(async () => (await import('@tldraw/tldraw')).Tldraw, { ssr: false })
```

### Using a bundler

If you're using a bundler like webpack or rollup, you can import the assets directly from the `@tldraw/assets` package. Here you can use `getAssetUrlsByMetaUrl` helper function:

```tsx
import { getAssetUrlsByMetaUrl } from '@tldraw/assets/urls'

const assetUrls = getAssetUrlsByMetaUrl()

<Tldraw assetUrls={assetUrls} />
```

## Static Assets

In order to use the [Tldraw](?) component, the app must be able to find certain assets. These are contained in the `embed-icons`, `fonts`, `icons`, and `translations` folders. We offer a few different ways of making these assets available to your app.

### Using a public CDN

By default we serve these assets from a [public CDN called unpkg](https://unpkg.com/browse/@tldraw/assets@2.0.0-alpha.12/), so everything should work out of the box and is a good way to get started.

If you would like to customize some of the assets you can pass the customizations to our [Tldraw](?) component. For example, to use a custom icon for the `hand` tool you can do the following:

```tsx
const assetUrls = {
    icons: {
        'tool-hand': './custom-tool-hand.svg',
    },
}

<Tldraw assetUrls={assetUrls} />
```

This will use the custom icon for the `hand` tool and the default assets for everything else.

### Self-hosting static assets

If you want more flexibility you can also host these assets yourself:

1. Download the `embed-icons`, `fonts`, `icons`, and `translations` folders from the [assets folder](https://github.com/tldraw/tldraw/tree/main/assets) of the tldraw repository.
2. Place the folders in your project's public path.
3. Pass `assetUrls` prop to our `<Tldraw/>` component to let the component know where the assets live.

You can use our `getAssetUrls` helper function from the `@tldraw/assets` package to generate these urls for you.

```tsx
import { getAssetUrls } from '@tldraw/assets/selfHosted'

const assetUrls = getAssetUrls()

<Tldraw assetUrls={assetUrls} />
```

While these files must be available, you can overwrite the individual files. For example, to change our icons, you can place a new icon under the same name. You can also modify translations in this same way.

If you use a CDN for hosting these files you can specify the base url of your assets. To recreate the above option of serving the assets from unpkg you would do the following:

```ts
const assetUrls = getAssetUrls({
	baseUrl: 'https://unpkg.com/@tldraw/assets@2.0.0-alpha.12/',
})
<<<<<<< HEAD
=======
```

## Subcomponents

The [Tldraw](?) component combines two lower-level components: [TldrawEditor](?) and TldrawUi. If you want to have more granular control, you can use those lower-level components directly. See [this example](https://github.com/tldraw/tldraw/blob/main/apps/examples/src/examples/ExplodedExample.tsx) for reference.

### Customize the default components

You can customize the appearance of the tldraw editor and ui using the [Tldraw](?) (or [TldrawEditor](?)) component's `components` prop.

```tsx

const components: TLComponents = {
	Background: YourCustomBackground,
	SvgDefs: YourCustomSvgDefs,
	Brush: YourCustomBrush,
	ZoomBrush: YourCustomBrush,
	CollaboratorBrush: YourCustomBrush,
	Cursor: YourCustomCursor,
	CollaboratorCursor: YourCustomCursor,
	CollaboratorHint: YourCustomCollaboratorHint,
	CollaboratorShapeIndicator: YourCustomdicator,
	Grid: YourCustomGrid,
	Scribble: YourCustomScribble,
	SnapLine: YourCustomSnapLine,
	Handles: YourCustomHandles,
	Handle: YourCustomHandle,
	CollaboratorScribble: YourCustomScribble,
	ErrorFallback: YourCustomErrorFallback,
	ShapeErrorFallback: YourCustomShapeErrorFallback,
	ShapeIndicatorErrorFallback: YourCustomShapeIndicatorErrorFallback,
	Spinner: YourCustomSpinner,
	SelectionBackground: YourCustomSelectionBackground,
	SelectionForeground: YourCustomSelectionForeground,
	HoveredShapeIndicator: YourCustomHoveredShapeIndicator,
	// ...
}

<Tldraw components={components}/>
>>>>>>> 4c142507
```<|MERGE_RESOLUTION|>--- conflicted
+++ resolved
@@ -1,19 +1,28 @@
 ---
-title: Integration
+title: Installation
 status: published
 author: steveruizok
 date: 3/22/2023
 order: 1
 ---
 
-Install the `@tldraw/tldraw` package using the `@beta` release tag.
+At the moment the `@tldraw/tldraw` package is in beta. We also ship a canary version which is always up to date with the main branch of tldraw [repository](https://github.com/tldraw/tldraw).
 
+## Beta
 
-```bash
-npm i @tldraw/tldraw@beta
-```
+First, install the `@tldraw/tldraw` package using `@beta` for the latest beta release.
 
-Use the [Tldraw](?) component inside of any React component.
+<CodeBlock code={{'yarn': 'yarn add @tldraw/tldraw@beta', 'npm': 'npm install @tldraw/tldraw@beta', 'pnpm': 'pnpm add @tldraw/tldraw@beta'}} />
+
+## Canary
+
+To get the very latest version, use the [latest canary release](https://www.npmjs.com/package/@tldraw/tldraw?activeTab=versions). Docs for the very latest version are also available at [canary.tldraw.dev](https://canary.tldraw.dev).
+
+<CodeBlock code={{'yarn': 'yarn add @tldraw/tldraw@canary', 'npm': 'npm install @tldraw/tldraw@canary', 'pnpm': 'pnpm add @tldraw/tldraw@canary'}} />
+
+## Usage
+
+You can use the [Tldraw](?) component inside of any React component.
 
 ```tsx
 import { Tldraw } from '@tldraw/tldraw'
@@ -30,45 +39,41 @@
 
 ### Wrapper
 
-By default, the [Tldraw](?) component's height and width are set to `100%`, so it will fill its parent container. You must place the component inside of a parent container with a specified height and width, or else use CSS to give the `.tl-container` class a height and width.
+It's important that the [Tldraw](?) component is wrapped in a parent container that has an explicit size. Its height and width are set to `100%`, so it will fill its parent container.
 
 ### CSS
 
-The [Tldraw](?) component relies on CSS for styling. Depending on your framework or build system, you can import these in a JavaScript file:
+In addition to the [Tldraw](?) component itself, you should also import the `tldraw.css` file from the `@tldraw/tldraw` package.
 
 ```tsx
 import '@tldraw/tldraw/tldraw.css'
 ```
 
-...or from inside of another CSS file using the `@import` syntax:
+You can alternatively import this file inside of another CSS file using the `@import` syntax.
 
 ```css
 @import url('@tldraw/tldraw/tldraw.css');
 ```
 
-> 🙋‍♂️ Want to change how tldraw looks? You can always use your own CSS. Make a new CSS file in your project, copy the contents of our `tldraw.css` file, make your changes, and import your file instead.
+If you'd like to deeply change the way that tldraw looks, you can copy the `tldraw.css` file into a new CSS file, make your changes, and import that instead.
 
 ### Fonts
 
-The tldraw component's user interface will inherit the page's body font. If you'd like to use the same font that we use on [tldraw.com](https://tldraw.com), import the [Inter font](https://github.com/rsms/inter) from Google fonts:
+We also use Inter as the default tldraw font. You can import this font however you like (or use a different font!) but here's the CSS import from Google fonts that we use:
 
 ```css
 @import url('https://fonts.googleapis.com/css2?family=Inter:wght@400;500;700&display=swap');
 ```
 
-### Viewport
+### HTML
 
-If you're using the [Tldraw](?) component in a full-screen app, you may also want to update your `index.html`'s meta viewport element with the following properties:
+If you're using the [Tldraw](?) component in a full-screen app, you probably also want to update your `index.html`'s meta viewport element as shown below.
 
 ```html
 <meta name="viewport" content="width=device-width, initial-scale=1, viewport-fit=cover" />
 ```
 
 This may not be critical to [Tldraw](?) performing correctly, however some features (such as safe area positioning) will only work correctly if these viewport options are set.
-
-## Frameworks
-
-Visit our [framework examples repository](https://github.com/tldraw/examples) to see examples of tldraw being used in various frameworks.
 
 ## Server Rendering
 
@@ -89,6 +94,10 @@
 
 <Tldraw assetUrls={assetUrls} />
 ```
+
+## Usage in Frameworks
+
+Visit our [framework examples repository](https://github.com/tldraw/examples) to see examples of tldraw being used in various frameworks.
 
 ## Static Assets
 
@@ -130,7 +139,7 @@
 <Tldraw assetUrls={assetUrls} />
 ```
 
-While these files must be available, you can overwrite the individual files. For example, to change our icons, you can place a new icon under the same name. You can also modify translations in this same way.
+While these files must be available, you can overwrite the individual files: for example, by placing different icons under the same name or modifying / adding translations.
 
 If you use a CDN for hosting these files you can specify the base url of your assets. To recreate the above option of serving the assets from unpkg you would do the following:
 
@@ -138,8 +147,6 @@
 const assetUrls = getAssetUrls({
 	baseUrl: 'https://unpkg.com/@tldraw/assets@2.0.0-alpha.12/',
 })
-<<<<<<< HEAD
-=======
 ```
 
 ## Subcomponents
@@ -179,5 +186,4 @@
 }
 
 <Tldraw components={components}/>
->>>>>>> 4c142507
 ```