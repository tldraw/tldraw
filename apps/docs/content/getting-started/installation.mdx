---
title: Installation
status: published
author: steveruizok
date: 3/22/2023
order: 1
---

## Installation

First, install the `tldraw` package:

```bash
npm i tldraw
```

> The tldraw SDK [does not follow semantic versioning](/releases-versioning).

## Usage

You can use the [Tldraw](?) component inside of any React component.

```tsx
import { Tldraw } from 'tldraw'
import 'tldraw/tldraw.css'

export default function () {
	return (
		<div style={{ position: 'fixed', inset: 0 }}>
			<Tldraw />
		</div>
	)
}
```

### Wrapper

It's important that the [Tldraw](?) component is wrapped in a parent container that has an explicit size. Its height and width are set to `100%`, so it will fill its parent container.

### CSS

In addition to the [Tldraw](?) component itself, you should also import the `tldraw.css` file from the `tldraw` package.

```tsx
import 'tldraw/tldraw.css'
```

You can alternatively import this file inside of another CSS file using the `@import` syntax.

```css
@import url('tldraw/tldraw.css');
```

If you'd like to deeply change the way that tldraw looks, you can copy the `tldraw.css` file into a new CSS file, make your changes, and import that instead.

### Fonts

We also use Inter as the default tldraw font. You can import this font however you like (or use a different font!) but here's the CSS import from Google fonts that we use:

```css
@import url('https://fonts.googleapis.com/css2?family=Inter:wght@500;700&display=swap');
```

### HTML

If you're using the [Tldraw](?) component in a full-screen app, you probably also want to update your `index.html`'s meta viewport element as shown below.

```html
<meta name="viewport" content="width=device-width, initial-scale=1, viewport-fit=cover" />
```

This may not be critical to [Tldraw](?) performing correctly, however some features (such as safe area positioning) will only work correctly if these viewport options are set.

<<<<<<< HEAD
## License

tldraw requires a license for commercial use (see [License terms](https://github.com/tldraw/tldraw/blob/main/LICENSE.md) for more details).
To enable your license key, use the `licenseKey` prop in the [Tldraw](?) component. Contact [sales@tldraw.com](mailto:sales@tldraw.com) to obtain a license for your company.

```tsx
<Tldraw licenseKey={YOUR_LICENSE_KEY} />
```

<VerifyLicense />
=======
## Usage in Frameworks

Visit our [framework examples repository](https://github.com/tldraw/examples) to see examples of tldraw being used in various frameworks.

## Static Assets

In order to use the [Tldraw](?) component, the app must be able to find certain assets. These are contained in the `embed-icons`, `fonts`, `icons`, and `translations` folders. We offer a few different ways of making these assets available to your app.

### Using a bundler

If you're using a bundler like webpack or rollup, you can import the assets directly from the `@tldraw/assets` package. Your bundler should be able to copy across the assets with your bundle, and insert the correct URLs in their place.

There are three options:

- `import {getAssetUrlsByImport} from '@tldraw/assets/imports`: import asset files using import statements. You'll need to configure your bundler to treat imports of .svg, .png, .json, and .woff2 files as external assets.
- `import {getAssetUrlsByImport} from '@tldraw/assets/imports.vite`: import asset files, appending `?url` to the asset path. This works correctly with [vite](https://vitejs.dev/guide/assets#explicit-url-imports) without any extra configuration needed.
- `import {getAssetUrlsByMeta} from '@tldraw/assets/urls`: get asset urls using `new URL(path, import.meta.url)`. This is a standards-based approach that works natively in most modern browsers & bundlers.

Call the function, and pass the resulting `assetUrls` into the `Tldraw` component:

```tsx
import { getAssetUrlsByMetaUrl } from '@tldraw/assets/urls'

const assetUrls = getAssetUrlsByMetaUrl()

<Tldraw assetUrls={assetUrls} />
```
>>>>>>> 8e29188a

### Using a public CDN

By default we serve these assets from a public CDN. Everything should work out of the box and is a good way to get started.

If you would like to customize some of the assets you can pass the customizations to our [Tldraw](?) component. For example, to use a custom icon for the `hand` tool you can do the following:

```tsx
const assetUrls = {
    icons: {
        'tool-hand': './custom-tool-hand.svg',
    },
}

<Tldraw assetUrls={assetUrls} />
```

This will use the custom icon for the `hand` tool and the default assets for everything else.

### Self-hosting static assets

If you want more flexibility you can also host these assets yourself:

1. Download the `embed-icons`, `fonts`, `icons`, and `translations` folders from the [assets folder](https://github.com/tldraw/tldraw/tree/main/assets) of the tldraw repository.
2. Place the folders in your project's public path.
3. Pass `assetUrls` prop to our `<Tldraw/>` component to let the component know where the assets live.

You can use our `getAssetUrls` helper function from the `@tldraw/assets` package to generate these urls for you.

```tsx
import { getAssetUrls } from '@tldraw/assets/selfHosted'

const assetUrls = getAssetUrls()

<Tldraw assetUrls={assetUrls} />
```

While these files must be available, you can overwrite the individual files: for example, by placing different icons under the same name or modifying / adding translations.

If you use a CDN for hosting these files you can specify the base url of your assets. To recreate the above option of serving the assets from our CDN you would do the following:

```ts
import { getDefaultCdnBaseUrl } from 'tldraw'

const assetUrls = getAssetUrls({
	baseUrl: getDefaultCdnBaseUrl(),
})
```

## Subcomponents

The [Tldraw](?) component combines two lower-level components: [TldrawEditor](?) and TldrawUi. If you want to have more granular control, you can use those lower-level components directly. See [this example](https://github.com/tldraw/tldraw/blob/main/apps/examples/src/examples/exploded/ExplodedExample.tsx) for reference.

### Customize the default components

You can customize the appearance of the tldraw editor and ui using the [Tldraw](?) (or [TldrawEditor](?)) component's `components` prop.

```tsx

const components: TLComponents = {
	Background: YourCustomBackground,
	SvgDefs: YourCustomSvgDefs,
	Brush: YourCustomBrush,
	ZoomBrush: YourCustomBrush,
	CollaboratorBrush: YourCustomBrush,
	Cursor: YourCustomCursor,
	CollaboratorCursor: YourCustomCursor,
	CollaboratorHint: YourCustomCollaboratorHint,
	CollaboratorShapeIndicator: YourCustomdicator,
	Grid: YourCustomGrid,
	Scribble: YourCustomScribble,
	SnapLine: YourCustomSnapLine,
	Handles: YourCustomHandles,
	Handle: YourCustomHandle,
	CollaboratorScribble: YourCustomScribble,
	ErrorFallback: YourCustomErrorFallback,
	ShapeErrorFallback: YourCustomShapeErrorFallback,
	ShapeIndicatorErrorFallback: YourCustomShapeIndicatorErrorFallback,
	Spinner: YourCustomSpinner,
	SelectionBackground: YourCustomSelectionBackground,
	SelectionForeground: YourCustomSelectionForeground,
	HoveredShapeIndicator: YourCustomHoveredShapeIndicator,
	// ...
}

<Tldraw components={components}/>
```<|MERGE_RESOLUTION|>--- conflicted
+++ resolved
@@ -71,7 +71,6 @@
 
 This may not be critical to [Tldraw](?) performing correctly, however some features (such as safe area positioning) will only work correctly if these viewport options are set.
 
-<<<<<<< HEAD
 ## License
 
 tldraw requires a license for commercial use (see [License terms](https://github.com/tldraw/tldraw/blob/main/LICENSE.md) for more details).
@@ -82,7 +81,7 @@
 ```
 
 <VerifyLicense />
-=======
+
 ## Usage in Frameworks
 
 Visit our [framework examples repository](https://github.com/tldraw/examples) to see examples of tldraw being used in various frameworks.
@@ -110,7 +109,6 @@
 
 <Tldraw assetUrls={assetUrls} />
 ```
->>>>>>> 8e29188a
 
 ### Using a public CDN
 
