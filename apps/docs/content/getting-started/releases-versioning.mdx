---
title: Releases
status: published
author: steveruizok
order: 3
---

## How tldraw is versioned

Unlike many JavaScript packages distributed on [NPM](https://www.npmjs.com/), the tldraw SDK does not follow [semantic versioning](https://semver.org/) in its release versions. Here's what we do instead:

- Major version bumps are very rare and we reserve them for special changes that signify a paradigm shift of some kind.
- Minor version bumps are released on a regular cadence - approximately monthly. **They may contain breaking changes**. We aim to make breaking changes as minimally disruptive as possible, but tldraw is actively evolving as we add new features. We recommend updating tldraw at a similar pace to our release cadence, and be sure to check the release notes.
- Patch version bumps are for bugfixes and hotfixes that can't wait for the next cadence release.

## Changelog

{/* START AUTO-GENERATED CHANGELOG */}

<<<<<<< HEAD
=======
### [v2.4.3](/releases/v2.4.3)

#### 🐛 Bug Fix

- `tldraw`
  - Alex/v2.4.3 [#4328](https://github.com/tldraw/tldraw/pull/4328) ([@SomeHats](https://github.com/SomeHats))

#### Authors: 1

- alex ([@SomeHats](https://github.com/SomeHats))

### [v2.4.2](/releases/v2.4.2)

#### 🐛 Bug Fix

- `@tldraw/editor`, `@tldraw/sync-core`, `@tldraw/sync`, `tldraw`, `@tldraw/utils`
  - v2.4.2 - sync release candidate [#4309](https://github.com/tldraw/tldraw/pull/4309) ([@SomeHats](https://github.com/SomeHats) [@adamwiggins](https://github.com/adamwiggins) [@ds300](https://github.com/ds300) [@steveruizok](https://github.com/steveruizok))

#### Authors: 4

- Adam Wiggins ([@adamwiggins](https://github.com/adamwiggins))
- alex ([@SomeHats](https://github.com/SomeHats))
- David Sheldrick ([@ds300](https://github.com/ds300))
- Steve Ruiz ([@steveruizok](https://github.com/steveruizok))

>>>>>>> 46fec0b2
### [v2.4.1](/releases/v2.4.1)

#### fix assets prop on tldraw component (#4283) ([#4285](https://github.com/tldraw/tldraw/pull/4285))

- The `assets` prop on the `<Tldraw />` and `<TldrawEditor />` components is now respected.

---

#### 🐛 Bug Fix

- `@tldraw/editor`, `tldraw`
  - fix assets prop on tldraw component (#4283) [#4285](https://github.com/tldraw/tldraw/pull/4285) ([@SomeHats](https://github.com/SomeHats))

#### ⚠️ Pushed to `v2.4.x`

- v2.4.x: fix workflow files ([@SomeHats](https://github.com/SomeHats))

#### Authors: 1

- alex ([@SomeHats](https://github.com/SomeHats))

### [v2.4.0](/releases/v2.4.0)

Welcome to the 2.4.0 release of the tldraw SDK. This month we’ve been working to bring our sync engine (the backend we developed for tldraw.com) into the SDK as a technology for general use. This release also includes new animation options for shapes, support for image flipping, and a long list of bug fixes and developer experience enhancements. Read on for the highlights and see the bottom of these notes for the list of significant fixes and changes.

Thank you also to our first-time contributors Albert Brand ([@AlbertBrand](https://github.com/AlbertBrand)) and Guillaume Grossetie ([@ggrossetie](https://github.com/ggrossetie))!

#### What's new

##### Sync

For the first time, we’re releasing our real-time collaboration engine—the one we developed for tldraw.com—as a general library that developers can use for their own projects. The SDK will of course still support any backend for collaboration, however we hope this will be the best and easiest for developers to use alongside the rest of the tldraw SDK. While we’re shipping the code in this release, we still have some work to do on our messaging and our documentation, so keep an eye out for an announcement in the coming weeks. For now, see the new `sync` package in the repository and the new multiplayer-demo example in the tldraw repository.

##### Interpolation

Did you know that tldraw has basic support for animation? You can use the `Editor.animateShapes` method to animate shapes on the canvas, but up to now only the position and rotation properties would be animated. In this release, we’ve given the `ShapeUtil` class a new `getInterpolatedProps` method. You can use this to describe how your custom shape’s other properties should be animated. We’ve only started to implement this feature for our own shapes, but check our `BaseBoxShapeUtil` as an example.

```ts
override getInterpolatedProps(startShape: Shape, endShape: Shape, t: number): Shape['props'] {
	return {
		...endShape.props,
		w: lerp(startShape.props.w, endShape.props.w, t),
		h: lerp(startShape.props.h, endShape.props.h, t),
	}
}
```

##### `Editor.run`

You can use the new `Editor.run` method to run a function within some additional context. By default, the function will be run inside of a transaction, meaning that all changes made during the transaction will be settled at once. This improves performance and avoids unnecessary renders in the user interface. You can also use `Editor.run`’s contextual options to ignore history or ignore locked shapes.

```ts
editor.run(
	() => {
		editor.createShapes(myShapes)
		editor.sendToBack(myShapes)
		editor.selectNone()
	},
	{ history: 'ignore' }
)
```

##### Assets

As part of our work on sync, we have a new system for handling large assets like images and videos. You can provide a [`TLAssetStore`](https://tldraw.dev/reference/tlschema/TLAssetStore) to control how assets are uploaded and retrieved.

In your own shapes & tools, these options are available through the new [`Editor.uploadAsset`](https://tldraw.dev/reference/editor/Editor#uploadAsset) and [`Editor.resolveAssetURL`](https://tldraw.dev/reference/editor/Editor#resolveAssetUrl) methods.

---

#### Breaking changes

- `editor.history.ignore(cb)` has been replaced with `editor.run(cb, {history: ‘ignore’})`
- `editor.batch` is deprecated, replaced with `editor.run`
- If you’re importing from `@tldraw/state` directly, the `track` function and all hooks (e.g. `useValue`) have moved to `@tldraw/state-react`.

#### Improvements

- Images now support horizontal and vertical flipping. ([#4113](https://github.com/tldraw/tldraw/pull/4113))
- Custom tools can now decide whether or not they are affected by shape lock. [#4208](https://github.com/tldraw/tldraw/pull/4208)
- We now serve our icons as a single SVG rather than many individual requests. ([#4150](https://github.com/tldraw/tldraw/pull/4150))
- Paste at point behavior is now based on a user preference. ([#4104](https://github.com/tldraw/tldraw/pull/4104))
- We now show a toast when uploading an unsupported file type or a file that is too large. ([#4114](https://github.com/tldraw/tldraw/pull/4114))
- We now show a toast when pasting failed due to missing clipboard permissions. ([#4117](https://github.com/tldraw/tldraw/pull/4117))
- You can use the new `ShapeIndicators` component to add custom logic about when to display indicators. ([#4083](https://github.com/tldraw/tldraw/pull/4083))
- A shape’s opacity will now also animate. ([#4242](<https://github.com/tldraw/tldraw/pull/](https://github.com/tldraw/tldraw/pull/4042)>)

#### API changes

- The `@tldraw/state` library is now split into `@tldraw/state` and `@tldraw/state-react`. ([#4170](https://github.com/tldraw/tldraw/pull/4170))
- We now export the `DefaultMenuPanel`. ([#4193](https://github.com/tldraw/tldraw/pull/4193))
- The `fileSize` property of `TLImageAsset` and `TLVideoAsset` is now optional. ([#4206](https://github.com/tldraw/tldraw/pull/4206))
- You can now pass a partial `TLEditorSnapshot` to `TldrawImage` and `useTLStore`. ([#4190](https://github.com/tldraw/tldraw/pull/4190))
- We explicitly type our defaults for better documentation. ([#4191](https://github.com/tldraw/tldraw/pull/4191))
- `EffectScheduler` and `useStateTracking` are now public. ([#4155](https://github.com/tldraw/tldraw/pull/4155))]
- Add `setDefaultValue` to `StyleProp`. ([#4044](https://github.com/tldraw/tldraw/pull/4044))
- Add `ShapeUtil.getInterpolatedProps`. ([#4162](https://github.com/tldraw/tldraw/pull/4162))
- Add `Editor.run`, replacing `Editor.batch` ([#4042](https://github.com/tldraw/tldraw/pull/4042))

#### Bug fixes

- The font style is now correctly exported as SVG. ([#4195](https://github.com/tldraw/tldraw/pull/4195))
- The `force` flag is now taken into account for additional camera methods. ([#4214](https://github.com/tldraw/tldraw/pull/4214))
- The user's color scheme is shown in the menu by default. ([#4184](https://github.com/tldraw/tldraw/pull/4184))
- The padding for text shapes is now correct for dynamically scaled text shapes. ([#4140](https://github.com/tldraw/tldraw/pull/4140))
- Changing `cameraOptions` via react no longer causes the editor to re-mount. ([#4089](https://github.com/tldraw/tldraw/pull/4089))
- High-res images may now be uploaded. ([#4198](https://github.com/tldraw/tldraw/pull/4198))
- Locked shapes can no longer be updated, grouped, and ungrouped programmatically. ([#4042](https://github.com/tldraw/tldraw/pull/4042))
- The snapshots prop is now used by `createTLStore`. ([#4233](https://github.com/tldraw/tldraw/pull/4233)
- Grid backgrounds work properly with multiple tldraw instances. ([#4132](https://github.com/tldraw/tldraw/pull/4132))
- The offline icon is back! ([#4127](https://github.com/tldraw/tldraw/pull/4127))
- Inputs stay in the right place while viewport-following. ([#4108](https://github.com/tldraw/tldraw/pull/4108))
- Bookmarks render correctly across devices. ([#4118](https://github.com/tldraw/tldraw/pull/4118))
- The `InFrontOfTheCanvas` component is displayed at the right stack-order. ([#4024](https://github.com/tldraw/tldraw/pull/4024))
- Frame headers stop editing correctly when they lose focus. ([#4092](https://github.com/tldraw/tldraw/pull/4092))
- The distance offset for duplicated shapes now matches other duplication distance offsets. ([#4056](https://github.com/tldraw/tldraw/pull/4056))
- Filled draw shapes work close with correct distance when dynamic sized. ([#3974](https://github.com/tldraw/tldraw/pull/3974))
- Remove an artificial delay in showing an image. ([#4058](https://github.com/tldraw/tldraw/pull/4058))
- The context menu no longer displays an empty edit menu. ([#4037](https://github.com/tldraw/tldraw/pull/4037))
- Right-clicking the selected shape no longer selects its children. ([#4034](https://github.com/tldraw/tldraw/pull/4034))

#### Authors

- Albert Brand ([@AlbertBrand](https://github.com/AlbertBrand))
- alex ([@SomeHats](https://github.com/SomeHats))
- David Sheldrick ([@ds300](https://github.com/ds300))
- Guillaume Grossetie ([@ggrossetie](https://github.com/ggrossetie))
- Mime Čuvalo ([@mimecuvalo](https://github.com/mimecuvalo))
- Mitja Bezenšek ([@MitjaBezensek](https://github.com/MitjaBezensek))
- Steve Ruiz ([@steveruizok](https://github.com/steveruizok))
- Taha ([@Taha-Hassan-Git](https://github.com/Taha-Hassan-Git))

### [v2.3.0](/releases/v2.3.0)

# The headlines

- 🖼️ Images/video storage improvements/hooks
- ⛲️ Font/Icons CDN
- 🗜️ Images network/performance improvements/hooks (dogfooding currently, public release soon)
- 🪗 Flattening
- 📚Documentation improvements
- 🔐 Security improvements

## 🖼️ Images/video storage improvements/hooks

When using a local-only storage of the whiteboard, we now store the images and videos in a separate indexedDB table. This is instead of storing them as base64-encoded blobs in the room's JSON. That wasn't very performant and blew up the size of the room's JSON quite a bit. This separates out those assets into a separate retrieval mechanism for better separation-of-concerns.

## ⛲️ Font/Icons CDN

We improved our out-of-the-box/batteries-included CDN for our assets (fonts/icons). We were using unpkg before but now we're just using Cloudflare directly for more fine-grained control.

## 🗜️ Images network/performance improvements/hooks (dogfooding currently, public release soon)

We've been working on something we call 'level-of-detail' internally for images. We're testing this currently on tldraw.com where for higher-resolution images (over a couple megabytes), the image will get transformed to an appropriate size depending on things like your viewport, zoom level, current network speed, among other considerations. This helps with bandwidth usage and browser memory usage especially when you have multiple high-res images on the board.

## 🪗 Flattening

@steveruizok worked on adding being able to select multiple shapes and flatten them into an image. For those moments when you need to press 🙏, clamp 🗜️, and squeeze things together. 🪗

## 📚 Documentation improvements

@SomeHats did a ton of unglorious work to make our documentation much more manageable. So sparkly ✨

## 🔐 Security improvements

We locked down our referrer network requests in #3884 and #3881 to make sure we weren't leaking tldraw rooms to external media/iframe requests.

#### 🚀 Features

- **Styling**: Secretly adds a fill-fill style (`Alt`-`F`) [#3966](https://github.com/tldraw/tldraw/pull/3966) ([@steveruizok](https://github.com/steveruizok))
- **Flattening**: Add Flatten, a new menu item to flatten shapes into images [#3933](https://github.com/tldraw/tldraw/pull/3933) ([@steveruizok](https://github.com/steveruizok))
- **Images/videos**: make option to transform urls dynamically to provide different sized images on demand. (only internal API for now) [#3827](https://github.com/tldraw/tldraw/pull/3827) ([@mimecuvalo](https://github.com/mimecuvalo))
- **Images/videos**: store as reference to blob in indexedDB instead of storing directly as base64 in the snapshot. [#3836](https://github.com/tldraw/tldraw/pull/3836) ([@mimecuvalo](https://github.com/mimecuvalo))
- **Font/Icons CDN**: Start using our own cdn instead of unpkg. [#3923](https://github.com/tldraw/tldraw/pull/3923) ([@MitjaBezensek](https://github.com/MitjaBezensek))
- **API Change**: Make `ArrowBindingUtil` public. [#3913](https://github.com/tldraw/tldraw/pull/3913) ([@ds300](https://github.com/ds300))

#### 🔐 Security

- Security: enforce use of our fetch function and its default `referrerpolicy` [#3884](https://github.com/tldraw/tldraw/pull/3884) ([@mimecuvalo](https://github.com/mimecuvalo))

#### 💄 Improvements

- **Theme**: Allow users to use system's appearance (dark / light) mode. [#3703](https://github.com/tldraw/tldraw/pull/3703) ([@MitjaBezensek](https://github.com/MitjaBezensek))
- **Font/Icons CDN**: improve font loading timing on `tldraw.com`. [#3927](https://github.com/tldraw/tldraw/pull/3927) ([@mimecuvalo](https://github.com/mimecuvalo)) ([@steveruizok](https://github.com/steveruizok))
- **API Change**: `getSnapshot` and `loadSnapshot` on `Editor` class [#3912](https://github.com/tldraw/tldraw/pull/3912) ([@ds300](https://github.com/ds300))
- **Document name**: Remove ability to rename document while in readonly mode [#3911](https://github.com/tldraw/tldraw/pull/3911) ([@Taha-Hassan-Git](https://github.com/Taha-Hassan-Git))
- **Viewport**: Add a delay and easing to edge scrolling. [#3950](https://github.com/tldraw/tldraw/pull/3950) ([@steveruizok](https://github.com/steveruizok))

#### 🐛 Bug Fixes

- **Images/videos**: follow-up fixes for Level-of-detail [#3934](https://github.com/tldraw/tldraw/pull/3934) ([@mimecuvalo](https://github.com/mimecuvalo))
- **Images/videos**: avoid double request for animated images. [#3924](https://github.com/tldraw/tldraw/pull/3924) ([@mimecuvalo](https://github.com/mimecuvalo))
- **Images/videos**: don't transform SVGs [#3972](https://github.com/tldraw/tldraw/pull/3972) ([@mimecuvalo](https://github.com/mimecuvalo))
- **Images/videos**: don't resize images that are culled [#3970](https://github.com/tldraw/tldraw/pull/3970) ([@mimecuvalo](https://github.com/mimecuvalo))
- **Images/videos**: use correct id for asset [#3968](https://github.com/tldraw/tldraw/pull/3968) ([@mimecuvalo](https://github.com/mimecuvalo))
- **Images/videos**: fix `isAnimated` checks when adding an image to a shared room. [#3967](https://github.com/tldraw/tldraw/pull/3967) ([@mimecuvalo](https://github.com/mimecuvalo))
- **Images/videos**: fix copy/paste for new asset resolver mechanic. [#3959](https://github.com/tldraw/tldraw/pull/3959) ([@mimecuvalo](https://github.com/mimecuvalo))
- **Images/videos**: fix up videos with `indexedDB` [#3954](https://github.com/tldraw/tldraw/pull/3954) ([@mimecuvalo](https://github.com/mimecuvalo))
- **Images/videos**: fix up missing timeout from bad merge [#3964](https://github.com/tldraw/tldraw/pull/3964) ([@mimecuvalo](https://github.com/mimecuvalo))
- **Font/Icons CDN**: add crossorigin tag for preloaded fonts [#3953](https://github.com/tldraw/tldraw/pull/3953) ([@mimecuvalo](https://github.com/mimecuvalo))
- **Font/Icons CDN**: Retrigger canary packaging. [#3944](https://github.com/tldraw/tldraw/pull/3944) ([@MitjaBezensek](https://github.com/MitjaBezensek))
- **Font/Icons CDN**: Retrigger canary package build to publish a new package and upload assets to R2. [#3943](https://github.com/tldraw/tldraw/pull/3943) ([@MitjaBezensek](https://github.com/MitjaBezensek))
- **Font/Icons CDN**: Retrigger canary package build to publish a new package and upload assets to R2. [#3942](https://github.com/tldraw/tldraw/pull/3942) ([@MitjaBezensek](https://github.com/MitjaBezensek))
- **Font/Icons CDN**: Fix an issue with uploading the static assets. [#3941](https://github.com/tldraw/tldraw/pull/3941) ([@MitjaBezensek](https://github.com/MitjaBezensek))
- **Font/Icons CDN**: Upload our static assets (fonts, icons, embed-icons, translations) to a R2 bucket so that we can move away from using unpkg and start using our own cdn. [#3921](https://github.com/tldraw/tldraw/pull/3921) ([@MitjaBezensek](https://github.com/MitjaBezensek))
- Fix copy/paste for older versions of Firefox [#4008](https://github.com/tldraw/tldraw/pull/4008) ([@mimecuvalo](https://github.com/mimecuvalo))
- Fix copy/paste in Firefox 127+ [#4003](https://github.com/tldraw/tldraw/pull/4003) ([@mimecuvalo](https://github.com/mimecuvalo))
- Fix not allowing editing locked shapes when edit→edit mode. [#4007](https://github.com/tldraw/tldraw/pull/4007) ([@mimecuvalo](https://github.com/mimecuvalo))
- Fix a bug causing text shape measurement to work incorrectly when using react strict mode [#4001](https://github.com/tldraw/tldraw/pull/4001) ([@SomeHats](https://github.com/SomeHats))
- Fix typo on `CardShapeUtil` name in the custom shape example documentation. [#3998](https://github.com/tldraw/tldraw/pull/3998) ([@bholmesdev](https://github.com/bholmesdev))
- Fix border color for following user. [#3975](https://github.com/tldraw/tldraw/pull/3975) ([@ds300](https://github.com/ds300))
- Fix scale issue with new draw lines [#3971](https://github.com/tldraw/tldraw/pull/3971) ([@steveruizok](https://github.com/steveruizok))
- Fix edge scrolling at odd browser zoom levels. [#3973](https://github.com/tldraw/tldraw/pull/3973) ([@ds300](https://github.com/ds300))
- Fix the appearance of solid-style heart shapes. [#3963](https://github.com/tldraw/tldraw/pull/3963) ([@steveruizok](https://github.com/steveruizok))
- Fix the position of multiple assets when pasted / dropped onto the canvas. [#3965](https://github.com/tldraw/tldraw/pull/3965) ([@steveruizok](https://github.com/steveruizok))
- Fix a bug with the indicator for stylus-drawn draw shapes. [#3962](https://github.com/tldraw/tldraw/pull/3962) ([@steveruizok](https://github.com/steveruizok))
- Fix bookmark padding [#3955](https://github.com/tldraw/tldraw/pull/3955) ([@mimecuvalo](https://github.com/mimecuvalo))
- Rename `color-scheme` to `theme` [#3991](https://github.com/tldraw/tldraw/pull/3991) ([@mimecuvalo](https://github.com/mimecuvalo))

#### 📚 Documentation

- Generated docs cleanup [#3935](https://github.com/tldraw/tldraw/pull/3935) ([@SomeHats](https://github.com/SomeHats))
- Inline documentation links in type excerpts [#3931](https://github.com/tldraw/tldraw/pull/3931) ([@SomeHats](https://github.com/SomeHats))
- Better generated docs for react components [#3930](https://github.com/tldraw/tldraw/pull/3930) ([@SomeHats](https://github.com/SomeHats))
- Assets: mark assetOptions as `@internal` [#4014](https://github.com/tldraw/tldraw/pull/4014) ([@mimecuvalo](https://github.com/mimecuvalo))
- Fix the license in the readme file for the `store` package. [#3990](https://github.com/tldraw/tldraw/pull/3990) ([@MitjaBezensek](https://github.com/MitjaBezensek))
- Better auto-generated docs for Tldraw and TldrawEditor [#4012](https://github.com/tldraw/tldraw/pull/4012) ([@SomeHats](https://github.com/SomeHats))
- Document inherited members in reference [#3956](https://github.com/tldraw/tldraw/pull/3956) ([@SomeHats](https://github.com/SomeHats))
- Improve filtering of examples [#3929](https://github.com/tldraw/tldraw/pull/3929) ([@Taha-Hassan-Git](https://github.com/Taha-Hassan-Git))

#### 🛠️ VS Code

- VS Code 2.0.36 release. [#3922](https://github.com/tldraw/tldraw/pull/3922) ([@MitjaBezensek](https://github.com/MitjaBezensek))
- Fix VS Code publishing. [#3976](https://github.com/tldraw/tldraw/pull/3976) ([@MitjaBezensek](https://github.com/MitjaBezensek))
- Automate publishing of the VS Code extension. [#3905](https://github.com/tldraw/tldraw/pull/3905) ([@MitjaBezensek](https://github.com/MitjaBezensek))
- Introduce a new CI environment and use it for publishing vs code extension. [#3981](https://github.com/tldraw/tldraw/pull/3981) ([@MitjaBezensek](https://github.com/MitjaBezensek))

#### Authors: 7

- alex ([@SomeHats](https://github.com/SomeHats))
- Ben Holmes ([@bholmesdev](https://github.com/bholmesdev))
- David Sheldrick ([@ds300](https://github.com/ds300))
- Mime Čuvalo ([@mimecuvalo](https://github.com/mimecuvalo))
- Mitja Bezenšek ([@MitjaBezensek](https://github.com/MitjaBezensek))
- Steve Ruiz ([@steveruizok](https://github.com/steveruizok))
- Taha ([@Taha-Hassan-Git](https://github.com/Taha-Hassan-Git))

### [v2.2.4](/releases/v2.2.4)

#### clipboard: fix copy/paste bad typo, ugh (#4008) ([#4011](https://github.com/tldraw/tldraw/pull/4011))

- Clipboard: fix copy/paste for older versions of Firefox

---

#### 🐛 Bug Fix

- `tldraw`
  - clipboard: fix copy/paste bad typo, ugh (#4008) [#4011](https://github.com/tldraw/tldraw/pull/4011) ([@mimecuvalo](https://github.com/mimecuvalo))

#### Authors: 1

- Mime Čuvalo ([@mimecuvalo](https://github.com/mimecuvalo))

### [v2.2.3](/releases/v2.2.3)

### Release Notes

#### clipboard: fix copy/paste on Firefox (#4003) ([#4006](https://github.com/tldraw/tldraw/pull/4006))

- Clipboard: fix copy/paste in Firefox 127+

---

#### 🐛 Bug Fix

- `tldraw`
  - clipboard: fix copy/paste on Firefox (#4003) [#4006](https://github.com/tldraw/tldraw/pull/4006) ([@mimecuvalo](https://github.com/mimecuvalo))

#### Authors: 1

- Mime Čuvalo ([@mimecuvalo](https://github.com/mimecuvalo))

### [v2.2.2](/releases/v2.2.2)

#### 2.2.2 ([#4004](https://github.com/tldraw/tldraw/pull/4004))

Fixes a bug that would break text measurement when `Tldraw` was used with react strict mode (#4001)

---

#### 🐛 Bug Fix

- `@tldraw/editor`, `tldraw`
  - 2.2.2 [#4004](https://github.com/tldraw/tldraw/pull/4004) ([@SomeHats](https://github.com/SomeHats))

#### Authors: 1

- alex ([@SomeHats](https://github.com/SomeHats))

### [v2.2.1](/releases/v2.2.1)

#### 2.2.1 ([#3958](https://github.com/tldraw/tldraw/pull/3958))

- Docs improvements (#3930, #3931, #3935, #3956)
- Make `ArrowBindingUtil` public (#3913)
- Add `editor.getSnapshot()` and `editor.loadSnapshot` (#3912)
- CSS tweaks on bookmark elements (#3955)

---

#### 🐛 Bug Fix

- `@tldraw/editor`, `tldraw`
  - 2.2.1 [#3958](https://github.com/tldraw/tldraw/pull/3958) ([@SomeHats](https://github.com/SomeHats) [@ds300](https://github.com/ds300) [@mimecuvalo](https://github.com/mimecuvalo))

#### Authors: 3

- alex ([@SomeHats](https://github.com/SomeHats))
- David Sheldrick ([@ds300](https://github.com/ds300))
- Mime Čuvalo ([@mimecuvalo](https://github.com/mimecuvalo))

### [v2.2.0](/releases/v2.2.0)

#### Bindings

Bindings allow you to create relationships between shapes. Our default arrow shapes are a great example of this: each end of the arrow can **bind** to the shape it's pointing to. When that shape moves, so does the arrow. Before this change, it wasn't possible to build things like arrows on top of the tldraw sdk - arrows were hard-coded into the library. Now, with bindings, you can create arrows, constraint systems, visual programming environments, and much more.

Check out the [bindings guide](https://tldraw.dev/docs/editor#Bindings) for more information. ([#3326](https://github.com/tldraw/tldraw/pull/3326), [#3780](https://github.com/tldraw/tldraw/pull/3780), [#3797](https://github.com/tldraw/tldraw/pull/3797), [#3800](https://github.com/tldraw/tldraw/pull/3800), [#3871](https://github.com/tldraw/tldraw/pull/3871))

#### Camera constraints

You can now limit the camera in tldraw to a certain fixed area of the canvas. This is useful for creating experiences that don't quite fit the "infinite canvas" paradigm: document annotators, image editor, slideshow creators, etc.

See the [camera constraints guide](https://tldraw.dev/docs/editor#Camera-options) for more information. ([#3282](https://github.com/tldraw/tldraw/pull/3282), [#3747](https://github.com/tldraw/tldraw/pull/3747), [#3814](https://github.com/tldraw/tldraw/pull/3814), [#3828](https://github.com/tldraw/tldraw/pull/3828), [#3844](https://github.com/tldraw/tldraw/pull/3844), [#3863](https://github.com/tldraw/tldraw/pull/3863))

#### Configurable options prop

You can now override many options which were previously hard-coded constants. Pass an `options` prop into the tldraw component to change the maximum number of pages, grid steps, or other previously hard-coded values.

See [`TldrawOptions`](https://tldraw.dev/reference/editor/TldrawOptions) for details. ([#3799](https://github.com/tldraw/tldraw/pull/3799), [#3900](https://github.com/tldraw/tldraw/pull/3900))

#### Breaking changes

- The `canBind` flag now accepts an options object instead of just the shape in question. If you're relying on its arguments, check out [`TLShapeUtilCanBindOpts`](https://tldraw.dev/reference/editor/TLShapeUtilCanBindOpts) for its replacement.
- `editor.sideEffects.registerBatchCompleteHandler` has been replaced with `editor.sideEffects.registerOperationCompleteHandler` ([#3748](https://github.com/tldraw/tldraw/pull/3748))
- `editor.getArrowInfo(shape)` has been replaced with `getArrowInfo(editor, shape)`
- `editor.getArrowsBoundTo(shape)` has been removed. Instead, use `editor.getBindingsToShape(shape, 'arrow')` and follow the `fromId` of each binding to the corresponding arrow shape
- These types have moved from `@tldraw/editor` to `tldraw`:
  - `TLArcInfo`
  - `TLArrowInfo`
  - `TLArrowPoint`
- The `start` and `end` properties on `TLArrowShape` no longer have `type: point | binding`. Instead, they're always a point, which may be out of date if a binding exists. To check for & retrieve arrow bindings, use `getArrowBindings(editor, shape)` instead.
- `getArrowTerminalsInArrowSpace` must be passed a `TLArrowBindings` as a third argument: `getArrowTerminalsInArrowSpace(editor, shape, getArrowBindings(editor, shape))`
- The following types have been renamed:
  - `ShapeProps` -> `RecordProps`
  - `ShapePropsType` -> `RecordPropsType`
  - `TLShapePropsMigrations` -> `TLPropsMigrations`
  - `SchemaShapeInfo` -> `SchemaPropsInfo`

##### Undo/redo

###### 1. History Options

Previously, some (not all!) commands accepted a history options object with `squashing`, `ephemeral`, and `preserveRedoStack` flags. Squashing enabled/disabled a memory optimisation (storing individual commands vs squashing them together). Ephemeral stopped a command from affecting the undo/redo stack at all. Preserve redo stack stopped commands from wiping the redo stack. These flags were never available consistently - some commands had them and others didn't.

In this version, most of these flags have been removed. `squashing` is gone entirely (everything squashes & does so much faster than before). There were a couple of commands that had a special default - for example, `updateInstanceState` used to default to being `ephemeral`. Those maintain the defaults, but the options look a little different now - `{ephemeral: true}` is now `{history: 'ignore'}` and `{preserveRedoStack: true}` is now `{history: 'record-preserveRedoStack'}`.

If you were previously using these options in places where they've now been removed, you can use wrap them with `editor.history.ignore(fn)` or `editor.history.batch(fn, {history: 'record-preserveRedoStack'})`. For example,

```ts
editor.nudgeShapes(..., { ephemeral: true })
```

can now be written as

```ts
editor.history.ignore(() => {
    editor.nudgeShapes(...)
})
```

###### 2. Automatic recording

Previously, only commands (e.g. `editor.updateShapes` and things that use it) were added to the undo/redo stack. Everything else (e.g. `editor.store.put`) wasn't. Now, _everything_ that touches the store is recorded in the undo/redo stack (unless it's part of `mergeRemoteChanges`). You can use `editor.history.ignore(fn)` as above if you want to make other changes to the store that aren't recorded - this is short for `editor.history.batch(fn, {history: 'ignore'})`

When upgrading to this version of tldraw, you shouldn't need to change anything unless you're using `store.put`, `store.remove`, or `store.applyDiff` outside of `store.mergeRemoteChanges`. If you are, you can preserve the functionality of those not being recorded by wrapping them either in `mergeRemoteChanges` (if they're multiplayer-related) or `history.ignore` as appropriate.

###### 3. Side effects

Before this diff, any changes in side-effects weren't captured by the undo-redo stack. This was actually the motivation for this change in the first place! But it's a pretty big change, and if you're using side effects we recommend you double-check how they interact with undo/redo before/after this change. To get the old behaviour back, wrap your side effects in `editor.history.ignore`.

###### 4. Mark options

Previously, `editor.mark(id)` accepted two additional boolean parameters: `onUndo` and `onRedo`. If these were set to false, then when undoing or redoing we'd skip over that mark and keep going until we found one with those values set to true. We've removed those options - if you're using them, let us know and we'll figure out an alternative!

#### Improvements

- Nicer rendering for bookmarks without preview images. ([#3856](https://github.com/tldraw/tldraw/pull/3856))
- Improve undo/redo UX around image cropping. ([#3891](https://github.com/tldraw/tldraw/pull/3891))
- Disable toolbar items that don't work when not in select mode. ([#3819](https://github.com/tldraw/tldraw/pull/3819))
- ❤️ We've added a heart shape to the geo shape set. ([#3787](https://github.com/tldraw/tldraw/pull/3787))
- Detect coarse pointers (ie touch) more reliably. ([#3572](https://github.com/tldraw/tldraw/pull/3572), [#3656](https://github.com/tldraw/tldraw/pull/3656), [#3795](https://github.com/tldraw/tldraw/pull/3795))
- Reduce padding when zooming to fit. ([#3798](https://github.com/tldraw/tldraw/pull/3798))
- Increase the default limit of shapes per page from 2000 to 4000 ([#3716](https://github.com/tldraw/tldraw/pull/3716))
- Unify list of accepted image types and expand to include webp, webm, apng, & avif. ([#3730](https://github.com/tldraw/tldraw/pull/3730))
- Prunes unused assets when loading a `.tldr` file. ([#3689](https://github.com/tldraw/tldraw/pull/3689))
- Improve handling of mouse-type devices that support pressure, e.g. wacom tablets. They now use the same freehand options as true pen-type inputs. ([#3639](https://github.com/tldraw/tldraw/pull/3639))
- Separate the text align property for text shapes and labels. Text shapes are now left-aligned by default. ([#3627](https://github.com/tldraw/tldraw/pull/3627))
- Add desmos graph embed type. ([#3608](https://github.com/tldraw/tldraw/pull/3608))
- Tweak default gap value to be consistent with sticky note gaps. ([#3606](https://github.com/tldraw/tldraw/pull/3606))

#### API changes

- Add `editor.blur` method. ([#3875](https://github.com/tldraw/tldraw/pull/3875))
- Better defaults for `createTLStore`. ([#3886](https://github.com/tldraw/tldraw/pull/3886))
- Add `getSnapshot` and `loadSnapshot` for easier loading/saving of tldraw documents. Read more [here](https://tldraw.dev/docs/persistence#State-Snapshots). ([#3811](https://github.com/tldraw/tldraw/pull/3811))
- Add `select` option to `Editor.groupShapes` and `Editor.ungroupShapes`. ([#3690](https://github.com/tldraw/tldraw/pull/3690))
- `InFrontOfTheCanvas` now has access to the editor's UI context ([#3782](https://github.com/tldraw/tldraw/pull/3782))
- `useEditor` and other context-based hooks will now throw an error when used out-of-context, instead of returning a fake value. ([#3750](https://github.com/tldraw/tldraw/pull/3750))
- Expose migrations, validators, and versions from tlschema. Previously, we weren't exporting migrations & validators for our default shapes. This meant that it wasn't possible to make your own tlschema with both our default shapes and some of your own (e.g. for custom multiplayer). This fixes that by exposing all the migrations, validators, and versions from tlschema, plus `defaultShapeSchemas` which can be passed directly to `createTLSchema`.([#3613](https://github.com/tldraw/tldraw/pull/3613))

#### Bug fixes

- Fix 'insert media' undo removing other changes. ([#3910](https://github.com/tldraw/tldraw/pull/3910))
- Fix referrer being sent for bookmarks and images. ([#3881](https://github.com/tldraw/tldraw/pull/3881))
- Prevent stale shape data sometimes being used in render. ([#3882](https://github.com/tldraw/tldraw/pull/3882))
- Fix an issue with pen pressure. ([#3877](https://github.com/tldraw/tldraw/pull/3877))
- Fixed a bug where the minimum distance for a drag was wrong when zoomed in or out. ([#3873](https://github.com/tldraw/tldraw/pull/3873))
- Make sure timers/animation frames are disposed along with the editor. ([#3852](https://github.com/tldraw/tldraw/pull/3852))
- Fix some inconsistencies with text label rendering. ([#3830](https://github.com/tldraw/tldraw/pull/3830))
- Fixed cropped images not exporting properly. ([#3837](https://github.com/tldraw/tldraw/pull/3837))
- Fix bug with spacebar & middle mousenbutton panning. ([#3791](https://github.com/tldraw/tldraw/pull/3791), [#3792](https://github.com/tldraw/tldraw/pull/3792))
- Make sure any in-progress interactions are cancelled when switching page/ ([#3771](https://github.com/tldraw/tldraw/pull/3771)
- Fixes a bug that caused the cursor & shapes to wiggle around when following someone else's viewport. ([#3695](https://github.com/tldraw/tldraw/pull/3695))
- Fix some long-stanging cross-browser issues with focus management. ([#3718](https://github.com/tldraw/tldraw/pull/3718))
- Fix bug preventing imports in Astro. ([#3742](https://github.com/tldraw/tldraw/pull/3742))
- Fixes an issue with copy pasting shapes as svg and png not correctly working for patterned shapes. ([#3708](https://github.com/tldraw/tldraw/pull/3708))
- Fix RTL text layout for SVG exports. ([#3680](https://github.com/tldraw/tldraw/pull/3680))
- Fixes a rare crash effecting text shapes on mobile. ([#3672](https://github.com/tldraw/tldraw/pull/3672))
- Fix textbox direction when it contains both RTL and LTR languages /([#3188](https://github.com/tldraw/tldraw/pull/3188))
- Fix an links in embeds that open the embedded site (e.g. YouTube). ([#3609](https://github.com/tldraw/tldraw/pull/3609))
- Fix pasting not working from Edit menu. ([#3623](https://github.com/tldraw/tldraw/pull/3623))
- Fixed a bug with resizing text shapes from the left and right while holding alt. ([#3632](https://github.com/tldraw/tldraw/pull/3632))
- Fix a bug where locked shapes could still be hovered. ([#3575](https://github.com/tldraw/tldraw/pull/3575))
- Fix clicking on the minimap sometimes not changing the viewport. ([#3617](https://github.com/tldraw/tldraw/pull/3617))
- Fix an issue with the minimap bugging out after you change the window's height. ([#3621](https://github.com/tldraw/tldraw/pull/3621))

#### Translations

- Update French, Hungarian, & Korean translations.
- Add Bahasa Indonesia translation. ([#3649](https://github.com/tldraw/tldraw/pull/3649))

#### Authors: 14

- alex ([@SomeHats](https://github.com/SomeHats))
- CodeTorso ([@CodeTorso](https://github.com/CodeTorso))
- David Sheldrick ([@ds300](https://github.com/ds300))
- Eric Mika ([@kitschpatrol](https://github.com/kitschpatrol))
- Eswar Prasad Clinton. A ([@eswarclynn](https://github.com/eswarclynn))
- fakerr ([@not-first](https://github.com/not-first))
- Lorenzo Lewis ([@lorenzolewis](https://github.com/lorenzolewis))
- Lu Wilson ([@TodePond](https://github.com/TodePond))
- Mime Čuvalo ([@mimecuvalo](https://github.com/mimecuvalo))
- Mitja Bezenšek ([@MitjaBezensek](https://github.com/MitjaBezensek))
- Mohammad Kazemi ([@mokazemi](https://github.com/mokazemi))
- Steve Ruiz ([@steveruizok](https://github.com/steveruizok))
- Taha ([@Taha-Hassan-Git](https://github.com/Taha-Hassan-Git))
- Trevor Dobbertin ([@Trevato](https://github.com/Trevato))

### [v2.1.4](/releases/v2.1.4)

### [v2.1.3](/releases/v2.1.3)

### [v2.1.2](/releases/v2.1.2)

### [v2.1.1](/releases/v2.1.1)

### [v2.1.0](/releases/v2.1.0)

### [v2.0.2](/releases/v2.0.2)

### [v2.0.1](/releases/v2.0.1)

### [v2.0.0](/releases/v2.0.0)

{/* END AUTO-GENERATED CHANGELOG */}<|MERGE_RESOLUTION|>--- conflicted
+++ resolved
@@ -17,8 +17,6 @@
 
 {/* START AUTO-GENERATED CHANGELOG */}
 
-<<<<<<< HEAD
-=======
 ### [v2.4.3](/releases/v2.4.3)
 
 #### 🐛 Bug Fix
@@ -44,7 +42,6 @@
 - David Sheldrick ([@ds300](https://github.com/ds300))
 - Steve Ruiz ([@steveruizok](https://github.com/steveruizok))
 
->>>>>>> 46fec0b2
 ### [v2.4.1](/releases/v2.4.1)
 
 #### fix assets prop on tldraw component (#4283) ([#4285](https://github.com/tldraw/tldraw/pull/4285))
