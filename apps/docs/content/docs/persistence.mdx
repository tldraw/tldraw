---
title: Persistence
status: published
author: steveruizok
date: 3/22/2023
order: 6
keywords:
  - data
  - sync
  - persistence
  - database
  - indexeddb
  - localstorage
---

Persistence in tldraw means storing information about the editor's state to a database and then restoring it later. There are a few options that developers have for getting data into tldraw and out again.

## The `"persistenceKey"` prop

Both the `<Tldraw>` or `<TldrawEditor>` components support local persistence and cross-tab synchronization via the `persistenceKey` prop. Passing a value to this prop will persist the contents of the editor locally to the browser's IndexedDb.

```tsx
import { Tldraw } from 'tldraw'
import 'tldraw/tldraw.css'

export default function () {
	return (
		<div style={{ position: 'fixed', inset: 0 }}>
			<Tldraw persistenceKey="my-persistence-key" />
		</div>
	)
}
```

Using a `persistenceKey` will synchronize data automatically with any other tldraw component with the same `persistenceKey` prop, even if that component is in a different browser tab.

```tsx
import { Tldraw } from 'tldraw'
import 'tldraw/tldraw.css'

export default function () {
	return (
		<div style={{ position: 'fixed', inset: 0 }}>
			<div style={{ width: '50%', height: '100%' }}>
				<Tldraw persistenceKey="my-persistence-key" />
			</div>
			<div style={{ width: '50%', height: '100%' }}>
				<Tldraw persistenceKey="my-persistence-key" />
			</div>
		</div>
	)
}
```

In the example above, both editors would synchronize their document locally. They would still have two independent instance states (e.g. selections) but the document would be kept in sync and persisted under the same key.

## State Snapshots

<<<<<<< HEAD
You can get a JSON snapshot of the editor's content using the [Editor#store](?)'s [Store#getSnapshot](?) method. Make sure you put this components as a childrens of the Tldraw component.
=======
You can get a JSON snapshot of the document content and the user 'session' state using the [getSnapshot](?) function.
>>>>>>> 19d051c1

```tsx
function SaveButton({ documentId, userId }) {
	const editor = useEditor()
	return (
		<button
			onClick={() => {
				const { document, session } = getSnapshot(editor.store)
				// If you are building a multi-user app, you probably want to store
				// the document and session states separately because the
				// session state is user-specific and normally shouldn't be shared.
				await saveDocumentState(documentId, document)
				await saveSessionState(documentId, userId, session)
			}}
		>
			Save
		</button>
	)
}
```

To load the snapshot back into an existing editor, use the [loadSnapshot](?) function.

```tsx
function LoadButton({ documentId, userId }) {
	const editor = useEditor()
	return (
		<button
			onClick={() => {
				const document = await loadDocumentState(documentId)
				const session = await loadSessionState(documentId, userId)
				editor.setCurrentTool('select') // need to reset tool state separately
				loadSnapshot(editor.store, { document, session })
			}}
		>
			Load
		</button>
	)
}
```

You can also pass a snapshot as a prop to set the initial editor state.

```tsx
function MyApp({ userId, documentId }) {
	const [snapshot, setSnapshot] = useState(null)

	useEffect(() => {
		async function load() {
			const document = await getDocumentState(documentId)
			const session = await getSessionState(documentId, userId)
			setSnapshot({ document, session })
		}

		load()
	}, [documentId, userId])

	return snapshot ? <Tldraw snapshot={snapshot} /> : null
}
```

When tldraw loads a snapshot, it will run any necessary migrations to bring the data up to the latest tldraw schema version.

## The `"store"` prop

While it's possible to load the editor and then load data into its store, we've found it best to create the store, set its data, and then pass the store into the editor.

The `store` property of the `<Tldraw>` / `<TldrawEditor>` components accepts a store that you've defined outside of the component.

```tsx
export default function () {
	const [store] = useState(() => {
		// Create the store
		const newStore = createTLStore({
			shapeUtils: defaultShapeUtils,
			bindingUtils: defaultBindingUtils,
		})

		// Get the snapshot
		const stringified = localStorage.getItem('my-editor-snapshot')
		const snapshot = JSON.parse(stringified)

		// Load the snapshot
		loadSnapshot(newStore, snapshot)

		return newStore
	})

	return <Tldraw persistenceKey="my-persistence-key" store={store} />
}
```

Sometimes you won't be able to access the store's data synchronously. To handle this case, the `store` property also accepts a [TLStoreWithStatus](?).

```tsx
export default function () {
	const [storeWithStatus, setStoreWithStatus] = useState<TLStoreWithStatus>({
		status: 'loading',
	})

	useEffect(() => {
		let cancelled = false
		async function loadRemoteSnapshot() {
			// Get the snapshot
			const snapshot = await getRemoteSnapshot()
			if (cancelled) return

			// Create the store
			const newStore = createTLStore({
				shapeUtils: defaultShapeUtils,
				bindingUtils: defaultBindingUtils,
			})

			// Load the snapshot
			loadSnapshot(newStore, snapshot)

			// Update the store with status
			setStoreWithStatus({
				store: newStore,
				status: 'ready',
			})
		}

		loadRemoteSnapshot()

		return () => {
			cancelled = true
		}
	})

	return <Tldraw persistenceKey="my-persistence-key" store={storeWithStatus} />
}
```

For a good example of this pattern, see the [yjs-example](https://github.com/tldraw/tldraw-yjs-example).

## Listening for changes

You can listen for incremental updates to the document state by calling `editor.store.listen`, e.g.

```ts
const unlisten = editor.store.listen(
	(update) => {
		console.log('update', update)
	},
	{ scope: 'document', source: 'user' }
)
```

These updates contain information about which records were added, removed, and updated. See [HistoryEntry](?)

The `scope` filter can be used to listen for changes to a specific record scope, e.g. `document`, `session`, `presence`, or `all`.

The `source` filter can be used to listen for changes from a specific source, e.g. `user`, `remote`, or `all`. (See [Store#mergeRemoteChanges](?) for more information on remote changes.)

Note that these incremental updates do not include the schema version. You should make sure that you keep a record of the latest schema version for your snapshots.

You can get the schema version by calling `editor.store.schema.serialize()` and the returned value can replace the `schema` property in the snapshot next time you need to load a snapshot. The schema does not change at runtime so you only need to do this once per session.

## Handling remote changes

If you need to synchronize changes from a remote source, e.g. a multiplayer backend, you can use the `editor.store.mergeRemoteChanges` method. This will 'tag' the changes with the `source` property as `'remote'` so you can filter them out when listening for changes.

```ts
myRemoteSource.on('change', (changes) => {
	editor.store.mergeRemoteChanges(() => {
		changes.forEach((change) => {
			// Apply the changes to the store
			editor.store.put(/* ... */)
		})
	})
})
```

## Migrations

Tldraw uses migrations to bring data from old snapshots up to date. These run automatically when calling [loadSnapshot](?).

### Running migrations manually

If you need to run migrations on a snapshot without loading it into the store, you can call [StoreSchema#migrateStoreSnapshot](?) directly.

```ts
import { createTLSchema } from 'tldraw'

const snapshot = await getSnapshotFromSomewhere()
const migrationResult = createTLSchema().migrateStoreSnapshot(snapshot)
if (migrationResult.type === 'success') {
	console.log('Migrated snapshot', migrationResult.value)
} else {
	console.error('Migration failed', migrationResult.reason)
}
```

### Custom migrations

Tldraw supports a couple of ways of adding custom data types to the tldraw store:

- [Custom shape types](/docs/shapes#Custom-shapes-1)
- [`meta` properties](/docs/shapes#Meta-information) on all of our built-in record types.

You might wish to migrate your custom data types over time as you make changes to them.

To enable this, tldraw provides two ways to add custom migrations:

1. **Shape props migrations**, specifically for migrating the shape.props objects on your custom shape types.
2. **The `migrations` config option**, which is more general purpose but much less commonly needed. This will allow you to migrate any data in the store.

#### Shape props migrations

If you have a custom shape type, you can define a `migrations` property on the shape util class. Use the `createShapePropsMigrationSequence` helper to define this property.

```ts
import { createShapePropsMigrationSequence, createShapePropsMigrationIds, ShapeUtil } from 'tldraw'

// Migrations must start a 1 and be sequential integers.
const Versions = createShapePropMigrationIds('custom-shape', {
	AddColor: 1,
})

class MyCustomShapeUtil extends ShapeUtil {
	static type = 'custom-shape'
	static migrations = createShapePropsMigrationSequence({
		sequence: [
			{
				id: Versions.AddColor,
				up(props) {
					// set the default color
					props.color = 'black'
				},
			},
		],
	})

	// ...
}
```

#### The `migrations` config option

First create a set of migration ids.

```ts
import { createMigrationIds } from 'tldraw'

// The first argument is a unique namespace for your migration sequence.
// We recommend using a reverse domain name, e.g. we use 'com.tldraw.foo.bar'
const SEQUENCE_ID = 'com.example.my-app'

const Versions = createMigrationIds(SEQUENCE_ID, {
	// Migrations must start at 1 and be sequential integers.
	AddColor: 1,
})
```

Then create a migration sequence.

```ts
import { createMigrationSequence, isShape } from 'tldraw'

const myMigrations = createMigrationSequence({
	sequenceId: SEQUENCE_ID,
	sequence: [
		{
			id: Versions.AddColor,
			// Scope can be one of
			// - 'store' to have the up function called on the whole snapshot at once
			// - 'record' to have the up function called on each record individually
			scope: 'record',
			// if scope is 'record', you can filter which records the migration runs on
			filter: (record) => isShape(record) && record.type === 'custom-shape',
			up(record) {
				record.props.color = 'black'
			},
		},
	],
})
```

And finally pass your migrations in to tldraw via the `migrations` config option. There are a few places where you might need to do this, depending on how specialized your usage of Tldraw is:

```tsx
// When rendering the Tldraw component
<Tldraw
  ...
	migrations={[myMigrations]}
	/>

// or when creating the store
store = createTLStore({
	...
	migrations: [myMigrations],
})

// or when creating the schema
schema = createTLSchema({
	...
	migrations: [myMigrations],
})
```

### Updating legacy shape migrations (defineMigrations)

You can convert your legacy migrations to the new migrations format by the following process:

1. Wrap your version numbers in `createShapePropsMigrationIds`

```diff
- const Versions = {
+ const Versions = createShapePropMigrationIds('custom-shape', {
    AddColor: 1
- }
+ })
```

2. Replace your `defineMigrations` call with `createShapePropsMigrationSequence`

```ts
const migrations = defineMigrations({
	currentVersion: Versions.AddColor,
	migrators: {
		[Versions.AddColor]: {
			up: (shape: any) => ({ ...shape, props: { ...shape.props, color: 'black' } }),
			down: ({ props: { color, ...props }, ...shape }: any) => ({ ...shape, props }),
		},
	},
})
```

Becomes

```ts
const migrations = createShapePropsMigrationSequence({
	sequence: [
		{
			id: Versions.AddColor,
			// [!!!] You no longer have access to the top-level shape object.
			// Only the shape.props object is passed in to the migrator function.
			up(props) {
				// [!!!] You no longer need to return a new copy of the shape object.
				// Instead, you can modify the props object in place.
				props.color = 'black'
			},
			// [!!!] You no longer need to specify a down migration.
		},
	],
})
```

## Examples

### Local persistence

Tldraw ships with a local-only sync engine based on `IndexedDb` and `BroadcastChannel` called [`TLLocalSyncClient`](https://github.com/tldraw/tldraw/blob/main/packages/editor/src/lib/utils/sync/TLLocalSyncClient.ts).

### Tldraw.com sync engine

[tldraw.com/r](https://tldraw.com/r) currently uses a simple custom sync engine based on a push/pull/rebase-style algorithm.
It can be found [here](https://github.com/tldraw/tldraw/tree/main/packages/tlsync).
It was optimized for Cloudflare workers with [DurableObjects](https://developers.cloudflare.com/durable-objects/)

We don't suggest using our code directly yet, but it may serve as a good reference for your own sync engine.

### Yjs sync example

We created a [tldraw-yjs example](https://github.com/tldraw/tldraw-yjs-example) to illustrate a way of using yjs with the tldraw SDK.

### Shape props migrations example

Our [custom-config example](/examples/shapes/tools/custom-config) shows how to add custom shape props migrations to the tldraw store.

### Meta properties migrations example

Our [custom-config example](/examples/shapes/tools/custom-config) shows how to add custom migrations to the tldraw store.<|MERGE_RESOLUTION|>--- conflicted
+++ resolved
@@ -56,11 +56,7 @@
 
 ## State Snapshots
 
-<<<<<<< HEAD
-You can get a JSON snapshot of the editor's content using the [Editor#store](?)'s [Store#getSnapshot](?) method. Make sure you put this components as a childrens of the Tldraw component.
-=======
 You can get a JSON snapshot of the document content and the user 'session' state using the [getSnapshot](?) function.
->>>>>>> 19d051c1
 
 ```tsx
 function SaveButton({ documentId, userId }) {
