import Link from 'next/link'
import { Icon, IconName } from '../common/icon'
import { Section } from './section'
import { SectionHeading } from './section-heading'

const socialLinks = [
	{
		caption: 'Twitter',
		icon: 'twitter' as IconName,
		href: 'https://x.com/tldraw/',
	},
	{
		caption: 'Discord',
		icon: 'discord' as IconName,
		href: 'https://discord.tldraw.com/?utm_source=docs&utm_medium=organic&utm_campaign=sociallink',
	},
	{
		caption: 'GitHub',
		icon: 'github' as IconName,
		href: 'https://github.com/tldraw/tldraw',
	},
]

export function TestimonialsSection() {
	return (
		<Section className="bg-zinc-50 dark:bg-zinc-900 py-24 sm:py-24 md:py-32 lg:py-40 max-w-full">
			<SectionHeading
				subheading="Community"
				heading="Friends of the draw"
				description={
					<>
<<<<<<< HEAD
						36,000 <Link href="https://github.com/tldraw">GitHub stars</Link>. 62,000 followers on{' '}
						<Link href="https://x.com/tldraw">Twitter/X</Link>. Join the 7,500 strong community on{' '}
						<Link href="https://discord.tldraw.com/?utm_source=docs&utm_medium=organic&utm_campaign=sociallink">
							Discord
						</Link>
						.
=======
						39,000 <Link href="https://github.com/tldraw">GitHub stars</Link>. 66,000 followers on{' '}
						<Link href="https://x.com/tldraw">Twitter/X</Link>. Join the 8,000 strong community on{' '}
						<Link href="https://discord.com/invite/SBBEVCA4PG">Discord</Link>.
>>>>>>> 47d32907
					</>
				}
			/>
			<ul className="flex gap-6 items-center justify-center">
				{socialLinks.map((item, index) => (
					<li key={index}>
						<SocialLink {...item} />
					</li>
				))}
			</ul>
			{/* <div className="flow-root px-5 md:px-0 relative">
				<div className="-mt-8 sm:columns-2 lg:columns-3 gap-8">
					{testimonials.map(({ name, role, avatar, quote }, index) => (
						<div key={index} className="pt-8 sm:inline-block sm:w-full">
							<figure className="rounded-2xl bg-zinc-50 p-5 sm:p-8">
								<figcaption className="flex items-center gap-3 mb-4">
									<div className="size-10 rounded-full relative overflow-hidden">
										<Image src={avatar} alt={name} fill className="object-cover object-center" />
									</div>
									<div className="leading-none">
										<div className="font-semibold text-black mb-1">{name}</div>
										<div>{role}</div>
									</div>
								</figcaption>
								<blockquote>
									<p>{quote}</p>
								</blockquote>
							</figure>
						</div>
					))}
				</div>
			</div> */}
		</Section>
	)
}

const _testimonials: {
	name: string
	role: string
	avatar: string
	quote: string
}[] = [
	{
		name: 'Matt Palmer',
		role: 'Developer Relations at Replit',
		avatar: '/testimonial/matt_palmer.jpg',
		quote: 'The @tldraw docs are excellent',
	},
	{
		name: 'Ryan Mather',
		role: 'Poetry Camera',
		avatar: '/testimonial/ryan_mather.jpg',
		quote: "these cats can't stop cooking",
	},
	{
		name: 'Justin Duke',
		role: 'Developer at Pimento',
		avatar: 'https://i.pravatar.cc/300?img=2',
		quote:
			'I am using the new @tldraw beta for an upcoming essay on replicating state space and it is a delightful tool for architecture diagrams. Highly recommend.',
	},
	{
		name: 'Foda',
		role: 'Founder at Framer',
		avatar: 'https://i.pravatar.cc/300?img=3',
		quote: 'drawing on @tldraw from ipad browser to updates on computer. pretty fun vibe.',
	},
	{
		name: 'Cristian Perez Jensen',
		role: 'Designer at Apple',
		avatar: 'https://i.pravatar.cc/300?img=4',
		quote: `Currently making a Bezier tool for my figure editor built with @tldraw. It's looking pretty good so far, just some bugs to work out and some more features, like different types of knots and being able to add control points to knots without them. :-)`,
	},
	{
		name: 'Yonatan',
		role: 'Student at Harvard',
		avatar: 'https://i.pravatar.cc/300?img=5',
		quote:
			'Props on @tldraw gave it a try, and I loved it.  Especially when it auto-detected the eraser when I flipped my stylus.  I had fun building the below for @getAllSpark.',
	},
	{
		name: 'Will Taylor',
		role: 'Developer at Facebook',
		avatar: 'https://i.pravatar.cc/300?img=6',
		quote: '@tldraw is the best whiteboard. Change my mind.',
	},
	{
		name: 'Foda',
		role: 'Founder at Framer',
		avatar: 'https://i.pravatar.cc/300?img=7',
		quote: 'drawing on @tldraw from ipad browser to updates on computer. pretty fun vibe.',
	},
	{
		name: 'Justin Duke',
		role: 'Developer at Pimento',
		avatar: 'https://i.pravatar.cc/300?img=8',
		quote:
			'I am using the new @tldraw beta for an upcoming essay on replicating state space and it is a delightful tool for architecture diagrams. Highly recommend.',
	},
	{
		name: 'Yonatan',
		role: 'Student at Harvard',
		avatar: 'https://i.pravatar.cc/300?img=9',
		quote:
			'Props on @tldraw gave it a try, and I loved it.  Especially when it auto-detected the eraser when I flipped my stylus.  I had fun building the below for @getAllSpark.',
	},
]

function SocialLink({ caption, icon, href }: { caption: string; icon: IconName; href: string }) {
	return (
		<Link href={href} target="_blank" rel="noreferrer">
			<span className="sr-only">{caption}</span>
			<Icon
				icon={icon}
				className="h-10 text-black dark:text-white hover:text-zinc-600 dark:hover:text-zinc-100"
			/>
		</Link>
	)
}<|MERGE_RESOLUTION|>--- conflicted
+++ resolved
@@ -29,18 +29,12 @@
 				heading="Friends of the draw"
 				description={
 					<>
-<<<<<<< HEAD
-						36,000 <Link href="https://github.com/tldraw">GitHub stars</Link>. 62,000 followers on{' '}
-						<Link href="https://x.com/tldraw">Twitter/X</Link>. Join the 7,500 strong community on{' '}
+						39,000 <Link href="https://github.com/tldraw">GitHub stars</Link>. 66,000 followers on{' '}
+						<Link href="https://x.com/tldraw">Twitter/X</Link>. Join the 8,000 strong community on{' '}
 						<Link href="https://discord.tldraw.com/?utm_source=docs&utm_medium=organic&utm_campaign=sociallink">
 							Discord
 						</Link>
 						.
-=======
-						39,000 <Link href="https://github.com/tldraw">GitHub stars</Link>. 66,000 followers on{' '}
-						<Link href="https://x.com/tldraw">Twitter/X</Link>. Join the 8,000 strong community on{' '}
-						<Link href="https://discord.com/invite/SBBEVCA4PG">Discord</Link>.
->>>>>>> 47d32907
 					</>
 				}
 			/>
