--- conflicted
+++ resolved
@@ -188,15 +188,9 @@
 				</SectionSubtitle>
 				<div>
 					<CaseStudiesGridBig>
-<<<<<<< HEAD
-						{caseStudiesBig.map((study, index) => (
+						{caseStudiesBig.map((study) => (
 							<CaseStudyJustLogoSmallCard
-								key={index}
-=======
-						{caseStudiesBig.map((study) => (
-							<CaseStudyJustLogoCard
 								key={study.id}
->>>>>>> cf419dc8
 								id={study.id}
 								href={study.href}
 								src={study.src}
