--- conflicted
+++ resolved
@@ -2,19 +2,9 @@
 import { ShareButton } from '@/components/common/share-button'
 import { Image } from '@/components/content/image'
 import { Article } from '@/types/content-types'
-<<<<<<< HEAD
-import { db } from '@/utils/ContentDatabase'
 import { format } from 'date-fns'
 
 export async function BlogPostHeader({ article }: { article: Article }) {
-	const category = await db.getCategory(article.categoryId)
-	const section = await db.getSection(article.sectionId)
-
-=======
-import { format } from 'date-fns'
-
-export async function BlogPostHeader({ article }: { article: Article }) {
->>>>>>> a39e5b3b
 	return (
 		<section className="pb-6 mb-6 border-b md:mb-8 md:pb-8 border-zinc-100 dark:border-zinc-800">
 			<PageTitle>{article.title}</PageTitle>
