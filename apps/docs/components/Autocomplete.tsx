import {
	Combobox,
	ComboboxCancel,
	ComboboxGroup,
	ComboboxGroupLabel,
	ComboboxItem,
	ComboboxItemValue,
	ComboboxPopover,
	ComboboxProvider,
} from '@ariakit/react'
import { ComponentType, ForwardedRef, forwardRef, startTransition, useState } from 'react'
import './Autocomplete.css'
import { Icon } from './Icon'
import { Spinner } from './Spinner'

export type DropdownOption = {
	label: string
	value: string
	group?: string
}

type AutocompleteProps = {
	customUI?: React.ReactNode
	groups?: string[]
	groupsToIcon?: {
		[key: string]: ComponentType<{
			className?: string
		}>
	}
	groupsToLabel?: { [key: string]: string }
	isLoading: boolean
	options: DropdownOption[]
	onChange: (value: string) => void
	onInputChange: (value: string) => void
}

const DEFAULT_GROUP = 'autocomplete-default'

const Autocomplete = forwardRef(function Autocomplete(
	{
		customUI,
		groups = [DEFAULT_GROUP],
		groupsToIcon,
		groupsToLabel,
		isLoading,
		options,
		onInputChange,
		onChange,
	}: AutocompleteProps,
	ref: ForwardedRef<HTMLInputElement>
) {
	const [open, setOpen] = useState(false)
	const [value, setValue] = useState('')

	const renderedGroups = groups.map((group) => {
		const filteredOptions = options.filter(
			({ group: optionGroup }) => optionGroup === group || group === DEFAULT_GROUP
		)
		if (filteredOptions.length === 0) return null

		return (
			<ComboboxGroup key={group}>
				{groupsToLabel?.[group] && (
					<ComboboxGroupLabel key={`${group}-group`} className="autocomplete__group">
						{groupsToLabel[group]}
					</ComboboxGroupLabel>
				)}
				{filteredOptions.map(({ label, value }) => {
					const Icon = groupsToIcon?.[group]
					return (
						<ComboboxItem key={`${label}-${value}`} className="autocomplete__item" value={value}>
							{Icon && <Icon className="autocomplete__item__icon" />}
							<ComboboxItemValue value={label} />
						</ComboboxItem>
					)
				})}
			</ComboboxGroup>
		)
	})

	return (
		<ComboboxProvider<string>
			defaultSelectedValue=""
			open={open}
			setOpen={setOpen}
			resetValueOnHide
			includesBaseElement={false}
			setValue={(newValue) => {
				startTransition(() => setValue(newValue))
				onInputChange(newValue)
			}}
			setSelectedValue={(newValue) => onChange(newValue)}
		>
			<div className="autocomplete__wrapper">
				{isLoading ? (
					<Spinner className="autocomplete__icon" />
				) : (
					<Icon className="autocomplete__icon" icon="search" small />
				)}

				<Combobox placeholder="Search…" ref={ref} className="autocomplete__input" value={value} />

				{value && <ComboboxCancel className="autocomplete__cancel" />}

				{value && options.length !== 0 && (
					<ComboboxPopover sameWidth className="autocomplete__popover">
						{customUI}
<<<<<<< HEAD
						{renderedGroups}
=======
						{options.length === 0 && <span className="autocomplete__empty">No results found.</span>}
						{options.length !== 0 && renderedGroups}
>>>>>>> 53873478
					</ComboboxPopover>
				)}
			</div>
		</ComboboxProvider>
	)
})

export { Autocomplete }<|MERGE_RESOLUTION|>--- conflicted
+++ resolved
@@ -105,12 +105,7 @@
 				{value && options.length !== 0 && (
 					<ComboboxPopover sameWidth className="autocomplete__popover">
 						{customUI}
-<<<<<<< HEAD
 						{renderedGroups}
-=======
-						{options.length === 0 && <span className="autocomplete__empty">No results found.</span>}
-						{options.length !== 0 && renderedGroups}
->>>>>>> 53873478
 					</ComboboxPopover>
 				)}
 			</div>
