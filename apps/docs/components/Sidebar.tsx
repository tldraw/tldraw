'use client'

import {
	APIGroup,
	ArticleHeadings,
	SidebarContentArticleLink,
	SidebarContentCategoryLink,
	SidebarContentLink,
	SidebarContentList,
	SidebarContentSectionLink,
} from '@/types/content-types'
import * as Accordion from '@radix-ui/react-accordion'
import Link from 'next/link'
import { usePathname } from 'next/navigation'
import { createContext, useContext, useEffect } from 'react'
import { SectionLinks } from './Header'
import { Chevron } from './Icons'
import { Search } from './Search'
import { SidebarCloseButton } from './SidebarCloseButton'
import { ToggleMenuButton } from './ToggleMenuButton'

type SidebarProps = SidebarContentList

const linkContext = createContext<{
	activeId: string | null
	articleId: string | null
	categoryId: string | null
	sectionId: string | null
} | null>(null)

export function Sidebar({ headings, links, sectionId, categoryId, articleId }: SidebarProps) {
	const activeId = articleId ?? categoryId ?? sectionId

	const pathName = usePathname()

	useEffect(() => {
		document.body.classList.remove('sidebar-open')

		document.querySelector('.sidebar__nav [data-active=true]')?.scrollIntoView({ block: 'center' })
	}, [pathName])

	return (
		<>
			<linkContext.Provider value={{ activeId, articleId, categoryId, sectionId }}>
<<<<<<< HEAD
				<div className="sidebar scroll-light" onScroll={(e) => e.stopPropagation()}>
					<Search prevQuery={searchQuery} prevType={searchType} />
=======
				<div className="sidebar" onScroll={(e) => e.stopPropagation()}>
					<Search />
>>>>>>> 157d24db
					<div className="sidebar__section__links">
						<SectionLinks sectionId={sectionId} />
					</div>
					<SidebarLinks headings={headings} links={links} />
					<SidebarCloseButton />
				</div>
				<ToggleMenuButton />
			</linkContext.Provider>
		</>
	)
}

export function SidebarLinks({
	headings,
	links,
}: {
	headings?: ArticleHeadings
	links: SidebarContentLink[]
}) {
	return (
		<nav className="sidebar__nav">
			<ul className="sidebar__list sidebar__sections__list">
				{links.map((link) => (
					<SidebarLink key={link.url} headings={headings} {...link} />
				))}
			</ul>
		</nav>
	)
}

function SidebarLink({ headings, ...props }: SidebarContentLink & { headings?: ArticleHeadings }) {
	switch (props.type) {
		case 'section': {
			return <SidebarSection headings={headings} {...props} />
		}
		case 'article': {
			return <SidebarArticle headings={headings} {...props} />
		}
		case 'category': {
			return <SidebarCategory headings={headings} {...props} />
		}
	}
}

function SidebarSection({
	title,
	children,
	headings,
}: SidebarContentSectionLink & { headings?: ArticleHeadings }) {
	if (children.length === 0) return null

	return (
		<li className="sidebar__section">
			{title && <span className="sidebar__section__title">{title}</span>}
			<ul className="sidebar__list">
				{children.map((link) => (
					<SidebarLink key={link.url} headings={headings} {...link} />
				))}
			</ul>
		</li>
	)
}

function SidebarCategory({
	title,
	children,
	headings,
}: SidebarContentCategoryLink & { headings?: ArticleHeadings }) {
	const linkCtx = useContext(linkContext)
	if (children.length === 0) return null
	const hasGroups = children.some((child) => !!(child as SidebarContentArticleLink).groupId)
	const activeArticle = children.find(
		(child) => (child as SidebarContentArticleLink).articleId === linkCtx?.articleId
	)
	const activeGroup = activeArticle && (activeArticle as SidebarContentArticleLink).groupId
	const groups = Object.values(APIGroup)

	return (
		<li className="sidebar__category">
			{hasGroups ? (
				<>
					<span className="sidebar__link sidebar__category__title">{title}</span>
					<Accordion.Root
						type="multiple"
						defaultValue={[`${linkCtx?.categoryId}-${activeGroup}-${linkCtx?.articleId}`]}
					>
						{groups.map((group) => {
							const articles = children.filter(
								(child) => (child as SidebarContentArticleLink).groupId === group
							)
							if (articles.length === 0) return null

							return (
								<Accordion.Item
									key={group}
									value={`${linkCtx?.categoryId}-${group}-${linkCtx?.articleId}`}
								>
									<Accordion.Trigger
										className="sidebar__section__group__title"
										style={{ marginLeft: '8px', paddingRight: '8px' }}
									>
										{group}
										<Chevron />
									</Accordion.Trigger>
									<Accordion.Content>
										<ul className="sidebar__list sidebar__group" style={{ paddingLeft: '8px' }}>
											{articles.map((link) => (
												<SidebarLink key={link.url} headings={headings} {...link} />
											))}
										</ul>
									</Accordion.Content>
								</Accordion.Item>
							)
						})}
					</Accordion.Root>
				</>
			) : (
				<>
					<Link
						href={children[0].url}
						title={title}
						className="sidebar__link sidebar__category__title"
					>
						{title}
					</Link>
					<ul className="sidebar__list">
						{children.map((link) => (
							<SidebarLink key={link.url} {...link} />
						))}
					</ul>
				</>
			)}
			<hr />
		</li>
	)
}

function SidebarArticle({
	title,
	url,
	articleId,
	headings,
}: SidebarContentArticleLink & { headings?: ArticleHeadings }) {
	const activeLink = useContext(linkContext)
	const isActive = activeLink?.activeId === articleId

	return (
		<li className="sidebar__article">
			<Link href={url} title={title} className="sidebar__link" data-active={isActive}>
				{title}
			</Link>

			{isActive && (
				<ul className="sidebar__list">
					{headings
						?.filter((heading) => heading.level < 4)
						.map((heading) => (
							<li
								key={heading.slug}
								data-heading-level={heading.title === 'Constructor' ? 2 : heading.level}
							>
								<Link href={`#${heading.slug}`} title={heading.title} className="sidebar__link">
									{heading.isCode ? (
										<code>{heading.title.replace(/\[([^\]]+)\]\([^)]+\)/g, '$1')}</code>
									) : (
										heading.title.replace(/\[([^\]]+)\]\([^)]+\)/g, '$1')
									)}
								</Link>
							</li>
						))}
				</ul>
			)}
		</li>
	)
}<|MERGE_RESOLUTION|>--- conflicted
+++ resolved
@@ -42,13 +42,8 @@
 	return (
 		<>
 			<linkContext.Provider value={{ activeId, articleId, categoryId, sectionId }}>
-<<<<<<< HEAD
 				<div className="sidebar scroll-light" onScroll={(e) => e.stopPropagation()}>
-					<Search prevQuery={searchQuery} prevType={searchType} />
-=======
-				<div className="sidebar" onScroll={(e) => e.stopPropagation()}>
 					<Search />
->>>>>>> 157d24db
 					<div className="sidebar__section__links">
 						<SectionLinks sectionId={sectionId} />
 					</div>
