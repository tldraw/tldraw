--- conflicted
+++ resolved
@@ -40,7 +40,7 @@
 	WHERE ftsArticles MATCH ?
 	ORDER BY bm25(ftsArticles, 1000.0)
 `,
-			query,
+			query
 		)
 
 		await searchForArticle.all().then(async (queryResults) => {
@@ -58,7 +58,7 @@
 					url: isUncategorized
 						? `${section.id}/${article.id}`
 						: `${section.id}/${category.id}/${article.id}`,
-					score: 0
+					score: 0,
 				})
 			}
 		})
@@ -70,7 +70,7 @@
 	WHERE ftsHeadings MATCH ?
 	ORDER BY bm25(ftsHeadings, 1000.0)
 `,
-			query,
+			query
 		)
 
 		await searchForArticleHeadings.all().then(async (queryResults) => {
@@ -99,15 +99,12 @@
 			}
 		})
 
-<<<<<<< HEAD
 		Object.keys(results).forEach((section: string) => {
-			results[section as keyof Data['results']] = results[section as keyof Data['results']].slice(0, 20)
+			results[section as keyof Data['results']] = results[section as keyof Data['results']].slice(
+				0,
+				20
+			)
 		})
-=======
-		Object.keys(results).forEach((section: string) =>
-			results[section as keyof Data['results']].sort((a, b) => b.score - a.score)
-		)
->>>>>>> 53873478
 
 		results.articles.sort(
 			(a, b) => (b.type === 'heading' ? -1 : 1) - (a.type === 'heading' ? -1 : 1)
