import { BlogCategoryPage } from '@/components/blog/blog-category-page'
import { BlogPostPage } from '@/components/blog/blog-post-page'
import { db } from '@/utils/ContentDatabase'
import { Metadata } from 'next'
import { notFound } from 'next/navigation'

export async function generateMetadata({
	params,
}: {
	params: { slug: string }
}): Promise<Metadata> {
	const path = typeof params.slug === 'string' ? [params.slug] : params.slug
	const content = await db.getPageContent(`/blog/${path.join('/')}`)
	if (!content) notFound()

	if (content.type === 'category' && content.category.sectionId === 'blog') {
		const metadata: Metadata = { title: content.category.title }
		if (content.category.description) metadata.description = content.category.description
		return metadata
	} else if (content.type === 'article' && content.article.sectionId === 'blog') {
		const metadata: Metadata = { title: content.article.title }
		if (content.article.description) metadata.description = content.article.description
		return metadata
	}
	return {}
}

export default async function Page({ params }: { params: { slug: string | string[] } }) {
	const path = typeof params.slug === 'string' ? [params.slug] : params.slug
	const content = await db.getPageContent(`/blog/${path.join('/')}`)
	if (!content) notFound()

	if (content.type === 'category' && content.category.sectionId === 'blog') {
		const { category } = content
<<<<<<< HEAD
		const section = await db.getSection(content.category.sectionId)
=======
		const db = await getDb()
>>>>>>> a39e5b3b
		const articles = await db.getCategoryArticles(category.sectionId, category.id)
		return (
			<BlogCategoryPage
				title={category.title}
				description={category.description}
				articles={articles}
			/>
		)
	} else if (content.type === 'article' && content.article.sectionId === 'blog') {
		return <BlogPostPage article={content.article} />
	}

	notFound()
}<|MERGE_RESOLUTION|>--- conflicted
+++ resolved
@@ -32,11 +32,6 @@
 
 	if (content.type === 'category' && content.category.sectionId === 'blog') {
 		const { category } = content
-<<<<<<< HEAD
-		const section = await db.getSection(content.category.sectionId)
-=======
-		const db = await getDb()
->>>>>>> a39e5b3b
 		const articles = await db.getCategoryArticles(category.sectionId, category.id)
 		return (
 			<BlogCategoryPage
