--- conflicted
+++ resolved
@@ -64,11 +64,6 @@
 		"@tldraw/store": "workspace:*",
 		"@tldraw/tldraw": "workspace:*",
 		"@tldraw/tlschema": "workspace:*",
-<<<<<<< HEAD
-		"@tldraw/tlvalidate": "workspace:*",
-=======
-		"@tldraw/tlstore": "workspace:*",
->>>>>>> 7307282f
 		"@tldraw/ui": "workspace:*",
 		"@tldraw/utils": "workspace:*",
 		"@tldraw/validate": "workspace:*",
