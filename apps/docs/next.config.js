/** @type {import('next').NextConfig} */
const nextConfig = {
	reactStrictMode: true,
	experimental: {
		scrollRestoration: true,
	},
	images: {
		remotePatterns: [
			{
				protocol: 'https',
				hostname: 'substackcdn.com',
			},
			{
				protocol: 'https',
				hostname: 'i.pravatar.cc',
			},
			{
				protocol: 'https',
				hostname: 'i.imgur.com',
			},
		],
	},
<<<<<<< HEAD
	transpilePackages: ['next-mdx-remote'],
=======
>>>>>>> 44b4ed7c
	async redirects() {
		return [
			{
				// For backwards compatibility with old links
				source: '/:sectionId/ucg/:articleId',
				destination: '/:sectionId/:articleId',
				permanent: true,
			},
			{
				// For backwards compatibility with old links
				source: '/docs/introduction',
				destination: '/quick-start',
				permanent: true,
			},
			{
				// For backwards compatibility with old links
				source: '/introduction',
				destination: '/quick-start',
				permanent: true,
			},
			{
				// For backwards compatibility with old links
				source: '/docs/installation',
				destination: '/installation',
				permanent: true,
			},
			{
				// For backwards compatibility with old links
				source: '/docs/usage',
				destination: '/installation',
				permanent: true,
			},
			{
				// For backwards compatibility with old links
				source: '/usage',
				destination: '/installation',
				permanent: true,
			},
			{
				// To reflect that these are at the top level of the sidebar
				source: '/getting-started/:childId',
				destination: '/:childId',
				permanent: true,
			},
			{
				// For backwards compatibility with old links
				// (This is a page that we referred people to quite often)
				source: '/gen/editor/Editor-class',
				destination: '/reference/editor/Editor',
				permanent: true,
			},
			{
				// For backwards compatibility with old links
				// (This is a page that we referred people to quite often)
				source: '/gen/editor/ShapeUtil-class',
				destination: '/reference/editor/ShapeUtil',
				permanent: true,
			},
			{
				// For backwards compatibility with old links
				source: '/gen/:slug*',
				destination: '/reference/:slug*',
				permanent: true,
			},
			{
				// For backwards compatibility with renamed examples
				source: '/examples/basic/state-store',
				destination: '/examples/signals',
				permanent: true,
			},
			{
				// For backwards compatibility with old examples links
				source: '/examples/:categoryId/:articleId',
				destination: '/examples/:articleId',
				permanent: true,
			},
			{
				// For backwards compatibility with old examples links
				source: '/examples/:categoryId/:categoryId2/:articleId',
				destination: '/examples/:articleId',
				permanent: true,
			},
			{
				// For backwards compatibility with renamed examples
				source: '/examples/state-store',
				destination: '/examples/signals',
				permanent: true,
			},
			{
				// For backwards compatibility with renamed examples
				source: '/examples/basic/peristence-key',
				destination: '/examples/persistence-key',
				permanent: true,
			},
			{
				source: '/examples',
				destination: '/examples/basic',
				permanent: true,
			},
			{
				source: '/reference',
				destination: '/reference/editor/Editor',
				permanent: true,
			},
			{
				source: '/docs',
				destination: '/quick-start',
				permanent: true,
			},
		]
	},
}

module.exports = nextConfig<|MERGE_RESOLUTION|>--- conflicted
+++ resolved
@@ -20,10 +20,6 @@
 			},
 		],
 	},
-<<<<<<< HEAD
-	transpilePackages: ['next-mdx-remote'],
-=======
->>>>>>> 44b4ed7c
 	async redirects() {
 		return [
 			{
