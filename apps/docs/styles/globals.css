--- conflicted
+++ resolved
@@ -1252,13 +1252,9 @@
 		justify-content: flex-end;
 	}
 }
-<<<<<<< HEAD
-
-/* ------------------ Mobile ------------------ */
-
-=======
+
 /* --------------------- Mobile --------------------- */
->>>>>>> a5e6ae87
+
 @media (max-width: 760px) {
 	.article__image {
 		margin: 32px -16px;
