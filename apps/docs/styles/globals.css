--- conflicted
+++ resolved
@@ -955,15 +955,12 @@
 	box-shadow: var(--shadow-small);
 }
 
-<<<<<<< HEAD
 .sidebar__category__title {
 	font-size: 14px;
 }
 
 /* --------------------- Search --------------------- */
 
-=======
->>>>>>> 157d24db
 .sidebar .search__wrapper {
 	display: none;
 }
