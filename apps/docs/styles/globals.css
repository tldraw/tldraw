--- conflicted
+++ resolved
@@ -983,7 +983,6 @@
 	transition: color 0.12s;
 }
 
-<<<<<<< HEAD
 .search__keyboard kbd {
 	display: inline-block;
 	height: 24px;
@@ -992,46 +991,6 @@
 	padding: 0 4px;
 	text-align: center;
 	margin-right: 4px;
-=======
-.search:focus-within .search__icon {
-	color: var(--color-text);
-}
-
-.search__input {
-	position: relative;
-	padding-left: 20px;
-	height: 100%;
-	width: 100%;
-	border-radius: var(--border-radius-menu);
-	border: none;
-	background-color: var(--color-background);
-	font-family: var(--font-body);
-	font-size: 14px;
-	background-color: none;
-	background: none;
-}
-
-.search__input:disabled {
-	/* background-color: var(--color-tint-1); */
-	color: var(--color-tint-5);
-}
-
-.search__input::placeholder {
-	color: var(--color-tint-5);
-}
-
-.search__input:focus {
-	outline: none;
-}
-
-.search__check {
-	display: flex;
-	align-items: center;
-	justify-content: center;
-	flex-direction: row;
-	right: 0px;
-	gap: 6px;
->>>>>>> 591d3129
 	font-size: 12px;
 	color: var(--color-tint-6);
 	background-color: var(--color-tint-2);
