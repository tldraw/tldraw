--- conflicted
+++ resolved
@@ -2,11 +2,6 @@
 title: Floaty window
 hide: true
 component: ./FloatyExample.tsx
-<<<<<<< HEAD
 category: ui
-order: 3
-=======
-category: UI
 priority: 3
->>>>>>> 4128edc4
 ---