--- conflicted
+++ resolved
@@ -1,13 +1,10 @@
 /* Resize handles are normally on top, but We're going to give shape handles priority */
 .tl-user-handles {
 	z-index: 101;
-<<<<<<< HEAD
 }
 
 /* The text label doesn't normally deal with text that goes sideways,
  * so this accounts for that */
 .tl-shape[data-shape-type='speech-bubble'] .tl-text-label {
 	justify-content: flex-start !important;
-=======
->>>>>>> 05f58f7c
 }