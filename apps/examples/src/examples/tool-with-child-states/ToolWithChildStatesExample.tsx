import {
	StateNode,
	TLClickEventInfo,
	TLPointerEventInfo,
	TLShapePartial,
	TLTextShape,
	Tldraw,
	Vec,
	createShapeId,
	toRichText,
} from 'tldraw'
import 'tldraw/tldraw.css'

// There's a guide at the bottom of this file!

const OFFSET = -12

// [1]
class StickerTool extends StateNode {
	static override id = 'sticker'
	static override initial = 'idle'
	static override children() {
		return [Idle, Pointing, Dragging]
	}
}

// [2]
class Idle extends StateNode {
	static override id = 'idle'
	//[a]
	override onEnter() {
		this.editor.setCursor({ type: 'cross' })
	}
	//[b]
	override onPointerDown(info: TLPointerEventInfo) {
		const { editor } = this
		switch (info.target) {
			case 'canvas': {
				const hitShape = editor.getShapeAtPoint(editor.inputs.getCurrentPagePoint())
				if (hitShape) {
					this.onPointerDown({
						...info,
						shape: hitShape,
						target: 'shape',
					})
					return
				}
				this.parent.transition('pointing', { shape: null })
				break
			}
			case 'shape': {
<<<<<<< HEAD
				if (editor.inputs.getShiftKey()) {
					editor.updateShape<TLTextShape>({
=======
				if (editor.inputs.shiftKey) {
					editor.updateShape({
>>>>>>> ef709265
						id: info.shape.id,
						type: 'text',
						props: { richText: toRichText('👻 boo!') },
					})
				} else {
					this.parent.transition('pointing', { shape: info.shape })
				}
				break
			}
		}
	}
	//[c]
	override onDoubleClick(info: TLClickEventInfo) {
		const { editor } = this
		if (info.phase !== 'up') return
		switch (info.target) {
			case 'canvas': {
				const hitShape = editor.getShapeAtPoint(editor.inputs.getCurrentPagePoint())

				if (hitShape) {
					this.onDoubleClick({
						...info,
						shape: hitShape,
						target: 'shape',
					})
					return
				}
<<<<<<< HEAD
				const currentPagePoint = editor.inputs.getCurrentPagePoint()
				editor.createShape<TLTextShape>({
=======
				const { currentPagePoint } = editor.inputs
				editor.createShape({
>>>>>>> ef709265
					type: 'text',
					x: currentPagePoint.x + OFFSET,
					y: currentPagePoint.y + OFFSET,
					props: { richText: toRichText('❤️') },
				})
				break
			}
			case 'shape': {
				editor.deleteShapes([info.shape.id])
				break
			}
		}
	}
}
// [3]
class Pointing extends StateNode {
	static override id = 'pointing'
	private shape: TLTextShape | null = null

	override onEnter(info: { shape: TLTextShape | null }) {
		this.shape = info.shape
	}
	override onPointerUp() {
		this.parent.transition('idle')
	}

	override onPointerMove() {
		if (this.editor.inputs.getIsDragging()) {
			this.parent.transition('dragging', { shape: this.shape })
		}
	}
}

// [4]
class Dragging extends StateNode {
	static override id = 'dragging'
	// [a]
	private shape: TLShapePartial | null = null
	private emojiArray = ['❤️', '🔥', '👍', '👎', '😭', '🤣']

	// [b]
	override onEnter(info: { shape: TLShapePartial }) {
		const currentPagePoint = this.editor.inputs.getCurrentPagePoint()
		const newShape: TLShapePartial<TLTextShape> = {
			id: createShapeId(),
			type: 'text',
			x: currentPagePoint.x + OFFSET,
			y: currentPagePoint.y + OFFSET,
			props: { richText: toRichText('❤️') },
		}
		if (info.shape) {
			this.shape = info.shape
		} else {
			this.editor.createShape(newShape)
			this.shape = { ...newShape }
		}
	}
	//[c]
	override onPointerUp() {
		this.parent.transition('idle')
	}
	//[d]

	override onPointerMove() {
		const { shape } = this

		const distance = Vec.Dist(
			this.editor.inputs.getOriginPagePoint(),
			this.editor.inputs.getCurrentPagePoint()
		)
		if (shape) {
			this.editor.updateShape({
				id: shape.id,
				type: 'text',
				props: {
					richText: toRichText(this.emojiArray[Math.floor(distance / 20) % this.emojiArray.length]),
				},
			})
		}
	}
}

// [5]
const customTools = [StickerTool]
export default function ToolWithChildStatesExample() {
	return (
		<div className="tldraw__editor">
			<Tldraw
				// Pass in the array of custom tool classes
				tools={customTools}
				// Set the initial state to the sticker tool
				initialState="sticker"
				// hide the ui
				hideUi
				// Put some helpful text on the canvas
				onMount={(editor) => {
					editor.createShape({
						type: 'text',
						x: 50,
						y: 50,
						props: {
							richText: toRichText(
								'-Double click the canvas to add a sticker\n-Double click a sticker to delete it\n-Click and drag on a sticker to change it\n-Click and drag on the canvas to create a sticker\n-Shift click a sticker for a surprise!'
							),
							size: 's',
							textAlign: 'start',
						},
					})
				}}
			/>
		</div>
	)
}

/*
Introduction:

Tools are nodes in tldraw's state machine. They are responsible for handling user input.
You can create custom tools by extending the `StateNode` class and overriding its
methods. In this example we expand on the sticker tool from the custom tool example to
show how to create a tool that can handle more complex interactions by using child states.

[1]
This is our custom tool. It has three child states: `Idle`, `Pointing`, and `Dragging`.
We need to define the `id` and `initial` properties, the id is a unique string that
identifies the tool to the editor, and the initial property is the initial state of the
tool. We also need to define a `children` method that returns an array of the tool's
child states.

[2]
This is our Idle state. It is the initial state of the tool. It's job is to figure out
what the user is trying to do and transition to the appropriate state. When transitioning
between states we can use the second argument to pass data to the new state. It has three
methods:

	[a] `onEnter`
	When entering any state, the `onEnter` method is called. In this case, we set the cursor to
	a crosshair.

	[b] `onPointerDown`
	This method is called when the user presses the mouse button. The target parameter is always
	the canvas, so we can use an editor method to check if we're over a shape, and call the
	method again with the shape as the target. If we are over a shape, we transition to the
	`pointing` state with the shape in the info object. If we're over a shape and holding the
	shift key, we update the shape's text. If we're over the canvas, we transition to the
	`pointing` state with a null shape in the info object.

	[c] `onDoubleClick`
	This method is called when the user double clicks the mouse button. We're using some similar
	logic here to check if we're over a shape, and if we are, we delete it. If we're over the canvas,
	we create a new shape.

[3]
This is our `Pointing` state. It's a transitionary state, we use it to store the shape we're pointing
at, and transition to the dragging state if the user starts dragging. It has three methods:

	[a] `onEnter`
	When entering this state, we store the shape we're pointing at by getting it from the info object.

	[b] `onPointerUp`
	This method is called when the user releases the mouse button. We transition to the `idle` state.

	[c] `onPointerMove`
	This method is called when the user moves the mouse. If the user starts dragging, we transition to
	the `dragging` state and pass the shape we're pointing at.

[4]
This is our `Dragging` state. It's responsible for creating and updating the shape that the user is
dragging.

	[a] `onEnter`
	When entering this state, we create a new shape if we're not dragging an existing one. If we are,
	we store the shape we're dragging.

	[b] `onPointerUp`
	This method is called when the user releases the mouse button. We transition to the `idle` state.

	[c] `onPointerMove`
	This method is called when the user moves the mouse. We use the distance between the origin and
	current mouse position to cycle through an array of emojis and update the shape's text.

[5]
We pass our custom tool to the `Tldraw` component as an array. We also set the initial state to our
custom tool. For the purposes of this demo, we're also hiding the UI and adding some helpful text to
the canvas.
*/<|MERGE_RESOLUTION|>--- conflicted
+++ resolved
@@ -49,13 +49,8 @@
 				break
 			}
 			case 'shape': {
-<<<<<<< HEAD
 				if (editor.inputs.getShiftKey()) {
 					editor.updateShape<TLTextShape>({
-=======
-				if (editor.inputs.shiftKey) {
-					editor.updateShape({
->>>>>>> ef709265
 						id: info.shape.id,
 						type: 'text',
 						props: { richText: toRichText('👻 boo!') },
@@ -83,13 +78,8 @@
 					})
 					return
 				}
-<<<<<<< HEAD
 				const currentPagePoint = editor.inputs.getCurrentPagePoint()
 				editor.createShape<TLTextShape>({
-=======
-				const { currentPagePoint } = editor.inputs
-				editor.createShape({
->>>>>>> ef709265
 					type: 'text',
 					x: currentPagePoint.x + OFFSET,
 					y: currentPagePoint.y + OFFSET,
