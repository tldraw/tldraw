--- conflicted
+++ resolved
@@ -100,11 +100,7 @@
 		this.parent.transition('idle', info)
 	}
 	//[b]
-<<<<<<< HEAD
-	override onPointerMove: TLEventHandlers['onPointerMove'] = () => {
-=======
 	override onPointerMove() {
->>>>>>> c6e07a06
 		if (this.editor.inputs.isDragging) {
 			this.parent.transition('dragging', { shapes: [...this.editor.getSelectedShapes()] })
 		}
@@ -125,11 +121,7 @@
 		this.parent.transition('idle', info)
 	}
 	//[d]
-<<<<<<< HEAD
-	override onPointerMove: TLEventHandlers['onPointerMove'] = () => {
-=======
 	override onPointerMove() {
->>>>>>> c6e07a06
 		const { initialDraggingShapes } = this
 		const { originPagePoint, currentPagePoint } = this.editor.inputs
 
