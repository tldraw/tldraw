import {
	BindingOnShapeChangeOptions,
<<<<<<< HEAD
	BindingOnUnbindOptions,
=======
	BindingOnShapeDeleteOptions,
>>>>>>> d47fd56d
	BindingUtil,
	Box,
	DefaultToolbar,
	DefaultToolbarContent,
	RecordProps,
	Rectangle2d,
	ShapeUtil,
	StateNode,
	TLBaseBinding,
	TLBaseShape,
	TLEventHandlers,
	TLOnTranslateEndHandler,
	TLOnTranslateStartHandler,
	TLShapeUtilCanBindOpts,
	TLUiComponents,
	TLUiOverrides,
	Tldraw,
	TldrawUiMenuItem,
	VecModel,
	createShapeId,
	invLerp,
	lerp,
	useIsToolSelected,
	useTools,
} from 'tldraw'

// eslint-disable-next-line @typescript-eslint/ban-types
type StickerShape = TLBaseShape<'sticker', {}>

const offsetX = -16
const offsetY = -26
class StickerShapeUtil extends ShapeUtil<StickerShape> {
	static override type = 'sticker' as const
	static override props: RecordProps<StickerShape> = {}

	override getDefaultProps() {
		return {}
	}

	override canBind({ toShapeType }: TLShapeUtilCanBindOpts<StickerShape>) {
		// bindings can go _from_ stickers to other shapes, but not the other way round
		return toShapeType !== 'sticker'
	}
	override canEdit = () => false
	override canResize = () => false
	override hideRotateHandle = () => true
	override isAspectRatioLocked = () => true

	override getGeometry() {
		return new Rectangle2d({
			width: 32,
			height: 32,
			x: offsetX,
			y: offsetY,
			isFilled: true,
		})
	}

	override component() {
		return (
			<div
				style={{
					width: '100%',
					height: '100%',
					marginLeft: offsetX,
					marginTop: offsetY,
					fontSize: '26px',
					textAlign: 'center',
				}}
			>
				❤️
			</div>
		)
	}

	override indicator() {
		return <rect width={32} height={32} x={offsetX} y={offsetY} />
	}

	override onTranslateStart: TLOnTranslateStartHandler<StickerShape> = (shape) => {
		const bindings = this.editor.getBindingsFromShape(shape, 'sticker')
		this.editor.deleteBindings(bindings)
	}

	override onTranslateEnd: TLOnTranslateEndHandler<StickerShape> = (initial, sticker) => {
		const pageAnchor = this.editor.getShapePageTransform(sticker).applyToPoint({ x: 0, y: 0 })
		const target = this.editor.getShapeAtPoint(pageAnchor, {
			hitInside: true,
			filter: (shape) =>
				this.editor.canBindShapes({ fromShape: sticker, toShape: shape, binding: 'sticker' }),
		})

		if (!target) return

		const targetBounds = Box.ZeroFix(this.editor.getShapeGeometry(target)!.bounds)
		const pointInTargetSpace = this.editor.getPointInShapeSpace(target, pageAnchor)

		const anchor = {
			x: invLerp(targetBounds.minX, targetBounds.maxX, pointInTargetSpace.x),
			y: invLerp(targetBounds.minY, targetBounds.maxY, pointInTargetSpace.y),
		}

		this.editor.createBinding({
			type: 'sticker',
			fromId: sticker.id,
			toId: target.id,
			props: {
				anchor,
			},
		})
	}
}

type StickerBinding = TLBaseBinding<
	'sticker',
	{
		anchor: VecModel
	}
>
class StickerBindingUtil extends BindingUtil<StickerBinding> {
	static override type = 'sticker' as const

	override getDefaultProps() {
		return {
			anchor: { x: 0.5, y: 0.5 },
		}
	}

	// when the shape we're stuck to changes, update the sticker's position
	override onAfterChangeToShape({
		binding,
		shapeAfter,
	}: BindingOnShapeChangeOptions<StickerBinding>): void {
		const sticker = this.editor.getShape<StickerShape>(binding.fromId)!

		const shapeBounds = this.editor.getShapeGeometry(shapeAfter)!.bounds
		const shapeAnchor = {
			x: lerp(shapeBounds.minX, shapeBounds.maxX, binding.props.anchor.x),
			y: lerp(shapeBounds.minY, shapeBounds.maxY, binding.props.anchor.y),
		}
		const pageAnchor = this.editor.getShapePageTransform(shapeAfter).applyToPoint(shapeAnchor)

		const stickerParentAnchor = this.editor
			.getShapeParentTransform(sticker)
			.invert()
			.applyToPoint(pageAnchor)

		this.editor.updateShape({
			id: sticker.id,
			type: 'sticker',
			x: stickerParentAnchor.x,
			y: stickerParentAnchor.y,
		})
	}

	// when the thing we're stuck to is deleted, delete the sticker too
<<<<<<< HEAD
	override onBeforeUnbind({ binding, reason }: BindingOnUnbindOptions<StickerBinding>): void {
		if (reason === 'delete_to_shape') {
			this.editor.deleteShape(binding.fromId)
		}
=======
	override onBeforeDeleteToShape({ binding }: BindingOnShapeDeleteOptions<StickerBinding>): void {
		this.editor.deleteShape(binding.fromId)
>>>>>>> d47fd56d
	}
}

class StickerTool extends StateNode {
	static override id = 'sticker'

	override onEnter = () => {
		this.editor.setCursor({ type: 'cross', rotation: 0 })
	}

	override onPointerDown: TLEventHandlers['onPointerDown'] = (info) => {
		const { currentPagePoint } = this.editor.inputs
		const stickerId = createShapeId()
		this.editor.mark(`creating:${stickerId}`)
		this.editor.createShape({
			id: stickerId,
			type: 'sticker',
			x: currentPagePoint.x,
			y: currentPagePoint.y,
		})
		this.editor.setSelectedShapes([stickerId])
		this.editor.setCurrentTool('select.translating', {
			...info,
			target: 'shape',
			shape: this.editor.getShape(stickerId),
			isCreating: true,
			onInteractionEnd: 'sticker',
			onCreate: () => {
				this.editor.setCurrentTool('sticker')
			},
		})
	}
}

const overrides: TLUiOverrides = {
	tools(editor, schema) {
		schema['sticker'] = {
			id: 'sticker',
			label: 'Sticker',
			icon: 'heart-icon',
			kbd: 'p',
			onSelect: () => {
				editor.setCurrentTool('sticker')
			},
		}
		return schema
	},
}

const components: TLUiComponents = {
	Toolbar: (...props) => {
		const sticker = useTools().sticker
		const isStickerSelected = useIsToolSelected(sticker)
		return (
			<DefaultToolbar {...props}>
				<TldrawUiMenuItem {...sticker} isSelected={isStickerSelected} />
				<DefaultToolbarContent />
			</DefaultToolbar>
		)
	},
}

export default function StickerExample() {
	return (
		<div className="tldraw__editor">
			<Tldraw
				onMount={(editor) => {
					;(window as any).editor = editor
				}}
				shapeUtils={[StickerShapeUtil]}
				bindingUtils={[StickerBindingUtil]}
				tools={[StickerTool]}
				overrides={overrides}
				components={components}
			/>
		</div>
	)
}<|MERGE_RESOLUTION|>--- conflicted
+++ resolved
@@ -1,10 +1,6 @@
+import { BindingOnShapeDeleteOptions } from '@tldraw/editor'
 import {
 	BindingOnShapeChangeOptions,
-<<<<<<< HEAD
-	BindingOnUnbindOptions,
-=======
-	BindingOnShapeDeleteOptions,
->>>>>>> d47fd56d
 	BindingUtil,
 	Box,
 	DefaultToolbar,
@@ -161,15 +157,8 @@
 	}
 
 	// when the thing we're stuck to is deleted, delete the sticker too
-<<<<<<< HEAD
-	override onBeforeUnbind({ binding, reason }: BindingOnUnbindOptions<StickerBinding>): void {
-		if (reason === 'delete_to_shape') {
-			this.editor.deleteShape(binding.fromId)
-		}
-=======
 	override onBeforeDeleteToShape({ binding }: BindingOnShapeDeleteOptions<StickerBinding>): void {
 		this.editor.deleteShape(binding.fromId)
->>>>>>> d47fd56d
 	}
 }
 
