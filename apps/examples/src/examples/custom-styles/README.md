--- conflicted
+++ resolved
@@ -2,11 +2,7 @@
 title: Custom styles
 component: ./CustomStylesExample.tsx
 category: shapes/tools
-<<<<<<< HEAD
-order: 1
-=======
 priority: 2
->>>>>>> 4128edc4
 ---
 
 Styles are special properties that can be set on many shapes at once.
