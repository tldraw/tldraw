--- conflicted
+++ resolved
@@ -1,9 +1,5 @@
 import { useLayoutEffect, useRef } from 'react'
-<<<<<<< HEAD
-import { TLDrawShape, TLGeoShape, getDefaultColorTheme, isDefaultColor, useEditor } from 'tldraw'
-=======
 import { TLDrawShape, TLGeoShape, getColorValue, getDefaultColorTheme, useEditor } from 'tldraw'
->>>>>>> 2b8b5023
 
 export function CustomRenderer() {
 	const editor = useEditor()
@@ -74,35 +70,17 @@
 							}
 						}
 					}
-<<<<<<< HEAD
-					const { solid, semi } = isDefaultColor(shape.props.color)
-						? theme[shape.props.color]
-						: { solid: shape.props.color, semi: shape.props.color }
-					ctx.strokeStyle = solid
-					ctx.lineWidth = 4
-					ctx.stroke()
-					if (shape.props.fill !== 'none' && shape.props.isClosed) {
-						ctx.fillStyle = semi
-=======
 					ctx.strokeStyle = getColorValue(theme, shape.props.color, 'solid')
 					ctx.lineWidth = 4
 					ctx.stroke()
 					if (shape.props.fill !== 'none' && shape.props.isClosed) {
 						ctx.fillStyle = getColorValue(theme, shape.props.color, 'semi')
->>>>>>> 2b8b5023
 						ctx.fill()
 					}
 				} else if (editor.isShapeOfType<TLGeoShape>(shape, 'geo')) {
 					// Draw a geo shape
 					const bounds = editor.getShapeGeometry(shape).bounds
-<<<<<<< HEAD
-					const { solid } = isDefaultColor(shape.props.color)
-						? theme[shape.props.color]
-						: { solid: shape.props.color }
-					ctx.strokeStyle = solid
-=======
 					ctx.strokeStyle = getColorValue(theme, shape.props.color, 'solid')
->>>>>>> 2b8b5023
 					ctx.lineWidth = 2
 					ctx.strokeRect(bounds.minX, bounds.minY, bounds.width, bounds.height)
 				} else {
