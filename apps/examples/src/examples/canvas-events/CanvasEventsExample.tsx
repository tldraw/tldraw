import { TLEventInfo, Tldraw } from '@tldraw/tldraw'
import '@tldraw/tldraw/tldraw.css'
import { useCallback, useState } from 'react'

// There's a guide at the bottom of this file!

export default function CanvasEventsExample() {
	// [1]
	const [events, setEvents] = useState<string[]>([])
	// [2]
	const handleEvent = useCallback((data: TLEventInfo) => {
<<<<<<< HEAD
		setEvents((currentEvents) => {
			const parsedEvents = currentEvents.map((e) => JSON.parse(e))
			const sameEventIndex = parsedEvents.findIndex(
				(e) => e.type === data.type && e.name === data.name
			)
			if (sameEventIndex !== -1) {
				return [
					JSON.stringify(data, null, 2),
					...currentEvents.slice(0, sameEventIndex),
					...currentEvents.slice(sameEventIndex + 1),
				]
			} else {
				return [JSON.stringify(data, null, 2), ...currentEvents.slice(0, 100)]
			}
		})
=======
		setEvents((events) => [JSON.stringify(data, null, '\t'), ...events.slice(0, 100)])
>>>>>>> 4128edc4
	}, [])

	// [3]
	return (
		<div style={{ display: 'flex' }}>
			<div style={{ width: '50%', height: '100vh' }}>
				<Tldraw
					onMount={(editor) => {
						editor.on('event', (event) => handleEvent(event))
					}}
				/>
			</div>
			<div
				style={{
					width: '50%',
					height: '100vh',
					padding: 8,
					background: '#eee',
					border: 'none',
					fontFamily: 'monospace',
					fontSize: 12,
					borderLeft: 'solid 2px #333',
					display: 'flex',
					flexDirection: 'column-reverse',
					overflow: 'auto',
					whiteSpace: 'pre-wrap',
				}}
			>
				{events.map((t, i) => (
					<div key={i}>{t}</div>
				))}
			</div>
		</div>
	)
}

/* 
This example shows how to listen to canvas events. This includes things like pointer and 
keyboard events, but not things such as undo/redo, create/delete shapes, etc. Those are store events.

[1]
This is where we store the events that we receive from the editor using a useState hook.

[2]
This is the callback that we pass to the editor's onMount prop. We have some logic in here to


[3]


To listen to changes to the store, check out the store events example.
*/<|MERGE_RESOLUTION|>--- conflicted
+++ resolved
@@ -9,25 +9,7 @@
 	const [events, setEvents] = useState<string[]>([])
 	// [2]
 	const handleEvent = useCallback((data: TLEventInfo) => {
-<<<<<<< HEAD
-		setEvents((currentEvents) => {
-			const parsedEvents = currentEvents.map((e) => JSON.parse(e))
-			const sameEventIndex = parsedEvents.findIndex(
-				(e) => e.type === data.type && e.name === data.name
-			)
-			if (sameEventIndex !== -1) {
-				return [
-					JSON.stringify(data, null, 2),
-					...currentEvents.slice(0, sameEventIndex),
-					...currentEvents.slice(sameEventIndex + 1),
-				]
-			} else {
-				return [JSON.stringify(data, null, 2), ...currentEvents.slice(0, 100)]
-			}
-		})
-=======
 		setEvents((events) => [JSON.stringify(data, null, '\t'), ...events.slice(0, 100)])
->>>>>>> 4128edc4
 	}, [])
 
 	// [3]
