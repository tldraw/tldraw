import { TLUiComponents, Tldraw } from 'tldraw'
import 'tldraw/tldraw.css'

// The type here is include only to ensure this example contains all possible ui components,
const components: Required<TLUiComponents> = {
	ContextMenu: null,
	ActionsMenu: null,
	HelpMenu: null,
	ZoomMenu: null,
	MainMenu: null,
	Minimap: null,
	StylePanel: null,
	PageMenu: null,
	NavigationPanel: null,
	Toolbar: null,
	KeyboardShortcutsDialog: null,
	QuickActions: null,
	HelperButtons: null,
	DebugPanel: null,
	DebugMenu: null,
	SharePanel: null,
	MenuPanel: null,
	TopPanel: null,
	CursorChatBubble: null,
<<<<<<< HEAD
	RichTextToolbar: null,
=======
	Dialogs: null,
	Toasts: null,
>>>>>>> d0d3a3c3
}

export default function UiComponentsHiddenExample() {
	return (
		<div className="tldraw__editor">
			<Tldraw components={components} />
		</div>
	)
}<|MERGE_RESOLUTION|>--- conflicted
+++ resolved
@@ -22,12 +22,9 @@
 	MenuPanel: null,
 	TopPanel: null,
 	CursorChatBubble: null,
-<<<<<<< HEAD
 	RichTextToolbar: null,
-=======
 	Dialogs: null,
 	Toasts: null,
->>>>>>> d0d3a3c3
 }
 
 export default function UiComponentsHiddenExample() {
