import { StateNode } from 'tldraw'

// There's a guide at the bottom of this file!

export class ScreenshotPointing extends StateNode {
	static override id = 'pointing'

	// [1]
<<<<<<< HEAD
	override onPointerMove: TLEventHandlers['onPointerMove'] = () => {
=======
	override onPointerMove() {
>>>>>>> c6e07a06
		if (this.editor.inputs.isDragging) {
			this.parent.transition('dragging')
		}
	}

	// [2]
	override onPointerUp() {
		this.complete()
	}

	override onCancel() {
		this.complete()
	}

	private complete() {
		this.parent.transition('idle')
	}
}

/*
[1]
When the user makes a pointer move event, we check if they are dragging. If they are, 
we transition to the dragging state. If they are not yet dragging, we stay in this state.

[2]
When the user cancelles or makes a pointer up event (while this state is still active, 
so after the user has started pointing but before they've moved their pointer far enough 
to start dragging), then we transition back to the idle state.
*/<|MERGE_RESOLUTION|>--- conflicted
+++ resolved
@@ -6,11 +6,7 @@
 	static override id = 'pointing'
 
 	// [1]
-<<<<<<< HEAD
-	override onPointerMove: TLEventHandlers['onPointerMove'] = () => {
-=======
 	override onPointerMove() {
->>>>>>> c6e07a06
 		if (this.editor.inputs.isDragging) {
 			this.parent.transition('dragging')
 		}
