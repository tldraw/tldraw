import { useState } from 'react'
import {
	HTMLContainer,
	Rectangle2d,
	ShapeUtil,
	TLResizeInfo,
	getColorValue,
	getDefaultColorTheme,
	isDefaultColor,
	resizeBox,
} from 'tldraw'
import { cardShapeMigrations } from './card-shape-migrations'
import { cardShapeProps } from './card-shape-props'
import { ICardShape } from './card-shape-types'

// There's a guide at the bottom of this file!

export class CardShapeUtil extends ShapeUtil<ICardShape> {
	static override type = 'card' as const
	// [1]
	static override props = cardShapeProps
	// [2]
	static override migrations = cardShapeMigrations

	// [3]
	override isAspectRatioLocked(_shape: ICardShape) {
		return false
	}
	override canResize(_shape: ICardShape) {
		return true
	}

	// [4]
	getDefaultProps(): ICardShape['props'] {
		return {
			w: 300,
			h: 300,
			color: 'black',
		}
	}

	// [5]
	getGeometry(shape: ICardShape) {
		return new Rectangle2d({
			width: shape.props.w,
			height: shape.props.h,
			isFilled: true,
		})
	}

	// [6]
	component(shape: ICardShape) {
		const bounds = this.editor.getShapeGeometry(shape).bounds
		const theme = getDefaultColorTheme({ isDarkMode: this.editor.user.getIsDarkMode() })

		//[a]
		// eslint-disable-next-line react-hooks/rules-of-hooks
		const [count, setCount] = useState(0)

		const { solid, semi } = isDefaultColor(shape.props.color)
			? theme[shape.props.color]
			: { solid: shape.props.color, semi: shape.props.color }

		return (
			<HTMLContainer
				id={shape.id}
				style={{
					border: '1px solid black',
					display: 'flex',
					flexDirection: 'column',
					alignItems: 'center',
					justifyContent: 'center',
					pointerEvents: 'all',
<<<<<<< HEAD
					backgroundColor: semi,
					color: solid,
=======
					backgroundColor: getColorValue(theme, shape.props.color, 'semi'),
					color: getColorValue(theme, shape.props.color, 'solid'),
>>>>>>> 2b8b5023
				}}
			>
				<h2>Clicks: {count}</h2>
				<button
					// [b]
					onClick={() => setCount((count) => count + 1)}
					onPointerDown={(e) => e.stopPropagation()}
				>
					{bounds.w.toFixed()}x{bounds.h.toFixed()}
				</button>
			</HTMLContainer>
		)
	}

	// [7]
	indicator(shape: ICardShape) {
		return <rect width={shape.props.w} height={shape.props.h} />
	}

	// [8]
	override onResize(shape: ICardShape, info: TLResizeInfo<ICardShape>) {
		return resizeBox(shape, info)
	}
}
/* 
A utility class for the card shape. This is where you define the shape's behavior, 
how it renders (its component and indicator), and how it handles different events.

[1]
A validation schema for the shape's props (optional)
Check out card-shape-props.ts for more info.

[2]
Migrations for upgrading shapes (optional)
Check out card-shape-migrations.ts for more info.

[3]
Letting the editor know if the shape's aspect ratio is locked, and whether it 
can be resized or bound to other shapes. 

[4]
The default props the shape will be rendered with when click-creating one.

[5]
We use this to calculate the shape's geometry for hit-testing, bindings and
doing other geometric calculations. 

[6]
Render method — the React component that will be rendered for the shape. It takes the 
shape as an argument. HTMLContainer is just a div that's being used to wrap our text 
and button. We can get the shape's bounds using our own getGeometry method.
	
- [a] Check it out! We can do normal React stuff here like using setState.
   Annoying: eslint sometimes thinks this is a class component, but it's not.

- [b] You need to stop the pointer down event on buttons, otherwise the editor will
	   think you're trying to select drag the shape.

[7]
Indicator — used when hovering over a shape or when it's selected; must return only SVG elements here

[8]
Resize handler — called when the shape is resized. Sometimes you'll want to do some 
custom logic here, but for our purposes, this is fine.
*/<|MERGE_RESOLUTION|>--- conflicted
+++ resolved
@@ -6,7 +6,6 @@
 	TLResizeInfo,
 	getColorValue,
 	getDefaultColorTheme,
-	isDefaultColor,
 	resizeBox,
 } from 'tldraw'
 import { cardShapeMigrations } from './card-shape-migrations'
@@ -57,10 +56,6 @@
 		// eslint-disable-next-line react-hooks/rules-of-hooks
 		const [count, setCount] = useState(0)
 
-		const { solid, semi } = isDefaultColor(shape.props.color)
-			? theme[shape.props.color]
-			: { solid: shape.props.color, semi: shape.props.color }
-
 		return (
 			<HTMLContainer
 				id={shape.id}
@@ -71,13 +66,8 @@
 					alignItems: 'center',
 					justifyContent: 'center',
 					pointerEvents: 'all',
-<<<<<<< HEAD
-					backgroundColor: semi,
-					color: solid,
-=======
 					backgroundColor: getColorValue(theme, shape.props.color, 'semi'),
 					color: getColorValue(theme, shape.props.color, 'solid'),
->>>>>>> 2b8b5023
 				}}
 			>
 				<h2>Clicks: {count}</h2>
