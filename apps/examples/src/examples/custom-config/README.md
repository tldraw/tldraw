--- conflicted
+++ resolved
@@ -2,11 +2,7 @@
 title: Custom shapes / tools
 component: ./CustomConfigExample.tsx
 category: shapes/tools
-<<<<<<< HEAD
-order: 1
-=======
 priority: 1
->>>>>>> 4128edc4
 ---
 
 Create custom shapes / tools
