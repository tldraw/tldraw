--- conflicted
+++ resolved
@@ -1,10 +1,6 @@
 import {
 	BindingOnShapeChangeOptions,
-<<<<<<< HEAD
-	BindingOnUnbindOptions,
-=======
 	BindingOnShapeDeleteOptions,
->>>>>>> d47fd56d
 	BindingUtil,
 	Box,
 	DefaultFillStyle,
@@ -260,15 +256,8 @@
 	}
 
 	// when the thing we're stuck to is deleted, delete the pin too
-<<<<<<< HEAD
-	override onBeforeUnbind({ binding, reason }: BindingOnUnbindOptions<PinBinding>): void {
-		if (reason === 'delete_to_shape') {
-			this.editor.deleteShape(binding.fromId)
-		}
-=======
 	override onBeforeDeleteToShape({ binding }: BindingOnShapeDeleteOptions<PinBinding>): void {
 		this.editor.deleteShape(binding.fromId)
->>>>>>> d47fd56d
 	}
 }
 
