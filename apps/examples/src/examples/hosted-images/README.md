--- conflicted
+++ resolved
@@ -3,12 +3,7 @@
 component: ./HostedImagesExample.tsx
 category: data/assets
 priority: 2
-<<<<<<< HEAD
-hide: true
 keywords: [assets, video, audio, image, png, jpg, file]
----
-=======
-keywords: [assets, video, image, png, jpg, file]
 ---
 
 How to handle images uploaded by the user.
@@ -16,5 +11,4 @@
 ---
 
 This example shows how to handle images uploaded by the user. To do this we'll need to
-create a `TLAssetStore`, which tells the editor how to handle uploaded assets.
->>>>>>> 0f41576b
+create a `TLAssetStore`, which tells the editor how to handle uploaded assets.