--- conflicted
+++ resolved
@@ -46,11 +46,6 @@
 	return (
 		<div className="example">
 			<div className="example__info">
-<<<<<<< HEAD
-				<Link className="example__logo" to="/">
-					<ExamplesTldrawLogo /> examples
-				</Link>
-=======
 				<div className="example__sidebar-header">
 					<Link className="example__logo" to="/">
 						<ExamplesTldrawLogo />
@@ -79,7 +74,6 @@
 						</a>
 					</div>
 				</div>
->>>>>>> 4128edc4
 				<Accordion.Root
 					type="multiple"
 					defaultValue={categories}
@@ -112,8 +106,6 @@
 						</Accordion.Item>
 					))}
 				</Accordion.Root>
-<<<<<<< HEAD
-=======
 				<div className="example__info__list__link">
 					<a
 						className="link__button link__button--grey"
@@ -126,7 +118,6 @@
 						Visit the docs
 					</a>
 				</div>
->>>>>>> 4128edc4
 			</div>
 			<div className="example__content">{children}</div>
 		</div>
