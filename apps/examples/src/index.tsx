--- conflicted
+++ resolved
@@ -88,13 +88,12 @@
 		element: <UserPresenceExample />,
 	},
 	{
-<<<<<<< HEAD
 		path: '/persistence',
 		element: <PersistenceExample />,
-=======
+	},
+	{
 		path: '/e2e',
 		element: <ForEndToEndTests />,
->>>>>>> e3cf05f4
 	},
 ]
 
