--- conflicted
+++ resolved
@@ -360,8 +360,6 @@
 	align-items: center;
 	justify-content: space-between;
 	color: var(--black-transparent-dark);
-<<<<<<< HEAD
-=======
 }
 
 .example__info__list__link {
@@ -397,5 +395,4 @@
 	height: 20px;
 	color: black;
 	background-color: black;
->>>>>>> 4128edc4
 }