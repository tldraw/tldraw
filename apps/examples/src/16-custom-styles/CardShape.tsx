import {
	BaseBoxShapeTool,
	BaseBoxShapeUtil,
	DefaultColorStyle,
	HTMLContainer,
	StyleProp,
	TLBaseShape,
	TLDefaultColorStyle,
	getDefaultColorTheme,
} from '@tldraw/tldraw'
import { T } from '@tldraw/validate'

// Define a style that can be used across multiple shapes.
// The ID (myApp:filter) must be globally unique, so we recommend prefixing it with a namespace.
export const MyFilterStyle = StyleProp.defineEnum('myApp:filter', {
	defaultValue: 'none',
	values: ['none', 'invert', 'grayscale', 'blur'],
})

export type MyFilterStyle = T.TypeOf<typeof MyFilterStyle>

export type CardShape = TLBaseShape<
	'card',
	{
		w: number
		h: number
		color: TLDefaultColorStyle
		filter: MyFilterStyle
	}
>

export class CardShapeUtil extends BaseBoxShapeUtil<CardShape> {
	static override type = 'card' as const

	static override props = {
		w: T.number,
		h: T.number,
		// You can re-use tldraw built-in styles...
		color: DefaultColorStyle,
		// ...or your own custom styles.
		filter: MyFilterStyle,
	}

	override isAspectRatioLocked = (_shape: CardShape) => false
	override canResize = (_shape: CardShape) => true
	override canBind = (_shape: CardShape) => true

	override getDefaultProps(): CardShape['props'] {
		return {
			w: 300,
			h: 300,
			color: 'black',
			filter: 'none',
		}
	}

	component(shape: CardShape) {
		const bounds = this.editor.getBounds(shape)
		const theme = getDefaultColorTheme(this.editor)

		return (
			<HTMLContainer
				id={shape.id}
				style={{
					border: `4px solid ${theme[shape.props.color].solid}`,
					borderRadius: 4,
					display: 'flex',
					alignItems: 'center',
					justifyContent: 'center',
					pointerEvents: 'all',
					filter: this.filterStyleToCss(shape.props.filter),
					backgroundColor: theme[shape.props.color].semi,
				}}
			>
				🍇🫐🍏🍋🍊🍒 {bounds.w.toFixed()}x{bounds.h.toFixed()} 🍒🍊🍋🍏🫐🍇
			</HTMLContainer>
		)
	}

	// Indicator — used when hovering over a shape or when it's selected; must return only SVG elements here
	indicator(shape: CardShape) {
		return <rect width={shape.props.w} height={shape.props.h} />
	}

	filterStyleToCss(filter: MyFilterStyle) {
		if (filter === 'invert') return 'invert(100%)'
		if (filter === 'grayscale') return 'grayscale(100%)'
		if (filter === 'blur') return 'blur(10px)'
		return 'none'
	}
}

// Extending the base box shape tool gives us a lot of functionality for free.
export class CardShapeTool extends BaseBoxShapeTool {
	static override id = 'card'
	static override initial = 'idle'
<<<<<<< HEAD
	override shapeType = 'card'
}
=======

	override shapeType = CardShapeUtil
}

export const CardShape = defineShape('card', {
	util: CardShapeUtil,
	// to use a style prop, you need to describe all the props in your shape.
	props: {
		w: T.number,
		h: T.number,
		// You can re-use tldraw built-in styles...
		color: DefaultColorStyle,
		// ...or your own custom styles.
		filter: MyFilterStyle,
	},
})
>>>>>>> d99c4a0e
<|MERGE_RESOLUTION|>--- conflicted
+++ resolved
@@ -94,24 +94,13 @@
 export class CardShapeTool extends BaseBoxShapeTool {
 	static override id = 'card'
 	static override initial = 'idle'
-<<<<<<< HEAD
 	override shapeType = 'card'
-}
-=======
-
-	override shapeType = CardShapeUtil
-}
-
-export const CardShape = defineShape('card', {
-	util: CardShapeUtil,
-	// to use a style prop, you need to describe all the props in your shape.
-	props: {
+	props = {
 		w: T.number,
 		h: T.number,
 		// You can re-use tldraw built-in styles...
 		color: DefaultColorStyle,
 		// ...or your own custom styles.
 		filter: MyFilterStyle,
-	},
-})
->>>>>>> d99c4a0e
+	}
+}