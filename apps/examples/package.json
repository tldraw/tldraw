--- conflicted
+++ resolved
@@ -31,23 +31,18 @@
 		"build": "vite build",
 		"lint": "yarn run -T tsx ../../scripts/lint.ts"
 	},
-	"devDependencies": {
+	"dependencies": {
 		"@babel/plugin-proposal-decorators": "^7.21.0",
-		"lazyrepo": "0.0.0-alpha.26",
-		"vite": "^4.3.4"
-	},
-	"dependencies": {
 		"@tldraw/assets": "workspace:*",
 		"@tldraw/tldraw": "workspace:*",
-<<<<<<< HEAD
 		"@vercel/analytics": "^1.0.1",
+		"lazyrepo": "0.0.0-alpha.26",
 		"posthog-js": "^1.55.0",
-=======
 		"react": "^18.2.0",
 		"react-dom": "^18.2.0",
->>>>>>> aab47a14
 		"react-router-dom": "^6.9.0",
 		"signia": "0.1.4",
-		"signia-react": "0.1.4"
+		"signia-react": "0.1.4",
+		"vite": "^4.3.4"
 	}
 }