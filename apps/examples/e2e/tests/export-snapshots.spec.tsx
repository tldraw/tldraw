/* eslint-disable local/no-at-internal, local/no-internal-imports */
import { Page, expect } from '@playwright/test'
import assert from 'assert'
import { rename, writeFile } from 'fs/promises'
import { Fragment, ReactElement } from 'react'
import {
	DefaultColorStyle,
	DefaultDashStyle,
	DefaultFillStyle,
	DefaultFontStyle,
	Editor,
	GeoShapeGeoStyle,
	TLAsset,
	TLShapeCrop,
	TLShapePartial,
	TLTextShape,
	degreesToRadians,
	mapObjectMapValues,
	mockUniqueId,
	toRichText,
} from 'tldraw'
import { TL, shapesFromJsx } from 'tldraw/src/test/test-jsx'
import { EndToEndApi } from '../../src/misc/EndToEndApi'
import { setup } from '../shared-e2e'
import test, { ApiFixture } from './fixtures/fixtures'

declare const editor: Editor
declare const tldrawApi: EndToEndApi

let nextNanoId = 0
mockUniqueId(() => `mock-${nextNanoId++}`)

interface Snapshots {
	[name: string]: { [row: string]: { [testCase: string]: ReactElement } }
}

const frameContent = (
	<Fragment>
		<TL.geo
			richText={toRichText('content')}
			w={100}
			h={100}
			x={50}
			y={50}
			rotation={degreesToRadians(35)}
			fill="solid"
			color="orange"
		/>
		<TL.arrow start={{ x: 50, y: 50 }} end={{ x: 50, y: 20 }} />
	</Fragment>
)
const manAsset = (
	<TL.asset.image
		w={100}
		h={200}
		src="/man.png"
		name="man"
		isAnimated={false}
		mimeType="image/png"
	/>
)
const manCrop: TLShapeCrop = {
	topLeft: { x: 0.25, y: 0.05 },
	bottomRight: { x: 0.75, y: 0.3 },
}
const manCropAsCircle: TLShapeCrop = {
	topLeft: { x: 0.25, y: 0.05 },
	bottomRight: { x: 0.75, y: 0.3 },
	isCircle: true,
}

const richText = {
	type: 'doc',
	content: [
		{
			type: 'heading',
			attrs: {
				dir: 'auto',
				level: 3,
			},
			content: [
				{
					type: 'text',
					text: 'Headers for things',
				},
			],
		},
		{
			type: 'bulletList',
			content: [
				{
					type: 'listItem',
					content: [
						{
							type: 'paragraph',
							attrs: {
								dir: 'auto',
							},
							content: [
								{
									type: 'text',
									text: 'testing 123',
								},
							],
						},
					],
				},
				{
					type: 'listItem',
					content: [
						{
							type: 'paragraph',
							attrs: {
								dir: 'auto',
							},
							content: [
								{
									type: 'text',
									text: 'lists and ',
								},
								{
									type: 'text',
									marks: [
										{
											type: 'link',
											attrs: {
												href: 'https://tldraw.dev',
												target: '_blank',
												rel: 'noopener noreferrer nofollow',
												class: null,
											},
										},
									],
									text: 'links',
								},
							],
						},
					],
				},
			],
		},
		{
			type: 'paragraph',
			attrs: {
				dir: 'auto',
			},
			content: [
				{
					type: 'text',
					marks: [
						{
							type: 'bold',
						},
					],
					text: 'and',
				},
				{
					type: 'text',
					text: ' ',
				},
				{
					type: 'text',
					marks: [
						{
							type: 'strike',
						},
					],
					text: 'obvs',
				},
				{
					type: 'text',
					text: ' ',
				},
				{
					type: 'text',
					marks: [
						{
							type: 'highlight',
						},
					],
					text: 'rich',
				},
				{
					type: 'text',
					text: ' ',
				},
				{
					type: 'text',
					marks: [
						{
							type: 'code',
						},
					],
					text: 'text',
				},
			],
		},
		{
			type: 'paragraph',
			attrs: {
				dir: 'auto',
			},
			content: [
				{
					type: 'text',
					marks: [
						{
							type: 'highlight',
						},
					],
					text: 'highlight ',
				},
				{
					type: 'text',
					marks: [
						{
							type: 'highlight',
						},
						{
							type: 'bold',
						},
					],
					text: 'across',
				},
				{
					type: 'text',
					marks: [
						{
							type: 'highlight',
						},
					],
					text: ' styles',
				},
			],
		},
	],
}

const snapshots: Snapshots = {
	'Text rendering': {
		'geo text': {
			'leading line breaks': (
				<TL.geo dash="solid" richText={toRichText('\n\n\n\n\n\ntext')} w={100} h={30} />
			),
			'trailing line breaks': (
				<TL.geo dash="solid" richText={toRichText('text\n\n\n\n\n\n')} w={100} h={30} />
			),
			'mixed RTL': (
				<TL.geo
					dash="solid"
					richText={toRichText('unicode is cool!\nكتابة باللغة  العرب!')}
					w={300}
					h={300}
				/>
			),
			'rich text': <TL.geo dash="solid" richText={richText} align="start" w={300} h={300} />,
		},
	},
	Fills: Object.fromEntries(
		DefaultFillStyle.values.map((fill) => [
			`fill=${fill}`,
			{
				geo: <TL.geo dash="solid" fill={fill} color="green" w={100} h={100} />,
				arrow: (
					<TL.arrow
						fill={fill}
						color="light-green"
						arrowheadStart="square"
						arrowheadEnd="dot"
						start={{ x: 0, y: 0 }}
						end={{ x: 100, y: 100 }}
						bend={20}
					/>
				),
				draw: (
					<TL.draw
						fill={fill}
						color="light-violet"
						segments={[
							{ type: 'straight', points: [{ x: 0, y: 0 }] },
							{
								type: 'straight',
								points: [
									{ x: 0, y: 0 },
									{ x: 100, y: 0 },
								],
							},
							{
								type: 'straight',
								points: [
									{ x: 100, y: 0 },
									{ x: 0, y: 100 },
								],
							},
							{
								type: 'straight',
								points: [
									{ x: 0, y: 100 },
									{ x: 100, y: 100 },
								],
							},
							{
								type: 'straight',
								points: [
									{ x: 100, y: 100 },
									{ x: 0, y: 0 },
								],
							},
						]}
						isClosed
						isComplete
					/>
				),
			},
		])
	),
	Fonts: Object.fromEntries(
		DefaultFontStyle.values.map((font) => [
			`font=${font}`,
			{
				geo: <TL.geo dash="solid" font={font} richText={toRichText('test')} w={100} h={100} />,
				arrow: (
					<TL.arrow
						font={font}
						color="blue"
						fill="solid"
						arrowheadStart="square"
						arrowheadEnd="arrow"
						start={{ x: 0, y: 0 }}
						end={{ x: 100, y: 100 }}
						bend={20}
						text="test"
					/>
				),
				note: <TL.note font={font} color="violet" richText={toRichText('test')} />,
				text: <TL.text font={font} color="red" richText={toRichText('test')} />,
			},
		])
	),
	'Geo shapes': Object.fromEntries(
		GeoShapeGeoStyle.values.map((geoStyle, y) => [
			geoStyle,
			Object.fromEntries(
				DefaultDashStyle.values.map((dashStyle, x) => [
					dashStyle,
					<TL.geo
						key={x}
						w={100}
						h={100}
						fill="solid"
						color={DefaultColorStyle.values[(x + y) % DefaultColorStyle.values.length]}
						geo={geoStyle}
						dash={dashStyle}
					/>,
				])
			),
		])
	),
	Frames: {
		'': {
			empty: <TL.frame w={100} h={100} />,
			labelled: <TL.frame w={100} h={100} name="test" />,
			content: (
				<TL.frame w={100} h={100} name="test">
					{frameContent}
				</TL.frame>
			),
			nested: (
				<TL.frame w={200} h={100} name="tilted" rotation={degreesToRadians(10)}>
					<TL.geo dash="solid" x={-10} y={-10} w={220} h={120} fill="solid" color="light-blue" />
					{frameContent}
					<TL.frame
						x={140}
						y={15}
						w={200}
						h={100}
						name="ttiilltteedd"
						rotation={degreesToRadians(10)}
					>
						<TL.geo dash="solid" x={-10} y={-10} w={220} h={120} fill="solid" color="light-green" />
						{frameContent}
					</TL.frame>
				</TL.frame>
			),
		},
		'label rotation': Object.fromEntries(
			[10, 70, 130, 190, 150, 310].map((rotation, i) => [
				`${rotation}°`,
				<TL.frame key={i} w={100} h={100} name="test" rotation={degreesToRadians(rotation)}>
					{frameContent}
				</TL.frame>,
			])
		),
	},
	Images: {
		Uncropped: {
			'no asset': <TL.image w={100} h={200} />,
			asset: <TL.image w={100} h={200} assetId={manAsset} />,
			flipX: <TL.image w={100} h={200} assetId={manAsset} flipX />,
			flipY: <TL.image w={100} h={200} assetId={manAsset} flipY />,
			flipXY: <TL.image w={100} h={200} assetId={manAsset} flipX flipY />,
			rotated: <TL.image w={100} h={200} assetId={manAsset} rotation={degreesToRadians(45)} />,
		},
		Cropped: {
			'no asset': <TL.image w={100} h={100} crop={manCrop} />,
			asset: <TL.image w={100} h={100} assetId={manAsset} crop={manCrop} />,
			flipX: <TL.image w={100} h={100} assetId={manAsset} flipX crop={manCrop} />,
			flipY: <TL.image w={100} h={100} assetId={manAsset} flipY crop={manCrop} />,
			flipXY: <TL.image w={100} h={100} assetId={manAsset} flipX flipY crop={manCrop} />,
			withCircle: (
				<TL.image w={100} h={100} assetId={manAsset} flipX flipY crop={manCropAsCircle} />
			),
			rotated: (
				<TL.image
					w={100}
					h={100}
					assetId={manAsset}
					rotation={degreesToRadians(45)}
					crop={manCrop}
				/>
			),
		},
	},
	Bookmarks: {
		'not rotated': {
			full: (
				<TL.bookmark
					url="https://www.tldraw.com"
					assetId={
						<TL.asset.bookmark
							title="title"
							description="description"
							image="/man.png"
							favicon="/heart-icon.svg"
							src="https://www.tldraw.com"
						/>
					}
				/>
			),
			long: (
				<TL.bookmark
					url="https://www.tldraw.com"
					assetId={
						<TL.asset.bookmark
							title="Add a tldraw canvas to your React app in just 5 minutes. You can use the tldraw SDK to craft infinite canvas experiences for the web. It's perfect for collaborative whiteboards but you can use it for lots of other things, too."
							description="At this point, you have a complete working single-user whiteboard. To add support for multiple users collaborating in realtime, you can use the tldraw sync extension library."
							image="/man.png"
							favicon="/heart-icon.svg"
							src="https://www.tldraw.com"
						/>
					}
				/>
			),
			'no image': (
				<TL.bookmark
					url="https://www.tldraw.com"
					assetId={
						<TL.asset.bookmark
							title="title"
							description="description"
							image=""
							favicon="/man.png"
							src="https://www.tldraw.com"
						/>
					}
				/>
			),
			'no favicon': (
				<TL.bookmark
					url="https://www.tldraw.com"
					assetId={
						<TL.asset.bookmark
							title="title"
							description="description"
							image="/man.png"
							favicon=""
							src="https://www.tldraw.com"
						/>
					}
				/>
			),
			'no meta': (
				<TL.bookmark
					url="https://www.tldraw.com"
					assetId={
						<TL.asset.bookmark
							title=""
							description=""
							image="/man.png"
							favicon="/man.png"
							src="https://www.tldraw.com"
						/>
					}
				/>
			),
			empty: (
				<TL.bookmark
					url="https://www.tldraw.com"
					assetId={
						<TL.asset.bookmark
							title=""
							description=""
							image=""
							favicon=""
							src="https://www.tldraw.com"
						/>
					}
				/>
			),
		},
		'rotated (note shadow)': {
			'30°': (
				<TL.bookmark
					rotation={degreesToRadians(30)}
					url="https://www.tldraw.com"
					assetId={
						<TL.asset.bookmark
							title="title"
							description="description"
							image="/tldraw.png"
							favicon="/heart-icon.svg"
							src="https://www.tldraw.com"
						/>
					}
				/>
			),
			'135°': (
				<TL.bookmark
					rotation={degreesToRadians(135)}
					url="https://www.tldraw.com"
					assetId={
						<TL.asset.bookmark
							title="title"
							description="description"
							image="/tldraw.png"
							favicon="/heart-icon.svg"
							src="https://www.tldraw.com"
						/>
					}
				/>
			),
			'255°': (
				<TL.bookmark
					rotation={degreesToRadians(255)}
					url="https://www.tldraw.com"
					assetId={
						<TL.asset.bookmark
							title="title"
							description="description"
							image="/tldraw.png"
							favicon="/heart-icon.svg"
							src="https://www.tldraw.com"
						/>
					}
				/>
			),
		},
	},
	'Foreign objects': {
		'HTML & CSS': {
			simple: (
				<TL.html
					html="Hello, <span>world</span>!"
					css="#self {color: green;} #self span { color: red; }"
				/>
			),
			pseudos: (
				<TL.html
					html="Hello, <span>world</span>!"
					css={`
						#self {
							color: green;
						}
						#self span {
							color: red;
						}
						#self::before {
							content: 'before ';
							color: blue;
						}
						#self::after {
							content: ' after';
							color: purple;
						}
					`}
				/>
			),
			transforms: (
				<TL.html
					html="Hello, <span>world</span>!"
					css={`
						#self {
							color: green;
							transform: rotate(30deg) scale(1.5);
						}
						#self span {
							color: red;
							display: inline-block;
							transform: rotate(-30deg) scale(0.5);
						}
					`}
				/>
			),
			'@font-face': (
				<TL.html
					html="Hello, <span>world</span>!"
					css={`
						@font-face {
							font-family: 'font_#self';
							src: url('/ComicMono.woff');
						}
						#self span {
							color: red;
							font-family: 'font_#self';
							font-size: 20px;
						}
					`}
				/>
			),
			'custom elements': (
				<TL.html
					w={200}
					h={200}
					html={`
						Hello!
						<custom-element>
							<ul slot="list">
								<li class="selected">Apples</li>
								<li>Pears</li>
								<li>Bananas</li>
							</ul>

							<p slot="choice" data-name="Apples">
								A common, sweet, crunchy fruit, usually green or yellow in color.
							</p>
							<p data-name="Pears">
								A fairly common, sweet, usually green fruit, usually softer than Apples.
							</p>
							<p data-name="Bananas">A long, curved, yellow fruit, with a fairly gentle flavor.</p>
						</custom-element>
					`}
					css={`
						#self {
							background-color: lightcoral;
						}
						#self custom-element {
							background-color: plum;
						}
						#self .selected {
							font-size: 20px;
						}
					`}
				/>
			),
		},
		Embeds: {
			Video: <TL.html w={300} h={169} html='<video src="/bonk.webm" width="300" height="169" />' />,
			Image: <TL.html w={100} h={200} html='<img src="/man.png" width="100" />' />,
			Background: (
				<TL.html
					w={200}
					h={200}
					html="Hello, world!"
					css={`
						#self {
							width: 100%;
							height: 100%;
							background: url('/man.png') repeat center center / 15px 30px;
							display: flex;
							justify-content: center;
							align-items: center;
						}
					`}
				/>
			),
		},
	},
	Arrows: {
		'': {
			Arrow1: (
				<TL.arrow
					start={{ x: 200, y: 0 }}
					end={{ x: 200, y: 300 }}
					size="xl"
					arrowheadStart="arrow"
					arrowheadEnd="triangle"
				/>
			),
			Arrow2: (
				<TL.arrow
					start={{ x: 250, y: 0 }}
					end={{ x: 250, y: 300 }}
					size="xl"
					arrowheadStart="square"
					arrowheadEnd="dot"
				/>
			),
			Arrow3: (
				<TL.arrow
					start={{ x: 300, y: 0 }}
					end={{ x: 300, y: 300 }}
					size="xl"
					arrowheadStart="pipe"
					arrowheadEnd="diamond"
					text="with text"
				/>
			),
			Arrow4: (
				<TL.arrow
					start={{ x: 350, y: 0 }}
					end={{ x: 350, y: 300 }}
					size="xl"
					arrowheadStart="inverted"
					arrowheadEnd="bar"
				/>
			),
			Arrow5: (
				<TL.arrow
					start={{ x: 400, y: 0 }}
					end={{ x: 400, y: 300 }}
					size="xl"
					arrowheadStart="none"
					arrowheadEnd="none"
				/>
			),
		},
	},
	Regressions: {
		'#5020': {
			'scaled text within a frame': (
				<TL.frame w={300} h={200}>
					<TL.text richText={toRichText('the text')} x={-30} y={0} />
					<TL.text richText={toRichText('the text')} x={-60} y={50} scale={2} />
					<TL.text richText={toRichText('the text')} x={-90} y={100} scale={3} />
				</TL.frame>
			),
		},
	},
<<<<<<< HEAD
=======
	'Weird elbow arrows': {
		'Small segments, contained': {
			A: (
				<>
					<TL.geo dash="solid" w={150} h={150} ref="a" />
					<TL.geo dash="solid" w={30} h={30} x={15} y={15} ref="b" />
					<TL.arrow dash="solid" kind="elbow">
						<TL.binding.arrow to="a" terminal="start" />
						<TL.binding.arrow
							to="b"
							terminal="end"
							isPrecise={true}
							normalizedAnchor={{ x: 1, y: 0.5 }}
							snap="edge-point"
						/>
					</TL.arrow>
				</>
			),
			B: (
				<>
					<TL.geo dash="solid" w={150} h={150} ref="a" />
					<TL.geo dash="solid" w={30} h={30} x={25} y={15} ref="b" />
					<TL.arrow dash="solid" kind="elbow">
						<TL.binding.arrow to="a" terminal="start" />
						<TL.binding.arrow
							to="b"
							terminal="end"
							isPrecise={true}
							normalizedAnchor={{ x: 1, y: 0.5 }}
							snap="edge-point"
						/>
					</TL.arrow>
				</>
			),
			'Exact match': (
				<>
					<TL.geo dash="solid" w={150} h={150} ref="a" />
					<TL.geo dash="solid" w={30} h={30} x={45} y={15} ref="b" />
					<TL.arrow dash="solid" kind="elbow">
						<TL.binding.arrow to="a" terminal="start" />
						<TL.binding.arrow
							to="b"
							terminal="end"
							isPrecise={true}
							normalizedAnchor={{ x: 1, y: 0.5 }}
							snap="edge-point"
						/>
					</TL.arrow>
				</>
			),
			C: (
				<>
					<TL.geo dash="solid" w={150} h={150} ref="a" />
					<TL.geo dash="solid" w={30} h={30} x={50} y={15} ref="b" />
					<TL.arrow dash="solid" kind="elbow">
						<TL.binding.arrow to="a" terminal="start" />
						<TL.binding.arrow
							to="b"
							terminal="end"
							isPrecise={true}
							normalizedAnchor={{ x: 1, y: 0.5 }}
							snap="edge-point"
						/>
					</TL.arrow>
				</>
			),
			D: (
				<>
					<TL.geo dash="solid" w={150} h={150} ref="a" />
					<TL.geo dash="solid" w={30} h={30} x={70} y={15} ref="b" />
					<TL.arrow dash="solid" kind="elbow">
						<TL.binding.arrow to="a" terminal="start" />
						<TL.binding.arrow
							to="b"
							terminal="end"
							isPrecise={true}
							normalizedAnchor={{ x: 1, y: 0.5 }}
							snap="edge-point"
						/>
					</TL.arrow>
				</>
			),
		},
		'Draw shapes': {
			'Hey, near': (
				<>
					{heyDrawShape}
					<TL.arrow dash="solid" kind="elbow" x={-50} y={20}>
						<TL.binding.arrow
							to="hey"
							terminal="end"
							isPrecise={true}
							normalizedAnchor={{ x: 0.09381928931000422, y: 0.21685530426808908 }}
							snap="edge"
						/>
					</TL.arrow>
				</>
			),
			'Hey, far': (
				<>
					{heyDrawShape}
					<TL.arrow dash="solid" kind="elbow" x={-50} y={20}>
						<TL.binding.arrow
							to="hey"
							terminal="end"
							isPrecise={true}
							normalizedAnchor={{ x: 0.9994593548811798, y: 0.3061474422212521 }}
							snap="edge"
						/>
					</TL.arrow>
				</>
			),
			'Hey, within': (
				<>
					{heyDrawShape}
					<TL.arrow dash="solid" kind="elbow" x={-50} y={20}>
						<TL.binding.arrow
							to="hey"
							terminal="end"
							isPrecise={true}
							normalizedAnchor={{ x: 0.38733552172499264, y: 0.5318288846695827 }}
							snap="edge"
						/>
					</TL.arrow>
				</>
			),
			'Convex, far': (
				<>
					{convexDrawShape}
					<TL.arrow dash="solid" kind="elbow" x={-50} y={20}>
						<TL.binding.arrow
							to="convex"
							terminal="end"
							isPrecise={true}
							normalizedAnchor={{ x: 0.9919587061623889, y: 0.4908357026818453 }}
							snap="edge"
						/>
					</TL.arrow>
				</>
			),
			'Convex, edge': (
				<>
					{convexDrawShape}
					<TL.arrow dash="solid" kind="elbow" x={-50} y={20}>
						<TL.binding.arrow
							to="convex"
							terminal="end"
							isPrecise={true}
							normalizedAnchor={{ x: 0.319774673658207, y: 0.9983952589963239 }}
							snap="edge"
						/>
					</TL.arrow>
				</>
			),
		},
		'Self-bound': {
			'Draw shape,\nsame-edge': (
				<>
					{convexDrawShape}
					<TL.arrow dash="solid" kind="elbow">
						<TL.binding.arrow
							to="convex"
							terminal="start"
							isPrecise={true}
							normalizedAnchor={{ x: 0.7187653636319187, y: 0.07579613336130757 }}
							snap="edge"
						/>
						<TL.binding.arrow
							to="convex"
							terminal="end"
							isPrecise={true}
							normalizedAnchor={{ x: 0.04948958738107296, y: 0 }}
							snap="edge"
						/>
					</TL.arrow>
				</>
			),
			'Box,\nsame edge': (
				<>
					<TL.geo dash="solid" w={100} h={100} ref="a" />
					<TL.arrow dash="solid" kind="elbow">
						<TL.binding.arrow
							to="a"
							terminal="start"
							isPrecise={true}
							normalizedAnchor={{ x: 0.2, y: 1 }}
							snap="edge"
						/>
						<TL.binding.arrow
							to="a"
							terminal="end"
							isPrecise={true}
							normalizedAnchor={{ x: 0.8, y: 1 }}
							snap="edge"
						/>
					</TL.arrow>
				</>
			),
			'Triangle,\nopposites': (
				<>
					<TL.geo dash="solid" w={100} h={100} geo="triangle" ref="a" />
					<TL.arrow dash="solid" kind="elbow">
						<TL.binding.arrow
							to="a"
							terminal="start"
							isPrecise={true}
							normalizedAnchor={{ x: 0.75, y: 0.5 }}
							snap="edge"
						/>
						<TL.binding.arrow
							to="a"
							terminal="end"
							isPrecise={true}
							normalizedAnchor={{ x: 0.25, y: 0.5 }}
							snap="edge"
						/>
					</TL.arrow>
				</>
			),
			Outside: (
				<>
					<TL.geo dash="solid" w={100} h={100} geo="triangle" ref="a" />
					<TL.arrow dash="solid" kind="elbow">
						<TL.binding.arrow
							to="a"
							terminal="start"
							isPrecise={true}
							normalizedAnchor={{ x: 1, y: 0.5 }}
							snap="edge"
						/>
						<TL.binding.arrow
							to="a"
							terminal="end"
							isPrecise={true}
							normalizedAnchor={{ x: 0, y: 0.5 }}
							snap="edge"
						/>
					</TL.arrow>
				</>
			),
		},
		'Regressions 1': {
			'ENG-3332 ✅': (
				<>
					<TL.geo dash="solid" w={100} h={100} ref="a" />
					<TL.geo dash="solid" w={30} h={30} x={60} y={10} ref="b" />
					<TL.arrow dash="solid" kind="elbow">
						<TL.binding.arrow
							to="a"
							terminal="start"
							isPrecise={true}
							normalizedAnchor={{ x: 0.5, y: 0 }}
							snap="edge"
						/>
						<TL.binding.arrow
							to="b"
							terminal="end"
							isPrecise={true}
							normalizedAnchor={{ x: 0, y: 0.5 }}
							snap="edge"
						/>
					</TL.arrow>
				</>
			),
			'ENG-3333 🚫': (
				<>
					<TL.geo dash="solid" w={50} h={50} ref="box" />
					<TL.text richText={toRichText('text')} x={70} y={30} ref="text" />
					<TL.arrow dash="solid" kind="elbow">
						<TL.binding.arrow
							to="box"
							terminal="start"
							isPrecise={true}
							normalizedAnchor={{ x: 1, y: 0.5 }}
							snap="edge"
						/>
						<TL.binding.arrow
							to="text"
							terminal="end"
							isPrecise={true}
							normalizedAnchor={{ x: 1, y: 0.5 }}
							snap="edge"
						/>
					</TL.arrow>
				</>
			),
			'ENG-3335 🚫': (
				<>
					<TL.geo dash="solid" w={100} h={100} ref="a" />
					<TL.geo dash="solid" w={30} h={30} x={-30} y={70} ref="b" />
					<TL.arrow dash="solid" kind="elbow" arrowheadStart="arrow" arrowheadEnd="arrow">
						<TL.binding.arrow
							to="a"
							terminal="start"
							isPrecise={true}
							normalizedAnchor={{ x: 0, y: 0.5 }}
							snap="edge"
						/>
						<TL.binding.arrow
							to="b"
							terminal="end"
							isPrecise={true}
							normalizedAnchor={{ x: 0, y: 0.5 }}
							snap="edge"
						/>
					</TL.arrow>
				</>
			),
			'ENG-3336 ✅': (
				// this one isn't actually an elbow arrow issue but was introduced by elbow arrows
				// work so is still included here.
				<>
					<TL.text richText={toRichText('one')} ref="a" />
					<TL.text richText={toRichText('two')} y={50} ref="b" />
					<TL.arrow dash="solid" kind="arc" arrowheadStart="arrow" arrowheadEnd="arrow" bend={10}>
						<TL.binding.arrow to="a" terminal="start" />
						<TL.binding.arrow to="b" terminal="end" />
					</TL.arrow>
				</>
			),
			'ENG-3342 ✅': (
				<>
					<TL.geo dash="solid" w={50} h={50} ref="a" />
					<TL.geo dash="solid" w={50} h={50} x={40} y={-10} ref="b" />
					<TL.arrow dash="solid" kind="elbow">
						<TL.binding.arrow
							to="a"
							terminal="start"
							isPrecise={true}
							normalizedAnchor={{ x: 1, y: 0.5 }}
							snap="edge"
						/>
						<TL.binding.arrow
							to="b"
							terminal="end"
							isPrecise={true}
							normalizedAnchor={{ x: 0.5, y: 0 }}
							snap="edge"
						/>
					</TL.arrow>
				</>
			),
		},
		'Regressions 2': {
			'ENG-3366 ✅': (
				<>
					<TL.geo dash="solid" w={30} h={30} ref="a" />
					<TL.geo dash="solid" w={30} h={30} x={80} y={10} ref="b" />
					<TL.arrow dash="solid" kind="elbow">
						<TL.binding.arrow to="a" terminal="start" />
						<TL.binding.arrow
							to="b"
							terminal="end"
							isPrecise={true}
							normalizedAnchor={{ x: 0, y: 0.5 }}
							snap="edge"
						/>
					</TL.arrow>
				</>
			),
			'ENG-3371 ✅': (
				<>
					<TL.text ref="text" richText={toRichText('hi')} />
					<TL.arrow dash="solid" kind="elbow" end={{ x: 70, y: 30 }}>
						<TL.binding.arrow to="text" terminal="start" />
					</TL.arrow>
				</>
			),
			'ENG-3375 ✅': (
				<>
					{heyDrawShape}
					<TL.arrow dash="solid" kind="elbow">
						<TL.binding.arrow
							to="hey"
							terminal="start"
							isPrecise={true}
							normalizedAnchor={{ x: 0.09381928931000422, y: 0.21685530426808908 }}
							snap="edge"
						/>
						<TL.binding.arrow
							to="hey"
							terminal="end"
							isPrecise={true}
							normalizedAnchor={{ x: 0.38733552172499264, y: 0.5318288846695827 }}
							snap="edge"
						/>
					</TL.arrow>
				</>
			),
		},
	},
>>>>>>> f907ed7d
}

interface SnapshotWithoutJsx {
	[row: string]: { [testCase: string]: { shapes: TLShapePartial[]; assets: TLAsset[] } }
}

test.describe('Export snapshots', () => {
	const snapshotsToTest = Object.entries(snapshots)

	test.beforeEach(setup)

	for (const [name, snapshotWithJsx] of snapshotsToTest) {
		for (const colorScheme of ['light', 'dark'] as const) {
			test(`${name} (${colorScheme})`, async ({ page, api }) => {
				nextNanoId = 0
				const snapshot: SnapshotWithoutJsx = mapObjectMapValues(snapshotWithJsx, (key, row) =>
					mapObjectMapValues(row, (key, testCase) => {
						const { shapes, assets } = shapesFromJsx(testCase)
						return { shapes, assets }
					})
				)

				await page.evaluate(
					({
						colorScheme,
						name,
						snapshot,
					}: {
						colorScheme: 'light' | 'dark'
						name: string
						snapshot: SnapshotWithoutJsx
					}) => {
						editor.user.updateUserPreferences({ colorScheme })
						editor
							.updateInstanceState({ exportBackground: true })
							.selectAll()
							.deleteShapes(editor.getSelectedShapeIds())

						const titleId = tldrawApi.createShapeId()
						editor.createShape<TLTextShape>({
							id: titleId,
							type: 'text',
							x: 0,
							y: 0,
							props: { richText: tldrawApi.toRichText(name), font: 'mono', size: 'xl' },
						})

						let y = editor.getShapePageBounds(titleId)!.maxY + 30

						for (const [rowName, testCases] of Object.entries(snapshot)) {
							const rowTitleId = tldrawApi.createShapeId()
							editor.createShape<TLTextShape>({
								id: rowTitleId,
								type: 'text',
								x: 0,
								y,
								props: { richText: tldrawApi.toRichText(rowName), font: 'mono', size: 'm' },
							})
							y = editor.getShapePageBounds(rowTitleId)!.maxY + 20

							let x = 0
							let bottom = y
							for (const [testCaseName, { shapes, assets }] of Object.entries(testCases)) {
								const testCaseTitleId = tldrawApi.createShapeId()
								editor.createShape<TLTextShape>({
									id: testCaseTitleId,
									type: 'text',
									x,
									y,
									props: {
										richText: tldrawApi.toRichText(testCaseName),
										font: 'mono',
										size: 's',
									},
								})
								const testCastTitleBounds = editor.getShapePageBounds(testCaseTitleId)!

								editor.createAssets(assets)
								editor.createShapes(shapes)
								const topLevelShapeIds = shapes
									.filter((shape) => !shape.parentId)
									.map((shape) => shape.id)
								editor.setSelectedShapes(topLevelShapeIds)
								let bounds = editor.getSelectionPageBounds()!
								editor.nudgeShapes(topLevelShapeIds, {
									x: x - bounds.minX,
									y: testCastTitleBounds.maxY + 25 - bounds.minY,
								})

								bounds = editor.getSelectionPageBounds()!
								x = Math.max(testCastTitleBounds.maxX, bounds.maxX) + 60
								bottom = Math.max(bottom, bounds.maxY)
							}

							y = bottom + 40
						}

						editor.selectAll()
					},
					{ colorScheme, name, snapshot } as any
				)

				await snapshotTest(page, api)
			})
		}
	}

	async function snapshotTest(page: Page, api: ApiFixture) {
		const downloadAndSnapshot = page.waitForEvent('download').then(async (download) => {
			const path = (await download.path()) as string
			assert(path)
			await rename(path, path + '.svg')
			await writeFile(
				path + '.html',
				`
								<!DOCTYPE html>
								<meta charset="utf-8" />
								<meta name="viewport" content="width=device-width, initial-scale=1" />
								<img src="${path}.svg" />
				`,
				'utf-8'
			)

			await page.goto(`file://${path}.html`)
			const clip = await page.$eval('img', (img) => img.getBoundingClientRect())
			await expect(page).toHaveScreenshot({
				omitBackground: true,
				clip,
				fullPage: true,
			})
		})
		await api.exportAsSvg()
		await downloadAndSnapshot
	}
})<|MERGE_RESOLUTION|>--- conflicted
+++ resolved
@@ -22,6 +22,7 @@
 import { TL, shapesFromJsx } from 'tldraw/src/test/test-jsx'
 import { EndToEndApi } from '../../src/misc/EndToEndApi'
 import { setup } from '../shared-e2e'
+import { convexDrawShape, heyDrawShape } from './export-snapshots-data'
 import test, { ApiFixture } from './fixtures/fixtures'
 
 declare const editor: Editor
@@ -736,8 +737,6 @@
 			),
 		},
 	},
-<<<<<<< HEAD
-=======
 	'Weird elbow arrows': {
 		'Small segments, contained': {
 			A: (
@@ -1129,7 +1128,6 @@
 			),
 		},
 	},
->>>>>>> f907ed7d
 }
 
 interface SnapshotWithoutJsx {
