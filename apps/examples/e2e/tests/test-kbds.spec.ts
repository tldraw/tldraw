import { Page, expect } from '@playwright/test'
import { Editor } from 'tldraw'
import { setupPage, setupPageWithShapes } from '../shared-e2e'
import test from './fixtures/fixtures'

declare const editor: Editor

declare const __tldraw_ui_event: { name: string }

// We're just testing the events, not the actual results.

let page: Page

test.describe('Keyboard Shortcuts', () => {
	test.beforeAll(async ({ browser }) => {
		page = await browser.newPage()
		await setupPage(page)
	})

	test('tools', async ({ isMobile }) => {
		const geoToolKds = [
			['r', 'rectangle'],
			['o', 'ellipse'],
		]

		for (const [key, geo] of geoToolKds) {
			await page.keyboard.press('v') // set back to select
			await page.keyboard.press(key)
			expect(await page.evaluate(() => __tldraw_ui_event)).toMatchObject({
				name: 'select-tool',
				data: { id: `geo-${geo}`, source: 'kbd' },
			})
		}

		const simpleToolKbds = [
			['v', 'select'],
			['h', 'hand'],
		]

		for (const [key, tool] of simpleToolKbds) {
			await page.keyboard.press('v') // set back to select
			await page.keyboard.press(key)
			expect(await page.evaluate(() => __tldraw_ui_event)).toMatchObject({
				name: 'select-tool',
				data: { id: tool, source: 'kbd' },
			})
		}

		const shapeToolKbds = [
			['d', 'draw'],
			['x', 'draw'],
			['a', 'arrow'],
			['l', 'line'],
			['f', 'frame'],
			['n', 'note'],
			['f', 'frame'],
			['e', 'eraser'],
			['k', 'laser'],
			['t', 'text'],
		]

		for (const [key, tool] of shapeToolKbds) {
			await page.keyboard.press('v') // set back to select
			await page.keyboard.press(key)
			expect(await page.evaluate(() => __tldraw_ui_event)).toMatchObject({
				name: 'select-tool',
				data: { id: tool, source: 'kbd' },
			})
		}

		// make sure that the first dropdown item is rectangle
		await page.keyboard.press('r')

		const positionalToolKbds = [
			['1', 'select'],
			['2', 'hand'],
			['3', 'draw'],
			['4', 'eraser'],
			['5', 'arrow'],
			['6', 'text'],
		]

		if (isMobile) {
			// on mobile, the last item (first from the dropdown) is 6
			positionalToolKbds.push(['7', 'geo-rectangle'])
		} else {
			// on desktop, the last item (first from the dropdown) is 9
			positionalToolKbds.push(['9', 'geo-rectangle'])
		}
		for (const [key, tool] of positionalToolKbds) {
			await page.keyboard.press('v') // set back to select
			await page.keyboard.press(key)
			expect(await page.evaluate(() => __tldraw_ui_event)).toMatchObject({
				name: 'select-tool',
				data: { id: tool, source: 'toolbar' },
			})
		}
	})
})

test.describe('Keyboard Shortcuts', () => {
	test.beforeAll(async ({ browser }) => {
		page = await browser.newPage()
		await setupPage(page)

		// Make some shapes
		await page.keyboard.press('r')
		await page.mouse.click(100, 100)
		await page.keyboard.press('r')
		await page.mouse.click(250, 250)
		await page.keyboard.press('v')
	})

	test('Zoom in', async () => {
		await page.keyboard.press('Control+=')
		expect(await page.evaluate(() => __tldraw_ui_event)).toMatchObject({
			name: 'zoom-in',
			data: { source: 'kbd' },
		})
	})

	test('Zoom out', async () => {
		await page.keyboard.press('Control+-')
		expect(await page.evaluate(() => __tldraw_ui_event)).toMatchObject({
			name: 'zoom-out',
			data: { source: 'kbd' },
		})
	})

	test('Zoom to fit', async () => {
		await page.keyboard.press('Shift+1')
		expect(await page.evaluate(() => __tldraw_ui_event)).toMatchObject({
			name: 'zoom-to-fit',
			data: { source: 'kbd' },
		})
	})

	test('Zoom to selection', async () => {
		await page.keyboard.press('Shift+2')
		expect(await page.evaluate(() => __tldraw_ui_event)).toMatchObject({
			name: 'zoom-to-selection',
			data: { source: 'kbd' },
		})
	})

	test('Zoom to 100', async () => {
		await page.keyboard.press('Shift+0')
		expect(await page.evaluate(() => __tldraw_ui_event)).toMatchObject({
			name: 'reset-zoom',
			data: { source: 'kbd' },
		})
	})

	/* ---------------------- Files --------------------- */

	// new-project — Cmd+N
	// open — Cmd+O
	// save — Cmd+S
	// save-as — Cmd+Shift+S
	// upload-media — Cmd+I

	/* -------------------- Clipboard ------------------- */

	// await page.keyboard.press('Control+c')
	// expect(await page.evaluate(() => __tldraw_ui_event)).toMatchObject({
	// 	name: 'copy',
	// 	data: { source: 'kbd' },
	// })

	// await page.keyboard.press('Control+v')
	// expect(await page.evaluate(() => __tldraw_ui_event)).toMatchObject({
	// 	name: 'paste',
	// 	data: { source: 'kbd' },
	// })

	// await page.keyboard.press('Control+x')
	// expect(await page.evaluate(() => __tldraw_ui_event)).toMatchObject({
	// 	name: 'cut',
	// 	data: { source: 'kbd' },
	// })

	test('Toggle grid mode', async () => {
		await page.keyboard.press("Control+'")
		expect(await page.evaluate(() => __tldraw_ui_event)).toMatchObject({
			name: 'toggle-grid-mode',
			data: { source: 'kbd' },
		})
	})

	test('Toggle dark mode', async () => {
		await page.keyboard.press('Control+/')
		expect(await page.evaluate(() => __tldraw_ui_event)).toMatchObject({
			name: 'color-scheme',
			data: { source: 'kbd' },
		})
	})

	test('Toggle tool lock', async () => {
		await page.keyboard.press('q')
		expect(await page.evaluate(() => __tldraw_ui_event)).toMatchObject({
			name: 'toggle-tool-lock',
			data: { source: 'kbd' },
		})
	})
})

test.describe('Actions on shapes', () => {
	test.beforeAll(async ({ browser }) => {
		page = await browser.newPage()
		await setupPage(page)
	})

	/* -------------- Operations on Shapes -------------- */

	test('Operations on shapes', async () => {
		await setupPageWithShapes(page)

		// needs shapes on the canvas

		// select-all — Cmd+A
		await page.keyboard.press('Control+a')
		expect(await page.evaluate(() => __tldraw_ui_event)).toMatchObject({
			name: 'select-all-shapes',
			data: { source: 'kbd' },
		})

		// flip-h — Shift+H
		await page.keyboard.press('Shift+h')
		expect(await page.evaluate(() => __tldraw_ui_event)).toMatchObject({
			name: 'flip-shapes',
			data: { operation: 'horizontal', source: 'kbd' },
		})

		// flip-v — Shift+V
		await page.keyboard.press('Shift+v')
		expect(await page.evaluate(() => __tldraw_ui_event)).toMatchObject({
			name: 'flip-shapes',
			data: { operation: 'vertical', source: 'kbd' },
		})

		// move-to-front — ]
		await page.keyboard.press(']')
		expect(await page.evaluate(() => __tldraw_ui_event)).toMatchObject({
			name: 'reorder-shapes',
			data: { operation: 'toFront', source: 'kbd' },
		})

		// move-forward — Alt+]
		await page.keyboard.press('Alt+]')
		expect(await page.evaluate(() => __tldraw_ui_event)).toMatchObject({
			name: 'reorder-shapes',
			data: { operation: 'forward', source: 'kbd' },
		})

		// move-to-back — [
		await page.keyboard.press('[')
		expect(await page.evaluate(() => __tldraw_ui_event)).toMatchObject({
			name: 'reorder-shapes',
			data: { operation: 'toBack', source: 'kbd' },
		})

		// move-backward — Alt+[
		await page.keyboard.press('Alt+[')
		expect(await page.evaluate(() => __tldraw_ui_event)).toMatchObject({
			name: 'reorder-shapes',
			data: { operation: 'backward', source: 'kbd' },
		})

		// group — Cmd+G
		await page.keyboard.press('Control+g')
		expect(await page.evaluate(() => __tldraw_ui_event)).toMatchObject({
			name: 'group-shapes',
			data: { source: 'kbd' },
		})

		// ungroup — Cmd+Shift+G
		await page.keyboard.press('Control+Shift+g')
		expect(await page.evaluate(() => __tldraw_ui_event)).toMatchObject({
			name: 'ungroup-shapes',
			data: { source: 'kbd' },
		})

		// duplicate — Cmd+D
		await page.keyboard.press('Control+d')
		expect(await page.evaluate(() => __tldraw_ui_event)).toMatchObject({
			name: 'duplicate-shapes',
			data: { source: 'kbd' },
		})

		// align left — Alt+A
		await page.keyboard.press('Alt+a')
		expect(await page.evaluate(() => __tldraw_ui_event)).toMatchObject({
			name: 'align-shapes',
			data: { operation: 'left', source: 'kbd' },
		})

		// align right — Alt+D
		await page.keyboard.press('Alt+d')
		expect(await page.evaluate(() => __tldraw_ui_event)).toMatchObject({
			name: 'align-shapes',
			data: { operation: 'right', source: 'kbd' },
		})

		// align top — Alt+W
		await page.keyboard.press('Alt+w')
		expect(await page.evaluate(() => __tldraw_ui_event)).toMatchObject({
			name: 'align-shapes',
			data: { operation: 'top', source: 'kbd' },
		})

		// align bottom — Alt+W'
		await page.keyboard.press('Alt+s')
		expect(await page.evaluate(() => __tldraw_ui_event)).toMatchObject({
			name: 'align-shapes',
			data: { operation: 'bottom', source: 'kbd' },
		})

		// Copy as SVG — this should have a clipboard error

		// await page.keyboard.press('Control+Shift+c')
		// expect(await page.evaluate(() => __tldraw_ui_event)).toMatchObject({
		// 	name: 'copy-as',
		// 	data: { format: 'svg', source: 'kbd' },
		// })

		// delete — backspace
		await page.keyboard.press('Control+a') // selected
		await page.keyboard.press('Backspace')
		expect(await page.evaluate(() => __tldraw_ui_event)).toMatchObject({
			name: 'delete-shapes',
			data: { source: 'kbd' },
		})

		// delete — ⌫

		// Make some shapes and select them
		await page.keyboard.press('r')
		await page.mouse.click(100, 100)
		await page.keyboard.press('r')
		await page.mouse.click(250, 250)
		await page.keyboard.press('v')
		await page.keyboard.press('Control+a')

		await page.keyboard.press('Delete')
		expect(await page.evaluate(() => __tldraw_ui_event)).toMatchObject({
			name: 'delete-shapes',
			data: { source: 'kbd' },
		})

		// Next, previous pages — Alt+ArrowLeft, Alt+ArrowRight

		// Try a previous page move. We can't go lower since we're on the first page.
		// So the most recent event should be the previous delete

		await page.keyboard.press('Alt+ArrowLeft')
		expect(await page.evaluate(() => __tldraw_ui_event)).toMatchObject({
			name: 'delete-shapes',
			data: { source: 'kbd' },
		})

		// Next page. Since there's only one page and the page is empty, nothing should happen.

		await page.keyboard.press('Alt+ArrowRight')
		expect(await page.evaluate(() => __tldraw_ui_event)).toMatchObject({
			name: 'delete-shapes',
			data: { source: 'kbd' },
		})

		// make something on the new page and delete it
		await page.keyboard.press('r')
		await page.mouse.click(100, 100)

		// If there's something on the page, we can create the next page by moving up
		await page.keyboard.press('Alt+ArrowRight')

		// We'll also have a change page here... but the most recent will be the new page

		expect(await page.evaluate(() => __tldraw_ui_event)).toMatchObject({
			name: 'new-page',
			data: { source: 'kbd' },
		})

		// We can go back down...
		await page.keyboard.press('Alt+ArrowLeft')
		expect(await page.evaluate(() => __tldraw_ui_event)).toMatchObject({
			name: 'change-page',
			data: { source: 'kbd', direction: 'prev' },
		})

		// We can go up again
		await page.keyboard.press('Alt+ArrowRight')
		expect(await page.evaluate(() => __tldraw_ui_event)).toMatchObject({
			name: 'change-page',
			data: { source: 'kbd', direction: 'next' },
		})

		// We can back down and up with the up and down keys too...
		await page.keyboard.press('Alt+ArrowUp')
		expect(await page.evaluate(() => __tldraw_ui_event)).toMatchObject({
			name: 'change-page',
			data: { source: 'kbd', direction: 'prev' },
		})
		await page.keyboard.press('Alt+ArrowDown')
		expect(await page.evaluate(() => __tldraw_ui_event)).toMatchObject({
			name: 'change-page',
			data: { source: 'kbd', direction: 'next' },
		})

		/* ---------------------- Misc ---------------------- */

		// toggle lock
		await page.keyboard.press('Shift+l')
		expect(await page.evaluate(() => __tldraw_ui_event)).toMatchObject({
			name: 'toggle-lock',
		})

		await page.keyboard.press('Control+Shift+Alt+=')
		expect(await page.evaluate(() => __tldraw_ui_event)).toMatchObject({
<<<<<<< HEAD
			name: 'embiggen-shapes',
=======
			name: 'enlarge-shapes',
>>>>>>> ca982dec
		})

		await page.keyboard.press('Control+Shift+Alt+-')
		expect(await page.evaluate(() => __tldraw_ui_event)).toMatchObject({
<<<<<<< HEAD
			name: 'emsmallen-shapes',
=======
			name: 'shrink-shapes',
>>>>>>> ca982dec
		})

		// await page.keyboard.press('Control+i')
		// expect(await page.evaluate(() => __tldraw_ui_event)).toMatchObject({
		// 	name: 'open-menu',
		// 	data: { source: 'dialog' },
		// })

		// await page.keyboard.press('Control+u')
		// expect(await page.evaluate(() => __tldraw_ui_event)).toMatchObject({
		// 	name: 'open-menu',
		// 	data: { source: 'dialog' },
		// })
	})
})

test.describe('Delete bug', () => {
	test.beforeEach(async ({ browser }) => {
		page = await browser.newPage()
		await setupPage(page)
	})

	test('delete bug without drag', async () => {
		await page.keyboard.press('r')
		await page.mouse.click(100, 100)
		await page.keyboard.press('Backspace')
		expect(await page.evaluate(() => __tldraw_ui_event)).toMatchObject({
			name: 'delete-shapes',
			data: { source: 'kbd' },
		})
	})

	test('delete bug with drag', async () => {
		await page.keyboard.press('r')
		await page.mouse.down()
		await page.mouse.move(100, 100)
		await page.mouse.up()
		await page.keyboard.press('Backspace')
		expect(await page.evaluate(() => __tldraw_ui_event)).toMatchObject({
			name: 'delete-shapes',
			data: { source: 'kbd' },
		})
	})
})

test.describe('Shape Navigation', () => {
	test.beforeEach(async ({ browser }) => {
		page = await browser.newPage()
		await setupPage(page)
	})

	test('Tab navigation between shapes', async ({ isMobile }) => {
		if (isMobile) return // can't test this on mobile

		// Create multiple shapes
		await page.keyboard.press('r')
		await page.mouse.click(100, 100)
		await page.keyboard.press('r')
		await page.mouse.click(250, 100)
		await page.keyboard.press('r')
		await page.mouse.click(400, 100)
		await page.keyboard.press('v')

		// Click on the first shape to select it
		await page.mouse.click(100, 100)

		// Navigate forward with Tab
		await page.keyboard.press('Tab')
		expect(await page.evaluate(() => editor.getOnlySelectedShape())).toMatchObject({
			x: 150,
			y: 0,
		})

		// Navigate backward with Shift+Tab
		await page.keyboard.press('Shift+Tab')
		expect(await page.evaluate(() => editor.getOnlySelectedShape())).toMatchObject({
			x: 0,
			y: 0,
		})
	})

	test('Directional navigation between shapes', async ({ isMobile }) => {
		if (isMobile) return // can't test this on mobile

		// Create shapes in different directions
		await page.keyboard.press('r')
		await page.mouse.click(200, 200) // Center shape
		await page.keyboard.press('r')
		await page.mouse.click(300, 200) // Right shape
		await page.keyboard.press('r')
		await page.mouse.click(100, 200) // Left shape
		await page.keyboard.press('r')
		await page.mouse.click(200, 100) // Up shape
		await page.keyboard.press('r')
		await page.mouse.click(200, 300) // Down shape
		await page.keyboard.press('v')

		// Select center shape
		await page.mouse.click(200, 200)

		// Test navigation to the right
		await page.keyboard.press('Control+ArrowRight')
		expect(await page.evaluate(() => editor.getOnlySelectedShape())).toMatchObject({
			x: 200,
			y: 100,
		})

		// Navigate back to center
		await page.mouse.click(200, 200)

		// Disabled: I think this conflicts with browser nav or something.
		// // Test navigation to the left
		// await page.keyboard.press('Control+ArrowLeft')
		// expect(await page.evaluate(() => editor.getOnlySelectedShape())).toMatchObject({
		// 	x: 200,
		// 	y: 100
		// })

		// Navigate back to center
		await page.mouse.click(200, 200)

		// Test navigation up
		await page.keyboard.press('Control+ArrowUp')
		expect(await page.evaluate(() => editor.getOnlySelectedShape())).toMatchObject({
			x: 100,
			y: 100,
		})

		// Navigate back to center
		await page.mouse.click(200, 200)

		// Test navigation down
		await page.keyboard.press('Control+ArrowDown')
		expect(await page.evaluate(() => editor.getOnlySelectedShape())).toMatchObject({
			x: 100,
			y: 200,
		})
	})
})<|MERGE_RESOLUTION|>--- conflicted
+++ resolved
@@ -416,20 +416,12 @@
 
 		await page.keyboard.press('Control+Shift+Alt+=')
 		expect(await page.evaluate(() => __tldraw_ui_event)).toMatchObject({
-<<<<<<< HEAD
-			name: 'embiggen-shapes',
-=======
 			name: 'enlarge-shapes',
->>>>>>> ca982dec
 		})
 
 		await page.keyboard.press('Control+Shift+Alt+-')
 		expect(await page.evaluate(() => __tldraw_ui_event)).toMatchObject({
-<<<<<<< HEAD
-			name: 'emsmallen-shapes',
-=======
 			name: 'shrink-shapes',
->>>>>>> ca982dec
 		})
 
 		// await page.keyboard.press('Control+i')
