/// <reference no-default-lib="true"/>
/// <reference types="@cloudflare/workers-types" />
import {
	READ_ONLY_LEGACY_PREFIX,
	READ_ONLY_PREFIX,
	ROOM_OPEN_MODE,
	ROOM_PREFIX,
} from '@tldraw/dotcom-shared'
import { T } from '@tldraw/validate'
<<<<<<< HEAD
import { createSentry, notFound } from '@tldraw/worker-shared'
=======
import { createSentry } from '@tldraw/worker-shared'
>>>>>>> adb84d97
import { Router, createCors, json } from 'itty-router'
import { createRoom } from './routes/createRoom'
import { createRoomSnapshot } from './routes/createRoomSnapshot'
import { forwardRoomRequest } from './routes/forwardRoomRequest'
import { getReadonlySlug } from './routes/getReadonlySlug'
import { getRoomHistory } from './routes/getRoomHistory'
import { getRoomHistorySnapshot } from './routes/getRoomHistorySnapshot'
import { getRoomSnapshot } from './routes/getRoomSnapshot'
import { joinExistingRoom } from './routes/joinExistingRoom'
import { Environment } from './types'
import { unfurl } from './utils/unfurl'
export { TLDrawDurableObject } from './TLDrawDurableObject'

const { preflight, corsify } = createCors({
	origins: Object.assign([], { includes: (origin: string) => isAllowedOrigin(origin) }),
})

const router = Router()
	.all('*', preflight)
	.all('*', blockUnknownOrigins)
	.post('/new-room', createRoom)
	.post('/snapshots', createRoomSnapshot)
	.get('/snapshot/:roomId', getRoomSnapshot)
	.get(`/${ROOM_PREFIX}/:roomId`, (req, env) =>
		joinExistingRoom(req, env, ROOM_OPEN_MODE.READ_WRITE)
	)
	.get(`/${READ_ONLY_LEGACY_PREFIX}/:roomId`, (req, env) =>
		joinExistingRoom(req, env, ROOM_OPEN_MODE.READ_ONLY_LEGACY)
	)
	.get(`/${READ_ONLY_PREFIX}/:roomId`, (req, env) =>
		joinExistingRoom(req, env, ROOM_OPEN_MODE.READ_ONLY)
	)
	.get(`/${ROOM_PREFIX}/:roomId/history`, getRoomHistory)
	.get(`/${ROOM_PREFIX}/:roomId/history/:timestamp`, getRoomHistorySnapshot)
	.get('/readonly-slug/:roomId', getReadonlySlug)
	.get('/unfurl', async (req) => {
		if (typeof req.query.url !== 'string' || !T.httpUrl.isValid(req.query.url)) {
			return new Response('url query param is required', { status: 400 })
		}
		return json(await unfurl(req.query.url))
	})
	.post(`/${ROOM_PREFIX}/:roomId/restore`, forwardRoomRequest)
	.all('*', notFound)

const Worker = {
	fetch(request: Request, env: Environment, context: ExecutionContext) {
		const sentry = createSentry(context, env, request)

		return router
			.handle(request, env, context)
			.catch((err) => {
				console.error(err)
				// eslint-disable-next-line deprecation/deprecation
				sentry?.captureException(err)

				return new Response('Something went wrong', {
					status: 500,
					statusText: 'Internal Server Error',
				})
			})
			.then((response) => {
				const setCookies = response.headers.getAll('set-cookie')
				// unfortunately corsify mishandles the set-cookie header, so
				// we need to manually add it back in
				const result = corsify(response)
				if ([...setCookies].length === 0) {
					return result
				}
				const newResponse = new Response(result.body, result)
				newResponse.headers.delete('set-cookie')
				// add cookies from original response
				for (const cookie of setCookies) {
					newResponse.headers.append('set-cookie', cookie)
				}
				return newResponse
			})
	},
}

export function isAllowedOrigin(origin: string) {
	if (origin === 'http://localhost:3000') return true
	if (origin === 'http://localhost:5420') return true
	if (origin === 'https://meet.google.com') return true
	if (origin.endsWith('.tldraw.com')) return true
	if (origin.endsWith('-tldraw.vercel.app')) return true
	return false
}

async function blockUnknownOrigins(request: Request, env: Environment) {
	// allow requests for the same origin (new rewrite routing for SPA)
	if (request.headers.get('sec-fetch-site') === 'same-origin') {
		return undefined
	}

	if (new URL(request.url).pathname === '/auth/callback') {
		// allow auth callback because we use the special cookie to verify
		// the request
		return undefined
	}

	const origin = request.headers.get('origin')
	if (env.IS_LOCAL !== 'true' && (!origin || !isAllowedOrigin(origin))) {
		console.error('Attempting to connect from an invalid origin:', origin, env, request)
		return new Response('Not allowed', { status: 403 })
	}

	// origin doesn't match, so we can continue
	return undefined
}

export default Worker<|MERGE_RESOLUTION|>--- conflicted
+++ resolved
@@ -7,11 +7,7 @@
 	ROOM_PREFIX,
 } from '@tldraw/dotcom-shared'
 import { T } from '@tldraw/validate'
-<<<<<<< HEAD
 import { createSentry, notFound } from '@tldraw/worker-shared'
-=======
-import { createSentry } from '@tldraw/worker-shared'
->>>>>>> adb84d97
 import { Router, createCors, json } from 'itty-router'
 import { createRoom } from './routes/createRoom'
 import { createRoomSnapshot } from './routes/createRoomSnapshot'
