--- conflicted
+++ resolved
@@ -13,12 +13,8 @@
     "dev:extension": "vite --host",
     "build": "tsc && vite build",
     "preview": "vite preview",
-<<<<<<< HEAD
-    "lint": "TIMING=1 eslint src/ --ext .ts,.tsx"
-=======
-    "lint": "eslint src/ --ext .ts,.tsx",
+    "lint": "TIMING=1 eslint src/ --ext .ts,.tsx",
     "clean": "rm -rf .turbo && rm -rf node_modules && rm -rf dist"
->>>>>>> 7fce9464
   },
   "dependencies": {
     "@tldraw/tldraw": "*",
