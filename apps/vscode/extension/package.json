{
  "name": "tldraw-vscode",
  "displayName": "tldraw",
  "description": "The tldraw Extension for VS Code.",
  "version": "1.19.0",
  "license": "MIT",
  "publisher": "tldraw-org",
  "repository": {
    "type": "git",
    "url": "https://github.com/tldraw/tldraw"
  },
  "engines": {
    "vscode": "^1.59.0"
  },
  "keywords": [
    "diagram",
    "draw",
    "drawing",
    "sketch",
    "design",
    "documentation",
    "tldraw"
  ],
  "icon": "icon.png",
  "galleryBanner": {
    "color": "#1d1d1d",
    "theme": "dark"
  },
  "categories": [
    "Visualization"
  ],
  "activationEvents": [
    "onCustomEditor:tldraw.tldr",
    "onCommand:tldraw.tldr.new"
  ],
  "browser": "./dist/web/extension.js",
  "main": "./dist/web/extension.js",
  "extensionKind": [
    "workspace"
  ],
  "contributes": {
    "customEditors": [
      {
        "viewType": "tldraw.tldr",
        "displayName": "tldraw",
        "selector": [
          {
            "filenamePattern": "*.tldr"
          },
          {
            "filenamePattern": "*.tldr.json"
          }
        ]
      }
    ],
    "keybindings": [
      {
        "key": "ctrl+shift+d",
        "mac": "cmd+shift+d",
        "title": "Toggle Dark Mode",
        "command": "tldraw.tldr.toggleDarkMode",
        "category": "tldraw",
        "when": "resourceExtname == .tldr"
      },
      {
        "key": "ctrl+numpad_add",
        "mac": "cmd+numpad_add",
        "title": "Zoom In",
        "command": "tldraw.tldr.zoomIn",
        "category": "tldraw",
        "when": "resourceExtname == .tldr"
      },
      {
        "key": "ctrl+=",
        "mac": "cmd+=",
        "title": "Zoom In",
        "command": "tldraw.tldr.zoomIn",
        "category": "tldraw",
        "when": "resourceExtname == .tldr"
      },
      {
        "key": "ctrl+numpad_subtract",
        "mac": "cmd+numpad_subtract",
        "title": "Zoom Out",
        "command": "tldraw.tldr.zoomOut",
        "category": "tldraw",
        "when": "resourceExtname == .tldr"
      },
      {
        "key": "ctrl+-",
        "mac": "cmd+-",
        "title": "Zoom Out",
        "command": "tldraw.tldr.zoomOut",
        "category": "tldraw",
        "when": "resourceExtname == .tldr"
      },
      {
        "key": "ctrl+numpad0",
        "mac": "cmd+numpad0",
        "title": "Reset Zoom",
        "command": "tldraw.tldr.resetZoom",
        "category": "tldraw",
        "when": "resourceExtname == .tldr"
      }
    ],
    "commands": [
      {
        "command": "tldraw.tldr.new",
        "title": "New File",
        "category": "tldraw"
      }
    ]
  },
  "scripts": {
    "start": "node scripts/dev",
    "build": "node scripts/build && node scripts/package",
    "web": "vscode-test-web --browserType=chromium --extensionDevelopmentPath=.",
    "package": "cd ../editor && yarn build && cd ../extension && node scripts/build && node scripts/package",
    "publish": "yarn package && vsce publish",
<<<<<<< HEAD
    "lint": "TIMING=1 eslint src/ --ext ts"
=======
    "lint": "eslint src/ --ext ts",
    "clean": "rm -rf .turbo && rm -rf node_modules && rm -rf dist && rm -rf editor && rm -rf temp"
>>>>>>> 7fce9464
  },
  "devDependencies": {
    "@tldraw/tldraw": "*",
    "@typescript-eslint/eslint-plugin": "^5.10.2",
    "@typescript-eslint/parser": "^5.10.2",
    "assert": "^2.0.0",
    "mocha": "^9.1.1",
    "process": "^0.11.10",
    "ts-loader": "^9.2.5",
    "tslib": "^2.4.0",
    "typescript": "^4.7.3",
    "vsce": "^2.2.0"
  },
  "gitHead": "4b1137849ad07da36fc8f0f19cb64e7535a79296"
}<|MERGE_RESOLUTION|>--- conflicted
+++ resolved
@@ -117,12 +117,8 @@
     "web": "vscode-test-web --browserType=chromium --extensionDevelopmentPath=.",
     "package": "cd ../editor && yarn build && cd ../extension && node scripts/build && node scripts/package",
     "publish": "yarn package && vsce publish",
-<<<<<<< HEAD
-    "lint": "TIMING=1 eslint src/ --ext ts"
-=======
-    "lint": "eslint src/ --ext ts",
+    "lint": "TIMING=1 eslint src/ --ext ts",
     "clean": "rm -rf .turbo && rm -rf node_modules && rm -rf dist && rm -rf editor && rm -rf temp"
->>>>>>> 7fce9464
   },
   "devDependencies": {
     "@tldraw/tldraw": "*",
