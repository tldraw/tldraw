--- conflicted
+++ resolved
@@ -121,15 +121,8 @@
     "lint": "eslint src/ --ext ts"
   },
   "devDependencies": {
-<<<<<<< HEAD
     "esbuild": "^0.14.18",
     "eslint": "^8.8.0",
-=======
-    "@typescript-eslint/eslint-plugin": "^5.10.2",
-    "@typescript-eslint/parser": "^5.10.2",
-    "assert": "^2.0.0",
-    "mocha": "^9.1.1",
->>>>>>> ecb4bfcc
     "process": "^0.11.10",
     "tslib": "^2.4.0",
     "typescript": "^4.7.3",
