--- conflicted
+++ resolved
@@ -56,12 +56,7 @@
     "prettier": "^2.5.1",
     "resize-observer-polyfill": "^1.5.1",
     "turbo": "^1.1.2",
-<<<<<<< HEAD
     "typescript": "^4.7.3"
-=======
-    "typescript": "^4.7.3",
-    "webpack": "^5.68.0"
->>>>>>> ecb4bfcc
   },
   "lint-staged": {
     "*": "prettier --ignore-unknown --write",
