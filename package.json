--- conflicted
+++ resolved
@@ -42,13 +42,7 @@
 		"dev-app": "LAZYREPO_PRETTY_OUTPUT=0 lazy run dev --filter='apps/{dotcom,dotcom-asset-upload,dotcom-worker}' --filter='packages/tldraw'",
 		"dev-huppy": "LAZYREPO_PRETTY_OUTPUT=0 lazy run dev --filter 'apps/huppy'",
 		"build": "lazy build",
-<<<<<<< HEAD
-		"build-docs": "lazy build --filter='{,bublic/}apps/docs'",
-		"dev": "LAZYREPO_PRETTY_OUTPUT=0 lazy run dev --filter='{,bublic/}apps/examples' --filter='{,bublic/}packages/tldraw'",
-		"dev-vscode": "code ./apps/vscode/extension && lazy run dev --filter='{,bublic/}apps/vscode/{extension,editor}'",
-=======
 		"build-app": "lazy run build --filter 'apps/dotcom'",
->>>>>>> ab560d70
 		"build-types": "lazy inherit",
 		"build-api": "lazy build-api",
 		"build-package": "lazy build-package",
