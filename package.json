{
  "name": "@tldraw/monorepo",
  "private": true,
  "version": "1.6.2",
  "description": "A tiny little drawing app.",
  "author": "@steveruizok",
  "repository": {
    "type": "git",
    "url": "https://github.com/tldraw/tldraw.git"
  },
  "license": "MIT",
  "workspaces": [
    "packages/*",
    "apps/*",
    "apps/vscode/*",
    "examples/*"
  ],
  "scripts": {
    "build": "turbo run build",
    "build:www": "turbo run build:www --force",
    "build:core": "turbo run build:core",
    "build:packages": "turbo run build:packages --stream",
    "build:apps": "turbo run build:apps",
    "start": "turbo run start --stream --parallel",
    "start:all": "turbo run start:all --stream --parallel",
    "start:core": "turbo run start:core --stream --parallel",
    "start:www": "turbo run start --parallel & cd apps/www && yarn dev",
    "start:electron": "turbo run start:electron --stream --parallel",
    "start:vscode": "code apps/vscode/extension & turbo run start:vscode --parallel; ",
    "version": "yarn changeset version",
    "changeset": "changeset",
    "turbo": "turbo",
    "test": "turbo run test --stream",
    "test:ci": "turbo run test:ci --stream",
    "test:watch": "turbo run test:watch --stream",
    "docs": "turbo run docs",
    "docs:watch": "turbo run docs --watch",
    "postinstall": "husky install",
<<<<<<< HEAD
    "pretty-quick": "pretty-quick",
    "clean": "turbo run clean",
    "lint": "turbo run lint --stream"
=======
    "clean": "turbo run clean",
    "pre-commit": "lint-staged",
    "pre-push": "yarn test"
>>>>>>> 2e36dadf
  },
  "devDependencies": {
    "@swc-node/jest": "^1.4.3",
    "@testing-library/jest-dom": "^5.16.2",
    "@testing-library/react": "^12.1.2",
    "@tldraw/lfg": "latest",
    "@types/jest": "^27.4.0",
    "@types/node": "^17.0.14",
    "@types/vscode": "^1.63.2",
    "@typescript-eslint/eslint-plugin": "^5.17.0",
    "@typescript-eslint/parser": "^5.17.0",
    "eslint": "^8.8.0",
    "eslint-plugin-jest": "^26.6.0",
    "fake-indexeddb": "^3.1.7",
    "husky": "^7.0.4",
    "init-package-json": "^2.0.5",
    "jest": "^27.4.7",
    "lint-staged": "^12.3.3",
    "mobx": "^6.3.8",
    "prettier": "^2.5.1",
    "resize-observer-polyfill": "^1.5.1",
    "source-map-loader": "^3.0.1",
    "tslib": "^2.4.0",
    "turbo": "^1.1.2",
    "typedoc": "^0.22.15",
    "typescript": "^4.7.3",
    "webpack": "^5.68.0"
  },
  "lint-staged": {
    "*": "prettier --ignore-unknown --write",
    "*.{ts,tsx}": "eslint --fix"
  },
  "packageManager": "yarn@1.22.17",
  "dependencies": {
    "@changesets/cli": "^2.20.0"
  }
}<|MERGE_RESOLUTION|>--- conflicted
+++ resolved
@@ -36,15 +36,9 @@
     "docs": "turbo run docs",
     "docs:watch": "turbo run docs --watch",
     "postinstall": "husky install",
-<<<<<<< HEAD
-    "pretty-quick": "pretty-quick",
-    "clean": "turbo run clean",
-    "lint": "turbo run lint --stream"
-=======
     "clean": "turbo run clean",
     "pre-commit": "lint-staged",
     "pre-push": "yarn test"
->>>>>>> 2e36dadf
   },
   "devDependencies": {
     "@swc-node/jest": "^1.4.3",
