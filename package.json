{
	"name": "@tldraw/monorepo",
	"description": "A tiny little drawing app (monorepo).",
	"version": "0.0.0",
	"private": true,
	"author": {
		"name": "tldraw GB Ltd.",
		"email": "hello@tldraw.com"
	},
	"homepage": "https://tldraw.dev",
	"repository": {
		"type": "git",
		"url": "https://github.com/tldraw/tldraw-lite"
	},
	"bugs": {
		"url": "https://github.com/tldraw/tldraw/issues"
	},
	"keywords": [
		"tldraw",
		"drawing",
		"app",
		"development",
		"whiteboard",
		"canvas",
		"infinite"
	],
	"workspaces": [
		"apps/*",
		"packages/*",
		"apps/vscode/*",
		"config",
		"scripts"
	],
	"scripts": {
		"clean": "scripts/clean.sh",
		"postinstall": "husky install && yarn refresh-assets",
		"refresh-assets": "lazy refresh-assets",
		"build": "lazy build",
		"build-docs": "lazy build-docs",
		"dev": "lazy run dev --filter='{,bublic/}apps/examples' --filter='{,bublic/}packages/tldraw'",
		"dev-docs": "lazy run dev-docs",
		"dev-vscode": "code ./apps/vscode/extension && lazy run dev --filter='{,bublic/}apps/vscode/{extension,editor}'",
		"build-types": "lazy inherit",
		"build-api": "lazy build-api",
		"build-package": "lazy build-package",
		"lint": "lazy lint",
		"format": "prettier --write \"**/*.{ts,tsx}\"",
		"typecheck": "yarn refresh-assets && tsx scripts/typecheck.ts",
		"check-scripts": "tsx scripts/check-scripts.ts",
<<<<<<< HEAD
		"api:check": "lazy api:check",
		"test": "lazy test"
=======
		"api-check": "lazy api-check",
		"test": "lazy test",
		"prepare": "husky install"
>>>>>>> f5c5b05d
	},
	"engines": {
		"npm": ">=7.0.0"
	},
	"packageManager": "yarn@3.5.0",
	"lint-staged": {
		"*.{js,jsx,ts,tsx,json}": [
			"prettier --write"
		]
	},
	"dependencies": {
		"@next/eslint-plugin-next": "^13.3.0",
		"@types/jest": "^28.1.2",
		"@types/node": "18.7.3",
		"@types/react": "^18.0.24",
		"@types/react-dom": "^18.0.6",
		"@typescript-eslint/eslint-plugin": "^5.57.0",
		"@typescript-eslint/parser": "^5.57.0",
		"cross-env": "^7.0.3",
		"eslint": "^8.37.0",
		"eslint-config-prettier": "^8.8.0",
		"eslint-plugin-import": "^2.27.5",
		"eslint-plugin-local": "^1.0.0",
		"eslint-plugin-no-only-tests": "^3.1.0",
		"eslint-plugin-react": "^7.32.2",
		"eslint-plugin-react-hooks": "^4.6.0",
		"husky": "^8.0.0",
		"inquirer": "^9.1.4",
		"jest": "^28.1.1",
		"lint-staged": ">=10",
		"open": "^8.4.0",
		"prettier": "^2.8.6",
		"prettier-plugin-organize-imports": "^3.2.2",
		"typescript": "^5.0.2"
	},
	"devDependencies": {
		"@microsoft/api-extractor": "^7.34.1",
		"@swc/core": "^1.3.55",
		"@swc/jest": "^0.2.26",
		"@types/glob": "^8.1.0",
		"auto": "^10.44.0",
		"fs-extra": "^11.1.0",
		"json5": "^2.2.3",
		"lazyrepo": "0.0.0-alpha.26",
		"rimraf": "^4.4.0",
		"tsx": "^3.12.2",
		"vercel": "^28.16.15"
	},
	"resolutions": {
		"@microsoft/api-extractor@^7.34.1": "patch:@microsoft/api-extractor@npm%3A7.34.1#./.yarn/patches/@microsoft-api-extractor-npm-7.34.1-af268a32f8.patch"
	}
}<|MERGE_RESOLUTION|>--- conflicted
+++ resolved
@@ -47,14 +47,8 @@
 		"format": "prettier --write \"**/*.{ts,tsx}\"",
 		"typecheck": "yarn refresh-assets && tsx scripts/typecheck.ts",
 		"check-scripts": "tsx scripts/check-scripts.ts",
-<<<<<<< HEAD
-		"api:check": "lazy api:check",
+		"api-check": "lazy api:check",
 		"test": "lazy test"
-=======
-		"api-check": "lazy api-check",
-		"test": "lazy test",
-		"prepare": "husky install"
->>>>>>> f5c5b05d
 	},
 	"engines": {
 		"npm": ">=7.0.0"
